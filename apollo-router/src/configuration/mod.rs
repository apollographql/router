//! Logic for loading configuration in to an object model
pub(crate) mod cors;
pub(crate) mod expansion;
mod experimental;
pub(crate) mod metrics;
mod persisted_queries;
mod schema;
pub(crate) mod subgraph;
#[cfg(test)]
mod tests;
mod upgrade;
mod yaml;

use std::fmt;
use std::io;
use std::io::BufReader;
use std::iter;
use std::net::IpAddr;
use std::net::SocketAddr;
use std::num::NonZeroUsize;
use std::str::FromStr;
use std::sync::Arc;
use std::time::Duration;

use derivative::Derivative;
use displaydoc::Display;
use itertools::Itertools;
use once_cell::sync::Lazy;
pub(crate) use persisted_queries::PersistedQueries;
#[cfg(test)]
pub(crate) use persisted_queries::PersistedQueriesSafelist;
use regex::Regex;
use rustls::Certificate;
use rustls::PrivateKey;
use rustls::ServerConfig;
use rustls_pemfile::certs;
use rustls_pemfile::read_one;
use rustls_pemfile::Item;
use schemars::gen::SchemaGenerator;
use schemars::schema::ObjectValidation;
use schemars::schema::Schema;
use schemars::schema::SchemaObject;
use schemars::JsonSchema;
use serde::Deserialize;
use serde::Deserializer;
use serde::Serialize;
use serde_json::Map;
use serde_json::Value;
use thiserror::Error;

use self::cors::Cors;
use self::expansion::Expansion;
pub(crate) use self::experimental::Discussed;
pub(crate) use self::schema::generate_config_schema;
pub(crate) use self::schema::generate_upgrade;
use self::subgraph::SubgraphConfiguration;
use crate::cache::DEFAULT_CACHE_CAPACITY;
use crate::configuration::schema::Mode;
use crate::graphql;
use crate::notification::Notify;
#[cfg(not(test))]
use crate::notification::RouterBroadcasts;
use crate::plugin::plugins;
#[cfg(not(test))]
use crate::plugins::subscription::SubscriptionConfig;
#[cfg(not(test))]
use crate::plugins::subscription::APOLLO_SUBSCRIPTION_PLUGIN;
#[cfg(not(test))]
use crate::plugins::subscription::APOLLO_SUBSCRIPTION_PLUGIN_NAME;
use crate::uplink::UplinkConfig;
use crate::ApolloRouterError;

// TODO: Talk it through with the teams
#[cfg(not(test))]
static HEARTBEAT_TIMEOUT_DURATION_SECONDS: u64 = 15;

static SUPERGRAPH_ENDPOINT_REGEX: Lazy<Regex> = Lazy::new(|| {
    Regex::new(r"(?P<first_path>.*/)(?P<sub_path>.+)\*$")
        .expect("this regex to check the path is valid")
});

/// Configuration error.
#[derive(Debug, Error, Display)]
#[non_exhaustive]
pub enum ConfigurationError {
    /// could not expand variable: {key}, {cause}
    CannotExpandVariable { key: String, cause: String },
    /// could not expand variable: {key}. Variables must be prefixed with one of '{supported_modes}' followed by '.' e.g. 'env.'
    UnknownExpansionMode {
        key: String,
        supported_modes: String,
    },
    /// unknown plugin {0}
    PluginUnknown(String),
    /// plugin {plugin} could not be configured: {error}
    PluginConfiguration { plugin: String, error: String },
    /// {message}: {error}
    InvalidConfiguration {
        message: &'static str,
        error: String,
    },
    /// could not deserialize configuration: {0}
    DeserializeConfigError(serde_json::Error),

    /// APOLLO_ROUTER_CONFIG_SUPPORTED_MODES must be of the format env,file,... Possible modes are 'env' and 'file'.
    InvalidExpansionModeConfig,

    /// could not migrate configuration: {error}.
    MigrationFailure { error: String },

    /// could not load certificate authorities: {error}
    CertificateAuthorities { error: String },
}

/// The configuration for the router.
///
/// Can be created through `serde::Deserialize` from various formats,
/// or inline in Rust code with `serde_json::json!` and `serde_json::from_value`.
#[derive(Clone, Derivative, Serialize, JsonSchema)]
#[derivative(Debug)]
// We can't put a global #[serde(default)] here because of the Default implementation using `from_str` which use deserialize
pub struct Configuration {
    /// The raw configuration string.
    #[serde(skip)]
    pub(crate) validated_yaml: Option<Value>,

    /// Health check configuration
    #[serde(default)]
    pub(crate) health_check: HealthCheck,

    /// Sandbox configuration
    #[serde(default)]
    pub(crate) sandbox: Sandbox,

    /// Homepage configuration
    #[serde(default)]
    pub(crate) homepage: Homepage,

    /// Configuration for the supergraph
    #[serde(default)]
    pub(crate) supergraph: Supergraph,

    /// Cross origin request headers.
    #[serde(default)]
    pub(crate) cors: Cors,

    #[serde(default)]
    pub(crate) tls: Tls,

    /// Configures automatic persisted queries
    #[serde(default)]
    pub(crate) apq: Apq,

    /// Configures managed persisted queries
    #[serde(default)]
    pub persisted_queries: PersistedQueries,

    /// Configuration for operation limits, parser limits, HTTP limits, etc.
    #[serde(default)]
    pub(crate) limits: Limits,

    /// Configuration for chaos testing, trying to reproduce bugs that require uncommon conditions.
    /// You probably don’t want this in production!
    #[serde(default)]
    pub(crate) experimental_chaos: Chaos,

    /// Set the API schema generation implementation to use.
    #[serde(default)]
    pub(crate) experimental_api_schema_generation_mode: ApiSchemaMode,

    /// Plugin configuration
    #[serde(default)]
    pub(crate) plugins: UserPlugins,

    /// Built-in plugin configuration. Built in plugins are pushed to the top level of config.
    #[serde(default)]
    #[serde(flatten)]
    pub(crate) apollo_plugins: ApolloPlugins,

    /// Uplink configuration.
    #[serde(skip)]
    pub uplink: Option<UplinkConfig>,

    #[serde(default, skip_serializing, skip_deserializing)]
    pub(crate) notify: Notify<String, graphql::Response>,

    /// Batching configuration.
    #[serde(default)]
    pub(crate) experimental_batching: Batching,
}

impl PartialEq for Configuration {
    fn eq(&self, other: &Self) -> bool {
        self.validated_yaml == other.validated_yaml
    }
}

/// GraphQL validation modes.
#[derive(Clone, PartialEq, Eq, Default, Derivative, Serialize, Deserialize, JsonSchema)]
#[derivative(Debug)]
#[serde(rename_all = "lowercase")]
<<<<<<< HEAD
=======
pub(crate) enum GraphQLValidationMode {
    /// Use the new Rust-based implementation.
    New,
    /// Use the old JavaScript-based implementation.
    Legacy,
    /// Use Rust-based and Javascript-based implementations side by side, logging warnings if the
    /// implementations disagree.
    #[default]
    Both,
}

/// API schema generation modes.
#[derive(Clone, PartialEq, Eq, Default, Derivative, Serialize, Deserialize, JsonSchema)]
#[derivative(Debug)]
#[serde(rename_all = "lowercase")]
>>>>>>> 63a37585
pub(crate) enum ApiSchemaMode {
    /// Use the new Rust-based implementation.
    New,
    /// Use the old JavaScript-based implementation.
    #[default]
    Legacy,
    /// Use Rust-based and Javascript-based implementations side by side, logging warnings if the
    /// implementations disagree.
    Both,
}

impl<'de> serde::Deserialize<'de> for Configuration {
    fn deserialize<D>(deserializer: D) -> Result<Self, D::Error>
    where
        D: serde::Deserializer<'de>,
    {
        // This intermediate structure will allow us to deserialize a Configuration
        // yet still exercise the Configuration validation function
        #[derive(Deserialize, Default)]
        #[serde(default)]
        struct AdHocConfiguration {
            health_check: HealthCheck,
            sandbox: Sandbox,
            homepage: Homepage,
            supergraph: Supergraph,
            cors: Cors,
            plugins: UserPlugins,
            #[serde(flatten)]
            apollo_plugins: ApolloPlugins,
            tls: Tls,
            apq: Apq,
            persisted_queries: PersistedQueries,
            #[serde(skip)]
            uplink: UplinkConfig,
            limits: Limits,
            experimental_chaos: Chaos,
            experimental_batching: Batching,
        }
        let ad_hoc: AdHocConfiguration = serde::Deserialize::deserialize(deserializer)?;

        Configuration::builder()
            .health_check(ad_hoc.health_check)
            .sandbox(ad_hoc.sandbox)
            .homepage(ad_hoc.homepage)
            .supergraph(ad_hoc.supergraph)
            .cors(ad_hoc.cors)
            .plugins(ad_hoc.plugins.plugins.unwrap_or_default())
            .apollo_plugins(ad_hoc.apollo_plugins.plugins)
            .tls(ad_hoc.tls)
            .apq(ad_hoc.apq)
            .persisted_query(ad_hoc.persisted_queries)
            .operation_limits(ad_hoc.limits)
            .chaos(ad_hoc.experimental_chaos)
            .uplink(ad_hoc.uplink)
            .experimental_batching(ad_hoc.experimental_batching)
            .build()
            .map_err(|e| serde::de::Error::custom(e.to_string()))
    }
}

pub(crate) const APOLLO_PLUGIN_PREFIX: &str = "apollo.";

fn default_graphql_listen() -> ListenAddr {
    SocketAddr::from_str("127.0.0.1:4000").unwrap().into()
}

// This isn't dead code! we use it in buildstructor's fake_new
#[allow(dead_code)]
fn test_listen() -> ListenAddr {
    SocketAddr::from_str("127.0.0.1:0").unwrap().into()
}

#[buildstructor::buildstructor]
impl Configuration {
    #[builder]
    pub(crate) fn new(
        supergraph: Option<Supergraph>,
        health_check: Option<HealthCheck>,
        sandbox: Option<Sandbox>,
        homepage: Option<Homepage>,
        cors: Option<Cors>,
        plugins: Map<String, Value>,
        apollo_plugins: Map<String, Value>,
        tls: Option<Tls>,
        notify: Option<Notify<String, graphql::Response>>,
        apq: Option<Apq>,
        persisted_query: Option<PersistedQueries>,
        operation_limits: Option<Limits>,
        chaos: Option<Chaos>,
        uplink: Option<UplinkConfig>,
        experimental_api_schema_generation_mode: Option<ApiSchemaMode>,
        experimental_batching: Option<Batching>,
    ) -> Result<Self, ConfigurationError> {
        #[cfg(not(test))]
        let notify_queue_cap = match apollo_plugins.get(APOLLO_SUBSCRIPTION_PLUGIN_NAME) {
            Some(plugin_conf) => {
                let conf = serde_json::from_value::<SubscriptionConfig>(plugin_conf.clone())
                    .map_err(|err| ConfigurationError::PluginConfiguration {
                        plugin: APOLLO_SUBSCRIPTION_PLUGIN.to_string(),
                        error: format!("{err:?}"),
                    })?;
                conf.queue_capacity
            }
            None => None,
        };

        let conf = Self {
            validated_yaml: Default::default(),
            supergraph: supergraph.unwrap_or_default(),
            health_check: health_check.unwrap_or_default(),
            sandbox: sandbox.unwrap_or_default(),
            homepage: homepage.unwrap_or_default(),
            cors: cors.unwrap_or_default(),
            apq: apq.unwrap_or_default(),
            persisted_queries: persisted_query.unwrap_or_default(),
            limits: operation_limits.unwrap_or_default(),
            experimental_chaos: chaos.unwrap_or_default(),
            experimental_api_schema_generation_mode:  experimental_api_schema_generation_mode.unwrap_or_default(),
            plugins: UserPlugins {
                plugins: Some(plugins),
            },
            apollo_plugins: ApolloPlugins {
                plugins: apollo_plugins,
            },
            tls: tls.unwrap_or_default(),
            uplink,
            experimental_batching: experimental_batching.unwrap_or_default(),
            #[cfg(test)]
            notify: notify.unwrap_or_default(),
            #[cfg(not(test))]
            notify: notify.map(|n| n.set_queue_size(notify_queue_cap))
                .unwrap_or_else(|| Notify::builder().and_queue_size(notify_queue_cap).ttl(Duration::from_secs(HEARTBEAT_TIMEOUT_DURATION_SECONDS)).router_broadcasts(Arc::new(RouterBroadcasts::new())).heartbeat_error_message(graphql::Response::builder().errors(vec![graphql::Error::builder().message("the connection has been closed because it hasn't heartbeat for a while").extension_code("SUBSCRIPTION_HEARTBEAT_ERROR").build()]).build()).build()),
        };

        conf.validate()
    }
}

impl Default for Configuration {
    fn default() -> Self {
        // We want to trigger all defaulting logic so don't use the raw builder.
        Configuration::from_str("").expect("default configuration must be valid")
    }
}

#[cfg(test)]
#[buildstructor::buildstructor]
impl Configuration {
    #[builder]
    pub(crate) fn fake_new(
        supergraph: Option<Supergraph>,
        health_check: Option<HealthCheck>,
        sandbox: Option<Sandbox>,
        homepage: Option<Homepage>,
        cors: Option<Cors>,
        plugins: Map<String, Value>,
        apollo_plugins: Map<String, Value>,
        tls: Option<Tls>,
        notify: Option<Notify<String, graphql::Response>>,
        apq: Option<Apq>,
        persisted_query: Option<PersistedQueries>,
        operation_limits: Option<Limits>,
        chaos: Option<Chaos>,
        uplink: Option<UplinkConfig>,
        experimental_batching: Option<Batching>,
        experimental_api_schema_generation_mode: Option<ApiSchemaMode>,
    ) -> Result<Self, ConfigurationError> {
        let configuration = Self {
            validated_yaml: Default::default(),
            supergraph: supergraph.unwrap_or_else(|| Supergraph::fake_builder().build()),
            health_check: health_check.unwrap_or_else(|| HealthCheck::fake_builder().build()),
            sandbox: sandbox.unwrap_or_else(|| Sandbox::fake_builder().build()),
            homepage: homepage.unwrap_or_else(|| Homepage::fake_builder().build()),
            cors: cors.unwrap_or_default(),
            limits: operation_limits.unwrap_or_default(),
            experimental_chaos: chaos.unwrap_or_default(),
            experimental_api_schema_generation_mode: experimental_api_schema_generation_mode
                .unwrap_or_default(),
            plugins: UserPlugins {
                plugins: Some(plugins),
            },
            apollo_plugins: ApolloPlugins {
                plugins: apollo_plugins,
            },
            tls: tls.unwrap_or_default(),
            notify: notify.unwrap_or_default(),
            apq: apq.unwrap_or_default(),
            persisted_queries: persisted_query.unwrap_or_default(),
            uplink,
            experimental_batching: experimental_batching.unwrap_or_default(),
        };

        configuration.validate()
    }
}

impl Configuration {
    pub(crate) fn validate(self) -> Result<Self, ConfigurationError> {
        // Sandbox and Homepage cannot be both enabled
        if self.sandbox.enabled && self.homepage.enabled {
            return Err(ConfigurationError::InvalidConfiguration {
                message: "sandbox and homepage cannot be enabled at the same time",
                error: "disable the homepage if you want to enable sandbox".to_string(),
            });
        }
        // Sandbox needs Introspection to be enabled
        if self.sandbox.enabled && !self.supergraph.introspection {
            return Err(ConfigurationError::InvalidConfiguration {
                message: "sandbox requires introspection",
                error: "sandbox needs introspection to be enabled".to_string(),
            });
        }
        if !self.supergraph.path.starts_with('/') {
            return Err(ConfigurationError::InvalidConfiguration {
            message: "invalid 'server.graphql_path' configuration",
            error: format!(
                "'{}' is invalid, it must be an absolute path and start with '/', you should try with '/{}'",
                self.supergraph.path,
                self.supergraph.path
            ),
        });
        }
        if self.supergraph.path.ends_with('*')
            && !self.supergraph.path.ends_with("/*")
            && !SUPERGRAPH_ENDPOINT_REGEX.is_match(&self.supergraph.path)
        {
            return Err(ConfigurationError::InvalidConfiguration {
                message: "invalid 'server.graphql_path' configuration",
                error: format!(
                    "'{}' is invalid, you can only set a wildcard after a '/'",
                    self.supergraph.path
                ),
            });
        }
        if self.supergraph.path.contains("/*/") {
            return Err(
                ConfigurationError::InvalidConfiguration {
                    message: "invalid 'server.graphql_path' configuration",
                    error: format!(
                        "'{}' is invalid, if you need to set a path like '/*/graphql' then specify it as a path parameter with a name, for example '/:my_project_key/graphql'",
                        self.supergraph.path
                    ),
                },
            );
        }

        // PQs.
        if self.persisted_queries.enabled {
            if self.persisted_queries.safelist.enabled && self.apq.enabled {
                return Err(ConfigurationError::InvalidConfiguration {
                    message: "apqs must be disabled to enable safelisting",
                    error: "either set persisted_queries.safelist.enabled: false or apq.enabled: false in your router yaml configuration".into()
                });
            } else if !self.persisted_queries.safelist.enabled
                && self.persisted_queries.safelist.require_id
            {
                return Err(ConfigurationError::InvalidConfiguration {
                    message: "safelist must be enabled to require IDs",
                    error: "either set persisted_queries.safelist.enabled: true or persisted_queries.safelist.require_id: false in your router yaml configuration".into()
                });
            }
        } else {
            // If the feature isn't enabled, sub-features shouldn't be.
            if self.persisted_queries.safelist.enabled {
                return Err(ConfigurationError::InvalidConfiguration {
                    message: "persisted queries must be enabled to enable safelisting",
                    error: "either set persisted_queries.safelist.enabled: false or persisted_queries.enabled: true in your router yaml configuration".into()
                });
            } else if self.persisted_queries.log_unknown {
                return Err(ConfigurationError::InvalidConfiguration {
                    message: "persisted queries must be enabled to enable logging unknown operations",
                    error: "either set persisted_queries.log_unknown: false or persisted_queries.enabled: true in your router yaml configuration".into()
                });
            }
        }

        Ok(self)
    }
}

/// Parse configuration from a string in YAML syntax
impl FromStr for Configuration {
    type Err = ConfigurationError;

    fn from_str(s: &str) -> Result<Self, Self::Err> {
        schema::validate_yaml_configuration(s, Expansion::default()?, Mode::Upgrade)?.validate()
    }
}

fn gen_schema(plugins: schemars::Map<String, Schema>) -> Schema {
    let plugins_object = SchemaObject {
        object: Some(Box::new(ObjectValidation {
            properties: plugins,
            additional_properties: Option::Some(Box::new(Schema::Bool(false))),
            ..Default::default()
        })),
        ..Default::default()
    };

    Schema::Object(plugins_object)
}

/// Plugins provided by Apollo.
///
/// These plugins are processed prior to user plugins. Also, their configuration
/// is "hoisted" to the top level of the config rather than being processed
/// under "plugins" as for user plugins.
#[derive(Clone, Debug, Default, Deserialize, Serialize)]
#[serde(transparent)]
pub(crate) struct ApolloPlugins {
    pub(crate) plugins: Map<String, Value>,
}

impl JsonSchema for ApolloPlugins {
    fn schema_name() -> String {
        stringify!(Plugins).to_string()
    }

    fn json_schema(gen: &mut SchemaGenerator) -> Schema {
        // This is a manual implementation of Plugins schema to allow plugins that have been registered at
        // compile time to be picked up.

        let plugins = crate::plugin::plugins()
            .sorted_by_key(|factory| factory.name.clone())
            .filter(|factory| factory.name.starts_with(APOLLO_PLUGIN_PREFIX))
            .map(|factory| {
                (
                    factory.name[APOLLO_PLUGIN_PREFIX.len()..].to_string(),
                    factory.create_schema(gen),
                )
            })
            .collect::<schemars::Map<String, Schema>>();
        gen_schema(plugins)
    }
}

/// Plugins provided by a user.
///
/// These plugins are compiled into a router by and their configuration is performed
/// under the "plugins" section.
#[derive(Clone, Debug, Default, Deserialize, Serialize)]
#[serde(transparent)]
pub(crate) struct UserPlugins {
    pub(crate) plugins: Option<Map<String, Value>>,
}

impl JsonSchema for UserPlugins {
    fn schema_name() -> String {
        stringify!(Plugins).to_string()
    }

    fn json_schema(gen: &mut SchemaGenerator) -> Schema {
        // This is a manual implementation of Plugins schema to allow plugins that have been registered at
        // compile time to be picked up.

        let plugins = crate::plugin::plugins()
            .sorted_by_key(|factory| factory.name.clone())
            .filter(|factory| !factory.name.starts_with(APOLLO_PLUGIN_PREFIX))
            .map(|factory| (factory.name.to_string(), factory.create_schema(gen)))
            .collect::<schemars::Map<String, Schema>>();
        gen_schema(plugins)
    }
}

/// Configuration options pertaining to the supergraph server component.
#[derive(Debug, Clone, Deserialize, Serialize, JsonSchema)]
#[serde(deny_unknown_fields)]
#[serde(default)]
pub(crate) struct Supergraph {
    /// The socket address and port to listen on
    /// Defaults to 127.0.0.1:4000
    pub(crate) listen: ListenAddr,

    /// The HTTP path on which GraphQL requests will be served.
    /// default: "/"
    pub(crate) path: String,

    /// Enable introspection
    /// Default: false
    pub(crate) introspection: bool,

    /// Enable reuse of query fragments
    /// Default: depends on the federation version
    #[serde(rename = "experimental_reuse_query_fragments")]
    pub(crate) reuse_query_fragments: Option<bool>,

    /// Set to false to disable defer support
    pub(crate) defer_support: bool,

    /// Query planning options
    pub(crate) query_planning: QueryPlanning,
}

fn default_defer_support() -> bool {
    true
}

#[buildstructor::buildstructor]
impl Supergraph {
    #[builder]
    pub(crate) fn new(
        listen: Option<ListenAddr>,
        path: Option<String>,
        introspection: Option<bool>,
        defer_support: Option<bool>,
        query_planning: Option<QueryPlanning>,
        reuse_query_fragments: Option<bool>,
    ) -> Self {
        Self {
            listen: listen.unwrap_or_else(default_graphql_listen),
            path: path.unwrap_or_else(default_graphql_path),
            introspection: introspection.unwrap_or_else(default_graphql_introspection),
            defer_support: defer_support.unwrap_or_else(default_defer_support),
            query_planning: query_planning.unwrap_or_default(),
            reuse_query_fragments,
        }
    }
}

#[cfg(test)]
#[buildstructor::buildstructor]
impl Supergraph {
    #[builder]
    pub(crate) fn fake_new(
        listen: Option<ListenAddr>,
        path: Option<String>,
        introspection: Option<bool>,
        defer_support: Option<bool>,
        query_planning: Option<QueryPlanning>,
        reuse_query_fragments: Option<bool>,
    ) -> Self {
        Self {
            listen: listen.unwrap_or_else(test_listen),
            path: path.unwrap_or_else(default_graphql_path),
            introspection: introspection.unwrap_or_else(default_graphql_introspection),
            defer_support: defer_support.unwrap_or_else(default_defer_support),
            query_planning: query_planning.unwrap_or_default(),
            reuse_query_fragments,
        }
    }
}

impl Default for Supergraph {
    fn default() -> Self {
        Self::builder().build()
    }
}

impl Supergraph {
    /// To sanitize the path for axum router
    pub(crate) fn sanitized_path(&self) -> String {
        let mut path = self.path.clone();
        if self.path.ends_with("/*") {
            // Needed for axum (check the axum docs for more information about wildcards https://docs.rs/axum/latest/axum/struct.Router.html#wildcards)
            path = format!("{}router_extra_path", self.path);
        } else if SUPERGRAPH_ENDPOINT_REGEX.is_match(&self.path) {
            let new_path = SUPERGRAPH_ENDPOINT_REGEX
                .replace(&self.path, "${first_path}${sub_path}:supergraph_route");
            path = new_path.to_string();
        }

        path
    }
}

/// Configuration for operation limits, parser limits, HTTP limits, etc.
#[derive(Debug, Clone, Deserialize, Serialize, JsonSchema)]
#[serde(deny_unknown_fields, default)]
pub(crate) struct Limits {
    /// If set, requests with operations deeper than this maximum
    /// are rejected with a HTTP 400 Bad Request response and GraphQL error with
    /// `"extensions": {"code": "MAX_DEPTH_LIMIT"}`
    ///
    /// Counts depth of an operation, looking at its selection sets,
    /// including fields in fragments and inline fragments. The following
    /// example has a depth of 3.
    ///
    /// ```graphql
    /// query getProduct {
    ///   book { # 1
    ///     ...bookDetails
    ///   }
    /// }
    ///
    /// fragment bookDetails on Book {
    ///   details { # 2
    ///     ... on ProductDetailsBook {
    ///       country # 3
    ///     }
    ///   }
    /// }
    /// ```
    pub(crate) max_depth: Option<u32>,

    /// If set, requests with operations higher than this maximum
    /// are rejected with a HTTP 400 Bad Request response and GraphQL error with
    /// `"extensions": {"code": "MAX_DEPTH_LIMIT"}`
    ///
    /// Height is based on simple merging of fields using the same name or alias,
    /// but only within the same selection set.
    /// For example `name` here is only counted once and the query has height 3, not 4:
    ///
    /// ```graphql
    /// query {
    ///     name { first }
    ///     name { last }
    /// }
    /// ```
    ///
    /// This may change in a future version of Apollo Router to do
    /// [full field merging across fragments][merging] instead.
    ///
    /// [merging]: https://spec.graphql.org/October2021/#sec-Field-Selection-Merging]
    pub(crate) max_height: Option<u32>,

    /// If set, requests with operations with more root fields than this maximum
    /// are rejected with a HTTP 400 Bad Request response and GraphQL error with
    /// `"extensions": {"code": "MAX_ROOT_FIELDS_LIMIT"}`
    ///
    /// This limit counts only the top level fields in a selection set,
    /// including fragments and inline fragments.
    pub(crate) max_root_fields: Option<u32>,

    /// If set, requests with operations with more aliases than this maximum
    /// are rejected with a HTTP 400 Bad Request response and GraphQL error with
    /// `"extensions": {"code": "MAX_ALIASES_LIMIT"}`
    pub(crate) max_aliases: Option<u32>,

    /// If set to true (which is the default is dev mode),
    /// requests that exceed a `max_*` limit are *not* rejected.
    /// Instead they are executed normally, and a warning is logged.
    pub(crate) warn_only: bool,

    /// Limit recursion in the GraphQL parser to protect against stack overflow.
    /// default: 500
    pub(crate) parser_max_recursion: usize,

    /// Limit the number of tokens the GraphQL parser processes before aborting.
    pub(crate) parser_max_tokens: usize,

    /// Limit the size of incoming HTTP requests read from the network,
    /// to protect against running out of memory. Default: 2000000 (2 MB)
    pub(crate) http_max_request_bytes: usize,
}

impl Default for Limits {
    fn default() -> Self {
        Self {
            // These limits are opt-in
            max_depth: None,
            max_height: None,
            max_root_fields: None,
            max_aliases: None,
            warn_only: false,
            http_max_request_bytes: 2_000_000,
            parser_max_tokens: 15_000,

            // This is `apollo-parser`’s default, which protects against stack overflow
            // but is still very high for "reasonable" queries.
            // https://github.com/apollographql/apollo-rs/blob/apollo-parser%400.7.3/crates/apollo-parser/src/parser/mod.rs#L93-L104
            parser_max_recursion: 500,
        }
    }
}

/// Router level (APQ) configuration
#[derive(Debug, Clone, Deserialize, Serialize, JsonSchema, Default)]
#[serde(deny_unknown_fields)]
pub(crate) struct Router {
    #[serde(default)]
    pub(crate) cache: Cache,
}

/// Automatic Persisted Queries (APQ) configuration
#[derive(Debug, Clone, Deserialize, Serialize, JsonSchema)]
#[serde(deny_unknown_fields, default)]
pub(crate) struct Apq {
    /// Activates Automatic Persisted Queries (enabled by default)
    pub(crate) enabled: bool,

    pub(crate) router: Router,

    pub(crate) subgraph: SubgraphConfiguration<SubgraphApq>,
}

#[cfg(test)]
#[buildstructor::buildstructor]
impl Apq {
    #[builder]
    pub(crate) fn fake_new(enabled: Option<bool>) -> Self {
        Self {
            enabled: enabled.unwrap_or_else(default_apq),
            ..Default::default()
        }
    }
}

/// Subgraph level Automatic Persisted Queries (APQ) configuration
#[derive(Debug, Clone, Default, Deserialize, Serialize, JsonSchema)]
#[serde(deny_unknown_fields, default)]
pub(crate) struct SubgraphApq {
    /// Enable
    pub(crate) enabled: bool,
}

fn default_apq() -> bool {
    true
}

impl Default for Apq {
    fn default() -> Self {
        Self {
            enabled: default_apq(),
            router: Default::default(),
            subgraph: Default::default(),
        }
    }
}

/// Query planning cache configuration
#[derive(Debug, Clone, Default, Deserialize, Serialize, JsonSchema)]
#[serde(deny_unknown_fields, default)]
pub(crate) struct QueryPlanning {
    /// Cache configuration
    pub(crate) cache: Cache,
    /// Warms up the cache on reloads by running the query plan over
    /// a list of the most used queries (from the in memory cache)
    /// Configures the number of queries warmed up. Defaults to 1/3 of
    /// the in memory cache
    #[serde(default)]
    pub(crate) warmed_up_queries: Option<usize>,

    /// Sets a limit to the number of generated query plans.
    /// The planning process generates many different query plans as it
    /// explores the graph, and the list can grow large. By using this
    /// limit, we prevent that growth and still get a valid query plan,
    /// but it may not be the optimal one.
    ///
    /// The default limit is set to 10000, but it may change in the future
    pub(crate) experimental_plans_limit: Option<u32>,

    /// Before creating query plans, for each path of fields in the query we compute all the
    /// possible options to traverse that path via the subgraphs. Multiple options can arise because
    /// fields in the path can be provided by multiple subgraphs, and abstract types (i.e. unions
    /// and interfaces) returned by fields sometimes require the query planner to traverse through
    /// each constituent object type. The number of options generated in this computation can grow
    /// large if the schema or query are sufficiently complex, and that will increase the time spent
    /// planning.
    ///
    /// This config allows specifying a per-path limit to the number of options considered. If any
    /// path's options exceeds this limit, query planning will abort and the operation will fail.
    ///
    /// The default value is None, which specifies no limit.
    pub(crate) experimental_paths_limit: Option<u32>,
}

/// Cache configuration
#[derive(Debug, Clone, Default, Deserialize, Serialize, JsonSchema)]
#[serde(deny_unknown_fields, default)]
pub(crate) struct Cache {
    /// Configures the in memory cache (always active)
    pub(crate) in_memory: InMemoryCache,
    /// Configures and activates the Redis cache
    pub(crate) redis: Option<RedisCache>,
}

#[derive(Debug, Clone, Deserialize, Serialize, JsonSchema)]
#[serde(deny_unknown_fields)]
/// In memory cache configuration
pub(crate) struct InMemoryCache {
    /// Number of entries in the Least Recently Used cache
    pub(crate) limit: NonZeroUsize,
}

impl Default for InMemoryCache {
    fn default() -> Self {
        Self {
            limit: DEFAULT_CACHE_CAPACITY,
        }
    }
}

#[derive(Debug, Clone, Deserialize, Serialize, JsonSchema)]
#[serde(deny_unknown_fields)]
/// Redis cache configuration
pub(crate) struct RedisCache {
    /// List of URLs to the Redis cluster
    pub(crate) urls: Vec<url::Url>,

    /// Redis username if not provided in the URLs. This field takes precedence over the username in the URL
    pub(crate) username: Option<String>,
    /// Redis password if not provided in the URLs. This field takes precedence over the password in the URL
    pub(crate) password: Option<String>,

    #[serde(deserialize_with = "humantime_serde::deserialize", default)]
    #[schemars(with = "Option<String>", default)]
    /// Redis request timeout (default: 2ms)
    pub(crate) timeout: Option<Duration>,

    #[serde(deserialize_with = "humantime_serde::deserialize", default)]
    #[schemars(with = "Option<String>", default)]
    /// TTL for entries
    pub(crate) ttl: Option<Duration>,

    /// namespace used to prefix Redis keys
    pub(crate) namespace: Option<String>,

    #[serde(default)]
    /// TLS client configuration
    pub(crate) tls: Option<TlsClient>,
}

/// TLS related configuration options.
#[derive(Debug, Clone, Default, Deserialize, Serialize, JsonSchema)]
#[serde(deny_unknown_fields)]
#[serde(default)]
pub(crate) struct Tls {
    /// TLS server configuration
    ///
    /// this will affect the GraphQL endpoint and any other endpoint targeting the same listen address
    pub(crate) supergraph: Option<TlsSupergraph>,
    pub(crate) subgraph: SubgraphConfiguration<TlsClient>,
}

/// Configuration options pertaining to the supergraph server component.
#[derive(Debug, Clone, Deserialize, Serialize, JsonSchema)]
#[serde(deny_unknown_fields)]
pub(crate) struct TlsSupergraph {
    /// server certificate in PEM format
    #[serde(deserialize_with = "deserialize_certificate", skip_serializing)]
    #[schemars(with = "String")]
    pub(crate) certificate: Certificate,
    /// server key in PEM format
    #[serde(deserialize_with = "deserialize_key", skip_serializing)]
    #[schemars(with = "String")]
    pub(crate) key: PrivateKey,
    /// list of certificate authorities in PEM format
    #[serde(deserialize_with = "deserialize_certificate_chain", skip_serializing)]
    #[schemars(with = "String")]
    pub(crate) certificate_chain: Vec<Certificate>,
}

impl TlsSupergraph {
    pub(crate) fn tls_config(&self) -> Result<Arc<rustls::ServerConfig>, ApolloRouterError> {
        let mut certificates = vec![self.certificate.clone()];
        certificates.extend(self.certificate_chain.iter().cloned());

        let mut config = ServerConfig::builder()
            .with_safe_defaults()
            .with_no_client_auth()
            .with_single_cert(certificates, self.key.clone())
            .map_err(ApolloRouterError::Rustls)?;
        config.alpn_protocols = vec![b"h2".to_vec(), b"http/1.1".to_vec()];

        Ok(Arc::new(config))
    }
}

fn deserialize_certificate<'de, D>(deserializer: D) -> Result<Certificate, D::Error>
where
    D: Deserializer<'de>,
{
    let data = String::deserialize(deserializer)?;

    load_certs(&data)
        .map_err(serde::de::Error::custom)
        .and_then(|mut certs| {
            if certs.len() > 1 {
                Err(serde::de::Error::custom("expected exactly one certificate"))
            } else {
                certs
                    .pop()
                    .ok_or(serde::de::Error::custom("expected exactly one certificate"))
            }
        })
}

fn deserialize_certificate_chain<'de, D>(deserializer: D) -> Result<Vec<Certificate>, D::Error>
where
    D: Deserializer<'de>,
{
    let data = String::deserialize(deserializer)?;

    load_certs(&data).map_err(serde::de::Error::custom)
}

fn deserialize_key<'de, D>(deserializer: D) -> Result<PrivateKey, D::Error>
where
    D: Deserializer<'de>,
{
    let data = String::deserialize(deserializer)?;

    load_key(&data).map_err(serde::de::Error::custom)
}

pub(crate) fn load_certs(data: &str) -> io::Result<Vec<Certificate>> {
    certs(&mut BufReader::new(data.as_bytes()))
        .map_err(|_| io::Error::new(io::ErrorKind::InvalidInput, "invalid cert"))
        .map(|mut certs| certs.drain(..).map(Certificate).collect())
}

pub(crate) fn load_key(data: &str) -> io::Result<PrivateKey> {
    let mut reader = BufReader::new(data.as_bytes());
    let mut key_iterator = iter::from_fn(|| read_one(&mut reader).transpose());

    let private_key = match key_iterator.next() {
        Some(Ok(Item::RSAKey(key))) => PrivateKey(key),
        Some(Ok(Item::PKCS8Key(key))) => PrivateKey(key),
        Some(Ok(Item::ECKey(key))) => PrivateKey(key),
        Some(Err(e)) => {
            return Err(io::Error::new(
                io::ErrorKind::InvalidInput,
                format!("could not parse the key: {e}"),
            ))
        }
        Some(_) => {
            return Err(io::Error::new(
                io::ErrorKind::InvalidInput,
                "expected a private key",
            ))
        }
        None => {
            return Err(io::Error::new(
                io::ErrorKind::InvalidInput,
                "could not find a private key",
            ))
        }
    };

    if key_iterator.next().is_some() {
        return Err(io::Error::new(
            io::ErrorKind::InvalidInput,
            "expected exactly one private key",
        ));
    }
    Ok(private_key)
}

/// Configuration options pertaining to the subgraph server component.
#[derive(Debug, Clone, Deserialize, Serialize, JsonSchema)]
#[serde(deny_unknown_fields)]
#[serde(default)]
pub(crate) struct TlsClient {
    /// list of certificate authorities in PEM format
    pub(crate) certificate_authorities: Option<String>,
    /// client certificate authentication
    pub(crate) client_authentication: Option<TlsClientAuth>,
}

#[buildstructor::buildstructor]
impl TlsClient {
    #[builder]
    pub(crate) fn new(
        certificate_authorities: Option<String>,
        client_authentication: Option<TlsClientAuth>,
    ) -> Self {
        Self {
            certificate_authorities,
            client_authentication,
        }
    }
}

impl Default for TlsClient {
    fn default() -> Self {
        Self::builder().build()
    }
}

/// TLS client authentication
#[derive(Debug, Clone, Deserialize, Serialize, JsonSchema)]
#[serde(deny_unknown_fields)]
pub(crate) struct TlsClientAuth {
    /// list of certificates in PEM format
    #[serde(deserialize_with = "deserialize_certificate_chain", skip_serializing)]
    #[schemars(with = "String")]
    pub(crate) certificate_chain: Vec<Certificate>,
    /// key in PEM format
    #[serde(deserialize_with = "deserialize_key", skip_serializing)]
    #[schemars(with = "String")]
    pub(crate) key: PrivateKey,
}

/// Configuration options pertaining to the sandbox page.
#[derive(Debug, Clone, Deserialize, Serialize, JsonSchema)]
#[serde(deny_unknown_fields)]
#[serde(default)]
pub(crate) struct Sandbox {
    /// Set to true to enable sandbox
    pub(crate) enabled: bool,
}

fn default_sandbox() -> bool {
    false
}

#[buildstructor::buildstructor]
impl Sandbox {
    #[builder]
    pub(crate) fn new(enabled: Option<bool>) -> Self {
        Self {
            enabled: enabled.unwrap_or_else(default_sandbox),
        }
    }
}

#[cfg(test)]
#[buildstructor::buildstructor]
impl Sandbox {
    #[builder]
    pub(crate) fn fake_new(enabled: Option<bool>) -> Self {
        Self {
            enabled: enabled.unwrap_or_else(default_sandbox),
        }
    }
}

impl Default for Sandbox {
    fn default() -> Self {
        Self::builder().build()
    }
}

/// Configuration options pertaining to the home page.
#[derive(Debug, Clone, Deserialize, Serialize, JsonSchema)]
#[serde(deny_unknown_fields)]
#[serde(default)]
pub(crate) struct Homepage {
    /// Set to false to disable the homepage
    pub(crate) enabled: bool,
    /// Graph reference
    /// This will allow you to redirect from the Apollo Router landing page back to Apollo Studio Explorer
    pub(crate) graph_ref: Option<String>,
}

fn default_homepage() -> bool {
    true
}

#[buildstructor::buildstructor]
impl Homepage {
    #[builder]
    pub(crate) fn new(enabled: Option<bool>) -> Self {
        Self {
            enabled: enabled.unwrap_or_else(default_homepage),
            graph_ref: None,
        }
    }
}

#[cfg(test)]
#[buildstructor::buildstructor]
impl Homepage {
    #[builder]
    pub(crate) fn fake_new(enabled: Option<bool>) -> Self {
        Self {
            enabled: enabled.unwrap_or_else(default_homepage),
            graph_ref: None,
        }
    }
}

impl Default for Homepage {
    fn default() -> Self {
        Self::builder().enabled(default_homepage()).build()
    }
}

/// Configuration options pertaining to the http server component.
#[derive(Debug, Clone, Deserialize, Serialize, JsonSchema)]
#[serde(deny_unknown_fields)]
#[serde(default)]
pub(crate) struct HealthCheck {
    /// The socket address and port to listen on
    /// Defaults to 127.0.0.1:8088
    pub(crate) listen: ListenAddr,

    /// Set to false to disable the health check
    pub(crate) enabled: bool,

    /// Optionally set a custom healthcheck path
    /// Defaults to /health
    pub(crate) path: String,
}

fn default_health_check_listen() -> ListenAddr {
    SocketAddr::from_str("127.0.0.1:8088").unwrap().into()
}

fn default_health_check_enabled() -> bool {
    true
}

fn default_health_check_path() -> String {
    "/health".to_string()
}

#[buildstructor::buildstructor]
impl HealthCheck {
    #[builder]
    pub(crate) fn new(
        listen: Option<ListenAddr>,
        enabled: Option<bool>,
        path: Option<String>,
    ) -> Self {
        let mut path = path.unwrap_or_else(default_health_check_path);
        if !path.starts_with('/') {
            path = format!("/{path}").to_string();
        }

        Self {
            listen: listen.unwrap_or_else(default_health_check_listen),
            enabled: enabled.unwrap_or_else(default_health_check_enabled),
            path,
        }
    }
}

#[cfg(test)]
#[buildstructor::buildstructor]
impl HealthCheck {
    #[builder]
    pub(crate) fn fake_new(
        listen: Option<ListenAddr>,
        enabled: Option<bool>,
        path: Option<String>,
    ) -> Self {
        let mut path = path.unwrap_or_else(default_health_check_path);
        if !path.starts_with('/') {
            path = format!("/{path}");
        }

        Self {
            listen: listen.unwrap_or_else(test_listen),
            enabled: enabled.unwrap_or_else(default_health_check_enabled),
            path,
        }
    }
}

impl Default for HealthCheck {
    fn default() -> Self {
        Self::builder().build()
    }
}

/// Configuration for chaos testing, trying to reproduce bugs that require uncommon conditions.
/// You probably don’t want this in production!
#[derive(Debug, Clone, Default, Deserialize, Serialize, JsonSchema)]
#[serde(deny_unknown_fields)]
#[serde(default)]
pub(crate) struct Chaos {
    /// Force a hot reload of the Router (as if the schema or configuration had changed)
    /// at a regular time interval.
    #[serde(with = "humantime_serde")]
    #[schemars(with = "Option<String>")]
    pub(crate) force_reload: Option<std::time::Duration>,
}

/// Listening address.
#[derive(Debug, Clone, PartialEq, Eq, Hash, Deserialize, Serialize, JsonSchema)]
#[serde(untagged)]
pub enum ListenAddr {
    /// Socket address.
    SocketAddr(SocketAddr),
    /// Unix socket.
    #[cfg(unix)]
    UnixSocket(std::path::PathBuf),
}

impl ListenAddr {
    pub(crate) fn ip_and_port(&self) -> Option<(IpAddr, u16)> {
        #[cfg_attr(not(unix), allow(irrefutable_let_patterns))]
        if let Self::SocketAddr(addr) = self {
            Some((addr.ip(), addr.port()))
        } else {
            None
        }
    }
}

impl From<SocketAddr> for ListenAddr {
    fn from(addr: SocketAddr) -> Self {
        Self::SocketAddr(addr)
    }
}

#[allow(clippy::from_over_into)]
impl Into<serde_json::Value> for ListenAddr {
    fn into(self) -> serde_json::Value {
        match self {
            // It avoids to prefix with `http://` when serializing and relying on the Display impl.
            // Otherwise, it's converted to a `UnixSocket` in any case.
            Self::SocketAddr(addr) => serde_json::Value::String(addr.to_string()),
            #[cfg(unix)]
            Self::UnixSocket(path) => serde_json::Value::String(
                path.as_os_str()
                    .to_str()
                    .expect("unsupported non-UTF-8 path")
                    .to_string(),
            ),
        }
    }
}

#[cfg(unix)]
impl From<tokio_util::either::Either<std::net::SocketAddr, tokio::net::unix::SocketAddr>>
    for ListenAddr
{
    fn from(
        addr: tokio_util::either::Either<std::net::SocketAddr, tokio::net::unix::SocketAddr>,
    ) -> Self {
        match addr {
            tokio_util::either::Either::Left(addr) => Self::SocketAddr(addr),
            tokio_util::either::Either::Right(addr) => Self::UnixSocket(
                addr.as_pathname()
                    .map(ToOwned::to_owned)
                    .unwrap_or_default(),
            ),
        }
    }
}

impl fmt::Display for ListenAddr {
    fn fmt(&self, f: &mut fmt::Formatter) -> fmt::Result {
        match self {
            Self::SocketAddr(addr) => write!(f, "http://{addr}"),
            #[cfg(unix)]
            Self::UnixSocket(path) => write!(f, "{}", path.display()),
        }
    }
}

fn default_graphql_path() -> String {
    String::from("/")
}

fn default_graphql_introspection() -> bool {
    false
}

#[derive(Clone, Debug, Default, Error, Display, Serialize, Deserialize, JsonSchema)]
#[serde(deny_unknown_fields, rename_all = "snake_case")]
pub(crate) enum BatchingMode {
    /// batch_http_link
    #[default]
    BatchHttpLink,
}

/// Configuration for Batching
#[derive(Debug, Clone, Default, Deserialize, Serialize, JsonSchema)]
#[serde(deny_unknown_fields)]
pub(crate) struct Batching {
    /// Activates Batching (disabled by default)
    #[serde(default)]
    pub(crate) enabled: bool,

    /// Batching mode
    pub(crate) mode: BatchingMode,
}<|MERGE_RESOLUTION|>--- conflicted
+++ resolved
@@ -195,28 +195,10 @@
     }
 }
 
-/// GraphQL validation modes.
-#[derive(Clone, PartialEq, Eq, Default, Derivative, Serialize, Deserialize, JsonSchema)]
-#[derivative(Debug)]
-#[serde(rename_all = "lowercase")]
-<<<<<<< HEAD
-=======
-pub(crate) enum GraphQLValidationMode {
-    /// Use the new Rust-based implementation.
-    New,
-    /// Use the old JavaScript-based implementation.
-    Legacy,
-    /// Use Rust-based and Javascript-based implementations side by side, logging warnings if the
-    /// implementations disagree.
-    #[default]
-    Both,
-}
-
 /// API schema generation modes.
 #[derive(Clone, PartialEq, Eq, Default, Derivative, Serialize, Deserialize, JsonSchema)]
 #[derivative(Debug)]
 #[serde(rename_all = "lowercase")]
->>>>>>> 63a37585
 pub(crate) enum ApiSchemaMode {
     /// Use the new Rust-based implementation.
     New,
