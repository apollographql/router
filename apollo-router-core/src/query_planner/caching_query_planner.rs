--- conflicted
+++ resolved
@@ -55,19 +55,8 @@
     }
 }
 
-<<<<<<< HEAD
     async fn get_hot_keys(&self) -> Vec<QueryKey> {
         self.cm.get_hot_keys().await
-=======
-impl<T: QueryPlanner> CachingQueryPlanner<T> {
-    pub async fn get_hot_keys(&self) -> Vec<QueryKey> {
-        let locked_cache = self.cached.lock().await;
-        locked_cache
-            .iter()
-            .take(self.plan_cache_limit / 5)
-            .map(|(key, _value)| key.clone())
-            .collect()
->>>>>>> 31eb0d8e
     }
 }
 
