--- conflicted
+++ resolved
@@ -167,11 +167,8 @@
     report_exporter: Arc<ApolloExporter>,
     field_execution_weight: f64,
     errors_configuration: ErrorsConfiguration,
-<<<<<<< HEAD
     use_legacy_request_span: bool,
-=======
     include_span_names: HashSet<&'static str>,
->>>>>>> 0bce629d
 }
 
 #[derive(Debug)]
@@ -229,11 +226,8 @@
                 SamplerOption::TraceIdRatioBased(ratio) => 1.0 / ratio,
             },
             errors_configuration: errors_configuration.clone(),
-<<<<<<< HEAD
             use_legacy_request_span: use_legacy_request_span.unwrap_or_default(),
-=======
             include_span_names: INCLUDE_SPANS.into(),
->>>>>>> 0bce629d
         })
     }
 
