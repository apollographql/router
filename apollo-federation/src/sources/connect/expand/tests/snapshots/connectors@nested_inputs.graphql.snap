---
source: apollo-federation/src/sources/connect/expand/tests/mod.rs
expression: connectors.by_service_name
input_file: apollo-federation/src/sources/connect/expand/tests/schemas/expand/nested_inputs.graphql
---
{
    "connectors_Query_foo_0": Connector {
        id: ConnectId {
            label: "connectors.example http: GET /{$args.bar}/{$args.doubleBaz.buzz}/{$args.baz.quux.quaz}",
            subgraph_name: "connectors",
            source_name: Some(
                "example",
            ),
            directive: Field(
                ObjectOrInterfaceFieldDirectivePosition {
                    field: Object(Query.foo),
                    directive_name: "connect",
                    directive_index: 0,
                },
            ),
        },
        transport: HttpJsonTransport {
<<<<<<< HEAD
            source_uri: Some(
=======
            source_url: Some(
>>>>>>> 56e95131
                http://example/,
            ),
            connect_template: StringTemplate {
                parts: [
                    Constant(
                        Constant {
                            value: "/",
                            location: 0..1,
                        },
                    ),
                    Expression(
                        Expression {
                            expression: Path(
                                PathSelection {
                                    path: WithRange {
                                        node: Var(
                                            WithRange {
                                                node: $args,
                                                range: Some(
                                                    0..5,
                                                ),
                                            },
                                            WithRange {
                                                node: Key(
                                                    WithRange {
                                                        node: Field(
                                                            "bar",
                                                        ),
                                                        range: Some(
                                                            6..9,
                                                        ),
                                                    },
                                                    WithRange {
                                                        node: Empty,
                                                        range: Some(
                                                            9..9,
                                                        ),
                                                    },
                                                ),
                                                range: Some(
                                                    5..9,
                                                ),
                                            },
                                        ),
                                        range: Some(
                                            0..9,
                                        ),
                                    },
                                },
                            ),
                            location: 2..11,
                        },
                    ),
                    Constant(
                        Constant {
                            value: "/",
                            location: 12..13,
                        },
                    ),
                    Expression(
                        Expression {
                            expression: Path(
                                PathSelection {
                                    path: WithRange {
                                        node: Var(
                                            WithRange {
                                                node: $args,
                                                range: Some(
                                                    0..5,
                                                ),
                                            },
                                            WithRange {
                                                node: Key(
                                                    WithRange {
                                                        node: Field(
                                                            "doubleBaz",
                                                        ),
                                                        range: Some(
                                                            6..15,
                                                        ),
                                                    },
                                                    WithRange {
                                                        node: Key(
                                                            WithRange {
                                                                node: Field(
                                                                    "buzz",
                                                                ),
                                                                range: Some(
                                                                    16..20,
                                                                ),
                                                            },
                                                            WithRange {
                                                                node: Empty,
                                                                range: Some(
                                                                    20..20,
                                                                ),
                                                            },
                                                        ),
                                                        range: Some(
                                                            15..20,
                                                        ),
                                                    },
                                                ),
                                                range: Some(
                                                    5..20,
                                                ),
                                            },
                                        ),
                                        range: Some(
                                            0..20,
                                        ),
                                    },
                                },
                            ),
                            location: 14..34,
                        },
                    ),
                    Constant(
                        Constant {
                            value: "/",
                            location: 35..36,
                        },
                    ),
                    Expression(
                        Expression {
                            expression: Path(
                                PathSelection {
                                    path: WithRange {
                                        node: Var(
                                            WithRange {
                                                node: $args,
                                                range: Some(
                                                    0..5,
                                                ),
                                            },
                                            WithRange {
                                                node: Key(
                                                    WithRange {
                                                        node: Field(
                                                            "baz",
                                                        ),
                                                        range: Some(
                                                            6..9,
                                                        ),
                                                    },
                                                    WithRange {
                                                        node: Key(
                                                            WithRange {
                                                                node: Field(
                                                                    "quux",
                                                                ),
                                                                range: Some(
                                                                    10..14,
                                                                ),
                                                            },
                                                            WithRange {
                                                                node: Key(
                                                                    WithRange {
                                                                        node: Field(
                                                                            "quaz",
                                                                        ),
                                                                        range: Some(
                                                                            15..19,
                                                                        ),
                                                                    },
                                                                    WithRange {
                                                                        node: Empty,
                                                                        range: Some(
                                                                            19..19,
                                                                        ),
                                                                    },
                                                                ),
                                                                range: Some(
                                                                    14..19,
                                                                ),
                                                            },
                                                        ),
                                                        range: Some(
                                                            9..19,
                                                        ),
                                                    },
                                                ),
                                                range: Some(
                                                    5..19,
                                                ),
                                            },
                                        ),
                                        range: Some(
                                            0..19,
                                        ),
                                    },
                                },
                            ),
                            location: 37..56,
                        },
                    ),
                ],
            },
            method: Get,
            headers: {},
            body: None,
            origin: None,
            source_path: None,
            source_query_params: None,
            connect_path: None,
            connect_query_params: None,
        },
        selection: Path(
            PathSelection {
                path: WithRange {
                    node: Var(
                        WithRange {
                            node: $,
                            range: Some(
                                0..1,
                            ),
                        },
                        WithRange {
                            node: Empty,
                            range: Some(
                                1..1,
                            ),
                        },
                    ),
                    range: Some(
                        0..1,
                    ),
                },
            },
        ),
        config: None,
        max_requests: None,
        entity_resolver: None,
        spec: V0_1,
        request_variables: {
            $args,
        },
        response_variables: {},
        request_headers: {},
        response_headers: {},
        batch_settings: Some(
            ConnectorBatchSettings {
                max_size: None,
            },
        ),
    },
}<|MERGE_RESOLUTION|>--- conflicted
+++ resolved
@@ -20,11 +20,7 @@
             ),
         },
         transport: HttpJsonTransport {
-<<<<<<< HEAD
-            source_uri: Some(
-=======
             source_url: Some(
->>>>>>> 56e95131
                 http://example/,
             ),
             connect_template: StringTemplate {
