<<<<<<< HEAD
use super::http_server_factory::{HttpServerFactory, HttpServerHandle};
use super::router::ApolloRouterError::{self, NoConfiguration, NoSchema};
use super::router::Event::{self, UpdateConfiguration, UpdateSchema};
use super::router_factory::RouterServiceConfigurator;
use super::state_machine::State::{Errored, Running, Startup, Stopped};
use crate::configuration::{Configuration, ListenAddr};
=======
use std::collections::HashMap;
use std::fmt::Display;
use std::fmt::Formatter;
use std::sync::Arc;

use futures::prelude::*;
use tokio::sync::OwnedRwLockWriteGuard;
use tokio::sync::RwLock;
use Event::NoMoreConfiguration;
use Event::NoMoreSchema;
use Event::Shutdown;

use super::http_server_factory::HttpServerFactory;
use super::http_server_factory::HttpServerHandle;
use super::router::ApolloRouterError::NoConfiguration;
use super::router::ApolloRouterError::NoSchema;
use super::router::ApolloRouterError::{self};
use super::router::Event::UpdateConfiguration;
use super::router::Event::UpdateSchema;
use super::router::Event::{self};
use super::router_factory::RouterServiceFactory;
use super::state_machine::State::Errored;
use super::state_machine::State::Running;
use super::state_machine::State::Startup;
use super::state_machine::State::Stopped;
use crate::configuration::Configuration;
use crate::configuration::ListenAddr;
>>>>>>> b98477ef
use crate::plugin::Handler;
use crate::services::Plugins;
use crate::Schema;

/// This state maintains private information that is not exposed to the user via state listener.
#[derive(derivative::Derivative)]
#[derivative(Debug)]
#[allow(clippy::large_enum_variant)]
enum State<RS> {
    Startup {
        configuration: Option<Configuration>,
        schema: Option<Schema>,
    },
    Running {
        configuration: Arc<Configuration>,
        schema: Arc<Schema>,
        #[derivative(Debug = "ignore")]
        router_service_factory: RS,
        server_handle: HttpServerHandle,
        #[derivative(Debug = "ignore")]
        plugins: Plugins,
    },
    Stopped,
    Errored(ApolloRouterError),
}

impl<T> Display for State<T> {
    fn fmt(&self, f: &mut Formatter<'_>) -> std::fmt::Result {
        match self {
            Startup { .. } => write!(f, "startup"),
            Running { .. } => write!(f, "running"),
            Stopped => write!(f, "stopped"),
            Errored { .. } => write!(f, "errored"),
        }
    }
}

/// A state machine that responds to events to control the lifecycle of the server.
/// The server is in startup state until both configuration and schema are supplied.
/// If config and schema are not supplied then the machine ends with an error.
/// Once schema and config are obtained running state is entered.
/// Config and schema updates will try to swap in the new values into the running state. In future we may trigger an http server restart if for instance socket address is encountered.
/// At any point a shutdown event will cause the machine to try to get to stopped state.  
pub(crate) struct StateMachine<S, FA>
where
    S: HttpServerFactory,
    FA: RouterServiceConfigurator,
{
    http_server_factory: S,
    router_configurator: FA,

    // The reason we have listen_address and listen_address_guard is that on startup we want ensure that we update the listen address before users can read the value.
    pub(crate) listen_address: Arc<RwLock<Option<ListenAddr>>>,
    listen_address_guard: Option<OwnedRwLockWriteGuard<Option<ListenAddr>>>,
}

impl<S, FA> StateMachine<S, FA>
where
    S: HttpServerFactory,
    FA: RouterServiceConfigurator + Send,
{
    pub(crate) fn new(http_server_factory: S, router_factory: FA) -> Self {
        let ready = Arc::new(RwLock::new(None));
        let ready_guard = ready.clone().try_write_owned().expect("owned lock");
        Self {
            http_server_factory,
            router_configurator: router_factory,
            listen_address: ready,
            listen_address_guard: Some(ready_guard),
        }
    }

    pub(crate) async fn process_events(
        mut self,
        mut messages: impl Stream<Item = Event> + Unpin,
    ) -> Result<(), ApolloRouterError> {
        tracing::debug!("starting");
        let mut state = Startup {
            configuration: None,
            schema: None,
        };
        while let Some(message) = messages.next().await {
            let new_state = match (state, message) {
                // Startup: Handle configuration updates, maybe transition to running.
                (Startup { configuration, .. }, UpdateSchema(new_schema)) => self
                    .maybe_transition_to_running(Startup {
                        configuration,
                        schema: Some(*new_schema),
                    })
                    .await
                    .into_ok_or_err2(),

                // Startup: Handle schema updates, maybe transition to running.
                (Startup { schema, .. }, UpdateConfiguration(new_configuration)) => self
                    .maybe_transition_to_running(Startup {
                        configuration: Some(*new_configuration),
                        schema,
                    })
                    .await
                    .into_ok_or_err2(),

                // Startup: Missing configuration.
                (
                    Startup {
                        configuration: None,
                        ..
                    },
                    NoMoreConfiguration,
                ) => Errored(NoConfiguration),

                // Startup: Missing schema.
                (Startup { schema: None, .. }, NoMoreSchema) => Errored(NoSchema),

                // Startup: Go straight for shutdown.
                (Startup { .. }, Shutdown) => Stopped,

                // Running: Handle shutdown.
                (Running { server_handle, .. }, Shutdown) => {
                    tracing::debug!("shutting down");
                    match server_handle.shutdown().await {
                        Ok(_) => Stopped,
                        Err(err) => Errored(err),
                    }
                }

                // Running: Handle schema updates
                (
                    Running {
                        configuration,
                        schema,
                        router_service_factory: router_service,
                        server_handle,
                        plugins,
                    },
                    UpdateSchema(new_schema),
                ) => {
                    tracing::info!("reloading schema");
                    self.reload_server(
                        configuration,
                        schema,
                        router_service,
                        server_handle,
                        plugins,
                        None,
                        Some(Arc::new(*new_schema)),
                    )
                    .await
                    .into_ok_or_err2()
                }

                // Running: Handle configuration updates
                (
                    Running {
                        configuration,
                        schema,
                        router_service_factory: router_service,
                        server_handle,
                        plugins,
                    },
                    UpdateConfiguration(new_configuration),
                ) => {
                    tracing::info!("reloading configuration");
                    self.reload_server(
                        configuration,
                        schema,
                        router_service,
                        server_handle,
                        plugins,
                        Some(Arc::new(*new_configuration)),
                        None,
                    )
                    .await
                    .map(|s| {
                        tracing::info!("reloaded");
                        s
                    })
                    .into_ok_or_err2()
                }

                // Anything else we don't care about
                (state, message) => {
                    tracing::debug!("ignoring message transition {:?}", message);
                    state
                }
            };

            tracing::info!("transitioned to {}", &new_state);
            state = new_state;

            // If we're running then let those waiting proceed.
            self.maybe_update_listen_address(&mut state).await;

            // If we've errored then exit even if there are potentially more messages
            if matches!(&state, Errored(_)) {
                break;
            }
        }
        tracing::debug!("stopped");

        // If the listen_address_guard has not been taken, take it so that anything waiting on listen_address will proceed.
        self.listen_address_guard.take();

        match state {
            Stopped => Ok(()),
            Errored(err) => Err(err),
            _ => {
                panic!("must finish on stopped or errored state")
            }
        }
    }

    async fn maybe_update_listen_address(
        &mut self,
        state: &mut State<<FA as RouterServiceConfigurator>::RouterServiceFactory>,
    ) {
        let listen_address = if let Running { server_handle, .. } = &state {
            let listen_address = server_handle.listen_address().clone();
            Some(listen_address)
        } else {
            None
        };

        if let Some(listen_address) = listen_address {
            if let Some(mut listen_address_guard) = self.listen_address_guard.take() {
                *listen_address_guard = Some(listen_address);
            } else {
                *self.listen_address.write().await = Some(listen_address);
            }
        }
    }

    async fn maybe_transition_to_running(
        &mut self,
        state: State<<FA as RouterServiceConfigurator>::RouterServiceFactory>,
    ) -> Result<
        State<<FA as RouterServiceConfigurator>::RouterServiceFactory>,
        State<<FA as RouterServiceConfigurator>::RouterServiceFactory>,
    > {
        if let Startup {
            configuration: Some(configuration),
            schema: Some(schema),
        } = state
        {
            tracing::debug!("starting http");
            let configuration = Arc::new(configuration);
            let schema = Arc::new(schema);

            let (router_factory, plugins) = self
                .router_configurator
                .create(configuration.clone(), schema.clone(), None)
                .await
                .map_err(|err| {
                    tracing::error!("cannot create the router: {}", err);
                    Errored(ApolloRouterError::ServiceCreationError(err))
                })?;
            let plugin_handlers: HashMap<String, Handler> = plugins
                .iter()
                .filter_map(|(plugin_name, plugin)| {
                    (plugin_name.starts_with("apollo.") || plugin_name.starts_with("experimental."))
                        .then(|| plugin.custom_endpoint())
                        .flatten()
                        .map(|h| (plugin_name.clone(), h))
                })
                .collect();

            let server_handle = self
                .http_server_factory
                .create(
                    router_factory.clone(),
                    configuration.clone(),
                    None,
                    plugin_handlers,
                )
                .await
                .map_err(|err| {
                    tracing::error!("cannot start the router: {}", err);
                    Errored(err)
                })?;

            Ok(Running {
                configuration,
                schema,
                router_service_factory: router_factory,
                server_handle,
                plugins,
            })
        } else {
            Ok(state)
        }
    }

    #[allow(clippy::too_many_arguments)]
    async fn reload_server(
        &mut self,
        configuration: Arc<Configuration>,
        schema: Arc<Schema>,
        router_service: <FA as RouterServiceConfigurator>::RouterServiceFactory,
        server_handle: HttpServerHandle,
        plugins: Plugins,
        new_configuration: Option<Arc<Configuration>>,
        new_schema: Option<Arc<Schema>>,
    ) -> Result<
        State<<FA as RouterServiceConfigurator>::RouterServiceFactory>,
        State<<FA as RouterServiceConfigurator>::RouterServiceFactory>,
    > {
        let new_schema = new_schema.unwrap_or_else(|| schema.clone());
        let new_configuration = new_configuration.unwrap_or_else(|| configuration.clone());

        match self
            .router_configurator
            .create(
                new_configuration.clone(),
                new_schema.clone(),
                Some(&router_service),
            )
            .await
        {
            Ok((new_router_service, plugins)) => {
                let plugin_handlers: HashMap<String, Handler> = plugins
                    .iter()
                    .filter_map(|(plugin_name, plugin)| {
                        (plugin_name.starts_with("apollo.")
                            || plugin_name.starts_with("experimental."))
                        .then(|| plugin.custom_endpoint())
                        .flatten()
                        .map(|handler| (plugin_name.clone(), handler))
                    })
                    .collect();

                let server_handle = server_handle
                    .restart(
                        &self.http_server_factory,
                        new_router_service.clone(),
                        new_configuration.clone(),
                        plugin_handlers,
                    )
                    .await
                    .map_err(|err| {
                        tracing::error!("cannot start the router: {}", err);
                        Errored(err)
                    })?;
                Ok(Running {
                    configuration: new_configuration,
                    schema: new_schema,
                    router_service_factory: new_router_service,
                    server_handle,
                    plugins,
                })
            }
            Err(err) => {
                tracing::error!(
                    "cannot create new router, keeping previous configuration: {}",
                    err
                );
                Err(Running {
                    configuration,
                    schema,
                    router_service_factory: router_service,
                    server_handle,
                    plugins,
                })
            }
        }
    }
}

trait ResultExt<T> {
    // Unstable method can be deleted in future
    fn into_ok_or_err2(self) -> T;
}

impl<T> ResultExt<T> for Result<T, T> {
    fn into_ok_or_err2(self) -> T {
        match self {
            Ok(v) => v,
            Err(v) => v,
        }
    }
}

#[cfg(test)]
mod tests {
<<<<<<< HEAD
    use super::*;
    use crate::http_ext::{Request, Response};
    use crate::http_server_factory::Listener;
    use crate::new_service::NewService;
    use crate::router_factory::{RouterServiceConfigurator, RouterServiceFactory};
    use crate::{graphql, ResponseBody};
    use futures::channel::oneshot;
    use futures::future::BoxFuture;
    use futures::stream::BoxStream;
    use mockall::{mock, Sequence};
=======
>>>>>>> b98477ef
    use std::net::SocketAddr;
    use std::pin::Pin;
    use std::str::FromStr;
    use std::sync::Mutex;
    use std::task::Context;
    use std::task::Poll;

    use futures::channel::oneshot;
    use futures::future::BoxFuture;
    use futures::stream::BoxStream;
    use mockall::mock;
    use mockall::Sequence;
    use test_log::test;
    use tower::BoxError;
    use tower::Service;

    use super::*;
    use crate::graphql;
    use crate::http_ext::Request;
    use crate::http_ext::Response;
    use crate::http_server_factory::Listener;
    use crate::router_factory::RouterServiceFactory;

    fn example_schema() -> Schema {
        include_str!("testdata/supergraph.graphql").parse().unwrap()
    }

    #[test(tokio::test)]
    async fn no_configuration() {
        let router_factory = create_mock_router_configurator(0);
        let (server_factory, _) = create_mock_server_factory(0);
        assert!(matches!(
            execute(server_factory, router_factory, vec![NoMoreConfiguration],).await,
            Err(NoConfiguration),
        ));
    }

    #[test(tokio::test)]
    async fn no_schema() {
        let router_factory = create_mock_router_configurator(0);
        let (server_factory, _) = create_mock_server_factory(0);
        assert!(matches!(
            execute(server_factory, router_factory, vec![NoMoreSchema],).await,
            Err(NoSchema),
        ));
    }

    #[test(tokio::test)]
    async fn shutdown_during_startup() {
        let router_factory = create_mock_router_configurator(0);
        let (server_factory, _) = create_mock_server_factory(0);
        assert!(matches!(
            execute(server_factory, router_factory, vec![Shutdown],).await,
            Ok(()),
        ));
    }

    #[test(tokio::test)]
    async fn startup_shutdown() {
        let router_factory = create_mock_router_configurator(1);
        let (server_factory, shutdown_receivers) = create_mock_server_factory(1);

        assert!(matches!(
            execute(
                server_factory,
                router_factory,
                vec![
                    UpdateConfiguration(Configuration::builder().build().boxed()),
                    UpdateSchema(Box::new(example_schema())),
                    Shutdown
                ],
            )
            .await,
            Ok(()),
        ));
        assert_eq!(shutdown_receivers.lock().unwrap().len(), 1);
    }

    #[test(tokio::test)]
    async fn startup_reload_schema() {
        let router_factory = create_mock_router_configurator(2);
        let (server_factory, shutdown_receivers) = create_mock_server_factory(2);
        let minimal_schema = include_str!("testdata/minimal_supergraph.graphql");
        assert!(matches!(
            execute(
                server_factory,
                router_factory,
                vec![
                    UpdateConfiguration(Configuration::builder().build().boxed()),
                    UpdateSchema(Box::new(minimal_schema.parse().unwrap())),
                    UpdateSchema(Box::new(example_schema())),
                    Shutdown
                ],
            )
            .await,
            Ok(()),
        ));
        assert_eq!(shutdown_receivers.lock().unwrap().len(), 2);
    }

    #[test(tokio::test)]
    async fn startup_reload_configuration() {
        let router_factory = create_mock_router_configurator(2);
        let (server_factory, shutdown_receivers) = create_mock_server_factory(2);

        assert!(matches!(
            execute(
                server_factory,
                router_factory,
                vec![
                    UpdateConfiguration(Configuration::builder().build().boxed()),
                    UpdateSchema(Box::new(example_schema())),
                    UpdateConfiguration(
                        Configuration::builder()
                            .server(
                                crate::configuration::Server::builder()
                                    .listen(SocketAddr::from_str("127.0.0.1:4001").unwrap())
                                    .build()
                            )
                            .build()
                            .boxed()
                    ),
                    Shutdown
                ],
            )
            .await,
            Ok(()),
        ));
        assert_eq!(shutdown_receivers.lock().unwrap().len(), 2);
    }

    #[test(tokio::test)]
    async fn extract_routing_urls() {
        let router_factory = create_mock_router_configurator(1);
        let (server_factory, shutdown_receivers) = create_mock_server_factory(1);

        assert!(matches!(
            execute(
                server_factory,
                router_factory,
                vec![
                    UpdateConfiguration(Configuration::builder().build().boxed()),
                    UpdateSchema(Box::new(example_schema())),
                    Shutdown
                ],
            )
            .await,
            Ok(()),
        ));
        assert_eq!(shutdown_receivers.lock().unwrap().len(), 1);
    }

    #[test(tokio::test)]
    async fn router_factory_error_startup() {
        let mut router_factory = MockMyRouterConfigurator::new();
        router_factory
            .expect_create()
            .times(1)
            .returning(|_, _, _| Err(BoxError::from("Error")));

        let (server_factory, shutdown_receivers) = create_mock_server_factory(0);

        assert!(matches!(
            execute(
                server_factory,
                router_factory,
                vec![
                    UpdateConfiguration(Configuration::builder().build().boxed()),
                    UpdateSchema(Box::new(example_schema())),
                ],
            )
            .await,
            Err(ApolloRouterError::ServiceCreationError(_)),
        ));
        assert_eq!(shutdown_receivers.lock().unwrap().len(), 0);
    }

    #[test(tokio::test)]
    async fn router_factory_error_restart() {
        let mut seq = Sequence::new();
        let mut router_factory = MockMyRouterConfigurator::new();
        router_factory
            .expect_create()
            .times(1)
            .in_sequence(&mut seq)
            .returning(|_, _, _| {
                let mut router = MockMyRouterFactory::new();
                router.expect_clone().return_once(MockMyRouterFactory::new);
                Ok((router, Default::default()))
            });
        router_factory
            .expect_create()
            .times(1)
            .in_sequence(&mut seq)
            .returning(|_, _, _| Err(BoxError::from("error")));

        let (server_factory, shutdown_receivers) = create_mock_server_factory(1);

        assert!(matches!(
            execute(
                server_factory,
                router_factory,
                vec![
                    UpdateConfiguration(Configuration::builder().build().boxed()),
                    UpdateSchema(Box::new(example_schema())),
                    UpdateSchema(Box::new(example_schema())),
                    Shutdown
                ],
            )
            .await,
            Ok(()),
        ));
        assert_eq!(shutdown_receivers.lock().unwrap().len(), 1);
    }

    mock! {
        #[derive(Debug)]
        MyRouterConfigurator {}

        #[async_trait::async_trait]
        impl RouterServiceConfigurator for MyRouterConfigurator {
            type RouterServiceFactory = MockMyRouterFactory;

            async fn create<'a>(
                &'a mut self,
                configuration: Arc<Configuration>,
                schema: Arc<crate::Schema>,
                previous_router: Option<&'a MockMyRouterFactory>,
            ) -> Result<(MockMyRouterFactory, Plugins), BoxError>;
        }
    }

    mock! {
        #[derive(Debug)]
        MyRouterFactory {}

        impl RouterServiceFactory for MyRouterFactory {
            type RouterService = MockMyRouter;
            type Future = <Self::RouterService as Service<Request<graphql::Request>>>::Future;
        }

        impl  NewService<Request<graphql::Request>> for MyRouterFactory {
            type Service = MockMyRouter;
            fn new_service(&self) -> MockMyRouter;
        }

        impl Clone for MyRouterFactory {
            fn clone(&self) -> MockMyRouterFactory;
        }
    }

    mock! {
        #[derive(Debug)]
        MyRouter {
            fn poll_ready(&mut self) -> Poll<Result<(), BoxError>>;
            fn service_call(&mut self, req: Request<crate::graphql::Request>) -> <MockMyRouter as Service<Request<crate::graphql::Request>>>::Future;
        }

        impl Clone for MyRouter {
            fn clone(&self) -> MockMyRouter;
        }
    }

    //mockall does not handle well the lifetime on Context
    impl Service<Request<crate::graphql::Request>> for MockMyRouter {
        type Response = Response<BoxStream<'static, graphql::Response>>;
        type Error = BoxError;
        type Future = BoxFuture<'static, Result<Self::Response, Self::Error>>;

        fn poll_ready(&mut self, _cx: &mut Context<'_>) -> Poll<Result<(), BoxError>> {
            self.poll_ready()
        }
        fn call(&mut self, req: Request<crate::graphql::Request>) -> Self::Future {
            self.service_call(req)
        }
    }

    mock! {
        #[derive(Debug)]
        MyHttpServerFactory{
            fn create_server(&self,
                configuration: Arc<Configuration>,
                listener: Option<Listener>,) -> Result<HttpServerHandle, ApolloRouterError>;
        }
    }

    impl HttpServerFactory for MockMyHttpServerFactory {
        type Future =
            Pin<Box<dyn Future<Output = Result<HttpServerHandle, ApolloRouterError>> + Send>>;

        fn create<RF>(
            &self,
            service_factory: RF,
            configuration: Arc<Configuration>,
            listener: Option<Listener>,
            plugin_handlers: HashMap<String, Handler>,
        ) -> Self::Future
        where
<<<<<<< HEAD
            RF: RouterServiceFactory,
=======
            RS: Service<
                    Request<crate::graphql::Request>,
                    Response = Response<BoxStream<'static, graphql::Response>>,
                    Error = BoxError,
                > + Send
                + Sync
                + Clone
                + 'static,
            <RS as Service<Request<crate::graphql::Request>>>::Future: std::marker::Send,
>>>>>>> b98477ef
        {
            let res = self.create_server(configuration, listener);
            Box::pin(async move { res })
        }
    }

    async fn execute(
        server_factory: MockMyHttpServerFactory,
        router_factory: MockMyRouterConfigurator,
        events: Vec<Event>,
    ) -> Result<(), ApolloRouterError> {
        let state_machine = StateMachine::new(server_factory, router_factory);
        let result = state_machine
            .process_events(stream::iter(events).boxed())
            .await;
        result
    }

    fn create_mock_server_factory(
        expect_times_called: usize,
    ) -> (
        MockMyHttpServerFactory,
        Arc<Mutex<Vec<oneshot::Receiver<()>>>>,
    ) {
        let mut server_factory = MockMyHttpServerFactory::new();
        let shutdown_receivers = Arc::new(Mutex::new(vec![]));
        let shutdown_receivers_clone = shutdown_receivers.to_owned();
        server_factory
            .expect_create_server()
            .times(expect_times_called)
            .returning(
                move |configuration: Arc<Configuration>, listener: Option<Listener>| {
                    let (shutdown_sender, shutdown_receiver) = oneshot::channel();
                    shutdown_receivers_clone
                        .lock()
                        .unwrap()
                        .push(shutdown_receiver);

                    let server = async move {
                        Ok(if let Some(l) = listener {
                            l
                        } else {
                            Listener::Tcp(
                                tokio::net::TcpListener::bind("127.0.0.1:0").await.unwrap(),
                            )
                        })
                    };

                    Ok(HttpServerHandle::new(
                        shutdown_sender,
                        Box::pin(server),
                        configuration.server.listen.clone(),
                    ))
                },
            );
        (server_factory, shutdown_receivers)
    }

    fn create_mock_router_configurator(expect_times_called: usize) -> MockMyRouterConfigurator {
        let mut router_factory = MockMyRouterConfigurator::new();

        router_factory
            .expect_create()
            .times(expect_times_called)
            .returning(move |_, _, _| {
                let mut router = MockMyRouterFactory::new();
                router.expect_clone().return_once(MockMyRouterFactory::new);
                Ok((router, Default::default()))
            });
        router_factory
    }
}<|MERGE_RESOLUTION|>--- conflicted
+++ resolved
@@ -1,11 +1,3 @@
-<<<<<<< HEAD
-use super::http_server_factory::{HttpServerFactory, HttpServerHandle};
-use super::router::ApolloRouterError::{self, NoConfiguration, NoSchema};
-use super::router::Event::{self, UpdateConfiguration, UpdateSchema};
-use super::router_factory::RouterServiceConfigurator;
-use super::state_machine::State::{Errored, Running, Startup, Stopped};
-use crate::configuration::{Configuration, ListenAddr};
-=======
 use std::collections::HashMap;
 use std::fmt::Display;
 use std::fmt::Formatter;
@@ -33,8 +25,8 @@
 use super::state_machine::State::Stopped;
 use crate::configuration::Configuration;
 use crate::configuration::ListenAddr;
->>>>>>> b98477ef
 use crate::plugin::Handler;
+use crate::router_factory::RouterServiceConfigurator;
 use crate::services::Plugins;
 use crate::Schema;
 
@@ -416,19 +408,6 @@
 
 #[cfg(test)]
 mod tests {
-<<<<<<< HEAD
-    use super::*;
-    use crate::http_ext::{Request, Response};
-    use crate::http_server_factory::Listener;
-    use crate::new_service::NewService;
-    use crate::router_factory::{RouterServiceConfigurator, RouterServiceFactory};
-    use crate::{graphql, ResponseBody};
-    use futures::channel::oneshot;
-    use futures::future::BoxFuture;
-    use futures::stream::BoxStream;
-    use mockall::{mock, Sequence};
-=======
->>>>>>> b98477ef
     use std::net::SocketAddr;
     use std::pin::Pin;
     use std::str::FromStr;
@@ -450,7 +429,9 @@
     use crate::http_ext::Request;
     use crate::http_ext::Response;
     use crate::http_server_factory::Listener;
+    use crate::router_factory::RouterServiceConfigurator;
     use crate::router_factory::RouterServiceFactory;
+    use crate::services::new_service::NewService;
 
     fn example_schema() -> Schema {
         include_str!("testdata/supergraph.graphql").parse().unwrap()
@@ -669,7 +650,6 @@
             type RouterService = MockMyRouter;
             type Future = <Self::RouterService as Service<Request<graphql::Request>>>::Future;
         }
-
         impl  NewService<Request<graphql::Request>> for MyRouterFactory {
             type Service = MockMyRouter;
             fn new_service(&self) -> MockMyRouter;
@@ -727,19 +707,7 @@
             plugin_handlers: HashMap<String, Handler>,
         ) -> Self::Future
         where
-<<<<<<< HEAD
             RF: RouterServiceFactory,
-=======
-            RS: Service<
-                    Request<crate::graphql::Request>,
-                    Response = Response<BoxStream<'static, graphql::Response>>,
-                    Error = BoxError,
-                > + Send
-                + Sync
-                + Clone
-                + 'static,
-            <RS as Service<Request<crate::graphql::Request>>>::Future: std::marker::Send,
->>>>>>> b98477ef
         {
             let res = self.create_server(configuration, listener);
             Box::pin(async move { res })
