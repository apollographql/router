--- conflicted
+++ resolved
@@ -133,15 +133,11 @@
     }
 }
 
-<<<<<<< HEAD
 pub(crate) fn apollo_opentelemetry_initialized() -> bool {
     OPENTELEMETRY_TRACER_HANDLE.get().is_some()
 }
 
-pub(crate) struct SamplingFilter {}
-=======
 pub(crate) struct SamplingFilter;
->>>>>>> 7b2e311a
 
 #[allow(dead_code)]
 impl SamplingFilter {
