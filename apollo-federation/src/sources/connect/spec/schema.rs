--- conflicted
+++ resolved
@@ -62,11 +62,7 @@
 
 /// Configuration option for an HTTP header
 #[derive(Debug, Clone)]
-<<<<<<< HEAD
 pub enum HTTPHeaderOption {
-=======
-pub(crate) enum HTTPHeaderOption {
->>>>>>> ad5b4e41
     /// The alias for the header name used when making a request
     ///
     /// This assumes that a header exists in the original request, as it will be
