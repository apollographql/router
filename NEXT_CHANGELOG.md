# Changelog for the next release

All notable changes to Router will be documented in this file.

This project adheres to [Semantic Versioning](https://semver.org/spec/v2.0.0.html).

<!-- <THIS IS AN EXAMPLE, DO NOT REMOVE>

# [x.x.x] (unreleased) - 2022-mm-dd
> Important: X breaking changes below, indicated by **❗ BREAKING ❗**
## ❗ BREAKING ❗
## 🚀 Features
## 🐛 Fixes
## 🛠 Maintenance
## 📚 Documentation
## 🐛 Fixes

## Example section entry format

### **Headline** ([Issue #ISSUE_NUMBER](https://github.com/apollographql/router/issues/ISSUE_NUMBER))

Description! And a link to a [reference](http://url)

By [@USERNAME](https://github.com/USERNAME) in https://github.com/apollographql/router/pull/PULL_NUMBER
-->

# [0.9.5] (unreleased) - 2022-mm-dd
## ❗ BREAKING ❗

<<<<<<< HEAD
### Rename `experimental.traffic_shaping` to `apollo.traffic_shaping` [PR #1229](https://github.com/apollographql/router/pull/1229)
You will need to update your YAML configuration file to use the correct name for `traffic_shaping` plugin.

```diff
- plugins:
-   experimental.traffic_shaping:
-     variables_deduplication: true # Enable the variables deduplication optimization
-     all:
-       query_deduplication: true # Enable query deduplication for all subgraphs.
-     subgraphs:
-       products:
-         query_deduplication: false # Disable query deduplication for products.
+ traffic_shaping:
+   variables_deduplication: true # Enable the variables deduplication optimization
+   all:
+     query_deduplication: true # Enable query deduplication for all subgraphs.
+   subgraphs:
+     products:
+       query_deduplication: false # Disable query deduplication for products.
```

=======
### Rhai plugin `request.sub_headers` renamed to `request.subgraph.headers` [PR #1261](https://github.com/apollographql/router/pull/1261)

Rhai scripts previously supported the `request.sub_headers` attribute so that subgraph request headers could be
accessed. This is now replaced with an extended interface for subgraph requests:

```
request.subgraph.headers
request.subgraph.body.query
request.subgraph.body.operation_name
request.subgraph.body.variables
request.subgraph.body.extensions
request.subgraph.uri.host
request.subgraph.uri.path
```

By [@garypen](https://github.com/garypen) in https://github.com/apollographql/router/pull/1261

>>>>>>> eb4a2d2b
## 🚀 Features

### Add support of compression [PR #1229](https://github.com/apollographql/router/pull/1229)
Add support of request and response compression for the router and all subgraphs. The router is now able to handle `Content-Encoding` and `Accept-Encoding` headers properly. Supported algorithms are `gzip`, `br`, `deflate`.
You can also enable compression on subgraphs requests and responses by updating the `traffic_shaping` configuration:

```yaml
traffic_shaping:
  all:
    compression: br # Enable brotli compression for all subgraphs
  subgraphs:
    products:
      compression: gzip # Enable gzip compression only for subgraph products
```

By [@bnjjj](https://github.com/bnjjj) in https://github.com/apollographql/router/pull/1229


### Add support of multiple uplink URLs [PR #1210](https://github.com/apollographql/router/pull/1210)
Add support of multiple uplink URLs with a comma-separated list in `APOLLO_UPLINK_ENDPOINTS` and for `--apollo-uplink-endpoints`

Example: 
```bash
export APOLLO_UPLINK_ENDPOINTS="https://aws.uplink.api.apollographql.com/, https://uplink.api.apollographql.com/"
```

By [@bnjjj](https://github.com/bnjjj) in https://github.com/apollographql/router/pull/1210

## 🐛 Fixes

### Support introspection object types ([PR #1240](https://github.com/apollographql/router/pull/1240))

Introspection queries can use a set of object types defined in the specification. The query parsing code was not recognizing them,
resulting in some introspection queries not working.

By [@Geal](https://github.com/Geal) in https://github.com/apollographql/router/pull/1240

### Create the ExecutionResponse after the primary response was generated ([PR #1260](https://github.com/apollographql/router/pull/1260))

The `@defer` preliminary work has a surprising side effect: when using methods like `RouterResponse::map_response`, they are
executed before the subgraph responses are received, because they work on the stream of responses.
This PR goes back to the previous behaviour by awaiting the primary response before creating the ExecutionResponse.

By [@Geal](https://github.com/Geal) in https://github.com/apollographql/router/pull/1260

## 🛠 Maintenance
## 📚 Documentation

### Update README link to the configuration file  ([PR #1208](https://github.com/apollographql/router/pull/1208))

As the structure of the documentation has changed, the link should point to the `YAML config file` section of the overview.

By [@gscheibel](https://github.com/gscheibel in https://github.com/apollographql/router/pull/1208
<|MERGE_RESOLUTION|>--- conflicted
+++ resolved
@@ -27,7 +27,6 @@
 # [0.9.5] (unreleased) - 2022-mm-dd
 ## ❗ BREAKING ❗
 
-<<<<<<< HEAD
 ### Rename `experimental.traffic_shaping` to `apollo.traffic_shaping` [PR #1229](https://github.com/apollographql/router/pull/1229)
 You will need to update your YAML configuration file to use the correct name for `traffic_shaping` plugin.
 
@@ -49,7 +48,6 @@
 +       query_deduplication: false # Disable query deduplication for products.
 ```
 
-=======
 ### Rhai plugin `request.sub_headers` renamed to `request.subgraph.headers` [PR #1261](https://github.com/apollographql/router/pull/1261)
 
 Rhai scripts previously supported the `request.sub_headers` attribute so that subgraph request headers could be
@@ -67,7 +65,6 @@
 
 By [@garypen](https://github.com/garypen) in https://github.com/apollographql/router/pull/1261
 
->>>>>>> eb4a2d2b
 ## 🚀 Features
 
 ### Add support of compression [PR #1229](https://github.com/apollographql/router/pull/1229)
