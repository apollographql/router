---
title: Sending Apollo Router usage data to Apollo Studio
---

The Apollo Router can transmit usage data to Apollo Studio via a reporting agent called **Spaceport**. By default, Spaceport runs automatically as a component _within_ the Apollo Router. Additional details on its modes of operation are provided below.

## Enabling usage reporting

You can enable usage reporting in the Apollo Router by setting the following environment variables:

```bash
export APOLLO_KEY=<YOUR_GRAPH_API_KEY>
export APOLLO_GRAPH_REF=<YOUR_GRAPH_ID>@<VARIANT>
```

More information on usage reporting is available in the [Studio documentation](/studio/metrics/usage-reporting/).

<<<<<<< HEAD
## Enabling field-level instrumentation

Field-level instrumentation (also know as FTV1 tracing) is off by default. To enable it, add this to your router configuration:

```yaml
telemetry:
  apollo:
    # This example will trace half of requests. This number cannot
    # be higher than tracing.trace_config.sampler.
    field_level_instrumentation_sampler: 0.5 
  tracing:
    trace_config:
      # FTV1 uses the same trace sampling as other tracing options,
      # so this must be enabled as well. 
      sampler: 0.5 
```

## Prometheus endpoint customization

You can customize the prometheus scrape URL in your yaml configuration: 

```yaml title="router.yaml"
telemetry:
  metrics:
    prometheus:
      listen: 0.0.0.0:9090
      path: /metrics
      enabled: true
```

=======
>>>>>>> 4d32801c
## Advanced configuration (not recommended)

Spaceport can run either as an internal component of a single Apollo Router instance, or as an external resource shared by _multiple_ router instances.

For the majority of users, an internal Spaceport instance is sufficient.

To connect the Apollo Router to an external Spaceport instance, specify its endpoint URL in your YAML config file:

```yaml title="router.yaml"
telemetry:
    apollo:
        # The percentage of requests will include HTTP request and response headers in traces sent to Apollo Studio.
        # This is expensive and should be left at a low value.
        # This cannot be higher than tracing->trace_config->sampler
        field_level_instrumentation_sampler: 0.01 # (default)
        
        # Include HTTP request and response headers in traces sent to Apollo Studio
        send_headers: # other possible values are all, only (with an array), except (with an array), none (by default)
            except: # Send all headers except referer
            - referer

        # Include variable values in Apollo in traces sent to Apollo Studio
        send_variable_values: # other possible values are all, only (with an array), except (with an array), none (by default)
            except: # Send all variable values except for variable named first
            - first
    tracing:
        trace_config:
            sampler: 0.5 # The percentage of requests that will generate traces (a rate or `always_on` or `always_off`)
```

Note that `field_level_instrumentation_sampler` may not sample at a greater rate than `trace_config/sampler`.****

## Running Spaceport externally (not recommended)

Running spaceport as a separate process currently requires building from [source](https://github.com/apollographql/router/tree/main/apollo-spaceport).<|MERGE_RESOLUTION|>--- conflicted
+++ resolved
@@ -15,7 +15,6 @@
 
 More information on usage reporting is available in the [Studio documentation](/studio/metrics/usage-reporting/).
 
-<<<<<<< HEAD
 ## Enabling field-level instrumentation
 
 Field-level instrumentation (also know as FTV1 tracing) is off by default. To enable it, add this to your router configuration:
@@ -35,7 +34,7 @@
 
 ## Prometheus endpoint customization
 
-You can customize the prometheus scrape URL in your yaml configuration: 
+You can customize the prometheus scrape URL in your YAML configuration file: 
 
 ```yaml title="router.yaml"
 telemetry:
@@ -46,8 +45,6 @@
       enabled: true
 ```
 
-=======
->>>>>>> 4d32801c
 ## Advanced configuration (not recommended)
 
 Spaceport can run either as an internal component of a single Apollo Router instance, or as an external resource shared by _multiple_ router instances.
