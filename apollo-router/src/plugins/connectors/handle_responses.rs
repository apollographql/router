use std::sync::Arc;

use apollo_federation::sources::connect::Connector;
use http_body::Body as HttpBody;
use parking_lot::Mutex;
use serde_json_bytes::ByteString;
use serde_json_bytes::Value;
use tracing::Span;

use crate::error::FetchError;
use crate::graphql;
use crate::plugins::connectors::http::Response as ConnectorResponse;
use crate::plugins::connectors::http::Result as ConnectorResult;
use crate::plugins::connectors::make_requests::ResponseKey;
use crate::plugins::connectors::plugin::debug::ConnectorContext;
use crate::plugins::connectors::plugin::debug::ConnectorDebugHttpRequest;
use crate::plugins::connectors::plugin::debug::SelectionData;
use crate::plugins::telemetry::consts::OTEL_STATUS_CODE;
use crate::plugins::telemetry::consts::OTEL_STATUS_CODE_ERROR;
use crate::plugins::telemetry::consts::OTEL_STATUS_CODE_OK;
use crate::services::connect::Response;
use crate::services::fetch::AddSubgraphNameExt;
use crate::Context;

const ENTITIES: &str = "_entities";
const TYPENAME: &str = "__typename";

// --- ERRORS ------------------------------------------------------------------

#[derive(Debug, thiserror::Error, displaydoc::Display)]
pub(crate) enum HandleResponseError {
    /// Merge error: {0}
    MergeError(String),
}

// --- RAW RESPONSE ------------------------------------------------------------

enum RawResponse {
    /// This error type is used if:
    /// 1. We didn't even make the request (we hit the request limit)
    /// 2. We couldn't deserialize the response body
    Error {
        error: graphql::Error,
        key: ResponseKey,
    },
    /// Contains the response data directly from the HTTP response. We'll apply
    /// a selection to convert this into either `data` or `errors` based on
    /// whether it's successful or not.
    Data {
        parts: http::response::Parts,
        data: Value,
        key: ResponseKey,
        debug_request: Option<ConnectorDebugHttpRequest>,
    },
}

impl RawResponse {
    /// Returns a `MappedResponse` with the response data transformed by the
    /// selection mapping.
    ///
    /// As a side effect, this will also write to the debug context.
    fn map_response(
        self,
        connector: &Connector,
        context: &Context,
        debug_context: &Option<Arc<Mutex<ConnectorContext>>>,
    ) -> MappedResponse {
        match self {
            RawResponse::Error { error, key } => MappedResponse::Error { error, key },
            RawResponse::Data {
                data,
                key,
                parts,
                debug_request,
            } => {
                let inputs = key.inputs().merge(
                    &connector.response_variables,
                    connector.config.as_ref(),
                    context,
                    Some(parts.status.as_u16()),
                );

                let (res, apply_to_errors) = key.selection().apply_with_vars(&data, &inputs);

                if let Some(ref debug) = debug_context {
                    debug.lock().push_response(
                        debug_request.clone(),
                        &parts,
                        &data,
                        Some(SelectionData {
                            source: connector.selection.to_string(),
                            transformed: key.selection().to_string(),
                            result: res.clone(),
                            errors: apply_to_errors,
                        }),
                    );
                }

                MappedResponse::Data {
                    key,
                    data: res.unwrap_or_else(|| Value::Null),
                }
            }
        }
    }

    /// Returns a `MappedResponse` with a GraphQL error.
    ///
    /// As a side effect, this will also write to the debug context.
    // TODO: This is where we'd map the response to a top-level GraphQL error
    // once we have an error mapping. For now, it just creates a basic top-level
    // error with the status code.
    fn map_error(
        self,
        connector: &Connector,
        _context: &Context,
        debug_context: &Option<Arc<Mutex<ConnectorContext>>>,
    ) -> MappedResponse {
        match self {
            RawResponse::Error { error, key } => MappedResponse::Error { error, key },
            RawResponse::Data {
                key,
                parts,
                debug_request,
                data,
            } => {
                let error = FetchError::SubrequestHttpError {
                    status_code: Some(parts.status.as_u16()),
                    service: connector.id.label.clone(),
                    reason: format!(
                        "{}: {}",
                        parts.status.as_str(),
                        parts.status.canonical_reason().unwrap_or("Unknown")
                    ),
                }
                .to_graphql_error(None)
                .add_subgraph_name(&connector.id.subgraph_name);

                if let Some(ref debug) = debug_context {
                    debug
                        .lock()
                        .push_response(debug_request.clone(), &parts, &data, None);
                }

                MappedResponse::Error { error, key }
            }
        }
    }
}

// --- MAPPED RESPONSE ---------------------------------------------------------

pub(crate) enum MappedResponse {
    /// This is equivalent to RawResponse::Error, but it also represents errors
    /// when the request is semantically unsuccessful (e.g. 404, 500).
    Error {
        error: graphql::Error,
        key: ResponseKey,
    },
    /// The is the response data after applying the selection mapping.
    Data { data: Value, key: ResponseKey },
}

impl MappedResponse {
    /// Adds the response data to the `data` map or the error to the `errors`
    /// array. How data is added depends on the `ResponseKey`: it's either a
    /// property directly on the map, or stored in the `_entities` array.
    fn add_to_data(
        self,
        data: &mut serde_json_bytes::Map<ByteString, Value>,
        errors: &mut Vec<graphql::Error>,
        count: usize,
    ) -> Result<(), HandleResponseError> {
        match self {
            Self::Error { error, key, .. } => {
                match key {
                    // add a null to the "_entities" array at the right index
                    ResponseKey::Entity { index, .. } | ResponseKey::EntityField { index, .. } => {
                        let entities = data
                            .entry(ENTITIES)
                            .or_insert(Value::Array(Vec::with_capacity(count)));
                        entities
                            .as_array_mut()
                            .ok_or_else(|| {
                                HandleResponseError::MergeError("_entities is not an array".into())
                            })?
                            .insert(index, Value::Null);
                    }
                    _ => {}
                };
                errors.push(error);
            }
            Self::Data {
                data: value, key, ..
            } => match key {
                ResponseKey::RootField { ref name, .. } => {
                    data.insert(name.clone(), value);
                }
                ResponseKey::Entity { index, .. } => {
                    let entities = data
                        .entry(ENTITIES)
                        .or_insert(Value::Array(Vec::with_capacity(count)));
                    entities
                        .as_array_mut()
                        .ok_or_else(|| {
                            HandleResponseError::MergeError("_entities is not an array".into())
                        })?
                        .insert(index, value);
                }
                ResponseKey::EntityField {
                    index,
                    ref field_name,
                    ref typename,
                    ..
                } => {
                    let entities = data
                        .entry(ENTITIES)
                        .or_insert(Value::Array(Vec::with_capacity(count)))
                        .as_array_mut()
                        .ok_or_else(|| {
                            HandleResponseError::MergeError("_entities is not an array".into())
                        })?;

                    match entities.get_mut(index) {
                        Some(Value::Object(entity)) => {
                            entity.insert(field_name.clone(), value);
                        }
                        _ => {
                            let mut entity = serde_json_bytes::Map::new();
                            if let Some(typename) = typename {
                                entity.insert(TYPENAME, Value::String(typename.as_str().into()));
                            }
                            entity.insert(field_name.clone(), value);
                            entities.insert(index, Value::Object(entity));
                        }
                    };
                }
            },
        }

        Ok(())
    }
}

// --- handle_responses --------------------------------------------------------

pub(crate) async fn process_response<T: HttpBody>(
    response: ConnectorResponse<T>,
    connector: &Connector,
    context: &Context,
    debug_context: &Option<Arc<Mutex<ConnectorContext>>>,
) -> MappedResponse {
    let response_key = response.key;
    let debug_request = response.debug_request;

    let raw = match response.result {
        // This occurs when we short-circuit the request when over the limit
        ConnectorResult::Err(error) => RawResponse::Error {
            error: error.to_graphql_error(connector, None),
            key: response_key,
        },
        ConnectorResult::HttpResponse(response) => {
            let (parts, body) = response.into_parts();

            // If this errors, it will write to the debug context because it
            // has access to the raw bytes, so we can't write to it again
            // in any RawResponse::Error branches.
            match deserialize_response(body, &parts, connector, debug_context, &debug_request).await
            {
                Ok(data) => RawResponse::Data {
                    parts,
                    data,
                    key: response_key,
                    debug_request,
                },
                Err(error) => RawResponse::Error {
                    error,
                    key: response_key,
                },
            }
        }
    };

    let is_success = match &raw {
        RawResponse::Error { .. } => false,
        RawResponse::Data { parts, .. } => parts.status.is_success(),
    };

    if is_success {
        raw.map_response(connector, context, debug_context)
    } else {
        raw.map_error(connector, context, debug_context)
    }
}

pub(crate) fn aggregate_responses(
    responses: Vec<MappedResponse>,
) -> Result<Response, HandleResponseError> {
    let mut data = serde_json_bytes::Map::new();
    let mut errors = Vec::new();
    let count = responses.len();

    for mapped in responses {
        mapped.add_to_data(&mut data, &mut errors, count)?;
    }

    let data = if data.is_empty() {
        Value::Null
    } else {
        Value::Object(data)
    };

    Span::current().record(
        OTEL_STATUS_CODE,
        if errors.is_empty() {
            OTEL_STATUS_CODE_OK
        } else {
            OTEL_STATUS_CODE_ERROR
        },
    );

    Ok(Response {
        response: http::Response::builder()
            .body(
                graphql::Response::builder()
                    .data(data)
                    .errors(errors)
                    .build(),
            )
            .unwrap(),
    })
}

/// Converts the response body to bytes and deserializes it into a json Value.
/// This is the last time we have access to the original bytes, so it's the only
/// opportunity to write the invalid response to the debug context.
async fn deserialize_response<T: HttpBody>(
    body: T,
    parts: &http::response::Parts,
    connector: &Connector,
    debug_context: &Option<Arc<Mutex<ConnectorContext>>>,
    debug_request: &Option<ConnectorDebugHttpRequest>,
) -> Result<Value, graphql::Error> {
    let make_err = || {
        FetchError::SubrequestHttpError {
            status_code: Some(parts.status.as_u16()),
            service: connector.id.label.clone(),
            reason: format!(
                "{}: {}",
                parts.status.as_str(),
                parts.status.canonical_reason().unwrap_or("Unknown")
            ),
        }
        .to_graphql_error(None)
        .add_subgraph_name(&connector.id.subgraph_name)
    };

    let body = &crate::services::router::body::get_body_bytes(body)
        .await
        .map_err(|_| make_err())?;
    match serde_json::from_slice::<Value>(body) {
        Ok(json_data) => Ok(json_data),
        Err(_) => {
            if let Some(ref debug_context) = debug_context {
                debug_context
                    .lock()
                    .push_invalid_response(debug_request.clone(), parts, body);
            }

            Err(make_err())
        }
    }
}

#[cfg(test)]
mod tests {
    use std::sync::Arc;

    use apollo_compiler::name;
    use apollo_federation::sources::connect::ConnectId;
    use apollo_federation::sources::connect::ConnectSpec;
    use apollo_federation::sources::connect::Connector;
    use apollo_federation::sources::connect::EntityResolver;
    use apollo_federation::sources::connect::HTTPMethod;
    use apollo_federation::sources::connect::HttpJsonTransport;
    use apollo_federation::sources::connect::JSONSelection;
    use insta::assert_debug_snapshot;
    use url::Url;

    use crate::plugins::connectors::handle_responses::process_response;
    use crate::plugins::connectors::http::Response as ConnectorResponse;
    use crate::plugins::connectors::make_requests::ResponseKey;
    use crate::services::router::body::RouterBody;
    use crate::Context;

    #[tokio::test]
    async fn test_handle_responses_root_fields() {
        let connector = Connector {
            spec: ConnectSpec::V0_1,
            id: ConnectId::new(
                "subgraph_name".into(),
                None,
                name!(Query),
                name!(hello),
                0,
                "test label",
            ),
            transport: HttpJsonTransport {
                source_url: Some(Url::parse("http://localhost/api").unwrap()),
                connect_template: "/path".parse().unwrap(),
                method: HTTPMethod::Get,
                headers: Default::default(),
                body: Default::default(),
            },
            selection: JSONSelection::parse("$.data").unwrap(),
            entity_resolver: None,
            config: Default::default(),
            max_requests: None,
            request_variables: Default::default(),
            response_variables: Default::default(),
        };

        let response1: http::Response<RouterBody> = http::Response::builder()
            .body(crate::services::router::body::full(r#"{"data":"world"}"#).into())
            .unwrap();
        let response_key1 = ResponseKey::RootField {
            name: "hello".to_string(),
            inputs: Default::default(),
            selection: Arc::new(JSONSelection::parse("$.data").unwrap()),
        };

<<<<<<< HEAD
        let response2 = http::Response::builder()
            .body(crate::services::router::body::full(r#"{"data":"world"}"#).into())
=======
        let response2: http::Response<RouterBody> = http::Response::builder()
            .body(hyper::Body::from(r#"{"data":"world"}"#).into())
>>>>>>> d4ea048d
            .unwrap();
        let response_key2 = ResponseKey::RootField {
            name: "hello2".to_string(),
            inputs: Default::default(),
            selection: Arc::new(JSONSelection::parse("$.data").unwrap()),
        };

        let res = super::aggregate_responses(vec![
            process_response(
                ConnectorResponse {
                    result: response1.into(),
                    key: response_key1,
                    debug_request: None,
                },
                &connector,
                &Context::default(),
                &None,
            )
            .await,
            process_response(
                ConnectorResponse {
                    result: response2.into(),
                    key: response_key2,
                    debug_request: None,
                },
                &connector,
                &Context::default(),
                &None,
            )
            .await,
        ])
        .unwrap();

        assert_debug_snapshot!(res, @r###"
        Response {
            response: Response {
                status: 200,
                version: HTTP/1.1,
                headers: {},
                body: Response {
                    label: None,
                    data: Some(
                        Object({
                            "hello": String(
                                "world",
                            ),
                            "hello2": String(
                                "world",
                            ),
                        }),
                    ),
                    path: None,
                    errors: [],
                    extensions: {},
                    has_next: None,
                    subscribed: None,
                    created_at: None,
                    incremental: [],
                },
            },
        }
        "###);
    }

    #[tokio::test]
    async fn test_handle_responses_entities() {
        let connector = Connector {
            spec: ConnectSpec::V0_1,
            id: ConnectId::new(
                "subgraph_name".into(),
                None,
                name!(Query),
                name!(user),
                0,
                "test label",
            ),
            transport: HttpJsonTransport {
                source_url: Some(Url::parse("http://localhost/api").unwrap()),
                connect_template: "/path".parse().unwrap(),
                method: HTTPMethod::Get,
                headers: Default::default(),
                body: Default::default(),
            },
            selection: JSONSelection::parse("$.data { id }").unwrap(),
            entity_resolver: Some(EntityResolver::Explicit),
            config: Default::default(),
            max_requests: None,
            request_variables: Default::default(),
            response_variables: Default::default(),
        };

        let response1: http::Response<RouterBody> = http::Response::builder()
            .body(crate::services::router::body::full(r#"{"data":{"id": "1"}}"#).into())
            .unwrap();
        let response_key1 = ResponseKey::Entity {
            index: 0,
            inputs: Default::default(),
            selection: Arc::new(JSONSelection::parse("$.data").unwrap()),
        };

<<<<<<< HEAD
        let response2 = http::Response::builder()
            .body(crate::services::router::body::full(r#"{"data":{"id": "2"}}"#).into())
=======
        let response2: http::Response<RouterBody> = http::Response::builder()
            .body(hyper::Body::from(r#"{"data":{"id": "2"}}"#).into())
>>>>>>> d4ea048d
            .unwrap();
        let response_key2 = ResponseKey::Entity {
            index: 1,
            inputs: Default::default(),
            selection: Arc::new(JSONSelection::parse("$.data").unwrap()),
        };

        let res = super::aggregate_responses(vec![
            process_response(
                ConnectorResponse {
                    result: response1.into(),
                    key: response_key1,
                    debug_request: None,
                },
                &connector,
                &Context::default(),
                &None,
            )
            .await,
            process_response(
                ConnectorResponse {
                    result: response2.into(),
                    key: response_key2,
                    debug_request: None,
                },
                &connector,
                &Context::default(),
                &None,
            )
            .await,
        ])
        .unwrap();

        assert_debug_snapshot!(res, @r###"
        Response {
            response: Response {
                status: 200,
                version: HTTP/1.1,
                headers: {},
                body: Response {
                    label: None,
                    data: Some(
                        Object({
                            "_entities": Array([
                                Object({
                                    "id": String(
                                        "1",
                                    ),
                                }),
                                Object({
                                    "id": String(
                                        "2",
                                    ),
                                }),
                            ]),
                        }),
                    ),
                    path: None,
                    errors: [],
                    extensions: {},
                    has_next: None,
                    subscribed: None,
                    created_at: None,
                    incremental: [],
                },
            },
        }
        "###);
    }

    #[tokio::test]
    async fn test_handle_responses_entity_field() {
        let connector = Connector {
            spec: ConnectSpec::V0_1,
            id: ConnectId::new(
                "subgraph_name".into(),
                None,
                name!(User),
                name!(field),
                0,
                "test label",
            ),
            transport: HttpJsonTransport {
                source_url: Some(Url::parse("http://localhost/api").unwrap()),
                connect_template: "/path".parse().unwrap(),
                method: HTTPMethod::Get,
                headers: Default::default(),
                body: Default::default(),
            },
            selection: JSONSelection::parse("$.data").unwrap(),
            entity_resolver: Some(EntityResolver::Implicit),
            config: Default::default(),
            max_requests: None,
            request_variables: Default::default(),
            response_variables: Default::default(),
        };

        let response1: http::Response<RouterBody> = http::Response::builder()
            .body(crate::services::router::body::full(r#"{"data":"value1"}"#).into())
            .unwrap();
        let response_key1 = ResponseKey::EntityField {
            index: 0,
            inputs: Default::default(),
            field_name: "field".to_string(),
            typename: Some(name!("User")),
            selection: Arc::new(JSONSelection::parse("$.data").unwrap()),
        };

<<<<<<< HEAD
        let response2 = http::Response::builder()
            .body(crate::services::router::body::full(r#"{"data":"value2"}"#).into())
=======
        let response2: http::Response<RouterBody> = http::Response::builder()
            .body(hyper::Body::from(r#"{"data":"value2"}"#).into())
>>>>>>> d4ea048d
            .unwrap();
        let response_key2 = ResponseKey::EntityField {
            index: 1,
            inputs: Default::default(),
            field_name: "field".to_string(),
            typename: Some(name!("User")),
            selection: Arc::new(JSONSelection::parse("$.data").unwrap()),
        };

        let res = super::aggregate_responses(vec![
            process_response(
                ConnectorResponse {
                    result: response1.into(),
                    key: response_key1,
                    debug_request: None,
                },
                &connector,
                &Context::default(),
                &None,
            )
            .await,
            process_response(
                ConnectorResponse {
                    result: response2.into(),
                    key: response_key2,
                    debug_request: None,
                },
                &connector,
                &Context::default(),
                &None,
            )
            .await,
        ])
        .unwrap();

        assert_debug_snapshot!(res, @r###"
        Response {
            response: Response {
                status: 200,
                version: HTTP/1.1,
                headers: {},
                body: Response {
                    label: None,
                    data: Some(
                        Object({
                            "_entities": Array([
                                Object({
                                    "__typename": String(
                                        "User",
                                    ),
                                    "field": String(
                                        "value1",
                                    ),
                                }),
                                Object({
                                    "__typename": String(
                                        "User",
                                    ),
                                    "field": String(
                                        "value2",
                                    ),
                                }),
                            ]),
                        }),
                    ),
                    path: None,
                    errors: [],
                    extensions: {},
                    has_next: None,
                    subscribed: None,
                    created_at: None,
                    incremental: [],
                },
            },
        }
        "###);
    }

    #[tokio::test]
    async fn test_handle_responses_errors() {
        let connector = Connector {
            spec: ConnectSpec::V0_1,
            id: ConnectId::new(
                "subgraph_name".into(),
                None,
                name!(Query),
                name!(user),
                0,
                "test label",
            ),
            transport: HttpJsonTransport {
                source_url: Some(Url::parse("http://localhost/api").unwrap()),
                connect_template: "/path".parse().unwrap(),
                method: HTTPMethod::Get,
                headers: Default::default(),
                body: Default::default(),
            },
            selection: JSONSelection::parse("$.data").unwrap(),
            entity_resolver: Some(EntityResolver::Explicit),
            config: Default::default(),
            max_requests: None,
            request_variables: Default::default(),
            response_variables: Default::default(),
        };

        let response_plaintext: http::Response<RouterBody> = http::Response::builder()
            .body(crate::services::router::body::full(r#"plain text"#).into())
            .unwrap();
        let response_key_plaintext = ResponseKey::Entity {
            index: 0,
            inputs: Default::default(),
            selection: Arc::new(JSONSelection::parse("$.data").unwrap()),
        };

        let response1: http::Response<RouterBody> = http::Response::builder()
            .status(404)
            .body(crate::services::router::body::full(r#"{"error":"not found"}"#).into())
            .unwrap();
        let response_key1 = ResponseKey::Entity {
            index: 1,
            inputs: Default::default(),
            selection: Arc::new(JSONSelection::parse("$.data").unwrap()),
        };

<<<<<<< HEAD
        let response2 = http::Response::builder()
            .body(crate::services::router::body::full(r#"{"data":{"id":"2"}}"#).into())
=======
        let response2: http::Response<RouterBody> = http::Response::builder()
            .body(hyper::Body::from(r#"{"data":{"id":"2"}}"#).into())
>>>>>>> d4ea048d
            .unwrap();
        let response_key2 = ResponseKey::Entity {
            index: 2,
            inputs: Default::default(),
            selection: Arc::new(JSONSelection::parse("$.data").unwrap()),
        };

        let response3: http::Response<RouterBody> = http::Response::builder()
            .status(500)
            .body(crate::services::router::body::full(r#"{"error":"whoops"}"#).into())
            .unwrap();
        let response_key3 = ResponseKey::Entity {
            index: 3,
            inputs: Default::default(),
            selection: Arc::new(JSONSelection::parse("$.data").unwrap()),
        };

        let res = super::aggregate_responses(vec![
            process_response(
                ConnectorResponse {
                    result: response_plaintext.into(),
                    key: response_key_plaintext,
                    debug_request: None,
                },
                &connector,
                &Context::default(),
                &None,
            )
            .await,
            process_response(
                ConnectorResponse {
                    result: response1.into(),
                    key: response_key1,
                    debug_request: None,
                },
                &connector,
                &Context::default(),
                &None,
            )
            .await,
            process_response(
                ConnectorResponse {
                    result: response2.into(),
                    key: response_key2,
                    debug_request: None,
                },
                &connector,
                &Context::default(),
                &None,
            )
            .await,
            process_response(
                ConnectorResponse {
                    result: response3.into(),
                    key: response_key3,
                    debug_request: None,
                },
                &connector,
                &Context::default(),
                &None,
            )
            .await,
        ])
        .unwrap();

        assert_debug_snapshot!(res, @r###"
        Response {
            response: Response {
                status: 200,
                version: HTTP/1.1,
                headers: {},
                body: Response {
                    label: None,
                    data: Some(
                        Object({
                            "_entities": Array([
                                Null,
                                Null,
                                Object({
                                    "id": String(
                                        "2",
                                    ),
                                }),
                                Null,
                            ]),
                        }),
                    ),
                    path: None,
                    errors: [
                        Error {
                            message: "HTTP fetch failed from 'test label': 200: OK",
                            locations: [],
                            path: None,
                            extensions: {
                                "code": String(
                                    "SUBREQUEST_HTTP_ERROR",
                                ),
                                "service": String(
                                    "test label",
                                ),
                                "reason": String(
                                    "200: OK",
                                ),
                                "http": Object({
                                    "status": Number(200),
                                }),
                                "fetch_subgraph_name": String(
                                    "subgraph_name",
                                ),
                            },
                        },
                        Error {
                            message: "HTTP fetch failed from 'test label': 404: Not Found",
                            locations: [],
                            path: None,
                            extensions: {
                                "code": String(
                                    "SUBREQUEST_HTTP_ERROR",
                                ),
                                "service": String(
                                    "test label",
                                ),
                                "reason": String(
                                    "404: Not Found",
                                ),
                                "http": Object({
                                    "status": Number(404),
                                }),
                                "fetch_subgraph_name": String(
                                    "subgraph_name",
                                ),
                            },
                        },
                        Error {
                            message: "HTTP fetch failed from 'test label': 500: Internal Server Error",
                            locations: [],
                            path: None,
                            extensions: {
                                "code": String(
                                    "SUBREQUEST_HTTP_ERROR",
                                ),
                                "service": String(
                                    "test label",
                                ),
                                "reason": String(
                                    "500: Internal Server Error",
                                ),
                                "http": Object({
                                    "status": Number(500),
                                }),
                                "fetch_subgraph_name": String(
                                    "subgraph_name",
                                ),
                            },
                        },
                    ],
                    extensions: {},
                    has_next: None,
                    subscribed: None,
                    created_at: None,
                    incremental: [],
                },
            },
        }
        "###);
    }

    #[tokio::test]
    async fn test_handle_responses_status() {
        let selection = JSONSelection::parse("$status").unwrap();
        let connector = Connector {
            spec: ConnectSpec::V0_1,
            id: ConnectId::new(
                "subgraph_name".into(),
                None,
                name!(Query),
                name!(hello),
                0,
                "test label",
            ),
            transport: HttpJsonTransport {
                source_url: Some(Url::parse("http://localhost/api").unwrap()),
                connect_template: "/path".parse().unwrap(),
                method: HTTPMethod::Get,
                headers: Default::default(),
                body: Default::default(),
            },
            selection: selection.clone(),
            entity_resolver: None,
            config: Default::default(),
            max_requests: None,
            request_variables: Default::default(),
            response_variables: selection.external_variables().collect(),
        };

        let response1: http::Response<RouterBody> = http::Response::builder()
            .status(201)
            .body(crate::services::router::body::full(r#"{}"#).into())
            .unwrap();
        let response_key1 = ResponseKey::RootField {
            name: "hello".to_string(),
            inputs: Default::default(),
            selection: Arc::new(JSONSelection::parse("$status").unwrap()),
        };

        let res = super::aggregate_responses(vec![
            process_response(
                ConnectorResponse {
                    result: response1.into(),
                    key: response_key1,
                    debug_request: None,
                },
                &connector,
                &Context::default(),
                &None,
            )
            .await,
        ])
        .unwrap();

        assert_debug_snapshot!(res, @r###"
        Response {
            response: Response {
                status: 200,
                version: HTTP/1.1,
                headers: {},
                body: Response {
                    label: None,
                    data: Some(
                        Object({
                            "hello": Number(201),
                        }),
                    ),
                    path: None,
                    errors: [],
                    extensions: {},
                    has_next: None,
                    subscribed: None,
                    created_at: None,
                    incremental: [],
                },
            },
        }
        "###);
    }
}<|MERGE_RESOLUTION|>--- conflicted
+++ resolved
@@ -429,13 +429,8 @@
             selection: Arc::new(JSONSelection::parse("$.data").unwrap()),
         };
 
-<<<<<<< HEAD
         let response2 = http::Response::builder()
             .body(crate::services::router::body::full(r#"{"data":"world"}"#).into())
-=======
-        let response2: http::Response<RouterBody> = http::Response::builder()
-            .body(hyper::Body::from(r#"{"data":"world"}"#).into())
->>>>>>> d4ea048d
             .unwrap();
         let response_key2 = ResponseKey::RootField {
             name: "hello2".to_string(),
@@ -536,13 +531,8 @@
             selection: Arc::new(JSONSelection::parse("$.data").unwrap()),
         };
 
-<<<<<<< HEAD
         let response2 = http::Response::builder()
             .body(crate::services::router::body::full(r#"{"data":{"id": "2"}}"#).into())
-=======
-        let response2: http::Response<RouterBody> = http::Response::builder()
-            .body(hyper::Body::from(r#"{"data":{"id": "2"}}"#).into())
->>>>>>> d4ea048d
             .unwrap();
         let response_key2 = ResponseKey::Entity {
             index: 1,
@@ -651,13 +641,8 @@
             selection: Arc::new(JSONSelection::parse("$.data").unwrap()),
         };
 
-<<<<<<< HEAD
         let response2 = http::Response::builder()
             .body(crate::services::router::body::full(r#"{"data":"value2"}"#).into())
-=======
-        let response2: http::Response<RouterBody> = http::Response::builder()
-            .body(hyper::Body::from(r#"{"data":"value2"}"#).into())
->>>>>>> d4ea048d
             .unwrap();
         let response_key2 = ResponseKey::EntityField {
             index: 1,
@@ -782,13 +767,8 @@
             selection: Arc::new(JSONSelection::parse("$.data").unwrap()),
         };
 
-<<<<<<< HEAD
         let response2 = http::Response::builder()
             .body(crate::services::router::body::full(r#"{"data":{"id":"2"}}"#).into())
-=======
-        let response2: http::Response<RouterBody> = http::Response::builder()
-            .body(hyper::Body::from(r#"{"data":{"id":"2"}}"#).into())
->>>>>>> d4ea048d
             .unwrap();
         let response_key2 = ResponseKey::Entity {
             index: 2,
