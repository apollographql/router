//! Listeners and endpoints

use std::collections::HashMap;
use std::collections::HashSet;
use std::sync::atomic::AtomicBool;
use std::sync::atomic::AtomicU64;
use std::sync::atomic::Ordering;
use std::sync::Arc;
use std::time::Duration;

use axum::response::*;
use axum::Router;
use futures::channel::oneshot;
use futures::prelude::*;
use hyper_util::rt::TokioExecutor;
use hyper_util::rt::TokioIo;
use hyper_util::server::conn::auto::Builder;
use multimap::MultiMap;
#[cfg(unix)]
use tokio::net::UnixListener;
use tokio::sync::mpsc;
use tokio::sync::Notify;
use tower_service::Service;

use crate::axum_factory::utils::ConnectionInfo;
use crate::axum_factory::utils::InjectConnectionInfo;
use crate::axum_factory::ENDPOINT_CALLBACK;
use crate::configuration::Configuration;
use crate::http_server_factory::Listener;
use crate::http_server_factory::NetworkStream;
use crate::router::ApolloRouterError;
use crate::router_factory::Endpoint;
use crate::ListenAddr;

static SESSION_COUNT: AtomicU64 = AtomicU64::new(0);
static MAX_FILE_HANDLES_WARN: AtomicBool = AtomicBool::new(false);

#[derive(Clone, Debug)]
pub(crate) struct ListenAddrAndRouter(pub(crate) ListenAddr, pub(crate) Router);

#[derive(Debug)]
pub(crate) struct ListenersAndRouters {
    pub(crate) main: ListenAddrAndRouter,
    pub(crate) extra: MultiMap<ListenAddr, Router>,
}

/// Merging [`axum::Router`]`s that use the same path panics (yes it doesn't raise an error, it panics.)
///
/// In order to not crash the router if paths clash using hot reload, we make sure the configuration is consistent,
/// and raise an error instead.
pub(super) fn ensure_endpoints_consistency(
    configuration: &Configuration,
    endpoints: &MultiMap<ListenAddr, Endpoint>,
) -> Result<(), ApolloRouterError> {
    // check the main endpoint
    if let Some(supergraph_listen_endpoint) = endpoints.get_vec(&configuration.supergraph.listen) {
        if supergraph_listen_endpoint
            .iter()
            .any(|e| e.path == configuration.supergraph.path)
        {
            if let Some((ip, port)) = configuration.supergraph.listen.ip_and_port() {
                return Err(ApolloRouterError::SameRouteUsedTwice(
                    ip,
                    port,
                    configuration.supergraph.path.clone(),
                ));
            }
        }
    }

    // check the extra endpoints
    let mut listen_addrs_and_paths = HashSet::new();
    for (listen, endpoints) in endpoints.iter_all() {
        for endpoint in endpoints {
            if let Some((ip, port)) = listen.ip_and_port() {
                if !listen_addrs_and_paths.insert((ip, port, endpoint.path.clone())) {
                    return Err(ApolloRouterError::SameRouteUsedTwice(
                        ip,
                        port,
                        endpoint.path.clone(),
                    ));
                }
            }
        }
    }
    Ok(())
}

pub(super) fn extra_endpoints(
    endpoints: MultiMap<ListenAddr, Endpoint>,
) -> MultiMap<ListenAddr, Router> {
    let mut mm: MultiMap<ListenAddr, axum::Router> = Default::default();
    mm.extend(endpoints.into_iter().map(|(listen_addr, e)| {
        (
            listen_addr,
            e.into_iter()
                .map(|e| {
                    let mut router = e.into_router();
                    if let Some(main_endpoint_layer) = ENDPOINT_CALLBACK.get() {
                        router = main_endpoint_layer(router);
                    }
                    router
                })
                .collect::<Vec<_>>(),
        )
    }));
    mm
}

/// Binding different listen addresses to the same port will "relax" the requirements, which
/// could result in a security issue:
/// If endpoint A is exposed to 127.0.0.1:4000/foo and endpoint B is exposed to 0.0.0.0:4000/bar
/// 0.0.0.0:4000/foo would be accessible.
///
/// `ensure_listenaddrs_consistency` makes sure listen addresses that bind to the same port
/// have the same IP:
/// 127.0.0.1:4000 and 127.0.0.1:4000 will not trigger an error
/// 127.0.0.1:4000 and 0.0.0.0:4001 will not trigger an error
///
/// 127.0.0.1:4000 and 0.0.0.0:4000 will trigger an error
pub(super) fn ensure_listenaddrs_consistency(
    configuration: &Configuration,
    endpoints: &MultiMap<ListenAddr, Endpoint>,
) -> Result<(), ApolloRouterError> {
    let mut all_ports = HashMap::new();
    if let Some((main_ip, main_port)) = configuration.supergraph.listen.ip_and_port() {
        all_ports.insert(main_port, main_ip);
    }

    if configuration.health_check.enabled {
        if let Some((ip, port)) = configuration.health_check.listen.ip_and_port() {
            if let Some(previous_ip) = all_ports.insert(port, ip) {
                if ip != previous_ip {
                    return Err(ApolloRouterError::DifferentListenAddrsOnSamePort(
                        previous_ip,
                        ip,
                        port,
                    ));
                }
            }
        }
    }

    for addr in endpoints.keys() {
        if let Some((ip, port)) = addr.ip_and_port() {
            if let Some(previous_ip) = all_ports.insert(port, ip) {
                if ip != previous_ip {
                    return Err(ApolloRouterError::DifferentListenAddrsOnSamePort(
                        previous_ip,
                        ip,
                        port,
                    ));
                }
            }
        }
    }

    Ok(())
}

pub(super) async fn get_extra_listeners(
    previous_listeners: Vec<(ListenAddr, Listener)>,
    mut extra_routers: MultiMap<ListenAddr, Router>,
) -> Result<Vec<((ListenAddr, Listener), axum::Router)>, ApolloRouterError> {
    let mut listeners_and_routers: Vec<((ListenAddr, Listener), axum::Router)> =
        Vec::with_capacity(extra_routers.len());

    // reuse previous extra listen addrs
    for (listen_addr, listener) in previous_listeners.into_iter() {
        if let Some(routers) = extra_routers.remove(&listen_addr) {
            listeners_and_routers.push((
                (listen_addr, listener),
                routers
                    .iter()
                    .fold(axum::Router::new(), |acc, r| acc.merge(r.clone())),
            ));
        }
    }

    // populate the new listen addrs
    for (listen_addr, routers) in extra_routers.into_iter() {
        // if we received a TCP listener, reuse it, otherwise create a new one
        #[cfg_attr(not(unix), allow(unused_mut))]
        let listener = match listen_addr.clone() {
            ListenAddr::SocketAddr(addr) => Listener::new_from_socket_addr(addr, None).await?,
            #[cfg(unix)]
            ListenAddr::UnixSocket(path) => Listener::Unix(
                UnixListener::bind(path).map_err(ApolloRouterError::ServerCreationError)?,
            ),
        };
        listeners_and_routers.push((
            (listen_addr, listener),
            routers
                .iter()
                .fold(axum::Router::new(), |acc, r| acc.merge(r.clone())),
        ));
    }

    Ok(listeners_and_routers)
}

pub(super) fn serve_router_on_listen_addr(
    mut listener: Listener,
    address: ListenAddr,
    router: axum::Router,
    main_graphql_port: bool,
    http_config: Http,
    all_connections_stopped_sender: mpsc::Sender<()>,
) -> (impl Future<Output = Listener>, oneshot::Sender<()>) {
    let (shutdown_sender, shutdown_receiver) = oneshot::channel::<()>();
    // this server reproduces most of hyper::server::Server's behaviour
    // we select over the stop_listen_receiver channel and the listener's
    // accept future. If the channel received something or the sender
    // was dropped, we stop using the listener and send it back through
    // listener_receiver
    let server = async move {
        tokio::pin!(shutdown_receiver);

        let connection_shutdown = Arc::new(Notify::new());

        let address = address.to_string();

        loop {
            tokio::select! {
                _ = &mut shutdown_receiver => {
                    break;
                }
                res = listener.accept() => {
                    let app = router.clone();
                    let connection_shutdown = connection_shutdown.clone();
                    let connection_stop_signal = all_connections_stopped_sender.clone();

                    match res {
                        Ok(res) => {
                            if MAX_FILE_HANDLES_WARN.load(Ordering::SeqCst) {
                                tracing::info!("can accept connections again");
                                MAX_FILE_HANDLES_WARN.store(false, Ordering::SeqCst);
                            }
                            // We only want to recognise sessions if we are the main graphql port.
                            if main_graphql_port {
                                let session_count = SESSION_COUNT.fetch_add(1, Ordering::Acquire)+1;
                                tracing::info!(
                                    value.apollo_router_session_count_total = session_count,
                                    listener = &address
                                );
                            }

                            let address = address.clone();
                            let mut http_config = http_config.clone();
                            tokio::task::spawn(async move {
                                // this sender must be moved into the session to track that it is still running
                                let _connection_stop_signal = connection_stop_signal;

                                match res {
                                    NetworkStream::Tcp(stream) => {
                                        let received_first_request = Arc::new(AtomicBool::new(false));
                                        let app = InjectConnectionInfo::new(app, ConnectionInfo {
                                            peer_address: stream.peer_addr().ok(),
                                            server_address: stream.local_addr().ok(),
                                        });
                                        let app = IdleConnectionChecker::new(received_first_request.clone(), app);

                                        stream
                                            .set_nodelay(true)
                                            .expect(
                                                "this should not fail unless the socket is invalid",
                                            );
<<<<<<< HEAD
                                        let tokio_stream = TokioIo::new(stream);
                                        let hyper_service = hyper::service::service_fn(move |request| {
                                            app.clone().call(request)
                                        });
                                        let mut builder = Builder::new(TokioExecutor::new());
                                        let mut http_connection = builder
                                            .http1();
                                        let connection = http_connection
                                            .keep_alive(true)
                                            .header_read_timeout(Duration::from_secs(10))
                                            .serve_connection(tokio_stream, hyper_service);
=======
>>>>>>> 2d25fec4

                                        let connection = http_config.serve_connection(stream, app);
                                        tokio::pin!(connection);
                                        tokio::select! {
                                            // the connection finished first
                                            _res = &mut connection => {
                                            }
                                            // the shutdown receiver was triggered first,
                                            // so we tell the connection to do a graceful shutdown
                                            // on the next request, then we wait for it to finish
                                            _ = connection_shutdown.notified() => {
                                                // XXX Not sure if this does anything anymore
                                                // let c = connection.await.as_mut();
                                                // c.graceful_shutdown();

                                                // if the connection was idle and we never received the first request,
                                                // hyper's graceful shutdown would wait indefinitely, so instead we
                                                // close the connection right away
                                                if received_first_request.load(Ordering::Relaxed) {
                                                    let _= connection.await;
                                                }
                                            }
                                        }
                                    }
                                    #[cfg(unix)]
                                    NetworkStream::Unix(stream) => {
                                        let received_first_request = Arc::new(AtomicBool::new(false));
                                        let app = IdleConnectionChecker::new(received_first_request.clone(), app);
<<<<<<< HEAD
                                        let tokio_stream = TokioIo::new(stream);
                                        let hyper_service = hyper::service::service_fn(move |request| {
                                            app.clone().call(request)
                                        });
                                        let mut builder = Builder::new(TokioExecutor::new());
                                        let mut http_connection = builder
                                            .http1();
                                        let connection = http_connection
                                            .keep_alive(true)
                                            .serve_connection(tokio_stream, hyper_service);
=======
                                        let connection = http_config.serve_connection(stream, app);
>>>>>>> 2d25fec4

                                        tokio::pin!(connection);
                                        tokio::select! {
                                            // the connection finished first
                                            _res = &mut connection => {
                                            }
                                            // the shutdown receiver was triggered first,
                                            // so we tell the connection to do a graceful shutdown
                                            // on the next request, then we wait for it to finish
                                            _ = connection_shutdown.notified() => {
                                                // XXX Not sure if this does anything anymore
                                                // let c = connection.as_mut();
                                                // c.graceful_shutdown();

                                                // if the connection was idle and we never received the first request,
                                                // hyper's graceful shutdown would wait indefinitely, so instead we
                                                // close the connection right away
                                                if received_first_request.load(Ordering::Relaxed) {
                                                    let _= connection.await;
                                                }
                                            }
                                        }
                                    },
                                    NetworkStream::Tls(stream) => {
                                        let received_first_request = Arc::new(AtomicBool::new(false));
                                        let app = IdleConnectionChecker::new(received_first_request.clone(), app);

                                        stream.get_ref().0
                                            .set_nodelay(true)
                                            .expect(
                                                "this should not fail unless the socket is invalid",
                                            );

                                        let protocol = stream.get_ref().1.alpn_protocol();
                                        let http2 = protocol == Some(&b"h2"[..]);

<<<<<<< HEAD
                                        let tokio_stream = TokioIo::new(stream);
                                        let hyper_service = hyper::service::service_fn(move |request| {
                                            app.clone().call(request)
                                        });
                                        let mut builder = Builder::new(TokioExecutor::new());
                                        builder = if http2 {
                                            builder.http2_only()
                                        } else {
                                            builder
                                        };
                                        let mut http_connection = builder
                                            .http1();
                                        let connection = http_connection
                                            .keep_alive(true)
                                            .header_read_timeout(Duration::from_secs(10))
                                            .serve_connection(tokio_stream, hyper_service);
=======
                                        let connection = http_config
                                            .http2_only(http2)
                                            .serve_connection(stream, app);
>>>>>>> 2d25fec4

                                        tokio::pin!(connection);
                                        tokio::select! {
                                            // the connection finished first
                                            _res = &mut connection => {
                                            }
                                            // the shutdown receiver was triggered first,
                                            // so we tell the connection to do a graceful shutdown
                                            // on the next request, then we wait for it to finish
                                            _ = connection_shutdown.notified() => {
                                                // XXX Not sure if this does anything anymore
                                                // let c = connection.as_mut();
                                                // c.graceful_shutdown();

                                                // if the connection was idle and we never received the first request,
                                                // hyper's graceful shutdown would wait indefinitely, so instead we
                                                // close the connection right away
                                                if received_first_request.load(Ordering::Relaxed) {
                                                    let _= connection.await;
                                                }
                                            }
                                        }
                                    }
                                }

                                // We only want to recognise sessions if we are the main graphql port.
                                if main_graphql_port {
                                    let session_count = SESSION_COUNT.fetch_sub(1, Ordering::Acquire)-1;
                                    tracing::info!(
                                        value.apollo_router_session_count_total = session_count,
                                        listener = &address
                                    );
                                }
                            });
                        }

                        Err(e) => match e.kind() {
                            // this is already handled by moi and tokio
                            //std::io::ErrorKind::WouldBlock => todo!(),

                            // should be treated as EAGAIN
                            // https://man7.org/linux/man-pages/man2/accept.2.html
                            // Linux accept() (and accept4()) passes already-pending network
                            // errors on the new socket as an error code from accept().  This
                            // behavior differs from other BSD socket implementations.  For
                            // reliable operation the application should detect the network
                            // errors defined for the protocol after accept() and treat them
                            // like EAGAIN by retrying.  In the case of TCP/IP, these are
                            // ENETDOWN, EPROTO, ENOPROTOOPT, EHOSTDOWN, ENONET, EHOSTUNREACH,
                            // EOPNOTSUPP, and ENETUNREACH.
                            //
                            // those errors are not supported though: needs the unstable io_error_more feature
                            // std::io::ErrorKind::NetworkDown => todo!(),
                            // std::io::ErrorKind::HostUnreachable => todo!(),
                            // std::io::ErrorKind::NetworkUnreachable => todo!(),

                            //ECONNABORTED
                            std::io::ErrorKind::ConnectionAborted|
                            //EINTR
                            std::io::ErrorKind::Interrupted|
                            // EINVAL
                            std::io::ErrorKind::InvalidInput|
                            std::io::ErrorKind::PermissionDenied |
                            std::io::ErrorKind::TimedOut |
                            std::io::ErrorKind::ConnectionReset|
                            std::io::ErrorKind::NotConnected => {
                                // the socket was invalid (maybe timedout waiting in accept queue, or was closed)
                                // we should ignore that and get to the next one
                                continue;
                            }

                            // ignored errors, these should not happen with accept()
                            std::io::ErrorKind::NotFound |
                            std::io::ErrorKind::AddrInUse |
                            std::io::ErrorKind::AddrNotAvailable |
                            std::io::ErrorKind::BrokenPipe|
                            std::io::ErrorKind::AlreadyExists |
                            std::io::ErrorKind::InvalidData |
                            std::io::ErrorKind::WriteZero |
                            std::io::ErrorKind::Unsupported |
                            std::io::ErrorKind::UnexpectedEof |
                            std::io::ErrorKind::OutOfMemory => {
                                continue;
                            }

                            // EPROTO, EOPNOTSUPP, EBADF, EFAULT, EMFILE, ENOBUFS, ENOMEM, ENOTSOCK
                            // We match on _ because max open file errors fall under ErrorKind::Uncategorized
                            _ => {
                                match e.raw_os_error() {
                                    Some(libc::EMFILE) | Some(libc::ENFILE) => {
                                        tracing::error!(
                                            "reached the max open file limit, cannot accept any new connection"
                                        );
                                        MAX_FILE_HANDLES_WARN.store(true, Ordering::SeqCst);
                                        tokio::time::sleep(Duration::from_millis(1)).await;
                                    }
                                    _ => {}
                                }
                                continue;
                            }

                        }
                    }
                }
            }
        }

        // the shutdown receiver was triggered so we break out of
        // the server loop, tell the currently active connections to stop
        // then return the TCP listen socket
        connection_shutdown.notify_waiters();
        listener
    };
    (server, shutdown_sender)
}

#[derive(Clone)]
struct IdleConnectionChecker<S> {
    received_request: Arc<AtomicBool>,
    inner: S,
}

impl<S: Clone> IdleConnectionChecker<S> {
    fn new(b: Arc<AtomicBool>, service: S) -> Self {
        IdleConnectionChecker {
            received_request: b,
            inner: service,
        }
    }
}
impl<S, B> Service<http::Request<B>> for IdleConnectionChecker<S>
where
    S: Service<http::Request<B>>,
{
    type Response = <S as Service<http::Request<B>>>::Response;

    type Error = <S as Service<http::Request<B>>>::Error;

    type Future = <S as Service<http::Request<B>>>::Future;

    fn poll_ready(
        &mut self,
        cx: &mut std::task::Context<'_>,
    ) -> std::task::Poll<std::result::Result<(), Self::Error>> {
        self.inner.poll_ready(cx)
    }

    fn call(&mut self, req: http::Request<B>) -> Self::Future {
        self.received_request.store(true, Ordering::Relaxed);
        self.inner.call(req)
    }
}

#[cfg(test)]
mod tests {
    use std::net::SocketAddr;
    use std::str::FromStr;

    use axum::BoxError;
    use tower::service_fn;
    use tower::ServiceExt;

    use super::*;
    use crate::axum_factory::tests::init_with_config;
    use crate::configuration::Sandbox;
    use crate::configuration::Supergraph;
    use crate::services::router;

    #[tokio::test]
    async fn it_makes_sure_same_listenaddrs_are_accepted() {
        let configuration = Configuration::fake_builder().build().unwrap();

        init_with_config(
            router::service::empty().await,
            Arc::new(configuration),
            MultiMap::new(),
        )
        .await
        .unwrap();
    }

    #[tokio::test]
    async fn it_makes_sure_different_listenaddrs_but_same_port_are_not_accepted() {
        let configuration = Configuration::fake_builder()
            .supergraph(
                Supergraph::fake_builder()
                    .listen(SocketAddr::from_str("127.0.0.1:4010").unwrap())
                    .build(),
            )
            .sandbox(Sandbox::fake_builder().build())
            .build()
            .unwrap();

        let endpoint = service_fn(|req: router::Request| async move {
            Ok::<_, BoxError>(router::Response {
                response: http::Response::builder()
                    .body::<crate::services::router::Body>("this is a test".to_string().into())
                    .unwrap(),
                context: req.context,
            })
        })
        .boxed();

        let mut web_endpoints = MultiMap::new();
        web_endpoints.insert(
            SocketAddr::from_str("0.0.0.0:4010").unwrap().into(),
            Endpoint::from_router_service("/".to_string(), endpoint),
        );

        let error = init_with_config(
            router::service::empty().await,
            Arc::new(configuration),
            web_endpoints,
        )
        .await
        .unwrap_err();
        assert_eq!(
            "tried to bind 127.0.0.1 and 0.0.0.0 on port 4010",
            error.to_string()
        )
    }

    #[tokio::test]
    async fn it_makes_sure_extra_endpoints_cant_use_the_same_listenaddr_and_path() {
        let configuration = Configuration::fake_builder()
            .supergraph(
                Supergraph::fake_builder()
                    .listen(SocketAddr::from_str("127.0.0.1:4010").unwrap())
                    .build(),
            )
            .build()
            .unwrap();
        let endpoint = service_fn(|req: router::Request| async move {
            Ok::<_, BoxError>(router::Response {
                response: http::Response::builder()
                    .body::<crate::services::router::Body>("this is a test".to_string().into())
                    .unwrap(),
                context: req.context,
            })
        })
        .boxed();

        let mut mm = MultiMap::new();
        mm.insert(
            SocketAddr::from_str("127.0.0.1:4010").unwrap().into(),
            Endpoint::from_router_service("/".to_string(), endpoint),
        );

        let error = init_with_config(router::service::empty().await, Arc::new(configuration), mm)
            .await
            .unwrap_err();

        assert_eq!(
            "tried to register two endpoints on `127.0.0.1:4010/`",
            error.to_string()
        )
    }
}<|MERGE_RESOLUTION|>--- conflicted
+++ resolved
@@ -10,6 +10,7 @@
 
 use axum::response::*;
 use axum::Router;
+use bytesize::ByteSize;
 use futures::channel::oneshot;
 use futures::prelude::*;
 use hyper_util::rt::TokioExecutor;
@@ -204,7 +205,8 @@
     address: ListenAddr,
     router: axum::Router,
     main_graphql_port: bool,
-    http_config: Http,
+    opt_max_headers: Option<usize>,
+    opt_max_buf_size: Option<ByteSize>,
     all_connections_stopped_sender: mpsc::Sender<()>,
 ) -> (impl Future<Output = Listener>, oneshot::Sender<()>) {
     let (shutdown_sender, shutdown_receiver) = oneshot::channel::<()>();
@@ -246,7 +248,6 @@
                             }
 
                             let address = address.clone();
-                            let mut http_config = http_config.clone();
                             tokio::task::spawn(async move {
                                 // this sender must be moved into the session to track that it is still running
                                 let _connection_stop_signal = connection_stop_signal;
@@ -265,22 +266,26 @@
                                             .expect(
                                                 "this should not fail unless the socket is invalid",
                                             );
-<<<<<<< HEAD
                                         let tokio_stream = TokioIo::new(stream);
                                         let hyper_service = hyper::service::service_fn(move |request| {
                                             app.clone().call(request)
                                         });
+
                                         let mut builder = Builder::new(TokioExecutor::new());
-                                        let mut http_connection = builder
-                                            .http1();
-                                        let connection = http_connection
-                                            .keep_alive(true)
-                                            .header_read_timeout(Duration::from_secs(10))
-                                            .serve_connection(tokio_stream, hyper_service);
-=======
->>>>>>> 2d25fec4
-
-                                        let connection = http_config.serve_connection(stream, app);
+                                        let mut http_connection = builder.http1();
+                                        let http_config = http_connection
+                                                         .keep_alive(true)
+                                                         .header_read_timeout(Duration::from_secs(10));
+                                        #[cfg(feature = "hyper_header_limits")]
+                                        if let Some(max_headers) = opt_max_headers {
+                                            http_config.http1_max_headers(max_headers);
+                                        }
+
+                                        if let Some(max_buf_size) = opt_max_buf_size {
+                                            http_config.max_buf_size(max_buf_size.as_u64() as usize);
+                                        }
+
+                                        let connection = http_config.serve_connection(tokio_stream, hyper_service);
                                         tokio::pin!(connection);
                                         tokio::select! {
                                             // the connection finished first
@@ -307,20 +312,24 @@
                                     NetworkStream::Unix(stream) => {
                                         let received_first_request = Arc::new(AtomicBool::new(false));
                                         let app = IdleConnectionChecker::new(received_first_request.clone(), app);
-<<<<<<< HEAD
                                         let tokio_stream = TokioIo::new(stream);
                                         let hyper_service = hyper::service::service_fn(move |request| {
                                             app.clone().call(request)
                                         });
                                         let mut builder = Builder::new(TokioExecutor::new());
-                                        let mut http_connection = builder
-                                            .http1();
-                                        let connection = http_connection
-                                            .keep_alive(true)
-                                            .serve_connection(tokio_stream, hyper_service);
-=======
-                                        let connection = http_config.serve_connection(stream, app);
->>>>>>> 2d25fec4
+                                        let mut http_connection = builder.http1();
+                                        let http_config = http_connection
+                                                         .keep_alive(true)
+                                                         .header_read_timeout(Duration::from_secs(10));
+                                        #[cfg(feature = "hyper_header_limits")]
+                                        if let Some(max_headers) = opt_max_headers {
+                                            http_config.http1_max_headers(max_headers);
+                                        }
+
+                                        if let Some(max_buf_size) = opt_max_buf_size {
+                                            http_config.max_buf_size(max_buf_size.as_u64() as usize);
+                                        }
+                                        let connection = http_config.serve_connection(tokio_stream, hyper_service);
 
                                         tokio::pin!(connection);
                                         tokio::select! {
@@ -354,31 +363,29 @@
                                                 "this should not fail unless the socket is invalid",
                                             );
 
-                                        let protocol = stream.get_ref().1.alpn_protocol();
-                                        let http2 = protocol == Some(&b"h2"[..]);
-
-<<<<<<< HEAD
+                                        let mut builder = Builder::new(TokioExecutor::new());
+                                        if stream.get_ref().1.alpn_protocol() == Some(&b"h2"[..]) {
+                                            builder = builder.http2_only();
+                                        }
+
                                         let tokio_stream = TokioIo::new(stream);
                                         let hyper_service = hyper::service::service_fn(move |request| {
                                             app.clone().call(request)
                                         });
-                                        let mut builder = Builder::new(TokioExecutor::new());
-                                        builder = if http2 {
-                                            builder.http2_only()
-                                        } else {
-                                            builder
-                                        };
-                                        let mut http_connection = builder
-                                            .http1();
-                                        let connection = http_connection
-                                            .keep_alive(true)
-                                            .header_read_timeout(Duration::from_secs(10))
+                                        let mut http_connection = builder.http1();
+                                        let http_config = http_connection
+                                                         .keep_alive(true)
+                                                         .header_read_timeout(Duration::from_secs(10));
+                                        #[cfg(feature = "hyper_header_limits")]
+                                        if let Some(max_headers) = opt_max_headers {
+                                            http_config.http1_max_headers(max_headers);
+                                        }
+
+                                        if let Some(max_buf_size) = opt_max_buf_size {
+                                            http_config.max_buf_size(max_buf_size.as_u64() as usize);
+                                        }
+                                        let connection = http_config
                                             .serve_connection(tokio_stream, hyper_service);
-=======
-                                        let connection = http_config
-                                            .http2_only(http2)
-                                            .serve_connection(stream, app);
->>>>>>> 2d25fec4
 
                                         tokio::pin!(connection);
                                         tokio::select! {
