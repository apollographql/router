use std::collections::HashMap;
use std::io;
use std::sync::Arc;

use axum::response::IntoResponse;
use futures::future::BoxFuture;
use http::StatusCode;
use indexmap::IndexMap;
use multimap::MultiMap;
use rustls::RootCertStore;
use serde_json::Map;
use serde_json::Value;
use tower::retry::Retry;
use tower::service_fn;
<<<<<<< HEAD
use tower::util::Either;
use tower::util::Oneshot;
=======
>>>>>>> d0d6e631
use tower::BoxError;
use tower::ServiceBuilder;
use tower::ServiceExt;
use tower_service::Service;

use crate::configuration::Configuration;
use crate::configuration::ConfigurationError;
use crate::configuration::TlsSubgraph;
use crate::configuration::APOLLO_PLUGIN_PREFIX;
use crate::plugin::DynPlugin;
use crate::plugin::Handler;
use crate::plugin::Plugin;
use crate::plugin::PluginFactory;
use crate::plugin::PluginInit;
use crate::plugins::subscription::Subscription;
use crate::plugins::subscription::APOLLO_SUBSCRIPTION_PLUGIN;
use crate::plugins::traffic_shaping;
use crate::plugins::traffic_shaping::rate;
use crate::plugins::traffic_shaping::timeout;
use crate::plugins::traffic_shaping::RetryPolicy;
use crate::plugins::traffic_shaping::TrafficShaping;
use crate::plugins::traffic_shaping::APOLLO_TRAFFIC_SHAPING;
use crate::query_planner::BridgeQueryPlanner;
use crate::services::layers::query_analysis::QueryAnalysisLayer;
use crate::services::new_service::ServiceFactory;
use crate::services::router;
use crate::services::router_service::RouterCreator;
use crate::services::subgraph;
use crate::services::transport;
use crate::services::HasSchema;
use crate::services::PluggableSupergraphServiceBuilder;
use crate::services::SubgraphService;
use crate::services::SupergraphCreator;
use crate::spec::Schema;
use crate::ListenAddr;

#[derive(Clone)]
/// A path and a handler to be exposed as a web_endpoint for plugins
pub struct Endpoint {
    pub(crate) path: String,
    // Plugins need to be Send + Sync
    // BoxCloneService isn't enough
    handler: Handler,
}

impl std::fmt::Debug for Endpoint {
    fn fmt(&self, f: &mut std::fmt::Formatter<'_>) -> std::fmt::Result {
        f.debug_struct("Endpoint")
            .field("path", &self.path)
            .finish()
    }
}

impl Endpoint {
    /// Creates an Endpoint given a path and a Boxed Service
    #[deprecated = "use `from_router_service` instead"]
    #[allow(deprecated)]
    pub fn new(path: String, handler: transport::BoxService) -> Self {
        let router_service = ServiceBuilder::new()
            .map_request(|request: router::Request| request.router_request)
            .map_response(|response: transport::Response| response.into())
            .service(handler)
            .boxed();
        Self {
            path,
            handler: Handler::new(router_service),
        }
    }

    /// Creates an Endpoint given a path and a Boxed Service
    pub fn from_router_service(path: String, handler: router::BoxService) -> Self {
        Self {
            path,
            handler: Handler::new(handler),
        }
    }
    pub(crate) fn into_router(self) -> axum::Router {
        let handler = move |req: http::Request<hyper::Body>| {
            let endpoint = self.handler.clone();
            async move {
                Ok(endpoint
                    .oneshot(req.into())
                    .await
                    .map(|res| res.response)
                    .map_err(|e| (StatusCode::INTERNAL_SERVER_ERROR, e.to_string()))
                    .into_response())
            }
        };
        axum::Router::new().route_service(self.path.as_str(), service_fn(handler))
    }
}
/// Factory for creating a RouterService
///
/// Instances of this traits are used by the HTTP server to generate a new
/// RouterService on each request
pub(crate) trait RouterFactory:
    ServiceFactory<router::Request, Service = Self::RouterService> + Clone + Send + Sync + 'static
{
    type RouterService: Service<
            router::Request,
            Response = router::Response,
            Error = BoxError,
            Future = Self::Future,
        > + Send;
    type Future: Send;

    fn web_endpoints(&self) -> MultiMap<ListenAddr, Endpoint>;
}

/// Factory for creating a RouterFactory
///
/// Instances of this traits are used by the StateMachine to generate a new
/// RouterFactory from configuration when it changes
#[async_trait::async_trait]
pub(crate) trait RouterSuperServiceFactory: Send + Sync + 'static {
    type RouterFactory: RouterFactory;

    async fn create<'a>(
        &'a mut self,
        configuration: Arc<Configuration>,
        schema: String,
        previous_router: Option<&'a Self::RouterFactory>,
        extra_plugins: Option<Vec<(String, Box<dyn DynPlugin>)>>,
    ) -> Result<Self::RouterFactory, BoxError>;
}

/// Main implementation of the SupergraphService factory, supporting the extensions system
#[derive(Default)]
pub(crate) struct YamlRouterFactory;

#[async_trait::async_trait]
impl RouterSuperServiceFactory for YamlRouterFactory {
    type RouterFactory = RouterCreator;

    async fn create<'a>(
        &'a mut self,
        configuration: Arc<Configuration>,
        schema: String,
        previous_router: Option<&'a Self::RouterFactory>,
        extra_plugins: Option<Vec<(String, Box<dyn DynPlugin>)>>,
    ) -> Result<Self::RouterFactory, BoxError> {
        // QueryPlannerService takes an UnplannedRequest and outputs PlannedRequest
        let bridge_query_planner = match previous_router.as_ref().map(|router| router.planner()) {
            None => BridgeQueryPlanner::new(schema.clone(), configuration.clone()).await?,
            Some(planner) => {
                BridgeQueryPlanner::new_from_planner(planner, schema.clone(), configuration.clone())
                    .await?
            }
        };

        let schema = bridge_query_planner.schema();

        // Process the plugins.
        let plugins = create_plugins(&configuration, &schema, extra_plugins).await?;

        let mut builder = PluggableSupergraphServiceBuilder::new(bridge_query_planner);
        builder = builder.with_configuration(configuration.clone());
<<<<<<< HEAD
        let subgraph_services = create_subgraph_services(&plugins, &schema, &configuration).await?;
        for (name, subgraph_service) in subgraph_services {
            builder = builder.with_subgraph_service(&name, subgraph_service);
=======

        let subscription_plugin_conf = plugins
            .iter()
            .find(|i| i.0.as_str() == APOLLO_SUBSCRIPTION_PLUGIN)
            .and_then(|plugin| (*plugin.1).as_any().downcast_ref::<Subscription>())
            .map(|p| p.config.clone());

        for (name, _) in schema.subgraphs() {
            let subgraph_root_store = configuration
                .tls
                .subgraph
                .subgraphs
                .get(name)
                .as_ref()
                .and_then(|subgraph| subgraph.create_certificate_store())
                .transpose()?
                .or_else(|| tls_root_store.clone());

            let shaping = plugins
                .iter()
                .find(|i| i.0.as_str() == APOLLO_TRAFFIC_SHAPING)
                .and_then(|plugin| (*plugin.1).as_any().downcast_ref::<TrafficShaping>())
                .expect("traffic shaping should always be part of the plugin list");

            let subgraph_service = shaping.subgraph_service_internal(
                name,
                SubgraphService::new(
                    name,
                    configuration
                        .apq
                        .subgraph
                        .subgraphs
                        .get(name)
                        .map(|apq| apq.enabled)
                        .unwrap_or(configuration.apq.subgraph.all.enabled),
                    subgraph_root_store,
                    shaping.enable_subgraph_http2(name),
                    subscription_plugin_conf.clone(),
                    configuration.notify.clone(),
                ),
            );
            builder = builder.with_subgraph_service(name, subgraph_service);
>>>>>>> d0d6e631
        }
        for (plugin_name, plugin) in plugins {
            builder = builder.with_dyn_plugin(plugin_name, plugin);
        }

        // Final creation after this line we must NOT fail to go live with the new router from this point as some plugins may interact with globals.
        let mut supergraph_creator = builder.build().await?;

        // Instantiate the parser here so we can use it to warm up the planner below
        let query_parsing_layer =
            QueryAnalysisLayer::new(supergraph_creator.schema(), Arc::clone(&configuration)).await;

        if let Some(router) = previous_router {
            if configuration.supergraph.query_planning.warmed_up_queries > 0 {
                let cache_keys = router
                    .cache_keys(configuration.supergraph.query_planning.warmed_up_queries)
                    .await;

                if !cache_keys.is_empty() {
                    tracing::info!(
                        "warming up the query plan cache with {} queries, this might take a while",
                        cache_keys.len()
                    );

                    supergraph_creator
                        .warm_up_query_planner(&query_parsing_layer, cache_keys)
                        .await;
                }
            }
        }

        Ok(Self::RouterFactory::new(
            query_parsing_layer,
            Arc::new(supergraph_creator),
            configuration,
        )
        .await)
    }
}

pub(crate) async fn create_subgraph_services(
    plugins: &[(String, Box<dyn DynPlugin>)],
    schema: &Schema,
    configuration: &Configuration,
) -> Result<
    IndexMap<
        String,
        impl Service<
                subgraph::Request,
                Response = subgraph::Response,
                Error = BoxError,
                Future = Either<
                    Either<
                        BoxFuture<'static, Result<subgraph::Response, BoxError>>,
                        Either<
                            BoxFuture<'static, Result<subgraph::Response, BoxError>>,
                            timeout::future::ResponseFuture<
                                Oneshot<
                                    Either<
                                        Retry<
                                            RetryPolicy,
                                            Either<
                                                rate::service::RateLimit<SubgraphService>,
                                                SubgraphService,
                                            >,
                                        >,
                                        Either<
                                            rate::service::RateLimit<SubgraphService>,
                                            SubgraphService,
                                        >,
                                    >,
                                    subgraph::Request,
                                >,
                            >,
                        >,
                    >,
                    <SubgraphService as Service<subgraph::Request>>::Future,
                >,
            > + Clone
            + Send
            + Sync
            + 'static,
    >,
    BoxError,
> {
    let tls_root_store: Option<RootCertStore> = configuration
        .tls
        .subgraph
        .all
        .create_certificate_store()
        .transpose()?;

    let subscription_plugin_conf = plugins
        .iter()
        .find(|i| i.0.as_str() == APOLLO_SUBSCRIPTION_PLUGIN)
        .and_then(|plugin| (*plugin.1).as_any().downcast_ref::<Subscription>())
        .map(|p| p.config.clone());
    let mut subgraph_services = IndexMap::new();
    for (name, _) in schema.subgraphs() {
        let subgraph_root_store = configuration
            .tls
            .subgraph
            .subgraphs
            .get(name)
            .as_ref()
            .and_then(|subgraph| subgraph.create_certificate_store())
            .transpose()?
            .or_else(|| tls_root_store.clone());

        let subgraph_service = match plugins
            .iter()
            .find(|i| i.0.as_str() == APOLLO_TRAFFIC_SHAPING)
            .and_then(|plugin| (*plugin.1).as_any().downcast_ref::<TrafficShaping>())
        {
            Some(shaping) => shaping.subgraph_service_internal(
                name,
                SubgraphService::new(
                    name,
                    configuration
                        .apq
                        .subgraph
                        .subgraphs
                        .get(name)
                        .map(|apq| apq.enabled)
                        .unwrap_or(configuration.apq.subgraph.all.enabled),
                    subgraph_root_store,
                    shaping.enable_subgraph_http2(name),
                    subscription_plugin_conf.clone(),
                    configuration.notify.clone(),
                ),
            ),
            None => {
                let shaping = TrafficShaping::new(
                    PluginInit::builder()
                        .config(traffic_shaping::Config::default())
                        .supergraph_sdl(schema.raw_sdl.clone())
                        .notify(configuration.notify.clone())
                        .build(),
                )
                .await?;

                shaping.subgraph_service_internal(
                    name,
                    SubgraphService::new(
                        name,
                        false,
                        subgraph_root_store,
                        true,
                        subscription_plugin_conf.clone(),
                        configuration.notify.clone(),
                    ),
                )
            }
        };
        subgraph_services.insert(name.clone(), subgraph_service);
    }

    Ok(subgraph_services)
}

impl YamlRouterFactory {
    pub(crate) async fn create_supergraph<'a>(
        &'a mut self,
        configuration: Arc<Configuration>,
        schema: String,
        previous_router: Option<&'a SupergraphCreator>,
        extra_plugins: Option<Vec<(String, Box<dyn DynPlugin>)>>,
    ) -> Result<SupergraphCreator, BoxError> {
        // QueryPlannerService takes an UnplannedRequest and outputs PlannedRequest
        let bridge_query_planner = match previous_router.as_ref().map(|router| router.planner()) {
            None => BridgeQueryPlanner::new(schema.clone(), configuration.clone()).await?,
            Some(planner) => {
                BridgeQueryPlanner::new_from_planner(planner, schema.clone(), configuration.clone())
                    .await?
            }
        };

        let schema = bridge_query_planner.schema();

        // Process the plugins.
        let plugins = create_plugins(&configuration, &schema, extra_plugins).await?;

        let tls_root_store = configuration
            .tls
            .subgraph
            .all
            .create_certificate_store()
            .transpose()?;

        let mut builder = PluggableSupergraphServiceBuilder::new(bridge_query_planner);
        builder = builder.with_configuration(configuration.clone());

        let subscription_plugin_conf = plugins
            .iter()
            .find(|i| i.0.as_str() == APOLLO_SUBSCRIPTION_PLUGIN)
            .and_then(|plugin| (*plugin.1).as_any().downcast_ref::<Subscription>())
            .map(|p| p.config.clone());
        for (name, _) in schema.subgraphs() {
            let subgraph_root_store = configuration
                .tls
                .subgraph
                .subgraphs
                .get(name)
                .as_ref()
                .and_then(|subgraph| subgraph.create_certificate_store())
                .transpose()?
                .or_else(|| tls_root_store.clone());

            let shaping = plugins
                .iter()
                .find(|i| i.0.as_str() == APOLLO_TRAFFIC_SHAPING)
                .and_then(|plugin| (*plugin.1).as_any().downcast_ref::<TrafficShaping>())
                .expect("traffic shaping should always be part of the plugin list");

            let subgraph_service = shaping.subgraph_service_internal(
                name,
                SubgraphService::new(
                    name,
                    configuration
                        .apq
                        .subgraph
                        .subgraphs
                        .get(name)
                        .map(|apq| apq.enabled)
                        .unwrap_or(configuration.apq.subgraph.all.enabled),
                    subgraph_root_store,
                    shaping.enable_subgraph_http2(name),
                    subscription_plugin_conf.clone(),
                    configuration.notify.clone(),
                ),
            );
            builder = builder.with_subgraph_service(name, subgraph_service);
        }

        for (plugin_name, plugin) in plugins {
            builder = builder.with_dyn_plugin(plugin_name, plugin);
        }

        builder.build().await.map_err(BoxError::from)
    }
}

impl TlsSubgraph {
    fn create_certificate_store(&self) -> Option<Result<RootCertStore, ConfigurationError>> {
        self.certificate_authorities
            .as_deref()
            .map(create_certificate_store)
    }
}

fn create_certificate_store(
    certificate_authorities: &str,
) -> Result<RootCertStore, ConfigurationError> {
    let mut store = RootCertStore::empty();
    let certificates = load_certs(certificate_authorities).map_err(|e| {
        ConfigurationError::CertificateAuthorities {
            error: format!("could not parse the certificate list: {e}"),
        }
    })?;
    for certificate in certificates {
        store
            .add(&certificate)
            .map_err(|e| ConfigurationError::CertificateAuthorities {
                error: format!("could not add certificate to root store: {e}"),
            })?;
    }
    if store.is_empty() {
        Err(ConfigurationError::CertificateAuthorities {
            error: "the certificate list is empty".to_string(),
        })
    } else {
        Ok(store)
    }
}

fn load_certs(certificates: &str) -> io::Result<Vec<rustls::Certificate>> {
    tracing::debug!("loading root certificates");

    // Load and return certificate.
    let certs = rustls_pemfile::certs(&mut certificates.as_bytes()).map_err(|_| {
        io::Error::new(
            io::ErrorKind::Other,
            "failed to load certificate".to_string(),
        )
    })?;
    Ok(certs.into_iter().map(rustls::Certificate).collect())
}

/// test only helper method to create a router factory in integration tests
///
/// not meant to be used directly
pub async fn create_test_service_factory_from_yaml(schema: &str, configuration: &str) {
    let config: Configuration = serde_yaml::from_str(configuration).unwrap();

    let service = YamlRouterFactory::default()
        .create(Arc::new(config), schema.to_string(), None, None)
        .await;
    assert_eq!(
        service.map(|_| ()).unwrap_err().to_string().as_str(),
        r#"couldn't build Router Service: couldn't instantiate query planner; invalid schema: schema validation errors: Error extracting subgraphs from the supergraph: this might be due to errors in subgraphs that were mistakenly ignored by federation 0.x versions but are rejected by federation 2.
Please try composing your subgraphs with federation 2: this should help precisely pinpoint the problems and, once fixed, generate a correct federation 2 supergraph.

Details:
Error: Cannot find type "Review" in subgraph "products"
caused by
"#
    );
}

pub(crate) async fn create_plugins(
    configuration: &Configuration,
    schema: &Schema,
    extra_plugins: Option<Vec<(String, Box<dyn DynPlugin>)>>,
) -> Result<Vec<(String, Box<dyn DynPlugin>)>, BoxError> {
    let mut apollo_plugins_config = configuration.apollo_plugins.clone().plugins;
    let user_plugins_config = configuration.plugins.clone().plugins.unwrap_or_default();
    let extra = extra_plugins.unwrap_or_default();
    let plugin_registry = &*crate::plugin::PLUGINS;
    let mut apollo_plugin_factories: HashMap<&str, &PluginFactory> = plugin_registry
        .iter()
        .filter(|factory| factory.name.starts_with(APOLLO_PLUGIN_PREFIX))
        .map(|factory| (factory.name.as_str(), &**factory))
        .collect();
    let mut errors = Vec::new();
    let mut plugin_instances = Vec::new();

    // Use fonction-like macros to avoid borrow conflicts of captures
    macro_rules! add_plugin {
        ($name: expr, $factory: expr, $plugin_config: expr) => {{
            match $factory
                .create_instance(
                    &$plugin_config,
                    schema.as_string().clone(),
                    configuration.notify.clone(),
                )
                .await
            {
                Ok(plugin) => plugin_instances.push(($name, plugin)),
                Err(err) => errors.push(ConfigurationError::PluginConfiguration {
                    plugin: $name,
                    error: err.to_string(),
                }),
            }
        }};
    }

    macro_rules! add_apollo_plugin {
        ($name: literal, $opt_plugin_config: expr) => {{
            let name = format!("{}{}", APOLLO_PLUGIN_PREFIX, $name);
            let factory = apollo_plugin_factories
                .remove(name.as_str())
                .unwrap_or_else(|| panic!("Apollo plugin not registered: {name}"));
            if let Some(mut plugin_config) = $opt_plugin_config {
                if name == "apollo.telemetry" {
                    // The apollo.telemetry" plugin isn't happy with empty config, so we
                    // give it some. If any of the other mandatory plugins need special
                    // treatment, then we'll have to perform it here.
                    // This is *required* by the telemetry module or it will fail...
                    inject_schema_id(schema, &mut plugin_config);
                }
                add_plugin!(name, factory, plugin_config);
            }
        }};
    }

    macro_rules! add_mandatory_apollo_plugin {
        ($name: literal) => {
            add_apollo_plugin!(
                $name,
                Some(
                    apollo_plugins_config
                        .remove($name)
                        .unwrap_or(Value::Object(Map::new()))
                )
            );
        };
    }

    macro_rules! add_optional_apollo_plugin {
        ($name: literal) => {
            add_apollo_plugin!($name, apollo_plugins_config.remove($name));
        };
    }

    macro_rules! add_user_plugins {
        () => {
            for (name, plugin_config) in user_plugins_config {
                if let Some(factory) = plugin_registry.iter().find(|factory| factory.name == name) {
                    add_plugin!(name, factory, plugin_config);
                } else {
                    errors.push(ConfigurationError::PluginUnknown(name))
                }
            }
            plugin_instances.extend(extra);
        };
    }

    add_mandatory_apollo_plugin!("include_subgraph_errors");
    add_mandatory_apollo_plugin!("csrf");
    add_mandatory_apollo_plugin!("headers");
    add_mandatory_apollo_plugin!("telemetry");
    add_mandatory_apollo_plugin!("traffic_shaping");
    add_optional_apollo_plugin!("forbid_mutations");
    add_optional_apollo_plugin!("subscription");
    add_optional_apollo_plugin!("override_subgraph_url");
    add_optional_apollo_plugin!("authorization");
    add_optional_apollo_plugin!("authentication");

    // This relative ordering is documented in `docs/source/customizations/native.mdx`:
    add_optional_apollo_plugin!("rhai");
    add_optional_apollo_plugin!("coprocessor");
    add_user_plugins!();

    // Macros above remove from `apollo_plugin_factories`, so anything left at the end
    // indicates a missing macro call.
    let unused_apollo_plugin_names = apollo_plugin_factories.keys().copied().collect::<Vec<_>>();
    if !unused_apollo_plugin_names.is_empty() {
        panic!(
            "Apollo plugins without their ordering specified in `fn create_plugins`: {}",
            unused_apollo_plugin_names.join(", ")
        )
    }

    let plugin_details = plugin_instances
        .iter()
        .map(|(name, plugin)| (name, plugin.name()))
        .collect::<Vec<(&String, &str)>>();
    tracing::debug!(
        "plugins list: {:?}",
        plugin_details
            .iter()
            .map(|(name, _)| name)
            .collect::<Vec<&&String>>()
    );

    if !errors.is_empty() {
        for error in &errors {
            tracing::error!("{:#}", error);
        }

        Err(BoxError::from(format!(
            "there were {} configuration errors",
            errors.len()
        )))
    } else {
        Ok(plugin_instances)
    }
}

fn inject_schema_id(schema: &Schema, configuration: &mut Value) {
    if configuration.get("apollo").is_none() {
        if let Some(telemetry) = configuration.as_object_mut() {
            telemetry.insert("apollo".to_string(), Value::Object(Default::default()));
        }
    }
    if let (Some(schema_id), Some(apollo)) = (
        &schema.api_schema().schema_id,
        configuration.get_mut("apollo"),
    ) {
        if let Some(apollo) = apollo.as_object_mut() {
            apollo.insert(
                "schema_id".to_string(),
                Value::String(schema_id.to_string()),
            );
        }
    }
}

#[cfg(test)]
mod test {
    use std::error::Error;
    use std::fmt;
    use std::sync::Arc;

    use schemars::JsonSchema;
    use serde::Deserialize;
    use serde_json::json;
    use tower_http::BoxError;

    use crate::configuration::Configuration;
    use crate::plugin::Plugin;
    use crate::plugin::PluginInit;
    use crate::register_plugin;
    use crate::router_factory::inject_schema_id;
    use crate::router_factory::RouterSuperServiceFactory;
    use crate::router_factory::YamlRouterFactory;
    use crate::spec::Schema;

    #[derive(Debug)]
    struct PluginError;

    impl fmt::Display for PluginError {
        fn fmt(&self, f: &mut fmt::Formatter<'_>) -> fmt::Result {
            write!(f, "PluginError")
        }
    }

    impl Error for PluginError {}

    // Always starts and stops plugin

    #[derive(Debug)]
    struct AlwaysStartsAndStopsPlugin {}

    /// Configuration for the test plugin
    #[derive(Debug, Default, Deserialize, JsonSchema)]
    struct Conf {
        /// The name of the test
        name: String,
    }

    #[async_trait::async_trait]
    impl Plugin for AlwaysStartsAndStopsPlugin {
        type Config = Conf;

        async fn new(init: PluginInit<Self::Config>) -> Result<Self, BoxError> {
            tracing::debug!("{}", init.config.name);
            Ok(AlwaysStartsAndStopsPlugin {})
        }
    }

    register_plugin!(
        "test",
        "always_starts_and_stops",
        AlwaysStartsAndStopsPlugin
    );

    // Always fails to start plugin

    #[derive(Debug)]
    struct AlwaysFailsToStartPlugin {}

    #[async_trait::async_trait]
    impl Plugin for AlwaysFailsToStartPlugin {
        type Config = Conf;

        async fn new(init: PluginInit<Self::Config>) -> Result<Self, BoxError> {
            tracing::debug!("{}", init.config.name);
            Err(BoxError::from("Error"))
        }
    }

    register_plugin!("test", "always_fails_to_start", AlwaysFailsToStartPlugin);

    #[tokio::test]
    async fn test_yaml_no_extras() {
        let config = Configuration::builder().build().unwrap();
        let service = create_service(config).await;
        assert!(service.is_ok())
    }

    #[tokio::test]
    async fn test_yaml_plugins_always_starts_and_stops() {
        let config: Configuration = serde_yaml::from_str(
            r#"
            plugins:
                test.always_starts_and_stops:
                    name: albert
        "#,
        )
        .unwrap();
        let service = create_service(config).await;
        assert!(service.is_ok())
    }

    #[tokio::test]
    async fn test_yaml_plugins_always_fails_to_start() {
        let config: Configuration = serde_yaml::from_str(
            r#"
            plugins:
                test.always_fails_to_start:
                    name: albert
        "#,
        )
        .unwrap();
        let service = create_service(config).await;
        assert!(service.is_err())
    }

    #[tokio::test]
    async fn test_yaml_plugins_combo_start_and_fail() {
        let config: Configuration = serde_yaml::from_str(
            r#"
            plugins:
                test.always_starts_and_stops:
                    name: albert
                test.always_fails_to_start:
                    name: albert
        "#,
        )
        .unwrap();
        let service = create_service(config).await;
        assert!(service.is_err())
    }

    async fn create_service(config: Configuration) -> Result<(), BoxError> {
        let schema = include_str!("testdata/supergraph.graphql");

        let service = YamlRouterFactory::default()
            .create(Arc::new(config), schema.to_string(), None, None)
            .await;
        service.map(|_| ())
    }

    #[test]
    fn test_inject_schema_id() {
        let schema = include_str!("testdata/starstuff@current.graphql");
        let schema = Schema::parse_test(schema, &Default::default()).unwrap();
        let mut config = json!({});
        inject_schema_id(&schema, &mut config);
        let config =
            serde_json::from_value::<crate::plugins::telemetry::config::Conf>(config).unwrap();
        assert_eq!(
            &config.apollo.unwrap().schema_id,
            "ba573b479c8b3fa273f439b26b9eda700152341d897f18090d52cd073b15f909"
        );
    }
}<|MERGE_RESOLUTION|>--- conflicted
+++ resolved
@@ -12,11 +12,8 @@
 use serde_json::Value;
 use tower::retry::Retry;
 use tower::service_fn;
-<<<<<<< HEAD
 use tower::util::Either;
 use tower::util::Oneshot;
-=======
->>>>>>> d0d6e631
 use tower::BoxError;
 use tower::ServiceBuilder;
 use tower::ServiceExt;
@@ -174,54 +171,9 @@
 
         let mut builder = PluggableSupergraphServiceBuilder::new(bridge_query_planner);
         builder = builder.with_configuration(configuration.clone());
-<<<<<<< HEAD
         let subgraph_services = create_subgraph_services(&plugins, &schema, &configuration).await?;
         for (name, subgraph_service) in subgraph_services {
             builder = builder.with_subgraph_service(&name, subgraph_service);
-=======
-
-        let subscription_plugin_conf = plugins
-            .iter()
-            .find(|i| i.0.as_str() == APOLLO_SUBSCRIPTION_PLUGIN)
-            .and_then(|plugin| (*plugin.1).as_any().downcast_ref::<Subscription>())
-            .map(|p| p.config.clone());
-
-        for (name, _) in schema.subgraphs() {
-            let subgraph_root_store = configuration
-                .tls
-                .subgraph
-                .subgraphs
-                .get(name)
-                .as_ref()
-                .and_then(|subgraph| subgraph.create_certificate_store())
-                .transpose()?
-                .or_else(|| tls_root_store.clone());
-
-            let shaping = plugins
-                .iter()
-                .find(|i| i.0.as_str() == APOLLO_TRAFFIC_SHAPING)
-                .and_then(|plugin| (*plugin.1).as_any().downcast_ref::<TrafficShaping>())
-                .expect("traffic shaping should always be part of the plugin list");
-
-            let subgraph_service = shaping.subgraph_service_internal(
-                name,
-                SubgraphService::new(
-                    name,
-                    configuration
-                        .apq
-                        .subgraph
-                        .subgraphs
-                        .get(name)
-                        .map(|apq| apq.enabled)
-                        .unwrap_or(configuration.apq.subgraph.all.enabled),
-                    subgraph_root_store,
-                    shaping.enable_subgraph_http2(name),
-                    subscription_plugin_conf.clone(),
-                    configuration.notify.clone(),
-                ),
-            );
-            builder = builder.with_subgraph_service(name, subgraph_service);
->>>>>>> d0d6e631
         }
         for (plugin_name, plugin) in plugins {
             builder = builder.with_dyn_plugin(plugin_name, plugin);
@@ -319,6 +271,13 @@
         .find(|i| i.0.as_str() == APOLLO_SUBSCRIPTION_PLUGIN)
         .and_then(|plugin| (*plugin.1).as_any().downcast_ref::<Subscription>())
         .map(|p| p.config.clone());
+
+    let shaping = plugins
+        .iter()
+        .find(|i| i.0.as_str() == APOLLO_TRAFFIC_SHAPING)
+        .and_then(|plugin| (*plugin.1).as_any().downcast_ref::<TrafficShaping>())
+        .expect("traffic shaping should always be part of the plugin list");
+
     let mut subgraph_services = IndexMap::new();
     for (name, _) in schema.subgraphs() {
         let subgraph_root_store = configuration
@@ -331,51 +290,23 @@
             .transpose()?
             .or_else(|| tls_root_store.clone());
 
-        let subgraph_service = match plugins
-            .iter()
-            .find(|i| i.0.as_str() == APOLLO_TRAFFIC_SHAPING)
-            .and_then(|plugin| (*plugin.1).as_any().downcast_ref::<TrafficShaping>())
-        {
-            Some(shaping) => shaping.subgraph_service_internal(
+        let subgraph_service = shaping.subgraph_service_internal(
+            name,
+            SubgraphService::new(
                 name,
-                SubgraphService::new(
-                    name,
-                    configuration
-                        .apq
-                        .subgraph
-                        .subgraphs
-                        .get(name)
-                        .map(|apq| apq.enabled)
-                        .unwrap_or(configuration.apq.subgraph.all.enabled),
-                    subgraph_root_store,
-                    shaping.enable_subgraph_http2(name),
-                    subscription_plugin_conf.clone(),
-                    configuration.notify.clone(),
-                ),
+                configuration
+                    .apq
+                    .subgraph
+                    .subgraphs
+                    .get(name)
+                    .map(|apq| apq.enabled)
+                    .unwrap_or(configuration.apq.subgraph.all.enabled),
+                subgraph_root_store,
+                shaping.enable_subgraph_http2(name),
+                subscription_plugin_conf.clone(),
+                configuration.notify.clone(),
             ),
-            None => {
-                let shaping = TrafficShaping::new(
-                    PluginInit::builder()
-                        .config(traffic_shaping::Config::default())
-                        .supergraph_sdl(schema.raw_sdl.clone())
-                        .notify(configuration.notify.clone())
-                        .build(),
-                )
-                .await?;
-
-                shaping.subgraph_service_internal(
-                    name,
-                    SubgraphService::new(
-                        name,
-                        false,
-                        subgraph_root_store,
-                        true,
-                        subscription_plugin_conf.clone(),
-                        configuration.notify.clone(),
-                    ),
-                )
-            }
-        };
+        );
         subgraph_services.insert(name.clone(), subgraph_service);
     }
 
@@ -404,58 +335,12 @@
         // Process the plugins.
         let plugins = create_plugins(&configuration, &schema, extra_plugins).await?;
 
-        let tls_root_store = configuration
-            .tls
-            .subgraph
-            .all
-            .create_certificate_store()
-            .transpose()?;
-
         let mut builder = PluggableSupergraphServiceBuilder::new(bridge_query_planner);
         builder = builder.with_configuration(configuration.clone());
-
-        let subscription_plugin_conf = plugins
-            .iter()
-            .find(|i| i.0.as_str() == APOLLO_SUBSCRIPTION_PLUGIN)
-            .and_then(|plugin| (*plugin.1).as_any().downcast_ref::<Subscription>())
-            .map(|p| p.config.clone());
-        for (name, _) in schema.subgraphs() {
-            let subgraph_root_store = configuration
-                .tls
-                .subgraph
-                .subgraphs
-                .get(name)
-                .as_ref()
-                .and_then(|subgraph| subgraph.create_certificate_store())
-                .transpose()?
-                .or_else(|| tls_root_store.clone());
-
-            let shaping = plugins
-                .iter()
-                .find(|i| i.0.as_str() == APOLLO_TRAFFIC_SHAPING)
-                .and_then(|plugin| (*plugin.1).as_any().downcast_ref::<TrafficShaping>())
-                .expect("traffic shaping should always be part of the plugin list");
-
-            let subgraph_service = shaping.subgraph_service_internal(
-                name,
-                SubgraphService::new(
-                    name,
-                    configuration
-                        .apq
-                        .subgraph
-                        .subgraphs
-                        .get(name)
-                        .map(|apq| apq.enabled)
-                        .unwrap_or(configuration.apq.subgraph.all.enabled),
-                    subgraph_root_store,
-                    shaping.enable_subgraph_http2(name),
-                    subscription_plugin_conf.clone(),
-                    configuration.notify.clone(),
-                ),
-            );
-            builder = builder.with_subgraph_service(name, subgraph_service);
-        }
-
+        let subgraph_services = create_subgraph_services(&plugins, &schema, &configuration).await?;
+        for (name, subgraph_service) in subgraph_services {
+            builder = builder.with_subgraph_service(&name, subgraph_service);
+        }
         for (plugin_name, plugin) in plugins {
             builder = builder.with_dyn_plugin(plugin_name, plugin);
         }
