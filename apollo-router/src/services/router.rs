#![allow(missing_docs)] // FIXME

use bytes::Bytes;
use futures::Stream;
use futures::StreamExt;
use http::header::HeaderName;
use http::HeaderValue;
use http::Method;
<<<<<<< HEAD
use http::StatusCode;
use multimap::MultiMap;
use serde_json_bytes::ByteString;
use serde_json_bytes::Map as JsonMap;
use serde_json_bytes::Value;
=======
use multer::Multipart;
>>>>>>> 9c5f4908
use static_assertions::assert_impl_all;
use tower::BoxError;

use super::supergraph;
use crate::error::Error;
use crate::graphql;
use crate::json_ext::Path;
use crate::Context;
use crate::TryIntoHeaderName;
use crate::TryIntoHeaderValue;

pub type BoxService = tower::util::BoxService<Request, Response, BoxError>;
pub type BoxCloneService = tower::util::BoxCloneService<Request, Response, BoxError>;
pub type ServiceResult = Result<Response, BoxError>;
pub type Body = hyper::Body;

assert_impl_all!(Request: Send);
/// Represents the router processing step of the processing pipeline.
///
/// This consists of the parsed graphql Request, HTTP headers and contextual data for extensions.
#[non_exhaustive]
pub struct Request {
    /// Original request to the Router.
    pub router_request: http::Request<Body>,

    /// Context for extension
    pub context: Context,
}

impl From<http::Request<Body>> for Request {
    fn from(router_request: http::Request<Body>) -> Self {
        Self {
            router_request,
            context: Context::new(),
        }
    }
}

use displaydoc::Display;
use thiserror::Error;

#[derive(Error, Display, Debug)]
pub enum ParseError {
    /// couldn't create a valid http GET uri '{0}'
    InvalidUri(http::uri::InvalidUri),
    /// couldn't urlencode the GraphQL request body '{0}'
    UrlEncodeError(serde_urlencoded::ser::Error),
    /// couldn't serialize the GraphQL request body '{0}'
    SerializationError(serde_json::Error),
}

/// This is handy for tests.
impl TryFrom<supergraph::Request> for Request {
    type Error = ParseError;
    fn try_from(request: supergraph::Request) -> Result<Self, Self::Error> {
        let supergraph::Request {
            context,
            supergraph_request,
        } = request;

        let (mut parts, request) = supergraph_request.into_parts();

        let router_request = if parts.method == Method::GET {
            // get request
            let get_path = serde_urlencoded::to_string(&[
                ("query", request.query),
                ("operationName", request.operation_name),
                (
                    "extensions",
                    serde_json::to_string(&request.extensions).ok(),
                ),
                ("variables", serde_json::to_string(&request.variables).ok()),
            ])
            .map_err(ParseError::UrlEncodeError)?;

            parts.uri = format!("{}?{}", parts.uri, get_path)
                .parse()
                .map_err(ParseError::InvalidUri)?;

            http::Request::from_parts(parts, Body::empty())
        } else {
            http::Request::from_parts(
                parts,
                Body::from(serde_json::to_vec(&request).map_err(ParseError::SerializationError)?),
            )
        };
        Ok(Self {
            router_request,
            context,
        })
    }
}

assert_impl_all!(Response: Send);
#[non_exhaustive]
#[derive(Debug)]
pub struct Response {
    pub response: http::Response<Body>,
    pub context: Context,
}

impl From<http::Response<Body>> for Response {
    fn from(response: http::Response<Body>) -> Self {
        Self {
            response,
            context: Context::new(),
        }
    }
}

#[buildstructor::buildstructor]
impl Response {
    pub async fn next_response(&mut self) -> Option<Result<Bytes, hyper::Error>> {
        self.response.body_mut().next().await
    }

    pub fn map<F>(self, f: F) -> Response
    where
        F: FnOnce(Body) -> Body,
    {
        Response {
            context: self.context,
            response: self.response.map(f),
        }
    }
<<<<<<< HEAD

    /// This is the constructor (or builder) to use when constructing a real Response..
    ///
    /// Required parameters are required in non-testing code to create a Response..
    #[allow(clippy::too_many_arguments)]
    #[builder(visibility = "pub")]
    fn new(
        label: Option<String>,
        data: Option<Value>,
        path: Option<Path>,
        errors: Vec<Error>,
        // Skip the `Object` type alias in order to use buildstructor’s map special-casing
        extensions: JsonMap<ByteString, Value>,
        status_code: Option<StatusCode>,
        headers: MultiMap<TryIntoHeaderName, TryIntoHeaderValue>,
        context: Context,
    ) -> Result<Self, BoxError> {
        // Build a response
        let b = graphql::Response::builder()
            .and_label(label)
            .and_path(path)
            .errors(errors)
            .extensions(extensions);
        let res = match data {
            Some(data) => b.data(data).build(),
            None => b.build(),
        };

        // Build an http Response
        let mut builder = http::Response::builder().status(status_code.unwrap_or(StatusCode::OK));
        for (key, values) in headers {
            let header_name: HeaderName = key.try_into()?;
            for value in values {
                let header_value: HeaderValue = value.try_into()?;
                builder = builder.header(header_name.clone(), header_value);
            }
        }

        // let response = builder.body(once(ready(res)).boxed())?;

        let response = builder.body(hyper::Body::from(serde_json::to_vec(&res)?))?;

        Ok(Self { response, context })
    }

    /// This is the constructor (or builder) to use when constructing a Response that represents a global error.
    /// It has no path and no response data.
    /// This is useful for things such as authentication errors.
    #[builder(visibility = "pub")]
    fn error_new(
        errors: Vec<Error>,
        status_code: Option<StatusCode>,
        headers: MultiMap<TryIntoHeaderName, TryIntoHeaderValue>,
        context: Context,
    ) -> Result<Self, BoxError> {
        Response::new(
            Default::default(),
            Default::default(),
            None,
            errors,
            Default::default(),
            status_code,
            headers,
            context,
        )
    }
}
=======
>>>>>>> 9c5f4908

    /// EXPERIMENTAL: this is function is experimental and subject to potentially change.
    pub async fn into_graphql_response_stream(
        self,
    ) -> impl Stream<Item = Result<crate::graphql::Response, serde_json::Error>> {
        let multipart = Multipart::new(self.response.into_body(), "graphql");

        Box::pin(futures::stream::unfold(multipart, |mut m| async {
            if let Ok(Some(response)) = m.next_field().await {
                if let Ok(bytes) = response.bytes().await {
                    return Some((
                        serde_json::from_slice::<crate::graphql::Response>(&bytes),
                        m,
                    ));
                }
            }
            None
        }))
    }
}<|MERGE_RESOLUTION|>--- conflicted
+++ resolved
@@ -6,15 +6,12 @@
 use http::header::HeaderName;
 use http::HeaderValue;
 use http::Method;
-<<<<<<< HEAD
 use http::StatusCode;
+use multer::Multipart;
 use multimap::MultiMap;
 use serde_json_bytes::ByteString;
 use serde_json_bytes::Map as JsonMap;
 use serde_json_bytes::Value;
-=======
-use multer::Multipart;
->>>>>>> 9c5f4908
 use static_assertions::assert_impl_all;
 use tower::BoxError;
 
@@ -140,7 +137,6 @@
             response: self.response.map(f),
         }
     }
-<<<<<<< HEAD
 
     /// This is the constructor (or builder) to use when constructing a real Response..
     ///
@@ -207,9 +203,6 @@
             context,
         )
     }
-}
-=======
->>>>>>> 9c5f4908
 
     /// EXPERIMENTAL: this is function is experimental and subject to potentially change.
     pub async fn into_graphql_response_stream(
