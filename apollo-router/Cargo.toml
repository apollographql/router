--- conflicted
+++ resolved
@@ -109,12 +109,8 @@
 libc = "0.2.147"
 linkme = "0.3.12"
 lru = "0.8.1"
-<<<<<<< HEAD
 maplit = "1.0.2"
-mediatype = "0.19.14"
-=======
 mediatype = "0.19.15"
->>>>>>> 39101eca
 mockall = "0.11.4"
 mime = "0.3.17"
 multer = "2.1.0"
