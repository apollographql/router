--- conflicted
+++ resolved
@@ -87,19 +87,14 @@
 where
     RF: SupergraphServiceFactory,
 {
-    let cors = configuration
-        .server
-        .cors
-        .clone()
-        .into_layer()
-        .map_err(|e| {
-            ApolloRouterError::ConfigError(
-                crate::configuration::ConfigurationError::LayerConfiguration {
-                    layer: "Cors".to_string(),
-                    error: e,
-                },
-            )
-        })?;
+    let cors = configuration.cors.clone().into_layer().map_err(|e| {
+        ApolloRouterError::ConfigError(
+            crate::configuration::ConfigurationError::LayerConfiguration {
+                layer: "Cors".to_string(),
+                error: e,
+            },
+        )
+    })?;
     let graphql_endpoint = if configuration.server.endpoint.ends_with("/*") {
         // Needed for axum (check the axum docs for more information about wildcards https://docs.rs/axum/latest/axum/struct.Router.html#wildcards)
         format!("{}router_extra_path", configuration.server.endpoint)
@@ -196,96 +191,7 @@
             let (shutdown_sender, shutdown_receiver) = oneshot::channel::<()>();
             let listen_address = configuration.server.listen.clone();
 
-<<<<<<< HEAD
-            let cors = configuration.cors.clone().into_layer().map_err(|e| {
-                ApolloRouterError::ConfigError(
-                    crate::configuration::ConfigurationError::LayerConfiguration {
-                        layer: "Cors".to_string(),
-                        error: e,
-                    },
-                )
-            })?;
-            let graphql_endpoint = if configuration.server.endpoint.ends_with("/*") {
-                // Needed for axum (check the axum docs for more information about wildcards https://docs.rs/axum/latest/axum/struct.Router.html#wildcards)
-                format!("{}router_extra_path", configuration.server.endpoint)
-            } else {
-                configuration.server.endpoint.clone()
-            };
-            let mut router = Router::new()
-                .route(
-                    &graphql_endpoint,
-                    get({
-                        let display_landing_page = configuration.server.landing_page;
-                        move |host: Host,
-                              Extension(service): Extension<RF>,
-                              http_request: Request<Body>| {
-                            handle_get(
-                                host,
-                                service.new_service().boxed(),
-                                http_request,
-                                display_landing_page,
-                            )
-                        }
-                    })
-                    .post({
-                        move |host: Host,
-                              uri: OriginalUri,
-                              request: Json<graphql::Request>,
-                              Extension(service): Extension<RF>,
-                              header_map: HeaderMap| {
-                            handle_post(
-                                host,
-                                uri,
-                                request,
-                                service.new_service().boxed(),
-                                header_map,
-                            )
-                        }
-                    }),
-                )
-                .layer(middleware::from_fn(decompress_request_body))
-                .layer(
-                    TraceLayer::new_for_http()
-                        .make_span_with(PropagatingMakeSpan::new())
-                        .on_response(|resp: &Response<_>, _duration: Duration, span: &Span| {
-                            if resp.status() >= StatusCode::BAD_REQUEST {
-                                span.record(
-                                    "otel.status_code",
-                                    &opentelemetry::trace::StatusCode::Error.as_str(),
-                                );
-                            } else {
-                                span.record(
-                                    "otel.status_code",
-                                    &opentelemetry::trace::StatusCode::Ok.as_str(),
-                                );
-                            }
-                        }),
-                )
-                .route(&configuration.server.health_check_path, get(health_check))
-                .layer(Extension(service_factory))
-                .layer(cors)
-                .layer(CompressionLayer::new()); // To compress response body
-
-            for (plugin_name, handler) in plugin_handlers {
-                router = router.route(
-                    &format!("/plugins/{}/*path", plugin_name),
-                    get({
-                        let new_handler = handler.clone();
-                        move |host: Host, request_parts: Request<Body>| {
-                            custom_plugin_handler(host, request_parts, new_handler)
-                        }
-                    })
-                    .post({
-                        let new_handler = handler.clone();
-                        move |host: Host, request_parts: Request<Body>| {
-                            custom_plugin_handler(host, request_parts, new_handler)
-                        }
-                    }),
-                );
-            }
-=======
             let router = make_axum_router(service_factory, &configuration, plugin_handlers)?;
->>>>>>> 370d8a68
 
             // if we received a TCP listener, reuse it, otherwise create a new one
             #[cfg_attr(not(unix), allow(unused_mut))]
@@ -1362,14 +1268,14 @@
                 ))
             });
         let conf = Configuration::builder()
+            .cors(
+                Cors::builder()
+                    .origins(vec!["http://studio".to_string()])
+                    .build(),
+            )
             .server(
                 crate::configuration::Server::builder()
                     .listen(SocketAddr::from_str("127.0.0.1:0").unwrap())
-                    .cors(
-                        Cors::builder()
-                            .origins(vec!["http://studio".to_string()])
-                            .build(),
-                    )
                     .endpoint(String::from("/graphql"))
                     .build(),
             )
@@ -1431,14 +1337,14 @@
                 ))
             });
         let conf = Configuration::builder()
+            .cors(
+                Cors::builder()
+                    .origins(vec!["http://studio".to_string()])
+                    .build(),
+            )
             .server(
                 crate::configuration::Server::builder()
                     .listen(SocketAddr::from_str("127.0.0.1:0").unwrap())
-                    .cors(
-                        Cors::builder()
-                            .origins(vec!["http://studio".to_string()])
-                            .build(),
-                    )
                     .endpoint(String::from("/:my_prefix/graphql"))
                     .build(),
             )
@@ -1500,14 +1406,14 @@
                 ))
             });
         let conf = Configuration::builder()
+            .cors(
+                Cors::builder()
+                    .origins(vec!["http://studio".to_string()])
+                    .build(),
+            )
             .server(
                 crate::configuration::Server::builder()
                     .listen(SocketAddr::from_str("127.0.0.1:0").unwrap())
-                    .cors(
-                        Cors::builder()
-                            .origins(vec!["http://studio".to_string()])
-                            .build(),
-                    )
                     .endpoint(String::from("/graphql/*"))
                     .build(),
             )
@@ -1723,10 +1629,10 @@
     async fn cors_preflight() -> Result<(), ApolloRouterError> {
         let expectations = MockSupergraphService::new();
         let conf = Configuration::builder()
+            .cors(Cors::builder().build())
             .server(
                 crate::configuration::Server::builder()
                     .listen(SocketAddr::from_str("127.0.0.1:0").unwrap())
-                    .cors(Cors::builder().build())
                     .endpoint(String::from("/graphql/*"))
                     .build(),
             )
@@ -1995,14 +1901,14 @@
         );
 
         let conf = Configuration::builder()
+            .cors(
+                Cors::builder()
+                    .origins(vec!["http://studio".to_string()])
+                    .build(),
+            )
             .server(
                 crate::configuration::Server::builder()
                     .listen(SocketAddr::from_str("127.0.0.1:0").unwrap())
-                    .cors(
-                        Cors::builder()
-                            .origins(vec!["http://studio".to_string()])
-                            .build(),
-                    )
                     .build(),
             )
             .build();
@@ -2138,10 +2044,10 @@
     #[tokio::test]
     async fn cors_allow_any_origin() -> Result<(), ApolloRouterError> {
         let conf = Configuration::builder()
+            .cors(Cors::builder().allow_any_origin(true).build())
             .server(
                 crate::configuration::Server::builder()
                     .listen(SocketAddr::from_str("127.0.0.1:0").unwrap())
-                    .cors(Cors::builder().allow_any_origin(true).build())
                     .build(),
             )
             .build();
@@ -2161,14 +2067,14 @@
         let valid_origin = "https://thisoriginisallowed.com";
 
         let conf = Configuration::builder()
+            .cors(
+                Cors::builder()
+                    .origins(vec![valid_origin.to_string()])
+                    .build(),
+            )
             .server(
                 crate::configuration::Server::builder()
                     .listen(SocketAddr::from_str("127.0.0.1:0").unwrap())
-                    .cors(
-                        Cors::builder()
-                            .origins(vec![valid_origin.to_string()])
-                            .build(),
-                    )
                     .build(),
             )
             .build();
@@ -2191,15 +2097,15 @@
         let apollo_subdomains = "https://([a-z0-9]+[.])*apollographql[.]com";
 
         let conf = Configuration::builder()
+            .cors(
+                Cors::builder()
+                    .origins(vec!["https://anexactmatchorigin.com".to_string()])
+                    .match_origins(vec![apollo_subdomains.to_string()])
+                    .build(),
+            )
             .server(
                 crate::configuration::Server::builder()
                     .listen(SocketAddr::from_str("127.0.0.1:0").unwrap())
-                    .cors(
-                        Cors::builder()
-                            .origins(vec!["https://anexactmatchorigin.com".to_string()])
-                            .match_origins(vec![apollo_subdomains.to_string()])
-                            .build(),
-                    )
                     .build(),
             )
             .build();
