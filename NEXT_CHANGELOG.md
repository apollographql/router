# Changelog for the next release

All notable changes to Router will be documented in this file.

This project adheres to [Semantic Versioning](https://semver.org/spec/v2.0.0.html).

<!-- <THIS IS AN EXAMPLE, DO NOT REMOVE>

# [x.x.x] (unreleased) - 2022-mm-dd
> Important: X breaking changes below, indicated by **❗ BREAKING ❗**
## ❗ BREAKING ❗
## 🚀 Features
## 🐛 Fixes
## 🛠 Maintenance
## 📚 Documentation

## Example section entry format

### Headline ([Issue #ISSUE_NUMBER](https://github.com/apollographql/router/issues/ISSUE_NUMBER))

Description! And a link to a [reference](http://url)

By [@USERNAME](https://github.com/USERNAME) in https://github.com/apollographql/router/pull/PULL_NUMBER
-->

# [x.x.x] (unreleased) - 2022-mm-dd

## ❗ BREAKING ❗

### Move cors configuration from `server` to top level ([PR #1586](https://github.com/apollographql/router/pull/1586))

The cors configuration is now located at the top level of the configuration file.

By [@garypen](https://github.com/garypen) in https://github.com/apollographql/router/pull/1586

### Exit the router after logging panic details ([PR #1602](https://github.com/apollographql/router/pull/1602))

If the router panics, it can leave the router in an unuseable state.

Terminating after logging the panic details is the best choice here.

By [@garypen](https://github.com/garypen) in https://github.com/apollographql/router/pull/1602

### Rename the `endpoint` parameter to `graphql_path` ([#1606](https://github.com/apollographql/router/issues/1606))

The `endpoint` parameter within the `server` portion of the YAML configuration has been renamed to `graphql_path` to more accurately reflect its behavior.

If you used this option, the necessary change would look like:

```diff
- server:
-   endpoint: /graphql
+ server:
+   graphql_path: /graphql
```

By [@abernix](https://github.com/abernix) in https://github.com/apollographql/router/pull/1609

### Remove `activate()` from the plugin API ([PR #1569](https://github.com/apollographql/router/pull/1569))

Recent changes to configuration reloading means that the only known consumer of this API, telemetry, is no longer using it.

Let's remove it since it's simple to add back if later required.

By [@garypen](https://github.com/garypen) in https://github.com/apollographql/router/pull/1569

### Rename TestHarness methods ([PR #1579](https://github.com/apollographql/router/pull/1579))

Some methods of `apollo_router::TestHarness` were renamed:

* `extra_supergraph_plugin` → `supergraph_hook`
* `extra_execution_plugin` → `execution_hook`
* `extra_subgraph_plugin` → `subgraph_hook`

By [@SimonSapin](https://github.com/SimonSapin) in https://github.com/apollographql/router/pull/1579

### `Request` and `Response` types from `apollo_router::http_ext` are private ([Issue #1589](https://github.com/apollographql/router/issues/1589))

These types were wrappers around the `Request` and `Response` types from the `http` crate.
Now the latter are used directly instead.

By [@SimonSapin](https://github.com/SimonSapin) in https://github.com/apollographql/router/pull/1589

### Changes to `IntoHeaderName` and `IntoHeaderValue` ([PR #1607](https://github.com/apollographql/router/pull/1607))

Note: these types are typically not use directly, so we expect most user code to require no change.

* Move from `apollo_router::http_ext` to `apollo_router::services`
* Rename to `TryIntoHeaderName` and `TryIntoHeaderValue`
* Make contents opaque
* Replace generic `From<T: Display>` conversion with multiple specific conversions
  that are implemented by `http::headers::Header{Name,Value}`.

By [@SimonSapin](https://github.com/SimonSapin) in https://github.com/apollographql/router/pull/1607

### QueryPlan::usage_reporting and QueryPlannerContent are private ([Issue #1556](https://github.com/apollographql/router/issues/1556))

These items have been removed from the public API of `apollo_router::services::execution`.

By [@SimonSapin](https://github.com/SimonSapin) in https://github.com/apollographql/router/pull/1568

### Insert the full target triplet in the package name, and prefix with `v` ([Issue #1385](https://github.com/apollographql/router/issues/1385))

The release tarballs now contain the full target triplet in their name along with a `v` prefix to be consistent with our other packaging techniques (e.g., Rover):

* `router-0.16.0-x86_64-linux.tar.gz` -> `router-v0.16.0-x86_64-unknown-linux-gnu.tar.gz`
* `router-0.16.0-x86_64-macos.tar.gz` -> `router-v0.16.0-x86_64-apple-darwin.tar.gz`
* `router-0.16.0-x86_64-windows.tar.gz` -> `router-v0.16.0-x86_64-pc-windows-msvc.tar.gz`

By [@abernix](https://github.com/abernix) and [@Geal](https://github.com/Geal) in https://github.com/apollographql/router/pull/1433 (which re-lands work done in https://github.com/apollographql/router/pull/1393)

### Many structs and enums are now `#[non_exhaustive]` ([Issue #1550](https://github.com/apollographql/router/issues/1550))

This means we may add struct fields or enum variants in the future.
To prepare for that eventuality:

When using a struct pattern (such as for deconstructing a value into its fields),
use `..` to allow further fields:

```diff
-let PluginInit { config, supergraph_sdl } = init;
+let PluginInit { config, supergraph_sdl, .. } = init;
```

Or use field access instead:

```diff
-let PluginInit { config, supergraph_sdl } = init;
+let config = init.config;
+let supergraph_sdl = init.supergraph_sdl;
```

When constructing a struct, use a builder or constructor method instead of struct literal syntax:

```diff
-let error = graphql::Error {
-    message: "something went wrong".to_string(),
-    ..Default::default()
-};
+let error = graphql::Error::builder()
+    .message("something went wrong")
+    .build();
```

When matching on an enum, add a wildcard match arm:

```diff
 match error {
     ApolloRouterError::StartupError => "StartupError",
     ApolloRouterError::HttpServerLifecycleError => "HttpServerLifecycleError",
     ApolloRouterError::NoConfiguration => "NoConfiguration",
     ApolloRouterError::NoSchema => "NoSchema",
     ApolloRouterError::ServiceCreationError(_) => "ServiceCreationError",
     ApolloRouterError::ServerCreationError(_) => "ServerCreationError",
+    _ => "other error",
}
```

By [@SimonSapin](https://github.com/SimonSapin) in https://github.com/apollographql/router/pull/1614

### Some error enums or variants were removed ([Issue #81](https://github.com/apollographql/router/issues/81))

They were not used anymore in the public API (or at all).

By [@SimonSapin](https://github.com/SimonSapin) in FIXME

## 🚀 Features

<<<<<<< HEAD
### Add FTV1 tracing support to Apollo studio usage reporting ([#1514](https://github.com/apollographql/router/issues/1514))

Add support of [FTV1](https://www.apollographql.com/docs/federation/metrics/) in Apollo Studio. To fetch traces from subgraphs and have full support of FTV1 you have to configure it:

```yaml
telemetry:
    apollo:
        field_level_instrumentation: true
        # Send headers in apollo usage reporting (except Authorization and Cookies)
        send_headers: # other possible values are all, only (with an array), except (with an array), none (by default)
            except: # Send all headers except referer
            - referer
        # Send variable values in apollo usage reporting
        send_variable_values: # other possible values are all, only (with an array), except (with an array), none (by default)
            except: # Send all variable values except for variable named first
            - first
    tracing:
        trace_config:
            sampler: 0.5 # Do not forget to configure a sampler for traces (a rate or `always_on` or `always_off`)

```

By [@BrynCooke](https://github.com/BrynCooke) & [@bnjjj](https://github.com/bnjjj) & [@o0Ignition0o](https://github.com/o0Ignition0o) in https://github.com/apollographql/router/pull/1514

=======
### instrument the rhai plugin with a tracing span ([PR #1598](https://github.com/apollographql/router/pull/1598))

If you have an active rhai script in your router, you will now see a "rhai plugin" tracing span.

By [@garypen](https://github.com/garypen) in https://github.com/apollographql/router/pull/1598
>>>>>>> bc6c0cd1

## 🐛 Fixes

### Only send one report for a response with deferred responses ([PR #1576](https://github.com/apollographql/router/issues/1576))

The router was sending one report per response (even deferred ones), while Studio was expecting one report for the entire
response. The router now sends one report, that measures the latency of the entire operation.

By [@Geal](https://github.com/Geal) in https://github.com/apollographql/router/pull/1576

### Include formatted query plan when exposing the query plan ([#1557](https://github.com/apollographql/router/issues/1557))

Move the location of the `text` field when exposing the query plan and fill it with a formatted query plan.

By [@bnjjj](https://github.com/bnjjj) in https://github.com/apollographql/router/pull/1557

### Change state machine log messages to `trace` ([#1578](https://github.com/apollographql/router/issues/1578))

We no longer show internal state machine log events at the `info` level since they are unnecessary during normal operation.  They are instead emitted at the `trace` level and can be enabled selectively using the `--log trace` flag.

By [@abernix](https://github.com/abernix) in https://github.com/apollographql/router/pull/1597

### Formatting problem fix of scalar fields selected several times ([PR #1583](https://github.com/apollographql/router/issues/1583))

Fixed a bug where querying scalar fields several times would put `null`s instead of expected values.

By [@eole1712](https://github.com/eole1712) in https://github.com/apollographql/router/pull/1585

### Fix typo on HTTP errors from subgraph ([#1593](https://github.com/apollographql/router/pull/1593))

Remove the closed parenthesis at the end of error messages resulting from HTTP errors from subgraphs.

By [@nmoutschen](https://github.com/nmoutschen) in https://github.com/apollographql/router/pull/1593

### Only send one report for a response with deferred responses ([PR #1596](https://github.com/apollographql/router/issues/1596))

deferred responses come as multipart elements, send as individual HTTP response chunks. When a client receives one chunk,
it should contain the next delimiter, so the client knows that the response can be processed, instead of waiting for the
next chunk to see the delimiter.

By [@Geal](https://github.com/Geal) in https://github.com/apollographql/router/pull/1596

### Patch async-compression to compress responses in streaming ([PR #1604](https://github.com/apollographql/router/issues/1604))

async-compression is a dependency used for response compression. Its implementation accumulates the entire compressed response
in memory before sending it, which creates problems for deferred responses, where we want the responses to come as soon as
possible, and not all at once after a while.

By [@Geal](https://github.com/Geal) in https://github.com/apollographql/router/pull/1604

### Queries with defer must have the Accept: multipart/mixed header ([PR #1610](https://github.com/apollographql/router/issues/1610))

Since deferred responses can come back as multipart responses, we must check that the client supports that content type.
This will allow older clients to show a meaningful error message instead of a parsing error if the `@defer` directive is
used but they don't support it.

By [@Geal](https://github.com/Geal) in https://github.com/apollographql/router/pull/1610

## 🛠 Maintenance

### Depend on published `router-bridge` ([PR #1613](https://github.com/apollographql/router/issues/1613))

We have published the `router-bridge` to crates.io, which removes the need for router developers to have nodejs installed.

By [@o0Ignition0o](https://github.com/o0Ignition0o) in https://github.com/apollographql/router/pull/1613

### Re-organize our release steps checklist ([PR #1605](https://github.com/apollographql/router/pull/1605))

We've got a lot of manual steps we need to do in order to release the Router binarys, but we can at least organize them meaningfuly for ourselves to follow!  This is only a Router-team concern today!

By [@abernix](https://github.com/abernix) in https://github.com/apollographql/router/pull/1605)

## 📚 Documentation<|MERGE_RESOLUTION|>--- conflicted
+++ resolved
@@ -166,7 +166,13 @@
 
 ## 🚀 Features
 
-<<<<<<< HEAD
+### instrument the rhai plugin with a tracing span ([PR #1598](https://github.com/apollographql/router/pull/1598))
+
+If you have an active rhai script in your router, you will now see a "rhai plugin" tracing span.
+
+By [@garypen](https://github.com/garypen) in https://github.com/apollographql/router/pull/1598
+
+
 ### Add FTV1 tracing support to Apollo studio usage reporting ([#1514](https://github.com/apollographql/router/issues/1514))
 
 Add support of [FTV1](https://www.apollographql.com/docs/federation/metrics/) in Apollo Studio. To fetch traces from subgraphs and have full support of FTV1 you have to configure it:
@@ -191,13 +197,6 @@
 
 By [@BrynCooke](https://github.com/BrynCooke) & [@bnjjj](https://github.com/bnjjj) & [@o0Ignition0o](https://github.com/o0Ignition0o) in https://github.com/apollographql/router/pull/1514
 
-=======
-### instrument the rhai plugin with a tracing span ([PR #1598](https://github.com/apollographql/router/pull/1598))
-
-If you have an active rhai script in your router, you will now see a "rhai plugin" tracing span.
-
-By [@garypen](https://github.com/garypen) in https://github.com/apollographql/router/pull/1598
->>>>>>> bc6c0cd1
 
 ## 🐛 Fixes
 
