//! Tower fetcher for subgraphs.

use std::collections::HashMap;
use std::fmt::Display;
use std::sync::atomic::AtomicBool;
use std::sync::atomic::Ordering::Relaxed;
use std::sync::Arc;
use std::task::Poll;
use std::time::Duration;

use ::serde::Deserialize;
use async_compression::tokio::write::BrotliEncoder;
use async_compression::tokio::write::GzipEncoder;
use async_compression::tokio::write::ZlibEncoder;
use bytes::Bytes;
use futures::future::BoxFuture;
use futures::SinkExt;
use futures::StreamExt;
use futures::TryFutureExt;
use global::get_text_map_propagator;
use http::header::ACCEPT;
use http::header::ACCEPT_ENCODING;
use http::header::CONTENT_ENCODING;
use http::header::CONTENT_TYPE;
use http::header::{self};
use http::response::Parts;
use http::HeaderMap;
use http::HeaderValue;
use http::Request;
use hyper::client::HttpConnector;
use hyper::Body;
use hyper_rustls::ConfigBuilderExt;
use hyper_rustls::HttpsConnector;
use mediatype::names::APPLICATION;
use mediatype::names::JSON;
use mediatype::MediaType;
use mime::APPLICATION_JSON;
use opentelemetry::global;
use rustls::ClientConfig;
use rustls::RootCertStore;
use schemars::JsonSchema;
use serde::Serialize;
use tokio::io::AsyncWriteExt;
use tokio_tungstenite::connect_async;
use tokio_tungstenite::connect_async_tls_with_config;
use tokio_tungstenite::tungstenite::client::IntoClientRequest;
use tower::util::BoxService;
use tower::BoxError;
use tower::Service;
use tower::ServiceBuilder;
use tower::ServiceExt;
use tower_http::decompression::Decompression;
use tower_http::decompression::DecompressionLayer;
use tracing::Instrument;
use tracing_opentelemetry::OpenTelemetrySpanExt;
use uuid::Uuid;

use super::layers::content_negotiation::GRAPHQL_JSON_RESPONSE_HEADER_VALUE;
use super::Plugins;
use crate::error::FetchError;
use crate::graphql;
use crate::json_ext::Object;
use crate::plugins::authentication::subgraph::SigningParamsConfig;
use crate::plugins::subscription::create_verifier;
use crate::plugins::subscription::CallbackMode;
use crate::plugins::subscription::SubscriptionConfig;
use crate::plugins::subscription::SubscriptionMode;
use crate::plugins::subscription::WebSocketConfiguration;
use crate::plugins::subscription::SUBSCRIPTION_WS_CUSTOM_CONNECTION_PARAMS;
use crate::plugins::telemetry::LOGGING_DISPLAY_BODY;
use crate::plugins::telemetry::LOGGING_DISPLAY_HEADERS;
use crate::plugins::traffic_shaping::Http2Config;
use crate::protocols::websocket::convert_websocket_stream;
use crate::protocols::websocket::GraphqlWebSocket;
use crate::query_planner::OperationKind;
use crate::services::layers::apq;
use crate::services::trust_dns_connector::new_async_http_connector;
use crate::services::trust_dns_connector::AsyncHyperResolver;
use crate::services::SubgraphRequest;
use crate::services::SubgraphResponse;
use crate::Configuration;
use crate::Context;
use crate::Notify;

type HTTPClientService =
    Decompression<hyper::Client<HttpsConnector<HttpConnector<AsyncHyperResolver>>, Body>>;

const PERSISTED_QUERY_NOT_FOUND_EXTENSION_CODE: &str = "PERSISTED_QUERY_NOT_FOUND";
const PERSISTED_QUERY_NOT_SUPPORTED_EXTENSION_CODE: &str = "PERSISTED_QUERY_NOT_SUPPORTED";
const PERSISTED_QUERY_NOT_FOUND_MESSAGE: &str = "PersistedQueryNotFound";
const PERSISTED_QUERY_NOT_SUPPORTED_MESSAGE: &str = "PersistedQueryNotSupported";
const CODE_STRING: &str = "code";
const PERSISTED_QUERY_KEY: &str = "persistedQuery";
const HASH_VERSION_KEY: &str = "version";
const HASH_VERSION_VALUE: i32 = 1;
const HASH_KEY: &str = "sha256Hash";
const GRAPHQL_RESPONSE: mediatype::Name = mediatype::Name::new_unchecked("graphql-response");
const POOL_IDLE_TIMEOUT_DURATION: Option<Duration> = Some(Duration::from_secs(5));

// interior mutability is not a concern here, the value is never modified
#[allow(clippy::declare_interior_mutable_const)]
static ACCEPTED_ENCODINGS: HeaderValue = HeaderValue::from_static("gzip, br, deflate");
pub(crate) static APPLICATION_JSON_HEADER_VALUE: HeaderValue =
    HeaderValue::from_static("application/json");
static APP_GRAPHQL_JSON: HeaderValue = HeaderValue::from_static(GRAPHQL_JSON_RESPONSE_HEADER_VALUE);

enum APQError {
    PersistedQueryNotSupported,
    PersistedQueryNotFound,
    Other,
}

#[derive(PartialEq, Debug, Clone, Deserialize, JsonSchema, Copy)]
#[serde(rename_all = "lowercase")]
pub(crate) enum Compression {
    /// gzip
    Gzip,
    /// deflate
    Deflate,
    /// brotli
    Br,
}

impl Display for Compression {
    fn fmt(&self, f: &mut std::fmt::Formatter<'_>) -> std::fmt::Result {
        match self {
            Compression::Gzip => write!(f, "gzip"),
            Compression::Deflate => write!(f, "deflate"),
            Compression::Br => write!(f, "br"),
        }
    }
}

#[cfg_attr(test, derive(Deserialize))]
#[derive(Serialize, Clone, Debug)]
struct SubscriptionExtension {
    subscription_id: String,
    callback_url: url::Url,
    verifier: String,
}

/// Client for interacting with subgraphs.
#[derive(Clone)]
pub(crate) struct SubgraphService {
    // Note: We use hyper::Client here in preference to reqwest to avoid expensive URL translation
    // in the hot path. We use reqwest elsewhere because it's convenient and some of the
    // opentelemetry crate require reqwest clients to work correctly (at time of writing).
    client: HTTPClientService,
    service: Arc<String>,

    /// Whether apq is enabled in the router for subgraph calls
    /// This is enabled by default can be configured as
    /// subgraph:
    ///      apq: <bool>
    /// If a subgraph sends the error message PERSISTED_QUERY_NOT_SUPPORTED,
    /// apq is set to false
    apq: Arc<AtomicBool>,
    /// Subscription config if enabled
    subscription_config: Option<SubscriptionConfig>,
    notify: Notify<String, graphql::Response>,
}

impl SubgraphService {
    pub(crate) fn from_config(
        service: impl Into<String>,
        configuration: &Configuration,
        tls_root_store: &Option<RootCertStore>,
        http2: Http2Config,
        subscription_config: Option<SubscriptionConfig>,
    ) -> Result<Self, BoxError> {
        let name: String = service.into();
        let tls_cert_store = configuration
            .tls
            .subgraph
            .subgraphs
            .get(&name)
            .as_ref()
            .and_then(|subgraph| subgraph.create_certificate_store())
            .transpose()?
            .or_else(|| tls_root_store.clone());
        let enable_apq = configuration
            .apq
            .subgraph
            .subgraphs
            .get(&name)
            .map(|apq| apq.enabled)
            .unwrap_or(configuration.apq.subgraph.all.enabled);
        let client_cert_config = configuration
            .tls
            .subgraph
            .subgraphs
            .get(&name)
            .as_ref()
            .and_then(|tls| tls.client_authentication.as_ref())
            .or(configuration
                .tls
                .subgraph
                .all
                .client_authentication
                .as_ref());

        let tls_builder = rustls::ClientConfig::builder().with_safe_defaults();
        let tls_client_config = match (tls_cert_store, client_cert_config) {
            (None, None) => tls_builder.with_native_roots().with_no_client_auth(),
            (Some(store), None) => tls_builder
                .with_root_certificates(store)
                .with_no_client_auth(),
            (None, Some(client_auth_config)) => {
                tls_builder.with_native_roots().with_client_auth_cert(
                    client_auth_config.certificate_chain.clone(),
                    client_auth_config.key.clone(),
                )?
            }
            (Some(store), Some(client_auth_config)) => tls_builder
                .with_root_certificates(store)
                .with_client_auth_cert(
                    client_auth_config.certificate_chain.clone(),
                    client_auth_config.key.clone(),
                )?,
        };

        SubgraphService::new(
            name,
            enable_apq,
            http2,
            subscription_config,
            tls_client_config,
            configuration.notify.clone(),
        )
    }

    pub(crate) fn new(
        service: impl Into<String>,
        enable_apq: bool,
        http2: Http2Config,
        subscription_config: Option<SubscriptionConfig>,
        tls_config: ClientConfig,
        notify: Notify<String, graphql::Response>,
    ) -> Result<Self, BoxError> {
        let mut http_connector = new_async_http_connector()?;
        http_connector.set_nodelay(true);
        http_connector.set_keepalive(Some(std::time::Duration::from_secs(60)));
        http_connector.enforce_http(false);

        let builder = hyper_rustls::HttpsConnectorBuilder::new()
            .with_tls_config(tls_config)
            .https_or_http()
            .enable_http1();

        let connector = if http2 != Http2Config::Disable {
            builder.enable_http2().wrap_connector(http_connector)
        } else {
            builder.wrap_connector(http_connector)
        };

        let http_client = hyper::Client::builder()
            .pool_idle_timeout(POOL_IDLE_TIMEOUT_DURATION)
            .http2_only(http2 == Http2Config::Http2Only)
            .build(connector);
        Ok(Self {
            client: ServiceBuilder::new()
                .layer(DecompressionLayer::new())
                .service(http_client),
            service: Arc::new(service.into()),
            apq: Arc::new(<AtomicBool>::new(enable_apq)),
            subscription_config,
            notify,
        })
    }
}

impl tower::Service<SubgraphRequest> for SubgraphService {
    type Response = SubgraphResponse;
    type Error = BoxError;
    type Future = BoxFuture<'static, Result<Self::Response, Self::Error>>;

    fn poll_ready(&mut self, cx: &mut std::task::Context<'_>) -> Poll<Result<(), Self::Error>> {
        self.client
            .poll_ready(cx)
            .map(|res| res.map_err(|e| Box::new(e) as BoxError))
    }

    fn call(&mut self, request: SubgraphRequest) -> Self::Future {
        let subscription_config = (request.operation_kind == OperationKind::Subscription)
            .then(|| self.subscription_config.clone())
            .flatten();
        let service_name = (*self.service).to_owned();

        // Do it only for subscription to dedup them
        let hashed_request = if request.operation_kind == OperationKind::Subscription {
            let subscription_config = match &subscription_config {
                Some(sub_cfg) => sub_cfg,
                None => {
                    return Box::pin(async move {
                        Err(BoxError::from(FetchError::SubrequestWsError {
                            service: service_name,
                            reason: "subscription is not enabled".to_string(),
                        }))
                    });
                }
            };
            if subscription_config.enable_deduplication {
                request.to_sha256()
            } else {
                Uuid::new_v4().to_string()
            }
        } else {
            String::new()
        };

        let SubgraphRequest {
            subgraph_request,
            context,
            ..
        } = request.clone();

        let (_, mut body) = subgraph_request.into_parts();

        let clone = self.client.clone();
        let client = std::mem::replace(&mut self.client, clone);

        let arc_apq_enabled = self.apq.clone();

        let mut notify = self.notify.clone();
        let make_calls = async move {
            // Subscription handling
            if request.operation_kind == OperationKind::Subscription
                && request.subscription_stream.is_some()
            {
                let subscription_config =
                    subscription_config.ok_or_else(|| FetchError::SubrequestHttpError {
                        service: service_name.clone(),
                        reason: "subscription is not enabled".to_string(),
                        status_code: None,
                    })?;
                let mode = subscription_config.mode.get_subgraph_config(&service_name);

                match &mode {
                    Some(SubscriptionMode::Passthrough(ws_conf)) => {
                        // call_websocket for passthrough mode
                        return call_websocket(
                            notify,
                            request,
                            context,
                            service_name,
                            ws_conf,
                            hashed_request,
                        )
                        .await;
                    }
                    Some(SubscriptionMode::Callback(CallbackMode {
                        public_url, path, ..
                    })) => {
                        // Hash the subgraph_request
                        let subscription_id = hashed_request;

                        // Call create_or_subscribe on notify
                        let (handle, created) = notify
                            .create_or_subscribe(subscription_id.clone(), true)
                            .await?;

                        // If it existed before just send the right stream (handle) and early return
                        let stream_tx = request.subscription_stream.clone().ok_or_else(|| {
                            FetchError::SubrequestWsError {
                                service: service_name.clone(),
                                reason: "cannot get the callback stream".to_string(),
                            }
                        })?;
                        stream_tx.send(handle.into_stream()).await?;
                        tracing::info!(
                            monotonic_counter.apollo.router.operations.subscriptions = 1u64,
                            subscriptions.mode = %"callback",
                            subscriptions.deduplicated = !created,
                            subgraph.service.name = service_name,
                        );
                        if !created {
                            tracing::info!(
                                monotonic_counter.apollo_router_deduplicated_subscriptions_total = 1u64,
                                mode = %"callback",
                            );
                            // Dedup happens here
                            return Ok(SubgraphResponse::builder()
                                .context(context)
                                .extensions(Object::default())
                                .build());
                        }

                        // If not then put the subscription_id in the extensions for callback mode and continue
                        // Do this if the topic doesn't already exist
                        let callback_url = public_url.join(&format!(
                            "{}/{subscription_id}",
                            path.as_deref().unwrap_or("/callback")
                        ))?;
                        // Generate verifier
                        let verifier = create_verifier(&subscription_id).map_err(|err| {
                            FetchError::SubrequestHttpError {
                                service: service_name.clone(),
                                reason: format!("{err:?}"),
                                status_code: None,
                            }
                        })?;

                        let subscription_extension = SubscriptionExtension {
                            subscription_id,
                            callback_url,
                            verifier,
                        };
                        body.extensions.insert(
                            "subscription",
                            serde_json_bytes::to_value(subscription_extension).map_err(|_err| {
                                FetchError::SubrequestHttpError {
                                    service: service_name.clone(),
                                    reason: String::from(
                                        "cannot serialize the subscription extension",
                                    ),
                                    status_code: None,
                                }
                            })?,
                        );
                    }
                    _ => {
                        return Err(Box::new(FetchError::SubrequestWsError {
                            service: service_name.clone(),
                            reason: "subscription mode is not enabled".to_string(),
                        }));
                    }
                }
            }

            // If APQ is not enabled, simply make the graphql call
            // with the same request body.
            let apq_enabled = arc_apq_enabled.as_ref();
            if !apq_enabled.load(Relaxed) {
                return call_http(request, body, context, client, &service_name).await;
            }

            // Else, if APQ is enabled,
            // Calculate the query hash and try the request with
            // a persistedQuery instead of the whole query.
            let graphql::Request {
                query,
                operation_name,
                variables,
                extensions,
            } = body.clone();

            let hash_value = apq::calculate_hash_for_query(query.as_deref().unwrap_or_default());

            let persisted_query = serde_json_bytes::json!({
                HASH_VERSION_KEY: HASH_VERSION_VALUE,
                HASH_KEY: hash_value
            });

            let mut extensions_with_apq = extensions.clone();
            extensions_with_apq.insert(PERSISTED_QUERY_KEY, persisted_query);

            let mut apq_body = graphql::Request {
                query: None,
                operation_name,
                variables,
                extensions: extensions_with_apq,
            };

            let response = call_http(
                request.clone(),
                apq_body.clone(),
                context.clone(),
                client.clone(),
                &service_name,
            )
            .await?;

            // Check the error for the request with only persistedQuery.
            // If PersistedQueryNotSupported, disable APQ for this subgraph
            // If PersistedQueryNotFound, add the original query to the request and retry.
            // Else, return the response like before.
            let gql_response = response.response.body();
            match get_apq_error(gql_response) {
                APQError::PersistedQueryNotSupported => {
                    apq_enabled.store(false, Relaxed);
                    call_http(request, body, context, client, &service_name).await
                }
                APQError::PersistedQueryNotFound => {
                    apq_body.query = query;
                    call_http(request, apq_body, context, client, &service_name).await
                }
                _ => Ok(response),
            }
        };

        Box::pin(make_calls)
    }
}

/// call websocket makes websocket calls with modified graphql::Request (body)
async fn call_websocket(
    mut notify: Notify<String, graphql::Response>,
    request: SubgraphRequest,
    context: Context,
    service_name: String,
    subgraph_cfg: &WebSocketConfiguration,
    subscription_hash: String,
) -> Result<SubgraphResponse, BoxError> {
    let operation_name = request
        .subgraph_request
        .body()
        .operation_name
        .clone()
        .unwrap_or_default();

    let SubgraphRequest {
        subgraph_request,
        subscription_stream,
        ..
    } = request;
    let subscription_stream_tx =
        subscription_stream.ok_or_else(|| FetchError::SubrequestWsError {
            service: service_name.clone(),
            reason: "cannot get the websocket stream".to_string(),
        })?;

    let (handle, created) = notify
        .create_or_subscribe(subscription_hash.clone(), false)
        .await?;
    tracing::info!(
        monotonic_counter.apollo.router.operations.subscriptions = 1u64,
        subscriptions.mode = %"passthrough",
        subscriptions.deduplicated = !created,
        subgraph.service.name = service_name,
    );
    if !created {
        subscription_stream_tx.send(handle.into_stream()).await?;
        tracing::info!(
            monotonic_counter.apollo_router_deduplicated_subscriptions_total = 1u64,
            mode = %"passthrough",
        );

        // Dedup happens here
        return Ok(SubgraphResponse::builder()
            .context(context)
            .extensions(Object::default())
            .build());
    }

    let (parts, body) = subgraph_request.into_parts();

    // Check context key and Authorization header (context key takes precedence) to set connection params if needed
    let connection_params = match (
        context.get_json_value(SUBSCRIPTION_WS_CUSTOM_CONNECTION_PARAMS),
        parts
            .headers
            .get(http::header::AUTHORIZATION)
            .and_then(|auth| auth.to_str().ok()),
    ) {
        (Some(connection_params), _) => Some(connection_params),
        (None, Some(authorization)) => Some(serde_json_bytes::json!({ "token": authorization })),
        _ => None,
    };

    let request = get_websocket_request(service_name.clone(), parts, subgraph_cfg)?;

    let display_headers = context.contains_key(LOGGING_DISPLAY_HEADERS);
    let display_body = context.contains_key(LOGGING_DISPLAY_BODY);

    let signing_params = context
        .private_entries
        .lock()
        .get::<SigningParamsConfig>()
        .cloned();

    let request = if let Some(signing_params) = signing_params {
        signing_params
            .sign_empty(request, service_name.as_str())
            .await?
    } else {
        request
    };

    if display_headers {
        tracing::info!(http.request.headers = ?request.headers(), apollo.subgraph.name = %service_name, "Websocket request headers to subgraph {service_name:?}");
    }

    if display_body {
        tracing::info!(http.request.body = ?request.body(), apollo.subgraph.name = %service_name, "Websocket request body to subgraph {service_name:?}");
    }

    let uri = request.uri();
    let path = uri.path();
    let host = uri.host().unwrap_or_default();
    let port = uri.port_u16().unwrap_or_else(|| {
        let scheme = uri.scheme_str();
        if scheme == Some("wss") {
            443
        } else if scheme == Some("ws") {
            80
        } else {
            0
        }
    });

    let subgraph_req_span = tracing::info_span!("subgraph_request",
        "otel.kind" = "CLIENT",
        "net.peer.name" = %host,
        "net.peer.port" = %port,
        "http.route" = %path,
        "http.url" = %uri,
        "net.transport" = "ip_tcp",
        "apollo.subgraph.name" = %service_name,
        "graphql.operation.name" = %operation_name,
    );

    let (ws_stream, mut resp) = match request.uri().scheme_str() {
        Some("wss") => {
            connect_async_tls_with_config(request, None, false, None)
                .instrument(subgraph_req_span)
                .await
        }
        _ => connect_async(request).instrument(subgraph_req_span).await,
    }
    .map_err(|err| {
        if display_body || display_headers {
            tracing::info!(
                http.response.error = format!("{:?}", &err), apollo.subgraph.name = %service_name, "Websocket connection error from subgraph {service_name:?} received"
            );
        }
        FetchError::SubrequestWsError {
            service: service_name.clone(),
            reason: format!("cannot connect websocket to subgraph: {err}"),
        }
    })?;

    if display_headers {
        tracing::info!(response.headers = ?resp.headers(), apollo.subgraph.name = %service_name, "Websocket response headers to subgraph {service_name:?}");
    }
    if display_body {
        tracing::info!(
            response.body = %String::from_utf8_lossy(&resp.body_mut().take().unwrap_or_default()), apollo.subgraph.name = %service_name, "Websocket response body from subgraph {service_name:?} received"
        );
    }

    let mut gql_stream = GraphqlWebSocket::new(
        convert_websocket_stream(ws_stream, subscription_hash.clone()),
        subscription_hash,
        subgraph_cfg.protocol,
        connection_params,
    )
    .await
    .map_err(|_| FetchError::SubrequestWsError {
        service: service_name.clone(),
        reason: "cannot get the GraphQL websocket stream".to_string(),
    })?;

    gql_stream
        .send(body)
        .await
        .map_err(|err| FetchError::SubrequestWsError {
            service: service_name,
            reason: format!("cannot send the subgraph request to websocket stream: {err:?}"),
        })?;
    let (mut gql_sink, gql_stream) = gql_stream.split();
    let (handle_sink, handle_stream) = handle.split();

    tokio::task::spawn(async move {
        let _ = gql_stream
            .map(Ok::<_, graphql::Error>)
            .forward(handle_sink)
            .await;

        if let Err(err) = gql_sink.close().await {
            tracing::trace!("cannot close the websocket stream: {err:?}");
        }
    });

    subscription_stream_tx.send(handle_stream).await?;

    Ok(SubgraphResponse::new_from_response(
        resp.map(|_| graphql::Response::default()),
        context,
    ))
}

/// call_http makes http calls with modified graphql::Request (body)
async fn call_http(
    request: SubgraphRequest,
    body: graphql::Request,
    context: Context,
    client: HTTPClientService,
    service_name: &str,
) -> Result<SubgraphResponse, BoxError> {
    let SubgraphRequest {
        subgraph_request, ..
    } = request;

    let operation_name = subgraph_request
        .body()
        .operation_name
        .clone()
        .unwrap_or_default();
    let (parts, _) = subgraph_request.into_parts();

    let body = serde_json::to_string(&body).expect("JSON serialization should not fail");
    let compressed_body = compress(body, &parts.headers)
        .instrument(tracing::debug_span!("body_compression"))
        .await
        .map_err(|err| {
            tracing::error!(compress_error = format!("{err:?}").as_str());

            FetchError::CompressionError {
                service: service_name.to_string(),
                reason: err.to_string(),
            }
        })?;

    let mut request = http::request::Request::from_parts(parts, compressed_body.into());

    request
        .headers_mut()
        .insert(CONTENT_TYPE, APPLICATION_JSON_HEADER_VALUE.clone());
    request
        .headers_mut()
        .insert(ACCEPT, APPLICATION_JSON_HEADER_VALUE.clone());
    request
        .headers_mut()
        .append(ACCEPT, APP_GRAPHQL_JSON.clone());
    request
        .headers_mut()
        .insert(ACCEPT_ENCODING, ACCEPTED_ENCODINGS.clone());

    let schema_uri = request.uri();
    let host = schema_uri.host().unwrap_or_default();
    let port = schema_uri.port_u16().unwrap_or_else(|| {
        let scheme = schema_uri.scheme_str();
        if scheme == Some("https") {
            443
        } else if scheme == Some("http") {
            80
        } else {
            0
        }
    });

    let path = schema_uri.path();

    let subgraph_req_span = tracing::info_span!("subgraph_request",
        "otel.kind" = "CLIENT",
        "net.peer.name" = %host,
        "net.peer.port" = %port,
        "http.route" = %path,
        "http.url" = %schema_uri,
        "net.transport" = "ip_tcp",
        "apollo.subgraph.name" = %service_name,
        "graphql.operation.name" = %operation_name,
    );
    get_text_map_propagator(|propagator| {
        propagator.inject_context(
            &subgraph_req_span.context(),
            &mut opentelemetry_http::HeaderInjector(request.headers_mut()),
        );
    });

    // The graphql spec is lax about what strategy to use for processing responses: https://github.com/graphql/graphql-over-http/blob/main/spec/GraphQLOverHTTP.md#processing-the-response
    //
    // "If the response uses a non-200 status code and the media type of the response payload is application/json
    // then the client MUST NOT rely on the body to be a well-formed GraphQL response since the source of the response
    // may not be the server but instead some intermediary such as API gateways, proxies, firewalls, etc."
    //
    // The TLDR of this is that it's really asking us to do the best we can with whatever information we have with some modifications depending on content type.
    // Our goal is to give the user the most relevant information possible in the response errors
    //
    // Rules:
    // 1. If the content type of the response is not `application/json` or `application/graphql-response+json` then we won't try to parse.
    // 2. If an HTTP status is not 2xx it will always be attached as a graphql error.
    // 3. If the response type is `application/json` and status is not 2xx and the body the entire body will be output if the response is not valid graphql.

    let display_headers = context.contains_key(LOGGING_DISPLAY_HEADERS);
    let display_body = context.contains_key(LOGGING_DISPLAY_BODY);

    let signing_params = context
        .private_entries
        .lock()
        .get::<SigningParamsConfig>()
        .cloned();

    let request = if let Some(signing_params) = signing_params {
        signing_params.sign(request, service_name).await?
    } else {
        request
    };

    // Print out the debug for the request
    if display_headers {
        tracing::info!(http.request.headers = ?request.headers(), apollo.subgraph.name = %service_name, "Request headers to subgraph {service_name:?}");
    }
    if display_body {
        tracing::info!(http.request.body = ?request.body(), apollo.subgraph.name = %service_name, "Request body to subgraph {service_name:?}");
    }

    // Perform the actual fetch. If this fails then we didn't manage to make the call at all, so we can't do anything with it.
    let (parts, content_type, body) = do_fetch(
        client,
        &context,
        service_name,
        request,
        display_headers,
        display_body,
    )
    .instrument(subgraph_req_span)
    .await?;

    // Print out the debug for the response
    if display_headers {
        tracing::info!(response.headers = ?parts.headers, apollo.subgraph.name = %service_name, "Response headers from subgraph {service_name:?}");
    }
    if display_body {
        if let Some(Ok(b)) = &body {
            tracing::info!(
                response.body = %String::from_utf8_lossy(b), apollo.subgraph.name = %service_name, "Raw response body from subgraph {service_name:?} received"
            );
        }
    }

    let mut graphql_response = match (content_type, body, parts.status.is_success()) {
        (Ok(ContentType::ApplicationGraphqlResponseJson), Some(Ok(body)), _)
        | (Ok(ContentType::ApplicationJson), Some(Ok(body)), true) => {
            // Application graphql json expects valid graphql response
            // Application json expects valid graphql response if 2xx
            tracing::debug_span!("parse_subgraph_response").in_scope(|| {
                // Application graphql json expects valid graphql response
                graphql::Response::from_bytes(service_name, body).unwrap_or_else(|error| {
                    graphql::Response::builder()
                        .error(error.to_graphql_error(None))
                        .build()
                })
            })
        }
        (Ok(ContentType::ApplicationJson), Some(Ok(body)), false) => {
            // Application json does not expect a valid graphql response if not 2xx.
            // If parse fails then attach the entire payload as an error
            tracing::debug_span!("parse_subgraph_response").in_scope(|| {
                // Application graphql json expects valid graphql response
                let mut original_response = String::from_utf8_lossy(&body).to_string();
                if original_response.is_empty() {
                    original_response = "<empty response body>".into()
                }
                graphql::Response::from_bytes(service_name, body).unwrap_or_else(|_error| {
                    graphql::Response::builder()
                        .error(
                            FetchError::SubrequestMalformedResponse {
                                service: service_name.to_string(),
                                reason: original_response,
                            }
                            .to_graphql_error(None),
                        )
                        .build()
                })
            })
        }
        (content_type, body, _) => {
            // Something went wrong, compose a response with errors if they are present
            let mut graphql_response = graphql::Response::builder().build();
            if let Err(err) = content_type {
                graphql_response.errors.push(err.to_graphql_error(None));
            }
            if let Some(Err(err)) = body {
                graphql_response.errors.push(err.to_graphql_error(None));
            }
            graphql_response
        }
    };

    // Add an error for response codes that are not 2xx
    if !parts.status.is_success() {
        let status = parts.status;
        graphql_response.errors.insert(
            0,
            FetchError::SubrequestHttpError {
                service: service_name.to_string(),
                status_code: Some(status.as_u16()),
                reason: format!(
                    "{}: {}",
                    status.as_str(),
                    status.canonical_reason().unwrap_or("Unknown")
                ),
            }
            .to_graphql_error(None),
        )
    }

    let resp = http::Response::from_parts(parts, graphql_response);
    Ok(SubgraphResponse::new_from_response(resp, context))
}

enum ContentType {
    ApplicationJson,
    ApplicationGraphqlResponseJson,
}

fn get_graphql_content_type(service_name: &str, parts: &Parts) -> Result<ContentType, FetchError> {
    let content_type = parts
        .headers
        .get(header::CONTENT_TYPE)
        .map(|v| v.to_str().map(MediaType::parse));
    match content_type {
        Some(Ok(Ok(content_type))) => {
            if content_type.ty == APPLICATION && content_type.subty == JSON {
                Ok(ContentType::ApplicationJson)
            } else if content_type.ty == APPLICATION
                && content_type.subty == GRAPHQL_RESPONSE
                && content_type.suffix == Some(JSON)
            {
                Ok(ContentType::ApplicationGraphqlResponseJson)
            } else {
                Err(FetchError::SubrequestHttpError {
                    status_code: Some(parts.status.as_u16()),
                    service: service_name.to_string(),
                    reason: format!("subgraph didn't return JSON (expected content-type: {} or content-type: {}; found content-type: {content_type})", APPLICATION_JSON.essence_str(), GRAPHQL_JSON_RESPONSE_HEADER_VALUE),
                })
            }
        }
        None | Some(_) => Err(FetchError::SubrequestHttpError {
            status_code: Some(parts.status.as_u16()),
            service: service_name.to_string(),
            reason: format!(
                "subgraph didn't return JSON (expected content-type: {} or content-type: {})",
                APPLICATION_JSON.essence_str(),
                GRAPHQL_JSON_RESPONSE_HEADER_VALUE
            ),
        }),
    }
}

async fn do_fetch(
    mut client: HTTPClientService,
    context: &Context,
    service_name: &str,
    request: Request<Body>,
    display_headers: bool,
    display_body: bool,
) -> Result<
    (
        Parts,
        Result<ContentType, FetchError>,
        Option<Result<Bytes, FetchError>>,
    ),
    FetchError,
> {
    let _active_request_guard = context.enter_active_request();
    let response = client
        .call(request)
        .map_err(|err| {
            tracing::error!(fetch_error = ?err);
            FetchError::SubrequestHttpError {
                status_code: None,
                service: service_name.to_string(),
                reason: err.to_string(),
            }
        })
        .await?;

    let (parts, body) = response.into_parts();
    // Print out debug for the response
    if display_headers {
        tracing::info!(
            http.response.headers = ?parts.headers, apollo.subgraph.name = %service_name, "Response headers from subgraph {service_name:?}"
        );
    }
    let content_type = get_graphql_content_type(service_name, &parts);

    let body = if content_type.is_ok() {
        let body = hyper::body::to_bytes(body)
            .instrument(tracing::debug_span!("aggregate_response_data"))
            .await
            .map_err(|err| {
                tracing::error!(fetch_error = ?err);
                FetchError::SubrequestHttpError {
                    status_code: Some(parts.status.as_u16()),
                    service: service_name.to_string(),
                    reason: err.to_string(),
                }
            });
        if let Ok(body) = &body {
            if display_body {
                tracing::info!(
                    http.response.body = %String::from_utf8_lossy(body), apollo.subgraph.name = %service_name, "Raw response body from subgraph {service_name:?} received"
                );
            }
        }
        Some(body)
    } else {
        None
    };
    Ok((parts, content_type, body))
}

fn get_websocket_request(
    service_name: String,
    mut parts: http::request::Parts,
    subgraph_ws_cfg: &WebSocketConfiguration,
) -> Result<http::Request<()>, FetchError> {
    let mut subgraph_url = url::Url::parse(&parts.uri.to_string()).map_err(|err| {
        tracing::error!("cannot parse subgraph url {}: {err:?}", parts.uri);
        FetchError::SubrequestWsError {
            service: service_name.clone(),
            reason: "cannot parse subgraph url".to_string(),
        }
    })?;
    let new_scheme = match subgraph_url.scheme() {
        "http" => "ws",
        "https" => "wss",
        _ => "ws",
    };
    subgraph_url.set_scheme(new_scheme).map_err(|err| {
        tracing::error!("cannot set a scheme '{new_scheme}' on subgraph url: {err:?}");

        FetchError::SubrequestWsError {
            service: service_name.clone(),
            reason: "cannot set a scheme on websocket url".to_string(),
        }
    })?;

    let subgraph_url = match &subgraph_ws_cfg.path {
        Some(path) => subgraph_url
            .join(path)
            .map_err(|_| FetchError::SubrequestWsError {
                service: service_name.clone(),
                reason: "cannot parse subgraph url with the specific websocket path".to_string(),
            })?,
        None => subgraph_url,
    };
    let mut request = subgraph_url.into_client_request().map_err(|err| {
        tracing::error!("cannot create websocket client request: {err:?}");

        FetchError::SubrequestWsError {
            service: service_name.clone(),
            reason: "cannot create websocket client request".to_string(),
        }
    })?;
    request.headers_mut().insert(
        http::header::SEC_WEBSOCKET_PROTOCOL,
        subgraph_ws_cfg.protocol.into(),
    );
    parts.headers.extend(request.headers_mut().drain());
    *request.headers_mut() = parts.headers;

    Ok(request)
}

fn get_apq_error(gql_response: &graphql::Response) -> APQError {
    for error in &gql_response.errors {
        // Check if error message is an APQ error
        match error.message.as_str() {
            PERSISTED_QUERY_NOT_FOUND_MESSAGE => {
                return APQError::PersistedQueryNotFound;
            }
            PERSISTED_QUERY_NOT_SUPPORTED_MESSAGE => {
                return APQError::PersistedQueryNotSupported;
            }
            _ => {}
        }
        // Check if extensions contains the APQ error in "code"
        if let Some(value) = error.extensions.get(CODE_STRING) {
            if value == PERSISTED_QUERY_NOT_FOUND_EXTENSION_CODE {
                return APQError::PersistedQueryNotFound;
            } else if value == PERSISTED_QUERY_NOT_SUPPORTED_EXTENSION_CODE {
                return APQError::PersistedQueryNotSupported;
            }
        }
    }
    APQError::Other
}

pub(crate) async fn compress(body: String, headers: &HeaderMap) -> Result<Vec<u8>, BoxError> {
    let content_encoding = headers.get(&CONTENT_ENCODING);
    match content_encoding {
        Some(content_encoding) => match content_encoding.to_str()? {
            "br" => {
                let mut br_encoder = BrotliEncoder::new(Vec::new());
                br_encoder.write_all(body.as_bytes()).await?;
                br_encoder.shutdown().await?;

                Ok(br_encoder.into_inner())
            }
            "gzip" => {
                let mut gzip_encoder = GzipEncoder::new(Vec::new());
                gzip_encoder.write_all(body.as_bytes()).await?;
                gzip_encoder.shutdown().await?;

                Ok(gzip_encoder.into_inner())
            }
            "deflate" => {
                let mut df_encoder = ZlibEncoder::new(Vec::new());
                df_encoder.write_all(body.as_bytes()).await?;
                df_encoder.shutdown().await?;

                Ok(df_encoder.into_inner())
            }
            "identity" => Ok(body.into_bytes()),
            unknown => {
                tracing::error!("unknown content-encoding value '{:?}'", unknown);
                Err(BoxError::from(format!(
                    "unknown content-encoding value '{unknown:?}'",
                )))
            }
        },
        None => Ok(body.into_bytes()),
    }
}

#[derive(Clone)]
pub(crate) struct SubgraphServiceFactory {
    pub(crate) services: Arc<HashMap<String, Arc<dyn MakeSubgraphService>>>,
    pub(crate) plugins: Arc<Plugins>,
}

impl SubgraphServiceFactory {
    pub(crate) fn new(
        services: Vec<(String, Arc<dyn MakeSubgraphService>)>,
        plugins: Arc<Plugins>,
    ) -> Self {
        SubgraphServiceFactory {
            services: Arc::new(services.into_iter().collect()),
            plugins,
        }
    }

    pub(crate) fn create(
        &self,
        name: &str,
    ) -> Option<BoxService<SubgraphRequest, SubgraphResponse, BoxError>> {
        self.services.get(name).map(|service| {
            let service = service.make();
            self.plugins
                .iter()
                .rev()
                .fold(service, |acc, (_, e)| e.subgraph_service(name, acc))
        })
    }
}

/// make new instances of the subgraph service
///
/// there can be multiple instances of that service executing at any given time
pub(crate) trait MakeSubgraphService: Send + Sync + 'static {
    fn make(&self) -> BoxService<SubgraphRequest, SubgraphResponse, BoxError>;
}

impl<S> MakeSubgraphService for S
where
    S: Service<SubgraphRequest, Response = SubgraphResponse, Error = BoxError>
        + Clone
        + Send
        + Sync
        + 'static,
    <S as Service<SubgraphRequest>>::Future: Send,
{
    fn make(&self) -> BoxService<SubgraphRequest, SubgraphResponse, BoxError> {
        self.clone().boxed()
    }
}

#[cfg(test)]
mod tests {
    use std::convert::Infallible;
    use std::io;
    use std::net::SocketAddr;
    use std::net::TcpListener;
    use std::str::FromStr;

    use axum::extract::ws::Message;
    use axum::extract::ConnectInfo;
    use axum::extract::WebSocketUpgrade;
    use axum::response::IntoResponse;
    use axum::routing::get;
    use axum::Router;
    use axum::Server;
    use bytes::Buf;
    use futures::StreamExt;
    use http::header::HOST;
    use http::StatusCode;
    use http::Uri;
    use http::Version;
    use hyper::server::conn::AddrIncoming;
    use hyper::service::make_service_fn;
    use hyper::Body;
    use hyper_rustls::TlsAcceptor;
    use rustls::server::AllowAnyAuthenticatedClient;
    use rustls::Certificate;
    use rustls::PrivateKey;
    use rustls::ServerConfig;
    use serde_json_bytes::ByteString;
    use serde_json_bytes::Value;
    use tokio::sync::mpsc;
    use tokio_stream::wrappers::ReceiverStream;
    use tower::service_fn;
    use tower::ServiceExt;
    use url::Url;
    use SubgraphRequest;

    use super::*;
    use crate::configuration::load_certs;
    use crate::configuration::load_key;
    use crate::configuration::TlsClientAuth;
    use crate::configuration::TlsSubgraph;
    use crate::graphql::Error;
    use crate::graphql::Request;
    use crate::graphql::Response;
    use crate::plugins::subscription::SubgraphPassthroughMode;
    use crate::plugins::subscription::SubscriptionModeConfig;
    use crate::plugins::subscription::SUBSCRIPTION_CALLBACK_HMAC_KEY;
    use crate::protocols::websocket::ClientMessage;
    use crate::protocols::websocket::ServerMessage;
    use crate::protocols::websocket::WebSocketProtocol;
    use crate::query_planner::fetch::OperationKind;
    use crate::Context;

    // starts a local server emulating a subgraph returning status code 400
    async fn emulate_subgraph_bad_request(listener: TcpListener) {
        async fn handle(_request: http::Request<Body>) -> Result<http::Response<Body>, Infallible> {
            Ok(http::Response::builder()
                .header(CONTENT_TYPE, APPLICATION_JSON.essence_str())
                .status(StatusCode::BAD_REQUEST)
                .body(
                    serde_json::to_string(&Response {
                        errors: vec![Error::builder()
                            .message("This went wrong")
                            .extension_code("FETCH_ERROR")
                            .build()],
                        ..Response::default()
                    })
                    .expect("always valid")
                    .into(),
                )
                .unwrap())
        }

        let make_svc = make_service_fn(|_conn| async { Ok::<_, Infallible>(service_fn(handle)) });
        let server = Server::from_tcp(listener).unwrap().serve(make_svc);
        server.await.unwrap();
    }

    // starts a local server emulating a subgraph returning status code 401
    async fn emulate_subgraph_unauthorized(listener: TcpListener) {
        async fn handle(_request: http::Request<Body>) -> Result<http::Response<Body>, Infallible> {
            Ok(http::Response::builder()
                .header(CONTENT_TYPE, APPLICATION_JSON.essence_str())
                .status(StatusCode::UNAUTHORIZED)
                .body(r#""#.into())
                .unwrap())
        }

        let make_svc = make_service_fn(|_conn| async { Ok::<_, Infallible>(service_fn(handle)) });
        let server = Server::from_tcp(listener).unwrap().serve(make_svc);
        server.await.unwrap();
    }

    // starts a local server emulating a subgraph returning bad response format
    async fn emulate_subgraph_ok_status_invalid_response(listener: TcpListener) {
        async fn handle(_request: http::Request<Body>) -> Result<http::Response<Body>, Infallible> {
            Ok(http::Response::builder()
                .header(CONTENT_TYPE, APPLICATION_JSON.essence_str())
                .status(StatusCode::OK)
                .body(r#"invalid"#.into())
                .unwrap())
        }

        let make_svc = make_service_fn(|_conn| async { Ok::<_, Infallible>(service_fn(handle)) });
        let server = Server::from_tcp(listener).unwrap().serve(make_svc);
        server.await.unwrap();
    }

    // starts a local server emulating a subgraph returning bad response format
    async fn emulate_subgraph_invalid_response_invalid_status_application_json(
        listener: TcpListener,
    ) {
        async fn handle(_request: http::Request<Body>) -> Result<http::Response<Body>, Infallible> {
            Ok(http::Response::builder()
                .header(CONTENT_TYPE, APPLICATION_JSON.essence_str())
                .status(StatusCode::UNAUTHORIZED)
                .body(r#"invalid"#.into())
                .unwrap())
        }

        let make_svc = make_service_fn(|_conn| async { Ok::<_, Infallible>(service_fn(handle)) });
        let server = Server::from_tcp(listener).unwrap().serve(make_svc);
        server.await.unwrap();
    }

    // starts a local server emulating a subgraph returning bad response format
    async fn emulate_subgraph_invalid_response_invalid_status_application_graphql(
        listener: TcpListener,
    ) {
        async fn handle(_request: http::Request<Body>) -> Result<http::Response<Body>, Infallible> {
            Ok(http::Response::builder()
                .header(CONTENT_TYPE, GRAPHQL_JSON_RESPONSE_HEADER_VALUE)
                .status(StatusCode::UNAUTHORIZED)
                .body(r#"invalid"#.into())
                .unwrap())
        }

        let make_svc = make_service_fn(|_conn| async { Ok::<_, Infallible>(service_fn(handle)) });
        let server = Server::from_tcp(listener).unwrap().serve(make_svc);
        server.await.unwrap();
    }

    // starts a local server emulating a subgraph returning bad response format
    async fn emulate_subgraph_application_json_response(listener: TcpListener) {
        async fn handle(_request: http::Request<Body>) -> Result<http::Response<Body>, Infallible> {
            Ok(http::Response::builder()
                .header(CONTENT_TYPE, APPLICATION_JSON.essence_str())
                .status(StatusCode::OK)
                .body(r#"{"data": null}"#.into())
                .unwrap())
        }

        let make_svc = make_service_fn(|_conn| async { Ok::<_, Infallible>(service_fn(handle)) });
        let server = Server::from_tcp(listener).unwrap().serve(make_svc);
        server.await.unwrap();
    }

    // starts a local server emulating a subgraph returning bad response format
    async fn emulate_subgraph_application_graphql_response(listener: TcpListener) {
        async fn handle(_request: http::Request<Body>) -> Result<http::Response<Body>, Infallible> {
            Ok(http::Response::builder()
                .header(CONTENT_TYPE, GRAPHQL_JSON_RESPONSE_HEADER_VALUE)
                .status(StatusCode::OK)
                .body(r#"{"data": null}"#.into())
                .unwrap())
        }

        let make_svc = make_service_fn(|_conn| async { Ok::<_, Infallible>(service_fn(handle)) });
        let server = Server::from_tcp(listener).unwrap().serve(make_svc);
        server.await.unwrap();
    }

    // starts a local server emulating a subgraph returning bad response format
    async fn emulate_subgraph_bad_response_format(listener: TcpListener) {
        async fn handle(_request: http::Request<Body>) -> Result<http::Response<Body>, Infallible> {
            Ok(http::Response::builder()
                .header(CONTENT_TYPE, "text/html")
                .status(StatusCode::OK)
                .body(r#"TEST"#.into())
                .unwrap())
        }

        let make_svc = make_service_fn(|_conn| async { Ok::<_, Infallible>(service_fn(handle)) });
        let server = Server::from_tcp(listener).unwrap().serve(make_svc);
        server.await.unwrap();
    }

    // starts a local server emulating a subgraph returning compressed response
    async fn emulate_subgraph_compressed_response(listener: TcpListener) {
        async fn handle(request: http::Request<Body>) -> Result<http::Response<Body>, Infallible> {
            // Check the compression of the body
            let mut encoder = GzipEncoder::new(Vec::new());
            encoder
                .write_all(
                    &serde_json::to_vec(&Request::builder().query("query".to_string()).build())
                        .unwrap(),
                )
                .await
                .unwrap();
            encoder.shutdown().await.unwrap();
            let compressed_body = encoder.into_inner();
            assert_eq!(
                compressed_body,
                hyper::body::to_bytes(request.into_body())
                    .await
                    .unwrap()
                    .to_vec()
            );

            let original_body = Response {
                data: Some(Value::String(ByteString::from("test"))),
                ..Response::default()
            };
            let mut encoder = GzipEncoder::new(Vec::new());
            encoder
                .write_all(&serde_json::to_vec(&original_body).unwrap())
                .await
                .unwrap();
            encoder.shutdown().await.unwrap();
            let compressed_body = encoder.into_inner();

            Ok(http::Response::builder()
                .header(CONTENT_TYPE, APPLICATION_JSON.essence_str())
                .header(CONTENT_ENCODING, "gzip")
                .status(StatusCode::OK)
                .body(compressed_body.into())
                .unwrap())
        }

        let make_svc = make_service_fn(|_conn| async { Ok::<_, Infallible>(service_fn(handle)) });
        let server = Server::from_tcp(listener).unwrap().serve(make_svc);
        server.await.unwrap();
    }

    // starts a local server emulating a subgraph returning response with
    // "errors" : {["message": "PersistedQueryNotSupported",...],...}
    async fn emulate_persisted_query_not_supported_message(listener: TcpListener) {
        async fn handle(request: http::Request<Body>) -> Result<http::Response<Body>, Infallible> {
            let (_, body) = request.into_parts();
            let graphql_request: Result<graphql::Request, &str> = hyper::body::to_bytes(body)
                .await
                .map_err(|_| ())
                .and_then(|bytes| serde_json::from_reader(bytes.reader()).map_err(|_| ()))
                .map_err(|_| "failed to parse the request body as JSON");
            match graphql_request {
                Ok(request) => {
                    if request.extensions.contains_key(PERSISTED_QUERY_KEY) {
                        return Ok(http::Response::builder()
                            .header(CONTENT_TYPE, APPLICATION_JSON.essence_str())
                            .status(StatusCode::OK)
                            .body(
                                serde_json::to_string(&Response {
                                    data: Some(Value::String(ByteString::from("test"))),
                                    errors: vec![Error::builder()
                                        .message(PERSISTED_QUERY_NOT_SUPPORTED_MESSAGE)
                                        .extension_code("Random code")
                                        .build()],
                                    ..Response::default()
                                })
                                .expect("always valid")
                                .into(),
                            )
                            .unwrap());
                    }

                    return Ok(http::Response::builder()
                        .header(CONTENT_TYPE, APPLICATION_JSON.essence_str())
                        .status(StatusCode::OK)
                        .body(
                            serde_json::to_string(&Response {
                                data: Some(Value::String(ByteString::from("test"))),
                                ..Response::default()
                            })
                            .expect("always valid")
                            .into(),
                        )
                        .unwrap());
                }
                Err(_) => {
                    panic!("invalid graphql request recieved")
                }
            }
        }

        let make_svc = make_service_fn(|_conn| async { Ok::<_, Infallible>(service_fn(handle)) });
        let server = Server::from_tcp(listener).unwrap().serve(make_svc);
        server.await.unwrap();
    }

    // starts a local server emulating a subgraph returning response with
    // "errors" : {[..., "extensions": {"code": "PERSISTED_QUERY_NOT_SUPPORTED"}],...}
    async fn emulate_persisted_query_not_supported_extension_code(listener: TcpListener) {
        async fn handle(request: http::Request<Body>) -> Result<http::Response<Body>, Infallible> {
            let (_, body) = request.into_parts();
            let graphql_request: Result<graphql::Request, &str> = hyper::body::to_bytes(body)
                .await
                .map_err(|_| ())
                .and_then(|bytes| serde_json::from_reader(bytes.reader()).map_err(|_| ()))
                .map_err(|_| "failed to parse the request body as JSON");
            match graphql_request {
                Ok(request) => {
                    if request.extensions.contains_key(PERSISTED_QUERY_KEY) {
                        return Ok(http::Response::builder()
                            .header(CONTENT_TYPE, APPLICATION_JSON.essence_str())
                            .status(StatusCode::OK)
                            .body(
                                serde_json::to_string(&Response {
                                    data: Some(Value::String(ByteString::from("test"))),
                                    errors: vec![Error::builder()
                                        .message("Random message")
                                        .extension_code(
                                            PERSISTED_QUERY_NOT_SUPPORTED_EXTENSION_CODE,
                                        )
                                        .build()],
                                    ..Response::default()
                                })
                                .expect("always valid")
                                .into(),
                            )
                            .unwrap());
                    }

                    return Ok(http::Response::builder()
                        .header(CONTENT_TYPE, APPLICATION_JSON.essence_str())
                        .status(StatusCode::OK)
                        .body(
                            serde_json::to_string(&Response {
                                data: Some(Value::String(ByteString::from("test"))),
                                ..Response::default()
                            })
                            .expect("always valid")
                            .into(),
                        )
                        .unwrap());
                }
                Err(_) => {
                    panic!("invalid graphql request recieved")
                }
            }
        }

        let make_svc = make_service_fn(|_conn| async { Ok::<_, Infallible>(service_fn(handle)) });
        let server = Server::from_tcp(listener).unwrap().serve(make_svc);
        server.await.unwrap();
    }

    // starts a local server emulating a subgraph returning response with
    // "errors" : {["message": "PersistedQueryNotFound",...],...}
    async fn emulate_persisted_query_not_found_message(listener: TcpListener) {
        async fn handle(request: http::Request<Body>) -> Result<http::Response<Body>, Infallible> {
            let (_, body) = request.into_parts();
            let graphql_request: Result<graphql::Request, &str> = hyper::body::to_bytes(body)
                .await
                .map_err(|_| ())
                .and_then(|bytes| serde_json::from_reader(bytes.reader()).map_err(|_| ()))
                .map_err(|_| "failed to parse the request body as JSON");

            match graphql_request {
                Ok(request) => {
                    if !request.extensions.contains_key(PERSISTED_QUERY_KEY) {
                        panic!("Recieved request without persisted query in persisted_query_not_found test.")
                    }

                    if request.query.is_none() {
                        return Ok(http::Response::builder()
                            .header(CONTENT_TYPE, APPLICATION_JSON.essence_str())
                            .status(StatusCode::OK)
                            .body(
                                serde_json::to_string(&Response {
                                    data: Some(Value::String(ByteString::from("test"))),
                                    errors: vec![Error::builder()
                                        .message(PERSISTED_QUERY_NOT_FOUND_MESSAGE)
                                        .extension_code("Random Code")
                                        .build()],
                                    ..Response::default()
                                })
                                .expect("always valid")
                                .into(),
                            )
                            .unwrap());
                    } else {
                        return Ok(http::Response::builder()
                            .header(CONTENT_TYPE, APPLICATION_JSON.essence_str())
                            .status(StatusCode::OK)
                            .body(
                                serde_json::to_string(&Response {
                                    data: Some(Value::String(ByteString::from("test"))),
                                    ..Response::default()
                                })
                                .expect("always valid")
                                .into(),
                            )
                            .unwrap());
                    }
                }
                Err(_) => {
                    panic!("invalid graphql request recieved")
                }
            }
        }

        let make_svc = make_service_fn(|_conn| async { Ok::<_, Infallible>(service_fn(handle)) });
        let server = Server::from_tcp(listener).unwrap().serve(make_svc);
        server.await.unwrap();
    }

    // starts a local server emulating a subgraph returning response with
    // "errors" : {[..., "extensions": {"code": "PERSISTED_QUERY_NOT_FOUND"}],...}
    async fn emulate_persisted_query_not_found_extension_code(listener: TcpListener) {
        async fn handle(request: http::Request<Body>) -> Result<http::Response<Body>, Infallible> {
            let (_, body) = request.into_parts();
            let graphql_request: Result<graphql::Request, &str> = hyper::body::to_bytes(body)
                .await
                .map_err(|_| ())
                .and_then(|bytes| serde_json::from_reader(bytes.reader()).map_err(|_| ()))
                .map_err(|_| "failed to parse the request body as JSON");

            match graphql_request {
                Ok(request) => {
                    if !request.extensions.contains_key(PERSISTED_QUERY_KEY) {
                        panic!("Recieved request without persisted query in persisted_query_not_found test.")
                    }

                    if request.query.is_none() {
                        return Ok(http::Response::builder()
                            .header(CONTENT_TYPE, APPLICATION_JSON.essence_str())
                            .status(StatusCode::OK)
                            .body(
                                serde_json::to_string(&Response {
                                    data: Some(Value::String(ByteString::from("test"))),
                                    errors: vec![Error::builder()
                                        .message("Random message")
                                        .extension_code(PERSISTED_QUERY_NOT_FOUND_EXTENSION_CODE)
                                        .build()],
                                    ..Response::default()
                                })
                                .expect("always valid")
                                .into(),
                            )
                            .unwrap());
                    } else {
                        return Ok(http::Response::builder()
                            .header(CONTENT_TYPE, APPLICATION_JSON.essence_str())
                            .status(StatusCode::OK)
                            .body(
                                serde_json::to_string(&Response {
                                    data: Some(Value::String(ByteString::from("test"))),
                                    ..Response::default()
                                })
                                .expect("always valid")
                                .into(),
                            )
                            .unwrap());
                    }
                }
                Err(_) => {
                    panic!("invalid graphql request recieved")
                }
            }
        }

        let make_svc = make_service_fn(|_conn| async { Ok::<_, Infallible>(service_fn(handle)) });
        let server = Server::from_tcp(listener).unwrap().serve(make_svc);
        server.await.unwrap();
    }

    // starts a local server emulating a subgraph returning a response to request with apq
    // and panics if it does not find a persistedQuery.
    async fn emulate_expected_apq_enabled_configuration(listener: TcpListener) {
        async fn handle(request: http::Request<Body>) -> Result<http::Response<Body>, Infallible> {
            let (_, body) = request.into_parts();
            let graphql_request: Result<graphql::Request, &str> = hyper::body::to_bytes(body)
                .await
                .map_err(|_| ())
                .and_then(|bytes| serde_json::from_reader(bytes.reader()).map_err(|_| ()))
                .map_err(|_| "failed to parse the request body as JSON");

            match graphql_request {
                Ok(request) => {
                    if !request.extensions.contains_key(PERSISTED_QUERY_KEY) {
                        panic!("persistedQuery expected when configuration has apq_enabled=true")
                    }

                    return Ok(http::Response::builder()
                        .header(CONTENT_TYPE, APPLICATION_JSON.essence_str())
                        .status(StatusCode::OK)
                        .body(
                            serde_json::to_string(&Response {
                                data: Some(Value::String(ByteString::from("test"))),
                                ..Response::default()
                            })
                            .expect("always valid")
                            .into(),
                        )
                        .unwrap());
                }
                Err(_) => {
                    panic!("invalid graphql request recieved")
                }
            }
        }

        let make_svc = make_service_fn(|_conn| async { Ok::<_, Infallible>(service_fn(handle)) });
        let server = Server::from_tcp(listener).unwrap().serve(make_svc);
        server.await.unwrap();
    }

    // starts a local server emulating a subgraph returning a response to request without apq
    // and panics if it finds a persistedQuery.
    async fn emulate_expected_apq_disabled_configuration(listener: TcpListener) {
        async fn handle(request: http::Request<Body>) -> Result<http::Response<Body>, Infallible> {
            let (_, body) = request.into_parts();
            let graphql_request: Result<graphql::Request, &str> = hyper::body::to_bytes(body)
                .await
                .map_err(|_| ())
                .and_then(|bytes| serde_json::from_reader(bytes.reader()).map_err(|_| ()))
                .map_err(|_| "failed to parse the request body as JSON");

            match graphql_request {
                Ok(request) => {
                    if request.extensions.contains_key(PERSISTED_QUERY_KEY) {
                        panic!(
                            "persistedQuery not expected when configuration has apq_enabled=false"
                        )
                    }

                    return Ok(http::Response::builder()
                        .header(CONTENT_TYPE, APPLICATION_JSON.essence_str())
                        .status(StatusCode::OK)
                        .body(
                            serde_json::to_string(&Response {
                                data: Some(Value::String(ByteString::from("test"))),
                                ..Response::default()
                            })
                            .expect("always valid")
                            .into(),
                        )
                        .unwrap());
                }
                Err(_) => {
                    panic!("invalid graphql request recieved")
                }
            }
        }

        let make_svc = make_service_fn(|_conn| async { Ok::<_, Infallible>(service_fn(handle)) });
        let server = Server::from_tcp(listener).unwrap().serve(make_svc);
        server.await.unwrap();
    }

    async fn emulate_correct_websocket_server(listener: TcpListener) {
        async fn ws_handler(
            ws: WebSocketUpgrade,
            ConnectInfo(_addr): ConnectInfo<SocketAddr>,
        ) -> Result<impl IntoResponse, Infallible> {
            // finalize the upgrade process by returning upgrade callback.
            // we can customize the callback by sending additional info such as address.
            let res = ws.on_upgrade(move |mut socket| async move {
                let connection_ack = socket.recv().await.unwrap().unwrap().into_text().unwrap();
                let ack_msg: ClientMessage = serde_json::from_str(&connection_ack).unwrap();
                assert!(matches!(ack_msg, ClientMessage::ConnectionInit { .. }));

                socket
                    .send(Message::Text(
                        serde_json::to_string(&ServerMessage::ConnectionAck).unwrap(),
                    ))
                    .await
                    .unwrap();
                let new_message = socket.recv().await.unwrap().unwrap().into_text().unwrap();
                let subscribe_msg: ClientMessage = serde_json::from_str(&new_message).unwrap();
                assert!(matches!(subscribe_msg, ClientMessage::Subscribe { .. }));
                let client_id = if let ClientMessage::Subscribe { payload, id } = subscribe_msg {
                    assert_eq!(
                        payload,
                        Request::builder()
                            .query("subscription {\n  userWasCreated {\n    username\n  }\n}")
                            .build()
                    );

                    id
                } else {
                    panic!("subscribe message should be sent");
                };

                socket
                    .send(Message::Text(
                        serde_json::to_string(&ServerMessage::Next { id: client_id, payload: graphql::Response::builder().data(serde_json_bytes::json!({"userWasCreated": {"username": "ada_lovelace"}})).build() }).unwrap(),
                    ))
                    .await
                    .unwrap();
            });

            Ok(res)
        }

        let app = Router::new().route("/ws", get(ws_handler));
        let server = Server::from_tcp(listener)
            .unwrap()
            .serve(app.into_make_service_with_connect_info::<SocketAddr>());
        server.await.unwrap();
    }

    async fn emulate_incorrect_websocket_server(listener: TcpListener) {
        async fn ws_handler(
            _ws: WebSocketUpgrade,
            ConnectInfo(_addr): ConnectInfo<SocketAddr>,
        ) -> Result<impl IntoResponse, Infallible> {
            Ok((http::StatusCode::BAD_REQUEST, "bad request"))
        }

        let app = Router::new().route("/ws", get(ws_handler));
        let server = Server::from_tcp(listener)
            .unwrap()
            .serve(app.into_make_service_with_connect_info::<SocketAddr>());
        server.await.unwrap();
    }

    async fn emulate_subgraph_with_callback_data(listener: TcpListener) {
        async fn handle(request: http::Request<Body>) -> Result<http::Response<Body>, Infallible> {
            let (_, body) = request.into_parts();
            let graphql_request: Result<graphql::Request, &str> = hyper::body::to_bytes(body)
                .await
                .map_err(|_| ())
                .and_then(|bytes| serde_json::from_reader(bytes.reader()).map_err(|_| ()))
                .map_err(|_| "failed to parse the request body as JSON");
            let graphql_request = graphql_request.unwrap();
            assert!(graphql_request.extensions.contains_key("subscription"));
            let subscription_extension: SubscriptionExtension = serde_json_bytes::from_value(
                graphql_request
                    .extensions
                    .get("subscription")
                    .unwrap()
                    .clone(),
            )
            .unwrap();
            assert_eq!(
                subscription_extension.callback_url.to_string(),
                format!(
                    "http://localhost:4000/testcallback/{}",
                    subscription_extension.subscription_id
                )
            );

            Ok(http::Response::builder()
                .header(CONTENT_TYPE, APPLICATION_JSON.essence_str())
                .status(StatusCode::OK)
                .body(
                    serde_json::to_string(&Response::builder().data(Value::Null).build())
                        .expect("always valid")
                        .into(),
                )
                .unwrap())
        }

        let make_svc = make_service_fn(|_conn| async { Ok::<_, Infallible>(service_fn(handle)) });
        let server = Server::from_tcp(listener).unwrap().serve(make_svc);
        server.await.unwrap();
    }

    fn subscription_config() -> SubscriptionConfig {
        SubscriptionConfig {
            enabled: true,
            mode: SubscriptionModeConfig {
                callback: Some(CallbackMode {
                    public_url: Url::parse("http://localhost:4000").unwrap(),
                    listen: None,
                    path: Some("/testcallback".to_string()),
                    subgraphs: vec![String::from("testbis")].into_iter().collect(),
                }),
                passthrough: Some(SubgraphPassthroughMode {
                    all: None,
                    subgraphs: [(
                        "test".to_string(),
                        WebSocketConfiguration {
                            path: Some(String::from("/ws")),
                            protocol: WebSocketProtocol::default(),
                        },
                    )]
                    .into(),
                }),
            },
            enable_deduplication: true,
            max_opened_subscriptions: None,
            queue_capacity: None,
        }
    }

    fn supergraph_request(query: &str) -> Arc<http::Request<Request>> {
        Arc::new(
            http::Request::builder()
                .header(HOST, "host")
                .header(CONTENT_TYPE, APPLICATION_JSON.essence_str())
                .body(Request::builder().query(query).build())
                .expect("expecting valid request"),
        )
    }

    fn subgraph_http_request(uri: Uri, query: &str) -> http::Request<Request> {
        http::Request::builder()
            .header(HOST, "rhost")
            .header(CONTENT_TYPE, APPLICATION_JSON.essence_str())
            .uri(uri)
            .body(Request::builder().query(query).build())
            .expect("expecting valid request")
    }

    #[tokio::test(flavor = "multi_thread")]
    async fn test_subgraph_service_callback() {
        let _ = SUBSCRIPTION_CALLBACK_HMAC_KEY.set(String::from("TESTEST"));
        let listener = std::net::TcpListener::bind("127.0.0.1:0").unwrap();
        let socket_addr = listener.local_addr().unwrap();
        let spawned_task = tokio::task::spawn(emulate_subgraph_with_callback_data(listener));
        let subgraph_service = SubgraphService::new(
            "testbis",
            true,
            Http2Config::Disable,
            subscription_config().into(),
            ClientConfig::builder()
                .with_safe_defaults()
                .with_native_roots()
                .with_no_client_auth(),
            Notify::builder().build(),
        )
        .expect("can create a SubgraphService");
        let (tx, _rx) = mpsc::channel(2);
        let url = Uri::from_str(&format!("http://{socket_addr}")).unwrap();
        let response = subgraph_service
            .oneshot(
                SubgraphRequest::builder()
                    .supergraph_request(supergraph_request(
                        "subscription {\n  userWasCreated {\n    username\n  }\n}",
                    ))
                    .subgraph_request(subgraph_http_request(
                        url,
                        "subscription {\n  userWasCreated {\n    username\n  }\n}",
                    ))
                    .operation_kind(OperationKind::Subscription)
                    .subscription_stream(tx)
                    .subgraph_name(String::from("test"))
                    .context(Context::new())
                    .build(),
            )
            .await
            .unwrap();
        response.response.body().errors.iter().for_each(|e| {
            println!("error: {}", e.message);
        });
        assert!(response.response.body().errors.is_empty());
        spawned_task.abort();
    }

    #[tokio::test(flavor = "multi_thread")]
    async fn test_subgraph_service_content_type_application_graphql() {
        let listener = std::net::TcpListener::bind("127.0.0.1:0").unwrap();
        let socket_addr = listener.local_addr().unwrap();
        tokio::task::spawn(emulate_subgraph_application_graphql_response(listener));
        let subgraph_service = SubgraphService::new(
            "test",
            true,
            Http2Config::Enable,
            None,
            ClientConfig::builder()
                .with_safe_defaults()
                .with_native_roots()
                .with_no_client_auth(),
            Notify::default(),
        )
        .expect("can create a SubgraphService");

        let url = Uri::from_str(&format!("http://{socket_addr}")).unwrap();
        let response = subgraph_service
            .oneshot(
                SubgraphRequest::builder()
                    .supergraph_request(supergraph_request("query"))
                    .subgraph_request(subgraph_http_request(url, "query"))
                    .operation_kind(OperationKind::Query)
                    .subgraph_name(String::from("test"))
                    .context(Context::new())
                    .build(),
            )
            .await
            .unwrap();
        assert!(response.response.body().errors.is_empty());
    }

    #[tokio::test(flavor = "multi_thread")]
    async fn test_subgraph_service_content_type_application_json() {
        let listener = std::net::TcpListener::bind("127.0.0.1:0").unwrap();
        let socket_addr = listener.local_addr().unwrap();
        tokio::task::spawn(emulate_subgraph_application_json_response(listener));
        let subgraph_service = SubgraphService::new(
            "test",
            true,
            Http2Config::Enable,
            None,
            ClientConfig::builder()
                .with_safe_defaults()
                .with_native_roots()
                .with_no_client_auth(),
            Notify::default(),
        )
        .expect("can create a SubgraphService");

        let url = Uri::from_str(&format!("http://{socket_addr}")).unwrap();
        let response = subgraph_service
            .oneshot(
                SubgraphRequest::builder()
                    .supergraph_request(supergraph_request("query"))
                    .subgraph_request(subgraph_http_request(url, "query"))
                    .operation_kind(OperationKind::Query)
                    .subgraph_name(String::from("test"))
                    .context(Context::new())
                    .build(),
            )
            .await
            .unwrap();
        assert!(response.response.body().errors.is_empty());
    }

    #[tokio::test(flavor = "multi_thread")]
    async fn test_subgraph_service_invalid_response() {
        let listener = std::net::TcpListener::bind("127.0.0.1:0").unwrap();
        let socket_addr = listener.local_addr().unwrap();
        tokio::task::spawn(emulate_subgraph_ok_status_invalid_response(listener));
        let subgraph_service = SubgraphService::new(
            "test",
            true,
            Http2Config::Enable,
            None,
            ClientConfig::builder()
                .with_safe_defaults()
                .with_native_roots()
                .with_no_client_auth(),
            Notify::default(),
        )
        .expect("can create a SubgraphService");

        let url = Uri::from_str(&format!("http://{socket_addr}")).unwrap();
        let response = subgraph_service
            .oneshot(
                SubgraphRequest::builder()
                    .supergraph_request(supergraph_request("query"))
                    .subgraph_request(subgraph_http_request(url, "query"))
                    .operation_kind(OperationKind::Query)
                    .subgraph_name(String::from("test"))
                    .context(Context::new())
                    .build(),
            )
            .await
            .unwrap();
        assert_eq!(
            response.response.body().errors[0].message,
            "service 'test' response was malformed: expected value at line 1 column 1"
        );
    }

    #[tokio::test(flavor = "multi_thread")]
    async fn test_subgraph_invalid_status_invalid_response_application_json() {
        let listener = std::net::TcpListener::bind("127.0.0.1:0").unwrap();
        let socket_addr = listener.local_addr().unwrap();
        tokio::task::spawn(
            emulate_subgraph_invalid_response_invalid_status_application_json(listener),
        );
        let subgraph_service = SubgraphService::new(
            "test",
            true,
            Http2Config::Enable,
            None,
            ClientConfig::builder()
                .with_safe_defaults()
                .with_native_roots()
                .with_no_client_auth(),
            Notify::default(),
        )
        .expect("can create a SubgraphService");

        let url = Uri::from_str(&format!("http://{socket_addr}")).unwrap();
        let response = subgraph_service
            .oneshot(
                SubgraphRequest::builder()
                    .supergraph_request(supergraph_request("query"))
                    .subgraph_request(subgraph_http_request(url, "query"))
                    .operation_kind(OperationKind::Query)
                    .subgraph_name(String::from("test"))
                    .context(Context::new())
                    .build(),
            )
            .await
            .unwrap();
        assert_eq!(
            response.response.body().errors[0].message,
            "HTTP fetch failed from 'test': 401: Unauthorized"
        );
        assert_eq!(
            response.response.body().errors[1].message,
            "service 'test' response was malformed: invalid"
        );
    }

    #[tokio::test(flavor = "multi_thread")]
    async fn test_subgraph_invalid_status_invalid_response_application_graphql() {
        let listener = std::net::TcpListener::bind("127.0.0.1:0").unwrap();
        let socket_addr = listener.local_addr().unwrap();
        tokio::task::spawn(
            emulate_subgraph_invalid_response_invalid_status_application_graphql(listener),
        );
        let subgraph_service = SubgraphService::new(
            "test",
            true,
            Http2Config::Enable,
            None,
            ClientConfig::builder()
                .with_safe_defaults()
                .with_native_roots()
                .with_no_client_auth(),
            Notify::default(),
        )
        .expect("can create a SubgraphService");

        let url = Uri::from_str(&format!("http://{socket_addr}")).unwrap();
        let response = subgraph_service
            .oneshot(
                SubgraphRequest::builder()
                    .supergraph_request(supergraph_request("query"))
                    .subgraph_request(subgraph_http_request(url, "query"))
                    .operation_kind(OperationKind::Query)
                    .subgraph_name(String::from("test"))
                    .context(Context::new())
                    .build(),
            )
            .await
            .unwrap();
        assert_eq!(
            response.response.body().errors[0].message,
            "HTTP fetch failed from 'test': 401: Unauthorized"
        );
        assert_eq!(
            response.response.body().errors[1].message,
            "service 'test' response was malformed: expected value at line 1 column 1"
        );
    }

    #[tokio::test(flavor = "multi_thread")]
    async fn test_subgraph_service_websocket() {
        let listener = std::net::TcpListener::bind("127.0.0.1:0").unwrap();
        let socket_addr = listener.local_addr().unwrap();
        let spawned_task = tokio::task::spawn(emulate_correct_websocket_server(listener));
        let subgraph_service = SubgraphService::new(
            "test",
            true,
            Http2Config::Disable,
            subscription_config().into(),
            ClientConfig::builder()
                .with_safe_defaults()
                .with_native_roots()
                .with_no_client_auth(),
            Notify::builder().build(),
        )
        .expect("can create a SubgraphService");
        let (tx, rx) = mpsc::channel(2);
        let mut rx_stream = ReceiverStream::new(rx);

        let url = Uri::from_str(&format!("ws://{socket_addr}")).unwrap();
        let response = subgraph_service
            .oneshot(
                SubgraphRequest::builder()
                    .supergraph_request(supergraph_request(
                        "subscription {\n  userWasCreated {\n    username\n  }\n}",
                    ))
                    .subgraph_request(subgraph_http_request(
                        url,
                        "subscription {\n  userWasCreated {\n    username\n  }\n}",
                    ))
                    .operation_kind(OperationKind::Subscription)
                    .subscription_stream(tx)
                    .subgraph_name(String::from("test"))
                    .context(Context::new())
                    .build(),
            )
            .await
            .unwrap();
        assert!(response.response.body().errors.is_empty());

        let mut gql_stream = rx_stream.next().await.unwrap();
        let message = gql_stream.next().await.unwrap();
        assert_eq!(
            message,
            graphql::Response::builder()
                .subscribed(true)
                .data(serde_json_bytes::json!({"userWasCreated": {"username": "ada_lovelace"}}))
                .build()
        );
        spawned_task.abort();
    }

    #[tokio::test(flavor = "multi_thread")]
    async fn test_subgraph_service_websocket_with_error() {
        let listener = std::net::TcpListener::bind("127.0.0.1:0").unwrap();
        let socket_addr = listener.local_addr().unwrap();
        tokio::task::spawn(emulate_incorrect_websocket_server(listener));
        let subgraph_service = SubgraphService::new(
            "test",
            true,
            Http2Config::Disable,
            subscription_config().into(),
            ClientConfig::builder()
                .with_safe_defaults()
                .with_native_roots()
                .with_no_client_auth(),
            Notify::builder().build(),
        )
        .expect("can create a SubgraphService");
        let (tx, _rx) = mpsc::channel(2);

        let url = Uri::from_str(&format!("ws://{socket_addr}")).unwrap();
        let err = subgraph_service
            .oneshot(
                SubgraphRequest::builder()
                    .supergraph_request(supergraph_request(
                        "subscription {\n  userWasCreated {\n    username\n  }\n}",
                    ))
                    .subgraph_request(subgraph_http_request(
                        url,
                        "subscription {\n  userWasCreated {\n    username\n  }\n}",
                    ))
                    .operation_kind(OperationKind::Subscription)
                    .subscription_stream(tx)
                    .subgraph_name(String::from("test"))
                    .context(Context::new())
                    .build(),
            )
            .await
            .unwrap_err();
        assert_eq!(
            err.to_string(),
            "Websocket fetch failed from 'test': cannot connect websocket to subgraph: HTTP error: 400 Bad Request".to_string()
        );
    }

    #[tokio::test(flavor = "multi_thread")]
    async fn test_bad_status_code_should_not_fail() {
        let listener = std::net::TcpListener::bind("127.0.0.1:0").unwrap();
        let socket_addr = listener.local_addr().unwrap();
        tokio::task::spawn(emulate_subgraph_bad_request(listener));
        let subgraph_service = SubgraphService::new(
            "test",
            true,
            Http2Config::Enable,
            None,
            ClientConfig::builder()
                .with_safe_defaults()
                .with_native_roots()
                .with_no_client_auth(),
            Notify::default(),
        )
        .expect("can create a SubgraphService");

        let url = Uri::from_str(&format!("http://{socket_addr}")).unwrap();
        let response = subgraph_service
            .oneshot(
                SubgraphRequest::builder()
                    .supergraph_request(supergraph_request("query"))
                    .subgraph_request(subgraph_http_request(url, "query"))
                    .operation_kind(OperationKind::Query)
                    .subgraph_name(String::from("test"))
                    .context(Context::new())
                    .build(),
            )
            .await
            .unwrap();
        assert_eq!(
            response.response.body().errors[0].message,
            "HTTP fetch failed from 'test': 400: Bad Request"
        );
        assert_eq!(
            response.response.body().errors[1].message,
            "This went wrong"
        );
    }

    #[tokio::test(flavor = "multi_thread")]
    async fn test_bad_content_type() {
        let listener = std::net::TcpListener::bind("127.0.0.1:0").unwrap();
        let socket_addr = listener.local_addr().unwrap();
        tokio::task::spawn(emulate_subgraph_bad_response_format(listener));

        let subgraph_service = SubgraphService::new(
            "test",
            true,
            Http2Config::Enable,
            None,
            ClientConfig::builder()
                .with_safe_defaults()
                .with_native_roots()
                .with_no_client_auth(),
            Notify::default(),
        )
        .expect("can create a SubgraphService");

        let url = Uri::from_str(&format!("http://{socket_addr}")).unwrap();
        let response = subgraph_service
            .oneshot(
                SubgraphRequest::builder()
                    .supergraph_request(supergraph_request("query"))
                    .subgraph_request(subgraph_http_request(url, "query"))
                    .operation_kind(OperationKind::Query)
                    .subgraph_name(String::from("test"))
                    .context(Context::new())
                    .build(),
            )
            .await
            .unwrap();
        assert_eq!(
            response.response.body().errors[0].message,
            "HTTP fetch failed from 'test': subgraph didn't return JSON (expected content-type: application/json or content-type: application/graphql-response+json; found content-type: text/html)"
        );
    }

    #[tokio::test(flavor = "multi_thread")]
    async fn test_compressed_request_response_body() {
        let listener = std::net::TcpListener::bind("127.0.0.1:0").unwrap();
        let socket_addr = listener.local_addr().unwrap();
        tokio::task::spawn(emulate_subgraph_compressed_response(listener));
        let subgraph_service = SubgraphService::new(
            "test",
            false,
            Http2Config::Enable,
            None,
            ClientConfig::builder()
                .with_safe_defaults()
                .with_native_roots()
                .with_no_client_auth(),
            Notify::default(),
        )
        .expect("can create a SubgraphService");

        let url = Uri::from_str(&format!("http://{socket_addr}")).unwrap();
        let resp = subgraph_service
            .oneshot(SubgraphRequest {
                supergraph_request: supergraph_request("query"),
                subgraph_request: http::Request::builder()
                    .header(HOST, "rhost")
                    .header(CONTENT_TYPE, APPLICATION_JSON.essence_str())
                    .header(CONTENT_ENCODING, "gzip")
                    .uri(url)
                    .body(Request::builder().query("query".to_string()).build())
                    .expect("expecting valid request"),
                operation_kind: OperationKind::Query,
                context: Context::new(),
                subgraph_name: String::from("test").into(),
                subscription_stream: None,
                connection_closed_signal: None,
<<<<<<< HEAD
                query_hash: Default::default(),
=======
                authorization: Default::default(),
>>>>>>> 26f47ba7
            })
            .await
            .unwrap();
        // Test the right decompression of the body
        let resp_from_subgraph = Response {
            data: Some(Value::String(ByteString::from("test"))),
            ..Response::default()
        };

        assert_eq!(resp.response.body(), &resp_from_subgraph);
    }

    #[tokio::test(flavor = "multi_thread")]
    async fn test_unauthorized() {
        let listener = std::net::TcpListener::bind("127.0.0.1:0").unwrap();
        let socket_addr = listener.local_addr().unwrap();
        tokio::task::spawn(emulate_subgraph_unauthorized(listener));
        let subgraph_service = SubgraphService::new(
            "test",
            true,
            Http2Config::Enable,
            None,
            ClientConfig::builder()
                .with_safe_defaults()
                .with_native_roots()
                .with_no_client_auth(),
            Notify::default(),
        )
        .expect("can create a SubgraphService");

        let url = Uri::from_str(&format!("http://{socket_addr}")).unwrap();
        let response = subgraph_service
            .oneshot(
                SubgraphRequest::builder()
                    .supergraph_request(supergraph_request("query"))
                    .subgraph_request(subgraph_http_request(url, "query"))
                    .operation_kind(OperationKind::Query)
                    .subgraph_name(String::from("test"))
                    .context(Context::new())
                    .build(),
            )
            .await
            .unwrap();
        assert_eq!(
            response.response.body().errors[0].message,
            "HTTP fetch failed from 'test': 401: Unauthorized"
        );
    }

    #[tokio::test(flavor = "multi_thread")]
    async fn test_persisted_query_not_supported_message() {
        let listener = std::net::TcpListener::bind("127.0.0.1:0").unwrap();
        let socket_addr = listener.local_addr().unwrap();
        tokio::task::spawn(emulate_persisted_query_not_supported_message(listener));
        let subgraph_service = SubgraphService::new(
            "test",
            true,
            Http2Config::Enable,
            None,
            ClientConfig::builder()
                .with_safe_defaults()
                .with_native_roots()
                .with_no_client_auth(),
            Notify::default(),
        )
        .expect("can create a SubgraphService");

        assert!(subgraph_service.clone().apq.as_ref().load(Relaxed));

        let url = Uri::from_str(&format!("http://{socket_addr}")).unwrap();
        let resp = subgraph_service
            .clone()
            .oneshot(
                SubgraphRequest::builder()
                    .supergraph_request(supergraph_request("query"))
                    .subgraph_request(subgraph_http_request(url, "query"))
                    .operation_kind(OperationKind::Query)
                    .subgraph_name(String::from("test"))
                    .context(Context::new())
                    .build(),
            )
            .await
            .unwrap();

        let expected_resp = Response {
            data: Some(Value::String(ByteString::from("test"))),
            ..Response::default()
        };

        assert_eq!(resp.response.body(), &expected_resp);
        assert!(!subgraph_service.apq.as_ref().load(Relaxed));
    }

    #[tokio::test(flavor = "multi_thread")]
    async fn test_persisted_query_not_supported_extension_code() {
        let listener = std::net::TcpListener::bind("127.0.0.1:0").unwrap();
        let socket_addr = listener.local_addr().unwrap();
        tokio::task::spawn(emulate_persisted_query_not_supported_extension_code(
            listener,
        ));
        let subgraph_service = SubgraphService::new(
            "test",
            true,
            Http2Config::Enable,
            None,
            ClientConfig::builder()
                .with_safe_defaults()
                .with_native_roots()
                .with_no_client_auth(),
            Notify::default(),
        )
        .expect("can create a SubgraphService");

        assert!(subgraph_service.clone().apq.as_ref().load(Relaxed));

        let url = Uri::from_str(&format!("http://{socket_addr}")).unwrap();
        let resp = subgraph_service
            .clone()
            .oneshot(
                SubgraphRequest::builder()
                    .supergraph_request(supergraph_request("query"))
                    .subgraph_request(subgraph_http_request(url, "query"))
                    .operation_kind(OperationKind::Query)
                    .subgraph_name(String::from("test"))
                    .context(Context::new())
                    .build(),
            )
            .await
            .unwrap();

        let expected_resp = Response {
            data: Some(Value::String(ByteString::from("test"))),
            ..Response::default()
        };

        assert_eq!(resp.response.body(), &expected_resp);
        assert!(!subgraph_service.apq.as_ref().load(Relaxed));
    }

    #[tokio::test(flavor = "multi_thread")]
    async fn test_persisted_query_not_found_message() {
        let listener = std::net::TcpListener::bind("127.0.0.1:0").unwrap();
        let socket_addr = listener.local_addr().unwrap();
        tokio::task::spawn(emulate_persisted_query_not_found_message(listener));
        let subgraph_service = SubgraphService::new(
            "test",
            true,
            Http2Config::Enable,
            None,
            ClientConfig::builder()
                .with_safe_defaults()
                .with_native_roots()
                .with_no_client_auth(),
            Notify::default(),
        )
        .expect("can create a SubgraphService");

        let url = Uri::from_str(&format!("http://{socket_addr}")).unwrap();
        let resp = subgraph_service
            .clone()
            .oneshot(
                SubgraphRequest::builder()
                    .supergraph_request(supergraph_request("query"))
                    .subgraph_request(subgraph_http_request(url, "query"))
                    .operation_kind(OperationKind::Query)
                    .subgraph_name(String::from("test"))
                    .context(Context::new())
                    .build(),
            )
            .await
            .unwrap();

        let expected_resp = Response {
            data: Some(Value::String(ByteString::from("test"))),
            ..Response::default()
        };

        assert_eq!(resp.response.body(), &expected_resp);
    }

    #[tokio::test(flavor = "multi_thread")]
    async fn test_persisted_query_not_found_extension_code() {
        let listener = std::net::TcpListener::bind("127.0.0.1:0").unwrap();
        let socket_addr = listener.local_addr().unwrap();
        tokio::task::spawn(emulate_persisted_query_not_found_extension_code(listener));
        let subgraph_service = SubgraphService::new(
            "test",
            true,
            Http2Config::Enable,
            None,
            ClientConfig::builder()
                .with_safe_defaults()
                .with_native_roots()
                .with_no_client_auth(),
            Notify::default(),
        )
        .expect("can create a SubgraphService");

        let url = Uri::from_str(&format!("http://{socket_addr}")).unwrap();
        let resp = subgraph_service
            .clone()
            .oneshot(
                SubgraphRequest::builder()
                    .supergraph_request(supergraph_request("query"))
                    .subgraph_request(subgraph_http_request(url, "query"))
                    .operation_kind(OperationKind::Query)
                    .subgraph_name(String::from("test"))
                    .context(Context::new())
                    .build(),
            )
            .await
            .unwrap();

        let expected_resp = Response {
            data: Some(Value::String(ByteString::from("test"))),
            ..Response::default()
        };

        assert_eq!(resp.response.body(), &expected_resp);
    }

    #[tokio::test(flavor = "multi_thread")]
    async fn test_apq_enabled_subgraph_configuration() {
        let listener = std::net::TcpListener::bind("127.0.0.1:0").unwrap();
        let socket_addr = listener.local_addr().unwrap();
        tokio::task::spawn(emulate_expected_apq_enabled_configuration(listener));
        let subgraph_service = SubgraphService::new(
            "test",
            true,
            Http2Config::Enable,
            None,
            ClientConfig::builder()
                .with_safe_defaults()
                .with_native_roots()
                .with_no_client_auth(),
            Notify::default(),
        )
        .expect("can create a SubgraphService");

        let url = Uri::from_str(&format!("http://{socket_addr}")).unwrap();
        let resp = subgraph_service
            .clone()
            .oneshot(
                SubgraphRequest::builder()
                    .supergraph_request(supergraph_request("query"))
                    .subgraph_request(subgraph_http_request(url, "query"))
                    .operation_kind(OperationKind::Query)
                    .subgraph_name(String::from("test"))
                    .context(Context::new())
                    .build(),
            )
            .await
            .unwrap();

        let expected_resp = Response {
            data: Some(Value::String(ByteString::from("test"))),
            ..Response::default()
        };

        assert_eq!(resp.response.body(), &expected_resp);
    }

    #[tokio::test(flavor = "multi_thread")]
    async fn test_apq_disabled_subgraph_configuration() {
        let listener = std::net::TcpListener::bind("127.0.0.1:0").unwrap();
        let socket_addr = listener.local_addr().unwrap();
        tokio::task::spawn(emulate_expected_apq_disabled_configuration(listener));
        let subgraph_service = SubgraphService::new(
            "test",
            false,
            Http2Config::Enable,
            None,
            ClientConfig::builder()
                .with_safe_defaults()
                .with_native_roots()
                .with_no_client_auth(),
            Notify::default(),
        )
        .expect("can create a SubgraphService");

        let url = Uri::from_str(&format!("http://{socket_addr}")).unwrap();
        let resp = subgraph_service
            .clone()
            .oneshot(
                SubgraphRequest::builder()
                    .supergraph_request(supergraph_request("query"))
                    .subgraph_request(subgraph_http_request(url, "query"))
                    .operation_kind(OperationKind::Query)
                    .subgraph_name(String::from("test"))
                    .context(Context::new())
                    .build(),
            )
            .await
            .unwrap();

        let expected_resp = Response {
            data: Some(Value::String(ByteString::from("test"))),
            ..Response::default()
        };

        assert_eq!(resp.response.body(), &expected_resp);
    }

    async fn tls_server(
        listener: tokio::net::TcpListener,
        certificates: Vec<Certificate>,
        key: PrivateKey,
        body: &'static str,
    ) {
        let acceptor = TlsAcceptor::builder()
            .with_single_cert(certificates, key)
            .unwrap()
            .with_all_versions_alpn()
            .with_incoming(AddrIncoming::from_listener(listener).unwrap());
        let service = make_service_fn(|_| async {
            Ok::<_, io::Error>(service_fn(|_req| async {
                Ok::<_, io::Error>(
                    http::Response::builder()
                        .header(CONTENT_TYPE, APPLICATION_JSON.essence_str())
                        .status(StatusCode::OK)
                        .version(Version::HTTP_11)
                        .body::<Body>(body.into())
                        .unwrap(),
                )
            }))
        });
        let server = Server::builder(acceptor).serve(service);
        server.await.unwrap()
    }

    // Note: This test relies on a checked in certificate with the following validity
    // characteristics:
    //         Validity
    //           Not Before: Oct 10 07:32:39 2023 GMT
    //           Not After : Oct  7 07:32:39 2033 GMT
    // If this test fails and it is October 7th 2033, you will need to generate a
    // new self signed cert. Currently, we use openssl to do this, in the future I
    // hope we have something better...
    // In the testdata directory run:
    // openssl x509 -req -in server_self_signed.csr -signkey server.key -out server_self_signed.crt -extfile server.ext -days 3650
    // That will give you another 10 years, assuming nothing else in the signing
    // framework has expired.
    #[tokio::test(flavor = "multi_thread")]
    async fn tls_self_signed() {
        let certificate_pem = include_str!("./testdata/server_self_signed.crt");
        let key_pem = include_str!("./testdata/server.key");

        let certificates = load_certs(certificate_pem).unwrap();
        let key = load_key(key_pem).unwrap();

        let listener = tokio::net::TcpListener::bind("127.0.0.1:0").await.unwrap();
        let socket_addr = listener.local_addr().unwrap();
        tokio::task::spawn(tls_server(listener, certificates, key, r#"{"data": null}"#));

        // we cannot parse a configuration from text, because certificates are generally
        // added by file expansion and we don't have access to that here, and inserting
        // the PEM data directly generates parsing issues due to end of line characters
        let mut config = Configuration::default();
        config.tls.subgraph.subgraphs.insert(
            "test".to_string(),
            TlsSubgraph {
                certificate_authorities: Some(certificate_pem.into()),
                client_authentication: None,
            },
        );
        let subgraph_service =
            SubgraphService::from_config("test", &config, &None, Http2Config::Enable, None)
                .unwrap();

        let url = Uri::from_str(&format!("https://localhost:{}", socket_addr.port())).unwrap();
        let response = subgraph_service
            .oneshot(
                SubgraphRequest::builder()
                    .supergraph_request(supergraph_request("query"))
                    .subgraph_request(subgraph_http_request(url, "query"))
                    .operation_kind(OperationKind::Query)
                    .subgraph_name(String::from("test"))
                    .context(Context::new())
                    .build(),
            )
            .await
            .unwrap();

        assert_eq!(response.response.body().data, Some(Value::Null));
    }

    #[tokio::test(flavor = "multi_thread")]
    async fn tls_custom_root() {
        let certificate_pem = include_str!("./testdata/server.crt");
        let ca_pem = include_str!("./testdata/CA/ca.crt");
        let key_pem = include_str!("./testdata/server.key");

        let mut certificates = load_certs(certificate_pem).unwrap();
        certificates.extend(load_certs(ca_pem).unwrap());
        let key = load_key(key_pem).unwrap();

        let listener = tokio::net::TcpListener::bind("127.0.0.1:0").await.unwrap();
        let socket_addr = listener.local_addr().unwrap();
        tokio::task::spawn(tls_server(listener, certificates, key, r#"{"data": null}"#));

        // we cannot parse a configuration from text, because certificates are generally
        // added by file expansion and we don't have access to that here, and inserting
        // the PEM data directly generates parsing issues due to end of line characters
        let mut config = Configuration::default();
        config.tls.subgraph.subgraphs.insert(
            "test".to_string(),
            TlsSubgraph {
                certificate_authorities: Some(ca_pem.into()),
                client_authentication: None,
            },
        );
        let subgraph_service =
            SubgraphService::from_config("test", &config, &None, Http2Config::Enable, None)
                .unwrap();

        let url = Uri::from_str(&format!("https://localhost:{}", socket_addr.port())).unwrap();
        let response = subgraph_service
            .oneshot(
                SubgraphRequest::builder()
                    .supergraph_request(supergraph_request("query"))
                    .subgraph_request(subgraph_http_request(url, "query"))
                    .operation_kind(OperationKind::Query)
                    .subgraph_name(String::from("test"))
                    .context(Context::new())
                    .build(),
            )
            .await
            .unwrap();
        assert_eq!(response.response.body().data, Some(Value::Null));
    }

    async fn tls_server_with_client_auth(
        listener: tokio::net::TcpListener,
        certificates: Vec<Certificate>,
        key: PrivateKey,
        client_root: Certificate,
        body: &'static str,
    ) {
        let mut client_auth_roots = RootCertStore::empty();
        client_auth_roots.add(&client_root).unwrap();

        let client_auth = AllowAnyAuthenticatedClient::new(client_auth_roots).boxed();

        let acceptor = TlsAcceptor::builder()
            .with_tls_config(
                ServerConfig::builder()
                    .with_safe_defaults()
                    .with_client_cert_verifier(client_auth)
                    .with_single_cert(certificates, key)
                    .unwrap(),
            )
            .with_all_versions_alpn()
            .with_incoming(AddrIncoming::from_listener(listener).unwrap());
        let service = make_service_fn(|_| async {
            Ok::<_, io::Error>(service_fn(|_req| async {
                Ok::<_, io::Error>(
                    http::Response::builder()
                        .header(CONTENT_TYPE, APPLICATION_JSON.essence_str())
                        .status(StatusCode::OK)
                        .version(Version::HTTP_11)
                        .body::<Body>(body.into())
                        .unwrap(),
                )
            }))
        });
        let server = Server::builder(acceptor).serve(service);
        server.await.unwrap()
    }

    #[tokio::test(flavor = "multi_thread")]
    async fn tls_client_auth() {
        let server_certificate_pem = include_str!("./testdata/server.crt");
        let ca_pem = include_str!("./testdata/CA/ca.crt");
        let server_key_pem = include_str!("./testdata/server.key");

        let mut server_certificates = load_certs(server_certificate_pem).unwrap();
        let ca_certificate = load_certs(ca_pem).unwrap().remove(0);
        server_certificates.push(ca_certificate.clone());
        let key = load_key(server_key_pem).unwrap();

        let listener = tokio::net::TcpListener::bind("127.0.0.1:0").await.unwrap();
        let socket_addr = listener.local_addr().unwrap();
        tokio::task::spawn(tls_server_with_client_auth(
            listener,
            server_certificates,
            key,
            ca_certificate,
            r#"{"data": null}"#,
        ));

        let client_certificate_pem = include_str!("./testdata/client.crt");
        let client_key_pem = include_str!("./testdata/client.key");

        let client_certificates = load_certs(client_certificate_pem).unwrap();
        let client_key = load_key(client_key_pem).unwrap();

        // we cannot parse a configuration from text, because certificates are generally
        // added by file expansion and we don't have access to that here, and inserting
        // the PEM data directly generates parsing issues due to end of line characters
        let mut config = Configuration::default();
        config.tls.subgraph.subgraphs.insert(
            "test".to_string(),
            TlsSubgraph {
                certificate_authorities: Some(ca_pem.into()),
                client_authentication: Some(TlsClientAuth {
                    certificate_chain: client_certificates,
                    key: client_key,
                }),
            },
        );
        let subgraph_service =
            SubgraphService::from_config("test", &config, &None, Http2Config::Enable, None)
                .unwrap();

        let url = Uri::from_str(&format!("https://localhost:{}", socket_addr.port())).unwrap();
        let response = subgraph_service
            .oneshot(
                SubgraphRequest::builder()
                    .supergraph_request(supergraph_request("query"))
                    .subgraph_request(subgraph_http_request(url, "query"))
                    .operation_kind(OperationKind::Query)
                    .subgraph_name(String::from("test"))
                    .context(Context::new())
                    .build(),
            )
            .await
            .unwrap();
        assert_eq!(response.response.body().data, Some(Value::Null));
    }

    // starts a local server emulating a subgraph returning status code 401
    async fn emulate_h2c_server(listener: TcpListener) {
        async fn handle(_request: http::Request<Body>) -> Result<http::Response<Body>, Infallible> {
            println!("h2C server got req: {_request:?}");
            Ok(http::Response::builder()
                .header(CONTENT_TYPE, APPLICATION_JSON.essence_str())
                .status(StatusCode::OK)
                .body(
                    serde_json::to_string(&Response {
                        data: Some(Value::default()),
                        ..Response::default()
                    })
                    .expect("always valid")
                    .into(),
                )
                .unwrap())
        }

        let make_svc = make_service_fn(|_conn| async { Ok::<_, Infallible>(service_fn(handle)) });
        let server = Server::from_tcp(listener)
            .unwrap()
            .http2_only(true)
            .serve(make_svc);
        server.await.unwrap();
    }

    #[tokio::test(flavor = "multi_thread")]
    async fn test_subgraph_h2c() {
        let listener = std::net::TcpListener::bind("127.0.0.1:0").unwrap();
        let socket_addr = listener.local_addr().unwrap();
        tokio::task::spawn(emulate_h2c_server(listener));
        let subgraph_service = SubgraphService::new(
            "test",
            true,
            Http2Config::Http2Only,
            None,
            rustls::ClientConfig::builder()
                .with_safe_defaults()
                .with_native_roots()
                .with_no_client_auth(),
            Notify::default(),
        )
        .expect("can create a SubgraphService");

        let url = Uri::from_str(&format!("http://{socket_addr}")).unwrap();
        let response = subgraph_service
            .oneshot(
                SubgraphRequest::builder()
                    .supergraph_request(supergraph_request("query"))
                    .subgraph_request(subgraph_http_request(url, "query"))
                    .operation_kind(OperationKind::Query)
                    .subgraph_name(String::from("test"))
                    .context(Context::new())
                    .build(),
            )
            .await
            .unwrap();
        assert!(response.response.body().errors.is_empty());
    }
}<|MERGE_RESOLUTION|>--- conflicted
+++ resolved
@@ -2312,11 +2312,8 @@
                 subgraph_name: String::from("test").into(),
                 subscription_stream: None,
                 connection_closed_signal: None,
-<<<<<<< HEAD
                 query_hash: Default::default(),
-=======
                 authorization: Default::default(),
->>>>>>> 26f47ba7
             })
             .await
             .unwrap();
