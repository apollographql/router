use std::sync::Arc;

use apollo_compiler::collections::IndexMap;
use apollo_federation::sources::connect::HTTPMethod;
use apollo_federation::sources::connect::HeaderSource;
use apollo_federation::sources::connect::HttpJsonTransport;
use apollo_federation::sources::connect::MakeUriError;
<<<<<<< HEAD
use displaydoc::Display;
=======
>>>>>>> a9287880
use http::HeaderMap;
use http::HeaderName;
use http::HeaderValue;
use http::header::CONTENT_LENGTH;
use http::header::CONTENT_TYPE;
use parking_lot::Mutex;
use serde_json_bytes::Value;
use serde_json_bytes::json;
use thiserror::Error;

use super::form_encoding::encode_json_as_form;
use crate::plugins::connectors::mapping::Problem;
use crate::plugins::connectors::mapping::aggregate_apply_to_errors;
use crate::plugins::connectors::plugin::debug::ConnectorContext;
use crate::plugins::connectors::plugin::debug::SelectionData;
use crate::plugins::connectors::plugin::debug::serialize_request;
use crate::services::connect;
use crate::services::connector::request_service::TransportRequest;
use crate::services::connector::request_service::transport::http::HttpRequest;

pub(crate) fn make_request(
    transport: &HttpJsonTransport,
    inputs: IndexMap<String, Value>,
    original_request: &connect::Request,
    debug: &Option<Arc<Mutex<ConnectorContext>>>,
) -> Result<(TransportRequest, Vec<Problem>), HttpJsonTransportError> {
<<<<<<< HEAD
    let (uri, _apply_to_errors) = transport.make_uri(&inputs)?;
=======
    let uri = transport.make_uri(&inputs)?;
>>>>>>> a9287880

    let method = transport.method;
    let request = http::Request::builder()
        .method(transport.method.as_str())
        .uri(uri);

    // add the headers and if content-type is specified, we'll check that when constructing the body
    let (mut request, content_type) = add_headers(
        request,
        original_request.supergraph_request.headers(),
        &transport.headers,
        &inputs,
    );

    let is_form_urlencoded = content_type.as_ref() == Some(&mime::APPLICATION_WWW_FORM_URLENCODED);

    let (json_body, form_body, body, content_length, apply_to_errors) =
        if let Some(ref selection) = transport.body {
            let (json_body, apply_to_errors) = selection.apply_with_vars(&json!({}), &inputs);
            let mut form_body = None;
            let (body, content_length) = if let Some(json_body) = json_body.as_ref() {
                if is_form_urlencoded {
                    let encoded = encode_json_as_form(json_body)
                        .map_err(HttpJsonTransportError::FormBodySerialization)?;
                    form_body = Some(encoded.clone());
                    let len = encoded.bytes().len();
                    (encoded, len)
                } else {
                    request = request.header(CONTENT_TYPE, mime::APPLICATION_JSON.essence_str());
                    let bytes = serde_json::to_vec(json_body)?;
                    let len = bytes.len();
                    let body_string = serde_json::to_string(json_body)?;
                    (body_string, len)
                }
            } else {
                ("".into(), 0)
            };
            (json_body, form_body, body, content_length, apply_to_errors)
        } else {
            (None, None, "".into(), 0, vec![])
        };

    match method {
        HTTPMethod::Post | HTTPMethod::Patch | HTTPMethod::Put => {
            request = request.header(CONTENT_LENGTH, content_length);
        }
        _ => {}
    }

    let request = request
        .body(body)
        .map_err(HttpJsonTransportError::InvalidNewRequest)?;

    let mapping_problems = aggregate_apply_to_errors(&apply_to_errors);

    let debug_request = debug.as_ref().map(|_| {
        if is_form_urlencoded {
            serialize_request(
                &request,
                "form-urlencoded".to_string(),
                form_body
                    .map(|s| serde_json_bytes::Value::String(s.clone().into()))
                    .as_ref(),
                transport.body.as_ref().map(|body| SelectionData {
                    source: body.to_string(),
                    transformed: body.to_string(), // no transformation so this is the same
                    result: json_body,
                    errors: mapping_problems.clone(),
                }),
            )
        } else {
            serialize_request(
                &request,
                "json".to_string(),
                json_body.as_ref(),
                transport.body.as_ref().map(|body| SelectionData {
                    source: body.to_string(),
                    transformed: body.to_string(), // no transformation so this is the same
                    result: json_body.clone(),
                    errors: mapping_problems.clone(),
                }),
            )
        }
    });

    Ok((
        TransportRequest::Http(HttpRequest {
            inner: request,
            debug: debug_request,
        }),
        mapping_problems,
    ))
}

#[allow(clippy::mutable_key_type)] // HeaderName is internally mutable, but safe to use in maps
fn add_headers(
    mut request: http::request::Builder,
    incoming_supergraph_headers: &HeaderMap<HeaderValue>,
    config: &IndexMap<HeaderName, HeaderSource>,
    inputs: &IndexMap<String, Value>,
) -> (http::request::Builder, Option<mime::Mime>) {
    let mut content_type = None;

    for (header_name, header_source) in config {
        match header_source {
            HeaderSource::From(from) => {
                let values = incoming_supergraph_headers.get_all(from);
                let mut propagated = false;
                for value in values {
                    request = request.header(header_name.clone(), value.clone());
                    propagated = true;
                }
                if !propagated {
                    tracing::warn!("Header '{}' not found in incoming request", header_name);
                }
            }
            HeaderSource::Value(value) => match value.interpolate(inputs) {
                Ok(value) => {
                    request = request.header(header_name, value.clone());

                    if header_name == CONTENT_TYPE {
                        content_type = Some(value.clone());
                    }
                }
                Err(err) => {
                    tracing::error!("Unable to interpolate header value: {:?}", err);
                }
            },
        }
    }

    (
        request,
        content_type.and_then(|v| v.to_str().unwrap_or_default().parse().ok()),
    )
}

#[derive(Error, Debug)]
pub(crate) enum HttpJsonTransportError {
<<<<<<< HEAD
    /// Could not generate HTTP request: {0}
=======
    #[error("Could not generate HTTP request: {0}")]
>>>>>>> a9287880
    InvalidNewRequest(#[source] http::Error),
    #[error("Could not serialize body: {0}")]
    JsonBodySerialization(#[from] serde_json::Error),
    #[error("Could not serialize body: {0}")]
    FormBodySerialization(&'static str),
<<<<<<< HEAD
    /// Error building URI: {0:?}
    InvalidUri(#[from] MakeUriError),
=======
    #[error(transparent)]
    MakeUri(#[from] MakeUriError),
>>>>>>> a9287880
}

#[cfg(test)]
mod tests {
    use std::str::FromStr;

    use apollo_compiler::ExecutableDocument;
    use apollo_compiler::Schema;
    use apollo_federation::sources::connect::HTTPMethod;
    use apollo_federation::sources::connect::HeaderSource;
    use apollo_federation::sources::connect::JSONSelection;
    use apollo_federation::sources::connect::StringTemplate;
    use http::HeaderMap;
    use http::HeaderValue;
    use http::header::CONTENT_ENCODING;
    use insta::assert_debug_snapshot;

    use super::*;
    use crate::Context;
    use crate::services::router::body;

    #[test]
    fn test_headers_to_add_no_directives() {
        let incoming_supergraph_headers: HeaderMap<HeaderValue> = vec![
            ("x-rename".parse().unwrap(), "renamed".parse().unwrap()),
            ("x-rename".parse().unwrap(), "also-renamed".parse().unwrap()),
            ("x-ignore".parse().unwrap(), "ignored".parse().unwrap()),
            (CONTENT_ENCODING, "gzip".parse().unwrap()),
        ]
        .into_iter()
        .collect();

        let request = http::Request::builder();
        let (request, _) = add_headers(
            request,
            &incoming_supergraph_headers,
            &IndexMap::with_hasher(Default::default()),
            &IndexMap::with_hasher(Default::default()),
        );
        let request = request.body(body::empty()).unwrap();
        assert!(request.headers().is_empty());
    }

    #[test]
    fn test_headers_to_add_with_config() {
        let incoming_supergraph_headers: HeaderMap<HeaderValue> = vec![
            ("x-rename".parse().unwrap(), "renamed".parse().unwrap()),
            ("x-rename".parse().unwrap(), "also-renamed".parse().unwrap()),
            ("x-ignore".parse().unwrap(), "ignored".parse().unwrap()),
            (CONTENT_ENCODING, "gzip".parse().unwrap()),
        ]
        .into_iter()
        .collect();

        #[allow(clippy::mutable_key_type)]
        let mut config = IndexMap::with_hasher(Default::default());
        config.insert(
            "x-new-name".parse().unwrap(),
            HeaderSource::From("x-rename".parse().unwrap()),
        );
        config.insert(
            "x-insert".parse().unwrap(),
            HeaderSource::Value("inserted".parse().unwrap()),
        );

        let request = http::Request::builder();
        let (request, _) = add_headers(
            request,
            &incoming_supergraph_headers,
            &config,
            &IndexMap::with_hasher(Default::default()),
        );
        let request = request.body(body::empty()).unwrap();
        let result = request.headers();
        assert_eq!(result.len(), 3);
        assert_eq!(result.get("x-new-name"), Some(&"renamed".parse().unwrap()));
        assert_eq!(result.get("x-insert"), Some(&"inserted".parse().unwrap()));
    }

    #[tokio::test(flavor = "multi_thread")]
    async fn make_request() {
        let schema = Schema::parse_and_validate("type Query { f(a: Int): String }", "").unwrap();
        let doc = ExecutableDocument::parse_and_validate(&schema, "{f(a: 42)}", "").unwrap();
        let mut vars = IndexMap::default();
        vars.insert("$args".to_string(), json!({ "a": 42 }));

        let req = super::make_request(
            &HttpJsonTransport {
                source_url: None,
                connect_template: StringTemplate::from_str("http://localhost:8080/").unwrap(),
                method: HTTPMethod::Post,
                body: Some(JSONSelection::parse("$args { a }").unwrap()),
                ..Default::default()
            },
            vars,
            &connect::Request {
                service_name: Arc::from("service"),
                context: Context::default(),
                operation: Arc::from(doc),
                supergraph_request: Arc::from(http::Request::default()),
                variables: Default::default(),
                keys: Default::default(),
            },
            &None,
        )
        .unwrap();

        assert_debug_snapshot!(req, @r#"
        (
            Http(
                HttpRequest {
                    inner: Request {
                        method: POST,
                        uri: http://localhost:8080/,
                        version: HTTP/1.1,
                        headers: {
                            "content-type": "application/json",
                            "content-length": "8",
                        },
                        body: "{\"a\":42}",
                    },
                    debug: None,
                },
            ),
            [],
        )
        "#);

        let TransportRequest::Http(HttpRequest { inner: req, .. }) = req.0;
        let body = body::into_string(req.into_body()).await.unwrap();
        insta::assert_snapshot!(body, @r#"{"a":42}"#);
    }

    #[tokio::test(flavor = "multi_thread")]
    async fn make_request_form_encoded() {
        let schema = Schema::parse_and_validate("type Query { f(a: Int): String }", "").unwrap();
        let doc = ExecutableDocument::parse_and_validate(&schema, "{f(a: 42)}", "").unwrap();
        let mut vars = IndexMap::default();
        vars.insert("$args".to_string(), json!({ "a": 42 }));
        let mut headers = IndexMap::default();
        headers.insert(
            "content-type".parse().unwrap(),
            HeaderSource::Value("application/x-www-form-urlencoded".parse().unwrap()),
        );

        let req = super::make_request(
            &HttpJsonTransport {
                source_url: None,
                connect_template: StringTemplate::from_str("http://localhost:8080/").unwrap(),
                method: HTTPMethod::Post,
                headers,
                body: Some(JSONSelection::parse("$args { a }").unwrap()),
                ..Default::default()
            },
            vars,
            &connect::Request {
                service_name: Arc::from("service"),
                context: Context::default(),
                operation: Arc::from(doc),
                supergraph_request: Arc::from(http::Request::default()),
                variables: Default::default(),
                keys: Default::default(),
            },
            &None,
        )
        .unwrap();

        assert_debug_snapshot!(req, @r#"
        (
            Http(
                HttpRequest {
                    inner: Request {
                        method: POST,
                        uri: http://localhost:8080/,
                        version: HTTP/1.1,
                        headers: {
                            "content-type": "application/x-www-form-urlencoded",
                            "content-length": "4",
                        },
                        body: "a=42",
                    },
                    debug: None,
                },
            ),
            [],
        )
        "#);

        let TransportRequest::Http(HttpRequest { inner: req, .. }) = req.0;
        let body = body::into_string(req.into_body()).await.unwrap();
        insta::assert_snapshot!(body, @r#"a=42"#);
    }
}<|MERGE_RESOLUTION|>--- conflicted
+++ resolved
@@ -5,10 +5,6 @@
 use apollo_federation::sources::connect::HeaderSource;
 use apollo_federation::sources::connect::HttpJsonTransport;
 use apollo_federation::sources::connect::MakeUriError;
-<<<<<<< HEAD
-use displaydoc::Display;
-=======
->>>>>>> a9287880
 use http::HeaderMap;
 use http::HeaderName;
 use http::HeaderValue;
@@ -35,11 +31,7 @@
     original_request: &connect::Request,
     debug: &Option<Arc<Mutex<ConnectorContext>>>,
 ) -> Result<(TransportRequest, Vec<Problem>), HttpJsonTransportError> {
-<<<<<<< HEAD
-    let (uri, _apply_to_errors) = transport.make_uri(&inputs)?;
-=======
     let uri = transport.make_uri(&inputs)?;
->>>>>>> a9287880
 
     let method = transport.method;
     let request = http::Request::builder()
@@ -179,23 +171,14 @@
 
 #[derive(Error, Debug)]
 pub(crate) enum HttpJsonTransportError {
-<<<<<<< HEAD
-    /// Could not generate HTTP request: {0}
-=======
     #[error("Could not generate HTTP request: {0}")]
->>>>>>> a9287880
     InvalidNewRequest(#[source] http::Error),
     #[error("Could not serialize body: {0}")]
     JsonBodySerialization(#[from] serde_json::Error),
     #[error("Could not serialize body: {0}")]
     FormBodySerialization(&'static str),
-<<<<<<< HEAD
-    /// Error building URI: {0:?}
-    InvalidUri(#[from] MakeUriError),
-=======
     #[error(transparent)]
     MakeUri(#[from] MakeUriError),
->>>>>>> a9287880
 }
 
 #[cfg(test)]
