//! Logic for loading configuration in to an object model
use std::fmt;
use std::io;
use std::io::BufReader;
use std::iter;
use std::net::IpAddr;
use std::net::SocketAddr;
use std::num::NonZeroUsize;
use std::str::FromStr;
use std::sync::Arc;
use std::time::Duration;

use derivative::Derivative;
use displaydoc::Display;
use itertools::Itertools;
use once_cell::sync::Lazy;
pub(crate) use persisted_queries::PersistedQueries;
pub(crate) use persisted_queries::PersistedQueriesPrewarmQueryPlanCache;
#[cfg(test)]
pub(crate) use persisted_queries::PersistedQueriesSafelist;
use regex::Regex;
use rustls::Certificate;
use rustls::PrivateKey;
use rustls::ServerConfig;
use rustls_pemfile::certs;
use rustls_pemfile::read_one;
use rustls_pemfile::Item;
use schemars::gen::SchemaGenerator;
use schemars::schema::ObjectValidation;
use schemars::schema::Schema;
use schemars::schema::SchemaObject;
use schemars::JsonSchema;
use serde::Deserialize;
use serde::Deserializer;
use serde::Serialize;
use serde_json::Map;
use serde_json::Value;
use thiserror::Error;

use self::cors::Cors;
use self::expansion::Expansion;
pub(crate) use self::experimental::Discussed;
pub(crate) use self::schema::generate_config_schema;
pub(crate) use self::schema::generate_upgrade;
use self::subgraph::SubgraphConfiguration;
use crate::cache::DEFAULT_CACHE_CAPACITY;
use crate::configuration::schema::Mode;
use crate::graphql;
use crate::notification::Notify;
use crate::plugin::plugins;
use crate::plugins::limits;
use crate::plugins::subscription::SubscriptionConfig;
use crate::plugins::subscription::APOLLO_SUBSCRIPTION_PLUGIN;
use crate::plugins::subscription::APOLLO_SUBSCRIPTION_PLUGIN_NAME;
use crate::uplink::UplinkConfig;
use crate::ApolloRouterError;

pub(crate) mod cors;
pub(crate) mod expansion;
mod experimental;
pub(crate) mod metrics;
mod persisted_queries;
mod schema;
pub(crate) mod shared;
pub(crate) mod subgraph;
#[cfg(test)]
mod tests;
mod upgrade;
mod yaml;

// TODO: Talk it through with the teams
static HEARTBEAT_TIMEOUT_DURATION_SECONDS: u64 = 15;

static SUPERGRAPH_ENDPOINT_REGEX: Lazy<Regex> = Lazy::new(|| {
    Regex::new(r"(?P<first_path>.*/)(?P<sub_path>.+)\*$")
        .expect("this regex to check the path is valid")
});

/// Configuration error.
#[derive(Debug, Error, Display)]
#[non_exhaustive]
pub enum ConfigurationError {
    /// could not expand variable: {key}, {cause}
    CannotExpandVariable { key: String, cause: String },
    /// could not expand variable: {key}. Variables must be prefixed with one of '{supported_modes}' followed by '.' e.g. 'env.'
    UnknownExpansionMode {
        key: String,
        supported_modes: String,
    },
    /// unknown plugin {0}
    PluginUnknown(String),
    /// plugin {plugin} could not be configured: {error}
    PluginConfiguration { plugin: String, error: String },
    /// {message}: {error}
    InvalidConfiguration {
        message: &'static str,
        error: String,
    },
    /// could not deserialize configuration: {0}
    DeserializeConfigError(serde_json::Error),

    /// APOLLO_ROUTER_CONFIG_SUPPORTED_MODES must be of the format env,file,... Possible modes are 'env' and 'file'.
    InvalidExpansionModeConfig,

    /// could not migrate configuration: {error}.
    MigrationFailure { error: String },

    /// could not load certificate authorities: {error}
    CertificateAuthorities { error: String },
}

/// The configuration for the router.
///
/// Can be created through `serde::Deserialize` from various formats,
/// or inline in Rust code with `serde_json::json!` and `serde_json::from_value`.
#[derive(Clone, Derivative, Serialize, JsonSchema)]
#[derivative(Debug)]
// We can't put a global #[serde(default)] here because of the Default implementation using `from_str` which use deserialize
pub struct Configuration {
    /// The raw configuration string.
    #[serde(skip)]
    pub(crate) validated_yaml: Option<Value>,

    /// Health check configuration
    #[serde(default)]
    pub(crate) health_check: HealthCheck,

    /// Sandbox configuration
    #[serde(default)]
    pub(crate) sandbox: Sandbox,

    /// Homepage configuration
    #[serde(default)]
    pub(crate) homepage: Homepage,

    /// Configuration for the supergraph
    #[serde(default)]
    pub(crate) supergraph: Supergraph,

    /// Cross origin request headers.
    #[serde(default)]
    pub(crate) cors: Cors,

    #[serde(default)]
    pub(crate) tls: Tls,

    /// Configures automatic persisted queries
    #[serde(default)]
    pub(crate) apq: Apq,

    /// Configures managed persisted queries
    #[serde(default)]
    pub persisted_queries: PersistedQueries,

    /// Configuration for operation limits, parser limits, HTTP limits, etc.
    #[serde(default)]
    pub(crate) limits: limits::Config,

    /// Configuration for chaos testing, trying to reproduce bugs that require uncommon conditions.
    /// You probably don’t want this in production!
    #[serde(default)]
    pub(crate) experimental_chaos: Chaos,

    /// Set the query planner implementation to use.
    #[serde(default)]
    pub(crate) experimental_query_planner_mode: QueryPlannerMode,

    /// Plugin configuration
    #[serde(default)]
    pub(crate) plugins: UserPlugins,

    /// Built-in plugin configuration. Built in plugins are pushed to the top level of config.
    #[serde(default)]
    #[serde(flatten)]
    pub(crate) apollo_plugins: ApolloPlugins,

    /// Uplink configuration.
    #[serde(skip)]
    pub uplink: Option<UplinkConfig>,

    #[serde(default, skip_serializing, skip_deserializing)]
    pub(crate) notify: Notify<String, graphql::Response>,

    /// Batching configuration.
    #[serde(default)]
    pub(crate) batching: Batching,

    /// Type conditioned fetching configuration.
    #[serde(default)]
    pub(crate) experimental_type_conditioned_fetching: bool,
}

impl PartialEq for Configuration {
    fn eq(&self, other: &Self) -> bool {
        self.validated_yaml == other.validated_yaml
    }
}

/// Query planner modes.
#[derive(Clone, PartialEq, Eq, Default, Derivative, Serialize, Deserialize, JsonSchema)]
#[derivative(Debug)]
#[serde(rename_all = "snake_case")]
pub(crate) enum QueryPlannerMode {
    /// Use the new Rust-based implementation.
    ///
    /// Raises an error at Router startup if the the new planner does not support the schema
    /// (such as using legacy Apollo Federation 1)
    New,
    /// Use the old JavaScript-based implementation.
    Legacy,
    /// Use primarily the Javascript-based implementation,
    /// but also schedule background jobs to run the Rust implementation and compare results,
    /// logging warnings if the implementations disagree.
    ///
    /// Raises an error at Router startup if the the new planner does not support the schema
    /// (such as using legacy Apollo Federation 1)
    Both,
    /// Use primarily the Javascript-based implementation,
    /// but also schedule on a best-effort basis background jobs
    /// to run the Rust implementation and compare results,
    /// logging warnings if the implementations disagree.
    ///
    /// Falls back to `legacy` with a warning
    /// if the the new planner does not support the schema
    /// (such as using legacy Apollo Federation 1)
    #[default]
    BothBestEffort,
}

impl<'de> serde::Deserialize<'de> for Configuration {
    fn deserialize<D>(deserializer: D) -> Result<Self, D::Error>
    where
        D: serde::Deserializer<'de>,
    {
        // This intermediate structure will allow us to deserialize a Configuration
        // yet still exercise the Configuration validation function
        #[derive(Deserialize, Default)]
        #[serde(default)]
        struct AdHocConfiguration {
            health_check: HealthCheck,
            sandbox: Sandbox,
            homepage: Homepage,
            supergraph: Supergraph,
            cors: Cors,
            plugins: UserPlugins,
            #[serde(flatten)]
            apollo_plugins: ApolloPlugins,
            tls: Tls,
            apq: Apq,
            persisted_queries: PersistedQueries,
            limits: limits::Config,
            experimental_chaos: Chaos,
            batching: Batching,
            experimental_type_conditioned_fetching: bool,
            experimental_query_planner_mode: QueryPlannerMode,
        }
        let mut ad_hoc: AdHocConfiguration = serde::Deserialize::deserialize(deserializer)?;

        let notify = Configuration::notify(&ad_hoc.apollo_plugins.plugins)
            .map_err(|e| serde::de::Error::custom(e.to_string()))?;

        // Allow the limits plugin to use the configuration from the configuration struct.
        // This means that the limits plugin will get the regular configuration via plugin init.
        ad_hoc.apollo_plugins.plugins.insert(
            "limits".to_string(),
            serde_json::to_value(&ad_hoc.limits).unwrap(),
        );

        // Use a struct literal instead of a builder to ensure this is exhaustive
        Configuration {
            health_check: ad_hoc.health_check,
            sandbox: ad_hoc.sandbox,
            homepage: ad_hoc.homepage,
            supergraph: ad_hoc.supergraph,
            cors: ad_hoc.cors,
            tls: ad_hoc.tls,
            apq: ad_hoc.apq,
            persisted_queries: ad_hoc.persisted_queries,
            limits: ad_hoc.limits,
            experimental_chaos: ad_hoc.experimental_chaos,
            experimental_type_conditioned_fetching: ad_hoc.experimental_type_conditioned_fetching,
            experimental_query_planner_mode: ad_hoc.experimental_query_planner_mode,
            plugins: ad_hoc.plugins,
            apollo_plugins: ad_hoc.apollo_plugins,
            batching: ad_hoc.batching,

            // serde(skip)
            notify,
            uplink: None,
            validated_yaml: None,
        }
        .validate()
        .map_err(|e| serde::de::Error::custom(e.to_string()))
    }
}

pub(crate) const APOLLO_PLUGIN_PREFIX: &str = "apollo.";

fn default_graphql_listen() -> ListenAddr {
    SocketAddr::from_str("127.0.0.1:4000").unwrap().into()
}

#[cfg(test)]
fn test_listen() -> ListenAddr {
    SocketAddr::from_str("127.0.0.1:0").unwrap().into()
}

#[cfg(test)]
#[buildstructor::buildstructor]
impl Configuration {
    #[builder]
    pub(crate) fn new(
        supergraph: Option<Supergraph>,
        health_check: Option<HealthCheck>,
        sandbox: Option<Sandbox>,
        homepage: Option<Homepage>,
        cors: Option<Cors>,
        plugins: Map<String, Value>,
        apollo_plugins: Map<String, Value>,
        tls: Option<Tls>,
        apq: Option<Apq>,
        persisted_query: Option<PersistedQueries>,
        operation_limits: Option<limits::Config>,
        chaos: Option<Chaos>,
        uplink: Option<UplinkConfig>,
        experimental_type_conditioned_fetching: Option<bool>,
        batching: Option<Batching>,
        experimental_query_planner_mode: Option<QueryPlannerMode>,
    ) -> Result<Self, ConfigurationError> {
        let notify = Self::notify(&apollo_plugins)?;

        let conf = Self {
            validated_yaml: Default::default(),
            supergraph: supergraph.unwrap_or_default(),
            health_check: health_check.unwrap_or_default(),
            sandbox: sandbox.unwrap_or_default(),
            homepage: homepage.unwrap_or_default(),
            cors: cors.unwrap_or_default(),
            apq: apq.unwrap_or_default(),
            persisted_queries: persisted_query.unwrap_or_default(),
            limits: operation_limits.unwrap_or_default(),
            experimental_chaos: chaos.unwrap_or_default(),
            experimental_query_planner_mode: experimental_query_planner_mode.unwrap_or_default(),
            plugins: UserPlugins {
                plugins: Some(plugins),
            },
            apollo_plugins: ApolloPlugins {
                plugins: apollo_plugins,
            },
            tls: tls.unwrap_or_default(),
            uplink,
            batching: batching.unwrap_or_default(),
            experimental_type_conditioned_fetching: experimental_type_conditioned_fetching
                .unwrap_or_default(),
            notify,
        };

        conf.validate()
    }
}

impl Configuration {
    fn notify(
        apollo_plugins: &Map<String, Value>,
    ) -> Result<Notify<String, graphql::Response>, ConfigurationError> {
        if cfg!(test) {
            return Ok(Notify::for_tests());
        }
        let notify_queue_cap = match apollo_plugins.get(APOLLO_SUBSCRIPTION_PLUGIN_NAME) {
            Some(plugin_conf) => {
                let conf = serde_json::from_value::<SubscriptionConfig>(plugin_conf.clone())
                    .map_err(|err| ConfigurationError::PluginConfiguration {
                        plugin: APOLLO_SUBSCRIPTION_PLUGIN.to_string(),
                        error: format!("{err:?}"),
                    })?;
                conf.queue_capacity
            }
            None => None,
        };
        Ok(Notify::builder()
            .and_queue_size(notify_queue_cap)
            .ttl(Duration::from_secs(HEARTBEAT_TIMEOUT_DURATION_SECONDS))
            .heartbeat_error_message(
                graphql::Response::builder()
                .errors(vec![
                    graphql::Error::builder()
                    .message("the connection has been closed because it hasn't heartbeat for a while")
                    .extension_code("SUBSCRIPTION_HEARTBEAT_ERROR")
                    .build()
                ])
                .build()
            ).build())
    }

    pub(crate) fn js_query_planner_config(&self) -> router_bridge::planner::QueryPlannerConfig {
        router_bridge::planner::QueryPlannerConfig {
            reuse_query_fragments: self.supergraph.reuse_query_fragments,
            generate_query_fragments: Some(self.supergraph.generate_query_fragments),
            incremental_delivery: Some(router_bridge::planner::IncrementalDeliverySupport {
                enable_defer: Some(self.supergraph.defer_support),
            }),
            graphql_validation: false,
            debug: Some(router_bridge::planner::QueryPlannerDebugConfig {
                bypass_planner_for_single_subgraph: None,
                max_evaluated_plans: self
                    .supergraph
                    .query_planning
                    .experimental_plans_limit
                    .or(Some(10000)),
                paths_limit: self.supergraph.query_planning.experimental_paths_limit,
            }),
            type_conditioned_fetching: self.experimental_type_conditioned_fetching,
        }
    }

    pub(crate) fn rust_query_planner_config(
        &self,
    ) -> apollo_federation::query_plan::query_planner::QueryPlannerConfig {
        apollo_federation::query_plan::query_planner::QueryPlannerConfig {
            reuse_query_fragments: self.supergraph.reuse_query_fragments.unwrap_or(true),
            subgraph_graphql_validation: false,
<<<<<<< HEAD
            generate_query_fragments: false,
=======
            generate_query_fragments: self.supergraph.generate_query_fragments,
>>>>>>> 36bdb5e8
            incremental_delivery:
                apollo_federation::query_plan::query_planner::QueryPlanIncrementalDeliveryConfig {
                    enable_defer: self.supergraph.defer_support,
                },
            type_conditioned_fetching: self.experimental_type_conditioned_fetching,
            debug: Default::default(),
        }
    }
}

impl Default for Configuration {
    fn default() -> Self {
        // We want to trigger all defaulting logic so don't use the raw builder.
        Configuration::from_str("").expect("default configuration must be valid")
    }
}

#[cfg(test)]
#[buildstructor::buildstructor]
impl Configuration {
    #[builder]
    pub(crate) fn fake_new(
        supergraph: Option<Supergraph>,
        health_check: Option<HealthCheck>,
        sandbox: Option<Sandbox>,
        homepage: Option<Homepage>,
        cors: Option<Cors>,
        plugins: Map<String, Value>,
        apollo_plugins: Map<String, Value>,
        tls: Option<Tls>,
        notify: Option<Notify<String, graphql::Response>>,
        apq: Option<Apq>,
        persisted_query: Option<PersistedQueries>,
        operation_limits: Option<limits::Config>,
        chaos: Option<Chaos>,
        uplink: Option<UplinkConfig>,
        batching: Option<Batching>,
        experimental_type_conditioned_fetching: Option<bool>,
        experimental_query_planner_mode: Option<QueryPlannerMode>,
    ) -> Result<Self, ConfigurationError> {
        let configuration = Self {
            validated_yaml: Default::default(),
            supergraph: supergraph.unwrap_or_else(|| Supergraph::fake_builder().build()),
            health_check: health_check.unwrap_or_else(|| HealthCheck::fake_builder().build()),
            sandbox: sandbox.unwrap_or_else(|| Sandbox::fake_builder().build()),
            homepage: homepage.unwrap_or_else(|| Homepage::fake_builder().build()),
            cors: cors.unwrap_or_default(),
            limits: operation_limits.unwrap_or_default(),
            experimental_chaos: chaos.unwrap_or_default(),
            experimental_query_planner_mode: experimental_query_planner_mode.unwrap_or_default(),
            plugins: UserPlugins {
                plugins: Some(plugins),
            },
            apollo_plugins: ApolloPlugins {
                plugins: apollo_plugins,
            },
            tls: tls.unwrap_or_default(),
            notify: notify.unwrap_or_default(),
            apq: apq.unwrap_or_default(),
            persisted_queries: persisted_query.unwrap_or_default(),
            uplink,
            experimental_type_conditioned_fetching: experimental_type_conditioned_fetching
                .unwrap_or_default(),
            batching: batching.unwrap_or_default(),
        };

        configuration.validate()
    }
}

impl Configuration {
    pub(crate) fn validate(self) -> Result<Self, ConfigurationError> {
        // Sandbox and Homepage cannot be both enabled
        if self.sandbox.enabled && self.homepage.enabled {
            return Err(ConfigurationError::InvalidConfiguration {
                message: "sandbox and homepage cannot be enabled at the same time",
                error: "disable the homepage if you want to enable sandbox".to_string(),
            });
        }
        // Sandbox needs Introspection to be enabled
        if self.sandbox.enabled && !self.supergraph.introspection {
            return Err(ConfigurationError::InvalidConfiguration {
                message: "sandbox requires introspection",
                error: "sandbox needs introspection to be enabled".to_string(),
            });
        }
        if !self.supergraph.path.starts_with('/') {
            return Err(ConfigurationError::InvalidConfiguration {
            message: "invalid 'server.graphql_path' configuration",
            error: format!(
                "'{}' is invalid, it must be an absolute path and start with '/', you should try with '/{}'",
                self.supergraph.path,
                self.supergraph.path
            ),
        });
        }
        if self.supergraph.path.ends_with('*')
            && !self.supergraph.path.ends_with("/*")
            && !SUPERGRAPH_ENDPOINT_REGEX.is_match(&self.supergraph.path)
        {
            return Err(ConfigurationError::InvalidConfiguration {
                message: "invalid 'server.graphql_path' configuration",
                error: format!(
                    "'{}' is invalid, you can only set a wildcard after a '/'",
                    self.supergraph.path
                ),
            });
        }
        if self.supergraph.path.contains("/*/") {
            return Err(
                ConfigurationError::InvalidConfiguration {
                    message: "invalid 'server.graphql_path' configuration",
                    error: format!(
                        "'{}' is invalid, if you need to set a path like '/*/graphql' then specify it as a path parameter with a name, for example '/:my_project_key/graphql'",
                        self.supergraph.path
                    ),
                },
            );
        }

        // PQs.
        if self.persisted_queries.enabled {
            if self.persisted_queries.safelist.enabled && self.apq.enabled {
                return Err(ConfigurationError::InvalidConfiguration {
                    message: "apqs must be disabled to enable safelisting",
                    error: "either set persisted_queries.safelist.enabled: false or apq.enabled: false in your router yaml configuration".into()
                });
            } else if !self.persisted_queries.safelist.enabled
                && self.persisted_queries.safelist.require_id
            {
                return Err(ConfigurationError::InvalidConfiguration {
                    message: "safelist must be enabled to require IDs",
                    error: "either set persisted_queries.safelist.enabled: true or persisted_queries.safelist.require_id: false in your router yaml configuration".into()
                });
            }
        } else {
            // If the feature isn't enabled, sub-features shouldn't be.
            if self.persisted_queries.safelist.enabled {
                return Err(ConfigurationError::InvalidConfiguration {
                    message: "persisted queries must be enabled to enable safelisting",
                    error: "either set persisted_queries.safelist.enabled: false or persisted_queries.enabled: true in your router yaml configuration".into()
                });
            } else if self.persisted_queries.log_unknown {
                return Err(ConfigurationError::InvalidConfiguration {
                    message: "persisted queries must be enabled to enable logging unknown operations",
                    error: "either set persisted_queries.log_unknown: false or persisted_queries.enabled: true in your router yaml configuration".into()
                });
            }
        }

        Ok(self)
    }
}

/// Parse configuration from a string in YAML syntax
impl FromStr for Configuration {
    type Err = ConfigurationError;

    fn from_str(s: &str) -> Result<Self, Self::Err> {
        schema::validate_yaml_configuration(s, Expansion::default()?, Mode::Upgrade)?.validate()
    }
}

fn gen_schema(plugins: schemars::Map<String, Schema>) -> Schema {
    let plugins_object = SchemaObject {
        object: Some(Box::new(ObjectValidation {
            properties: plugins,
            additional_properties: Option::Some(Box::new(Schema::Bool(false))),
            ..Default::default()
        })),
        ..Default::default()
    };

    Schema::Object(plugins_object)
}

/// Plugins provided by Apollo.
///
/// These plugins are processed prior to user plugins. Also, their configuration
/// is "hoisted" to the top level of the config rather than being processed
/// under "plugins" as for user plugins.
#[derive(Clone, Debug, Default, Deserialize, Serialize)]
#[serde(transparent)]
pub(crate) struct ApolloPlugins {
    pub(crate) plugins: Map<String, Value>,
}

impl JsonSchema for ApolloPlugins {
    fn schema_name() -> String {
        stringify!(Plugins).to_string()
    }

    fn json_schema(gen: &mut SchemaGenerator) -> Schema {
        // This is a manual implementation of Plugins schema to allow plugins that have been registered at
        // compile time to be picked up.

        let plugins = crate::plugin::plugins()
            .sorted_by_key(|factory| factory.name.clone())
            .filter(|factory| factory.name.starts_with(APOLLO_PLUGIN_PREFIX))
            .map(|factory| {
                (
                    factory.name[APOLLO_PLUGIN_PREFIX.len()..].to_string(),
                    factory.create_schema(gen),
                )
            })
            .collect::<schemars::Map<String, Schema>>();
        gen_schema(plugins)
    }
}

/// Plugins provided by a user.
///
/// These plugins are compiled into a router by and their configuration is performed
/// under the "plugins" section.
#[derive(Clone, Debug, Default, Deserialize, Serialize)]
#[serde(transparent)]
pub(crate) struct UserPlugins {
    pub(crate) plugins: Option<Map<String, Value>>,
}

impl JsonSchema for UserPlugins {
    fn schema_name() -> String {
        stringify!(Plugins).to_string()
    }

    fn json_schema(gen: &mut SchemaGenerator) -> Schema {
        // This is a manual implementation of Plugins schema to allow plugins that have been registered at
        // compile time to be picked up.

        let plugins = crate::plugin::plugins()
            .sorted_by_key(|factory| factory.name.clone())
            .filter(|factory| !factory.name.starts_with(APOLLO_PLUGIN_PREFIX))
            .map(|factory| (factory.name.to_string(), factory.create_schema(gen)))
            .collect::<schemars::Map<String, Schema>>();
        gen_schema(plugins)
    }
}

/// Configuration options pertaining to the supergraph server component.
#[derive(Debug, Clone, Deserialize, Serialize, JsonSchema)]
#[serde(deny_unknown_fields)]
#[serde(default)]
pub(crate) struct Supergraph {
    /// The socket address and port to listen on
    /// Defaults to 127.0.0.1:4000
    pub(crate) listen: ListenAddr,

    /// The HTTP path on which GraphQL requests will be served.
    /// default: "/"
    pub(crate) path: String,

    /// Enable introspection
    /// Default: false
    pub(crate) introspection: bool,

    /// Enable reuse of query fragments
    /// Default: depends on the federation version
    #[serde(rename = "experimental_reuse_query_fragments")]
    pub(crate) reuse_query_fragments: Option<bool>,

    /// Enable QP generation of fragments for subgraph requests
    /// Default: false
    pub(crate) generate_query_fragments: bool,

    /// Set to false to disable defer support
    pub(crate) defer_support: bool,

    /// Query planning options
    pub(crate) query_planning: QueryPlanning,

    /// abort request handling when the client drops the connection.
    /// Default: false.
    /// When set to true, some parts of the request pipeline like telemetry will not work properly,
    /// but request handling will stop immediately when the client connection is closed.
    pub(crate) early_cancel: bool,

    /// Log a message if the client closes the connection before the response is sent.
    /// Default: false.
    pub(crate) experimental_log_on_broken_pipe: bool,
}

#[derive(Debug, Copy, Clone, PartialEq, Eq, Deserialize, Serialize, JsonSchema)]
#[serde(rename_all = "snake_case", untagged)]
pub(crate) enum AvailableParallelism {
    Auto(Auto),
    Fixed(NonZeroUsize),
}

#[derive(Debug, Copy, Clone, PartialEq, Eq, Deserialize, Serialize, JsonSchema)]
#[serde(rename_all = "snake_case")]
pub(crate) enum Auto {
    Auto,
}

impl Default for AvailableParallelism {
    fn default() -> Self {
        Self::Fixed(NonZeroUsize::new(1).expect("cannot fail"))
    }
}

fn default_defer_support() -> bool {
    true
}

#[buildstructor::buildstructor]
impl Supergraph {
    #[builder]
    pub(crate) fn new(
        listen: Option<ListenAddr>,
        path: Option<String>,
        introspection: Option<bool>,
        defer_support: Option<bool>,
        query_planning: Option<QueryPlanning>,
        reuse_query_fragments: Option<bool>,
        generate_query_fragments: Option<bool>,
        early_cancel: Option<bool>,
        experimental_log_on_broken_pipe: Option<bool>,
    ) -> Self {
        Self {
            listen: listen.unwrap_or_else(default_graphql_listen),
            path: path.unwrap_or_else(default_graphql_path),
            introspection: introspection.unwrap_or_else(default_graphql_introspection),
            defer_support: defer_support.unwrap_or_else(default_defer_support),
            query_planning: query_planning.unwrap_or_default(),
            reuse_query_fragments: generate_query_fragments.and_then(|v|
                if v {
                    if reuse_query_fragments.is_some_and(|v| v) {
                        // warn the user that both are enabled and it's overridden
                        tracing::warn!("Both 'generate_query_fragments' and 'experimental_reuse_query_fragments' are explicitly enabled, 'experimental_reuse_query_fragments' will be overridden to false");
                    }
                    Some(false)
                } else { reuse_query_fragments }
            ),
            generate_query_fragments: generate_query_fragments.unwrap_or_default(),
            early_cancel: early_cancel.unwrap_or_default(),
            experimental_log_on_broken_pipe: experimental_log_on_broken_pipe.unwrap_or_default(),
        }
    }
}

#[cfg(test)]
#[buildstructor::buildstructor]
impl Supergraph {
    #[builder]
    pub(crate) fn fake_new(
        listen: Option<ListenAddr>,
        path: Option<String>,
        introspection: Option<bool>,
        defer_support: Option<bool>,
        query_planning: Option<QueryPlanning>,
        reuse_query_fragments: Option<bool>,
        generate_query_fragments: Option<bool>,
        early_cancel: Option<bool>,
        experimental_log_on_broken_pipe: Option<bool>,
    ) -> Self {
        Self {
            listen: listen.unwrap_or_else(test_listen),
            path: path.unwrap_or_else(default_graphql_path),
            introspection: introspection.unwrap_or_else(default_graphql_introspection),
            defer_support: defer_support.unwrap_or_else(default_defer_support),
            query_planning: query_planning.unwrap_or_default(),
            reuse_query_fragments: generate_query_fragments.and_then(|v|
                if v {
                    if reuse_query_fragments.is_some_and(|v| v) {
                        // warn the user that both are enabled and it's overridden
                        tracing::warn!("Both 'generate_query_fragments' and 'experimental_reuse_query_fragments' are explicitly enabled, 'experimental_reuse_query_fragments' will be overridden to false");
                    }
                    Some(false)
                } else { reuse_query_fragments }
            ),
            generate_query_fragments: generate_query_fragments.unwrap_or_default(),
            early_cancel: early_cancel.unwrap_or_default(),
            experimental_log_on_broken_pipe: experimental_log_on_broken_pipe.unwrap_or_default(),
        }
    }
}

impl Default for Supergraph {
    fn default() -> Self {
        Self::builder().build()
    }
}

impl Supergraph {
    /// To sanitize the path for axum router
    pub(crate) fn sanitized_path(&self) -> String {
        let mut path = self.path.clone();
        if self.path.ends_with("/*") {
            // Needed for axum (check the axum docs for more information about wildcards https://docs.rs/axum/latest/axum/struct.Router.html#wildcards)
            path = format!("{}router_extra_path", self.path);
        } else if SUPERGRAPH_ENDPOINT_REGEX.is_match(&self.path) {
            let new_path = SUPERGRAPH_ENDPOINT_REGEX
                .replace(&self.path, "${first_path}${sub_path}:supergraph_route");
            path = new_path.to_string();
        }

        path
    }
}

/// Router level (APQ) configuration
#[derive(Debug, Clone, Deserialize, Serialize, JsonSchema, Default)]
#[serde(deny_unknown_fields)]
pub(crate) struct Router {
    #[serde(default)]
    pub(crate) cache: Cache,
}

/// Automatic Persisted Queries (APQ) configuration
#[derive(Debug, Clone, Deserialize, Serialize, JsonSchema)]
#[serde(deny_unknown_fields, default)]
pub(crate) struct Apq {
    /// Activates Automatic Persisted Queries (enabled by default)
    pub(crate) enabled: bool,

    pub(crate) router: Router,

    pub(crate) subgraph: SubgraphConfiguration<SubgraphApq>,
}

#[cfg(test)]
#[buildstructor::buildstructor]
impl Apq {
    #[builder]
    pub(crate) fn fake_new(enabled: Option<bool>) -> Self {
        Self {
            enabled: enabled.unwrap_or_else(default_apq),
            ..Default::default()
        }
    }
}

/// Subgraph level Automatic Persisted Queries (APQ) configuration
#[derive(Debug, Clone, Default, Deserialize, Serialize, JsonSchema)]
#[serde(deny_unknown_fields, default)]
pub(crate) struct SubgraphApq {
    /// Enable
    pub(crate) enabled: bool,
}

fn default_apq() -> bool {
    true
}

impl Default for Apq {
    fn default() -> Self {
        Self {
            enabled: default_apq(),
            router: Default::default(),
            subgraph: Default::default(),
        }
    }
}

/// Query planning cache configuration
#[derive(Debug, Clone, Deserialize, Serialize, JsonSchema, Default)]
#[serde(deny_unknown_fields, default)]
pub(crate) struct QueryPlanning {
    /// Cache configuration
    pub(crate) cache: QueryPlanCache,
    /// Warms up the cache on reloads by running the query plan over
    /// a list of the most used queries (from the in memory cache)
    /// Configures the number of queries warmed up. Defaults to 1/3 of
    /// the in memory cache
    pub(crate) warmed_up_queries: Option<usize>,

    /// Sets a limit to the number of generated query plans.
    /// The planning process generates many different query plans as it
    /// explores the graph, and the list can grow large. By using this
    /// limit, we prevent that growth and still get a valid query plan,
    /// but it may not be the optimal one.
    ///
    /// The default limit is set to 10000, but it may change in the future
    pub(crate) experimental_plans_limit: Option<u32>,

    /// Before creating query plans, for each path of fields in the query we compute all the
    /// possible options to traverse that path via the subgraphs. Multiple options can arise because
    /// fields in the path can be provided by multiple subgraphs, and abstract types (i.e. unions
    /// and interfaces) returned by fields sometimes require the query planner to traverse through
    /// each constituent object type. The number of options generated in this computation can grow
    /// large if the schema or query are sufficiently complex, and that will increase the time spent
    /// planning.
    ///
    /// This config allows specifying a per-path limit to the number of options considered. If any
    /// path's options exceeds this limit, query planning will abort and the operation will fail.
    ///
    /// The default value is None, which specifies no limit.
    pub(crate) experimental_paths_limit: Option<u32>,

    /// If cache warm up is configured, this will allow the router to keep a query plan created with
    /// the old schema, if it determines that the schema update does not affect the corresponding query
    pub(crate) experimental_reuse_query_plans: QueryPlanReuseMode,

    /// Set the size of a pool of workers to enable query planning parallelism.
    /// Default: 1.
    pub(crate) experimental_parallelism: AvailableParallelism,
}

impl QueryPlanning {
    pub(crate) fn experimental_query_planner_parallelism(&self) -> io::Result<NonZeroUsize> {
        match self.experimental_parallelism {
            AvailableParallelism::Auto(Auto::Auto) => std::thread::available_parallelism(),
            AvailableParallelism::Fixed(n) => Ok(n),
        }
    }
}

#[derive(Debug, Copy, Clone, PartialEq, Eq, Hash, Default, Deserialize, Serialize, JsonSchema)]
#[serde(rename_all = "snake_case")]
pub(crate) enum QueryPlanReuseMode {
    /// Do not reuse query plans across schema and configuration updates
    #[default]
    DoNotReuse,
    /// Do not reuse query plans across schema and configuration updates, but check if query plans
    /// could have been reused, by comparing the query plan with the previous query plan
    Measure,
    /// Reuse query plans across schema and configuration updates for some queries
    /// if the update would not affect these queries
    Reuse,
}

/// Cache configuration
#[derive(Debug, Clone, Default, Deserialize, Serialize, JsonSchema)]
#[serde(deny_unknown_fields, default)]
pub(crate) struct QueryPlanCache {
    /// Configures the in memory cache (always active)
    pub(crate) in_memory: InMemoryCache,
    /// Configures and activates the Redis cache
    pub(crate) redis: Option<QueryPlanRedisCache>,
}

#[derive(Debug, Clone, Deserialize, Serialize, JsonSchema)]
#[serde(deny_unknown_fields)]
/// Redis cache configuration
pub(crate) struct QueryPlanRedisCache {
    /// List of URLs to the Redis cluster
    pub(crate) urls: Vec<url::Url>,

    /// Redis username if not provided in the URLs. This field takes precedence over the username in the URL
    pub(crate) username: Option<String>,
    /// Redis password if not provided in the URLs. This field takes precedence over the password in the URL
    pub(crate) password: Option<String>,

    #[serde(deserialize_with = "humantime_serde::deserialize", default)]
    #[schemars(with = "Option<String>", default)]
    /// Redis request timeout (default: 2ms)
    pub(crate) timeout: Option<Duration>,

    #[serde(
        deserialize_with = "humantime_serde::deserialize",
        default = "default_query_plan_cache_ttl"
    )]
    #[schemars(with = "Option<String>", default = "default_query_plan_cache_ttl")]
    /// TTL for entries
    pub(crate) ttl: Duration,

    /// namespace used to prefix Redis keys
    pub(crate) namespace: Option<String>,

    #[serde(default)]
    /// TLS client configuration
    pub(crate) tls: Option<TlsClient>,

    #[serde(default = "default_required_to_start")]
    /// Prevents the router from starting if it cannot connect to Redis
    pub(crate) required_to_start: bool,

    #[serde(default = "default_reset_ttl")]
    /// When a TTL is set on a key, reset it when reading the data from that key
    pub(crate) reset_ttl: bool,

    #[serde(default = "default_query_planner_cache_pool_size")]
    /// The size of the Redis connection pool
    pub(crate) pool_size: u32,
}

fn default_query_plan_cache_ttl() -> Duration {
    // Default TTL set to 30 days
    Duration::from_secs(86400 * 30)
}

fn default_query_planner_cache_pool_size() -> u32 {
    1
}

/// Cache configuration
#[derive(Debug, Clone, Default, Deserialize, Serialize, JsonSchema)]
#[serde(deny_unknown_fields, default)]
pub(crate) struct Cache {
    /// Configures the in memory cache (always active)
    pub(crate) in_memory: InMemoryCache,
    /// Configures and activates the Redis cache
    pub(crate) redis: Option<RedisCache>,
}

impl From<QueryPlanCache> for Cache {
    fn from(value: QueryPlanCache) -> Self {
        Cache {
            in_memory: value.in_memory,
            redis: value.redis.map(Into::into),
        }
    }
}

#[derive(Debug, Clone, Deserialize, Serialize, JsonSchema)]
#[serde(deny_unknown_fields)]
/// In memory cache configuration
pub(crate) struct InMemoryCache {
    /// Number of entries in the Least Recently Used cache
    pub(crate) limit: NonZeroUsize,
}

impl Default for InMemoryCache {
    fn default() -> Self {
        Self {
            limit: DEFAULT_CACHE_CAPACITY,
        }
    }
}

#[derive(Debug, Clone, Deserialize, Serialize, JsonSchema)]
#[serde(deny_unknown_fields)]
/// Redis cache configuration
pub(crate) struct RedisCache {
    /// List of URLs to the Redis cluster
    pub(crate) urls: Vec<url::Url>,

    /// Redis username if not provided in the URLs. This field takes precedence over the username in the URL
    pub(crate) username: Option<String>,
    /// Redis password if not provided in the URLs. This field takes precedence over the password in the URL
    pub(crate) password: Option<String>,

    #[serde(deserialize_with = "humantime_serde::deserialize", default)]
    #[schemars(with = "Option<String>", default)]
    /// Redis request timeout (default: 2ms)
    pub(crate) timeout: Option<Duration>,

    #[serde(deserialize_with = "humantime_serde::deserialize", default)]
    #[schemars(with = "Option<String>", default)]
    /// TTL for entries
    pub(crate) ttl: Option<Duration>,

    /// namespace used to prefix Redis keys
    pub(crate) namespace: Option<String>,

    #[serde(default)]
    /// TLS client configuration
    pub(crate) tls: Option<TlsClient>,

    #[serde(default = "default_required_to_start")]
    /// Prevents the router from starting if it cannot connect to Redis
    pub(crate) required_to_start: bool,

    #[serde(default = "default_reset_ttl")]
    /// When a TTL is set on a key, reset it when reading the data from that key
    pub(crate) reset_ttl: bool,

    #[serde(default = "default_pool_size")]
    /// The size of the Redis connection pool
    pub(crate) pool_size: u32,
}

fn default_required_to_start() -> bool {
    false
}

fn default_pool_size() -> u32 {
    1
}

impl From<QueryPlanRedisCache> for RedisCache {
    fn from(value: QueryPlanRedisCache) -> Self {
        RedisCache {
            urls: value.urls,
            username: value.username,
            password: value.password,
            timeout: value.timeout,
            ttl: Some(value.ttl),
            namespace: value.namespace,
            tls: value.tls,
            required_to_start: value.required_to_start,
            reset_ttl: value.reset_ttl,
            pool_size: value.pool_size,
        }
    }
}

fn default_reset_ttl() -> bool {
    true
}

/// TLS related configuration options.
#[derive(Debug, Clone, Default, Deserialize, Serialize, JsonSchema)]
#[serde(deny_unknown_fields)]
#[serde(default)]
pub(crate) struct Tls {
    /// TLS server configuration
    ///
    /// this will affect the GraphQL endpoint and any other endpoint targeting the same listen address
    pub(crate) supergraph: Option<TlsSupergraph>,
    pub(crate) subgraph: SubgraphConfiguration<TlsClient>,
}

/// Configuration options pertaining to the supergraph server component.
#[derive(Debug, Clone, Deserialize, Serialize, JsonSchema)]
#[serde(deny_unknown_fields)]
pub(crate) struct TlsSupergraph {
    /// server certificate in PEM format
    #[serde(deserialize_with = "deserialize_certificate", skip_serializing)]
    #[schemars(with = "String")]
    pub(crate) certificate: Certificate,
    /// server key in PEM format
    #[serde(deserialize_with = "deserialize_key", skip_serializing)]
    #[schemars(with = "String")]
    pub(crate) key: PrivateKey,
    /// list of certificate authorities in PEM format
    #[serde(deserialize_with = "deserialize_certificate_chain", skip_serializing)]
    #[schemars(with = "String")]
    pub(crate) certificate_chain: Vec<Certificate>,
}

impl TlsSupergraph {
    pub(crate) fn tls_config(&self) -> Result<Arc<rustls::ServerConfig>, ApolloRouterError> {
        let mut certificates = vec![self.certificate.clone()];
        certificates.extend(self.certificate_chain.iter().cloned());

        let mut config = ServerConfig::builder()
            .with_safe_defaults()
            .with_no_client_auth()
            .with_single_cert(certificates, self.key.clone())
            .map_err(ApolloRouterError::Rustls)?;
        config.alpn_protocols = vec![b"h2".to_vec(), b"http/1.1".to_vec()];

        Ok(Arc::new(config))
    }
}

fn deserialize_certificate<'de, D>(deserializer: D) -> Result<Certificate, D::Error>
where
    D: Deserializer<'de>,
{
    let data = String::deserialize(deserializer)?;

    load_certs(&data)
        .map_err(serde::de::Error::custom)
        .and_then(|mut certs| {
            if certs.len() > 1 {
                Err(serde::de::Error::custom("expected exactly one certificate"))
            } else {
                certs
                    .pop()
                    .ok_or(serde::de::Error::custom("expected exactly one certificate"))
            }
        })
}

fn deserialize_certificate_chain<'de, D>(deserializer: D) -> Result<Vec<Certificate>, D::Error>
where
    D: Deserializer<'de>,
{
    let data = String::deserialize(deserializer)?;

    load_certs(&data).map_err(serde::de::Error::custom)
}

fn deserialize_key<'de, D>(deserializer: D) -> Result<PrivateKey, D::Error>
where
    D: Deserializer<'de>,
{
    let data = String::deserialize(deserializer)?;

    load_key(&data).map_err(serde::de::Error::custom)
}

pub(crate) fn load_certs(data: &str) -> io::Result<Vec<Certificate>> {
    certs(&mut BufReader::new(data.as_bytes()))
        .map_err(|_| io::Error::new(io::ErrorKind::InvalidInput, "invalid cert"))
        .map(|mut certs| certs.drain(..).map(Certificate).collect())
}

pub(crate) fn load_key(data: &str) -> io::Result<PrivateKey> {
    let mut reader = BufReader::new(data.as_bytes());
    let mut key_iterator = iter::from_fn(|| read_one(&mut reader).transpose());

    let private_key = match key_iterator.next() {
        Some(Ok(Item::RSAKey(key))) => PrivateKey(key),
        Some(Ok(Item::PKCS8Key(key))) => PrivateKey(key),
        Some(Ok(Item::ECKey(key))) => PrivateKey(key),
        Some(Err(e)) => {
            return Err(io::Error::new(
                io::ErrorKind::InvalidInput,
                format!("could not parse the key: {e}"),
            ))
        }
        Some(_) => {
            return Err(io::Error::new(
                io::ErrorKind::InvalidInput,
                "expected a private key",
            ))
        }
        None => {
            return Err(io::Error::new(
                io::ErrorKind::InvalidInput,
                "could not find a private key",
            ))
        }
    };

    if key_iterator.next().is_some() {
        return Err(io::Error::new(
            io::ErrorKind::InvalidInput,
            "expected exactly one private key",
        ));
    }
    Ok(private_key)
}

/// Configuration options pertaining to the subgraph server component.
#[derive(Debug, Clone, Deserialize, Serialize, JsonSchema)]
#[serde(deny_unknown_fields)]
#[serde(default)]
pub(crate) struct TlsClient {
    /// list of certificate authorities in PEM format
    pub(crate) certificate_authorities: Option<String>,
    /// client certificate authentication
    pub(crate) client_authentication: Option<TlsClientAuth>,
}

#[buildstructor::buildstructor]
impl TlsClient {
    #[builder]
    pub(crate) fn new(
        certificate_authorities: Option<String>,
        client_authentication: Option<TlsClientAuth>,
    ) -> Self {
        Self {
            certificate_authorities,
            client_authentication,
        }
    }
}

impl Default for TlsClient {
    fn default() -> Self {
        Self::builder().build()
    }
}

/// TLS client authentication
#[derive(Debug, Clone, Deserialize, Serialize, JsonSchema)]
#[serde(deny_unknown_fields)]
pub(crate) struct TlsClientAuth {
    /// list of certificates in PEM format
    #[serde(deserialize_with = "deserialize_certificate_chain", skip_serializing)]
    #[schemars(with = "String")]
    pub(crate) certificate_chain: Vec<Certificate>,
    /// key in PEM format
    #[serde(deserialize_with = "deserialize_key", skip_serializing)]
    #[schemars(with = "String")]
    pub(crate) key: PrivateKey,
}

/// Configuration options pertaining to the sandbox page.
#[derive(Debug, Clone, Deserialize, Serialize, JsonSchema)]
#[serde(deny_unknown_fields)]
#[serde(default)]
pub(crate) struct Sandbox {
    /// Set to true to enable sandbox
    pub(crate) enabled: bool,
}

fn default_sandbox() -> bool {
    false
}

#[buildstructor::buildstructor]
impl Sandbox {
    #[builder]
    pub(crate) fn new(enabled: Option<bool>) -> Self {
        Self {
            enabled: enabled.unwrap_or_else(default_sandbox),
        }
    }
}

#[cfg(test)]
#[buildstructor::buildstructor]
impl Sandbox {
    #[builder]
    pub(crate) fn fake_new(enabled: Option<bool>) -> Self {
        Self {
            enabled: enabled.unwrap_or_else(default_sandbox),
        }
    }
}

impl Default for Sandbox {
    fn default() -> Self {
        Self::builder().build()
    }
}

/// Configuration options pertaining to the home page.
#[derive(Debug, Clone, Deserialize, Serialize, JsonSchema)]
#[serde(deny_unknown_fields)]
#[serde(default)]
pub(crate) struct Homepage {
    /// Set to false to disable the homepage
    pub(crate) enabled: bool,
    /// Graph reference
    /// This will allow you to redirect from the Apollo Router landing page back to Apollo Studio Explorer
    pub(crate) graph_ref: Option<String>,
}

fn default_homepage() -> bool {
    true
}

#[buildstructor::buildstructor]
impl Homepage {
    #[builder]
    pub(crate) fn new(enabled: Option<bool>) -> Self {
        Self {
            enabled: enabled.unwrap_or_else(default_homepage),
            graph_ref: None,
        }
    }
}

#[cfg(test)]
#[buildstructor::buildstructor]
impl Homepage {
    #[builder]
    pub(crate) fn fake_new(enabled: Option<bool>) -> Self {
        Self {
            enabled: enabled.unwrap_or_else(default_homepage),
            graph_ref: None,
        }
    }
}

impl Default for Homepage {
    fn default() -> Self {
        Self::builder().enabled(default_homepage()).build()
    }
}

/// Configuration options pertaining to the http server component.
#[derive(Debug, Clone, Deserialize, Serialize, JsonSchema)]
#[serde(deny_unknown_fields)]
#[serde(default)]
pub(crate) struct HealthCheck {
    /// The socket address and port to listen on
    /// Defaults to 127.0.0.1:8088
    pub(crate) listen: ListenAddr,

    /// Set to false to disable the health check
    pub(crate) enabled: bool,

    /// Optionally set a custom healthcheck path
    /// Defaults to /health
    pub(crate) path: String,
}

fn default_health_check_listen() -> ListenAddr {
    SocketAddr::from_str("127.0.0.1:8088").unwrap().into()
}

fn default_health_check_enabled() -> bool {
    true
}

fn default_health_check_path() -> String {
    "/health".to_string()
}

#[buildstructor::buildstructor]
impl HealthCheck {
    #[builder]
    pub(crate) fn new(
        listen: Option<ListenAddr>,
        enabled: Option<bool>,
        path: Option<String>,
    ) -> Self {
        let mut path = path.unwrap_or_else(default_health_check_path);
        if !path.starts_with('/') {
            path = format!("/{path}").to_string();
        }

        Self {
            listen: listen.unwrap_or_else(default_health_check_listen),
            enabled: enabled.unwrap_or_else(default_health_check_enabled),
            path,
        }
    }
}

#[cfg(test)]
#[buildstructor::buildstructor]
impl HealthCheck {
    #[builder]
    pub(crate) fn fake_new(
        listen: Option<ListenAddr>,
        enabled: Option<bool>,
        path: Option<String>,
    ) -> Self {
        let mut path = path.unwrap_or_else(default_health_check_path);
        if !path.starts_with('/') {
            path = format!("/{path}");
        }

        Self {
            listen: listen.unwrap_or_else(test_listen),
            enabled: enabled.unwrap_or_else(default_health_check_enabled),
            path,
        }
    }
}

impl Default for HealthCheck {
    fn default() -> Self {
        Self::builder().build()
    }
}

/// Configuration for chaos testing, trying to reproduce bugs that require uncommon conditions.
/// You probably don’t want this in production!
#[derive(Debug, Clone, Default, Deserialize, Serialize, JsonSchema)]
#[serde(deny_unknown_fields)]
#[serde(default)]
pub(crate) struct Chaos {
    /// Force a hot reload of the Router (as if the schema or configuration had changed)
    /// at a regular time interval.
    #[serde(with = "humantime_serde")]
    #[schemars(with = "Option<String>")]
    pub(crate) force_reload: Option<std::time::Duration>,
}

/// Listening address.
#[derive(Debug, Clone, PartialEq, Eq, Hash, Deserialize, Serialize, JsonSchema)]
#[serde(untagged)]
pub enum ListenAddr {
    /// Socket address.
    SocketAddr(SocketAddr),
    /// Unix socket.
    #[cfg(unix)]
    UnixSocket(std::path::PathBuf),
}

impl ListenAddr {
    pub(crate) fn ip_and_port(&self) -> Option<(IpAddr, u16)> {
        #[cfg_attr(not(unix), allow(irrefutable_let_patterns))]
        if let Self::SocketAddr(addr) = self {
            Some((addr.ip(), addr.port()))
        } else {
            None
        }
    }
}

impl From<SocketAddr> for ListenAddr {
    fn from(addr: SocketAddr) -> Self {
        Self::SocketAddr(addr)
    }
}

#[allow(clippy::from_over_into)]
impl Into<serde_json::Value> for ListenAddr {
    fn into(self) -> serde_json::Value {
        match self {
            // It avoids to prefix with `http://` when serializing and relying on the Display impl.
            // Otherwise, it's converted to a `UnixSocket` in any case.
            Self::SocketAddr(addr) => serde_json::Value::String(addr.to_string()),
            #[cfg(unix)]
            Self::UnixSocket(path) => serde_json::Value::String(
                path.as_os_str()
                    .to_str()
                    .expect("unsupported non-UTF-8 path")
                    .to_string(),
            ),
        }
    }
}

#[cfg(unix)]
impl From<tokio_util::either::Either<std::net::SocketAddr, tokio::net::unix::SocketAddr>>
    for ListenAddr
{
    fn from(
        addr: tokio_util::either::Either<std::net::SocketAddr, tokio::net::unix::SocketAddr>,
    ) -> Self {
        match addr {
            tokio_util::either::Either::Left(addr) => Self::SocketAddr(addr),
            tokio_util::either::Either::Right(addr) => Self::UnixSocket(
                addr.as_pathname()
                    .map(ToOwned::to_owned)
                    .unwrap_or_default(),
            ),
        }
    }
}

impl fmt::Display for ListenAddr {
    fn fmt(&self, f: &mut fmt::Formatter) -> fmt::Result {
        match self {
            Self::SocketAddr(addr) => write!(f, "http://{addr}"),
            #[cfg(unix)]
            Self::UnixSocket(path) => write!(f, "{}", path.display()),
        }
    }
}

fn default_graphql_path() -> String {
    String::from("/")
}

fn default_graphql_introspection() -> bool {
    false
}

#[derive(Clone, Debug, Default, Error, Display, Serialize, Deserialize, JsonSchema)]
#[serde(deny_unknown_fields, rename_all = "snake_case")]
pub(crate) enum BatchingMode {
    /// batch_http_link
    #[default]
    BatchHttpLink,
}

/// Configuration for Batching
#[derive(Debug, Clone, Default, Deserialize, Serialize, JsonSchema)]
#[serde(deny_unknown_fields)]
pub(crate) struct Batching {
    /// Activates Batching (disabled by default)
    #[serde(default)]
    pub(crate) enabled: bool,

    /// Batching mode
    pub(crate) mode: BatchingMode,

    /// Subgraph options for batching
    pub(crate) subgraph: Option<SubgraphConfiguration<CommonBatchingConfig>>,
}

/// Common options for configuring subgraph batching
#[derive(Debug, Clone, Default, Deserialize, Serialize, JsonSchema)]
pub(crate) struct CommonBatchingConfig {
    /// Whether this batching config should be enabled
    pub(crate) enabled: bool,
}

impl Batching {
    // Check if we should enable batching for a particular subgraph (service_name)
    pub(crate) fn batch_include(&self, service_name: &str) -> bool {
        match &self.subgraph {
            Some(subgraph_batching_config) => {
                // Override by checking if all is enabled
                if subgraph_batching_config.all.enabled {
                    // If it is, require:
                    // - no subgraph entry OR
                    // - an enabled subgraph entry
                    subgraph_batching_config
                        .subgraphs
                        .get(service_name)
                        .map_or(true, |x| x.enabled)
                } else {
                    // If it isn't, require:
                    // - an enabled subgraph entry
                    subgraph_batching_config
                        .subgraphs
                        .get(service_name)
                        .is_some_and(|x| x.enabled)
                }
            }
            None => false,
        }
    }
}<|MERGE_RESOLUTION|>--- conflicted
+++ resolved
@@ -419,11 +419,7 @@
         apollo_federation::query_plan::query_planner::QueryPlannerConfig {
             reuse_query_fragments: self.supergraph.reuse_query_fragments.unwrap_or(true),
             subgraph_graphql_validation: false,
-<<<<<<< HEAD
-            generate_query_fragments: false,
-=======
             generate_query_fragments: self.supergraph.generate_query_fragments,
->>>>>>> 36bdb5e8
             incremental_delivery:
                 apollo_federation::query_plan::query_planner::QueryPlanIncrementalDeliveryConfig {
                     enable_defer: self.supergraph.defer_support,
