use std::sync::Arc;

use futures::prelude::*;
use tokio::sync::OwnedRwLockWriteGuard;
use tokio::sync::RwLock;
use ApolloRouterError::ServiceCreationError;
use Event::NoMoreConfiguration;
use Event::NoMoreEntitlement;
use Event::NoMoreSchema;
use Event::Shutdown;

use super::http_server_factory::HttpServerFactory;
use super::http_server_factory::HttpServerHandle;
use super::router::ApolloRouterError::NoConfiguration;
use super::router::ApolloRouterError::NoSchema;
use super::router::ApolloRouterError::{self};
use super::router::Event::UpdateConfiguration;
use super::router::Event::UpdateSchema;
use super::router::Event::{self};
use super::state_machine::State::Errored;
use super::state_machine::State::Running;
use super::state_machine::State::Startup;
use super::state_machine::State::Stopped;
use crate::configuration::Configuration;
use crate::configuration::ListenAddr;
use crate::router::Event::UpdateEntitlement;
use crate::router_factory::RouterFactory;
use crate::router_factory::RouterSuperServiceFactory;
use crate::spec::Schema;
use crate::uplink::entitlement::Entitlement;
use crate::ApolloRouterError::NoEntitlement;

#[derive(Default, Clone)]
pub(crate) struct ListenAddresses {
    pub(crate) graphql_listen_address: Option<ListenAddr>,
    pub(crate) extra_listen_addresses: Vec<ListenAddr>,
}

/// This state maintains private information that is not exposed to the user via state listener.
#[allow(clippy::large_enum_variant)]
enum State<FA: RouterSuperServiceFactory> {
    Startup {
        configuration: Option<Arc<Configuration>>,
        schema: Option<Arc<String>>,
        entitlement: Option<Arc<Entitlement>>,
        listen_addresses_guard: OwnedRwLockWriteGuard<ListenAddresses>,
    },
    Running {
        configuration: Arc<Configuration>,
        schema: Arc<String>,
        entitlement: Arc<Entitlement>,
        server_handle: Option<HttpServerHandle>,
        router_service_factory: FA::RouterFactory,
    },
    Stopped,
    Errored(ApolloRouterError),
}

impl<FA: RouterSuperServiceFactory> State<FA> {
    async fn no_more_configuration(self) -> Self {
        match self {
            Startup {
                configuration: None,
                ..
            } => Errored(NoConfiguration),
            _ => self,
        }
    }

    async fn no_more_schema(self) -> Self {
        match self {
            Startup { schema: None, .. } => Errored(NoSchema),
            _ => self,
        }
    }

    async fn no_more_entitlement(self) -> Self {
        match self {
            Startup {
                entitlement: None, ..
            } => Errored(NoEntitlement),
            _ => self,
        }
    }

    async fn update_inputs<S>(
        mut self,
        state_machine: &mut StateMachine<S, FA>,
        new_schema: Option<Arc<String>>,
        new_configuration: Option<Arc<Configuration>>,
        new_entitlement: Option<Arc<Entitlement>>,
    ) -> Self
    where
        S: HttpServerFactory,
    {
        let mut new_state = None;
        match &mut self {
            Startup {
                schema,
                configuration,
                entitlement,
                listen_addresses_guard,
            } => {
                *schema = new_schema.or_else(|| schema.take());
                *configuration = new_configuration.or_else(|| configuration.take());
                *entitlement = new_entitlement.or_else(|| entitlement.take());

                if let (Some(schema), Some(configuration), Some(entitlement)) =
                    (schema, configuration, entitlement)
                {
                    new_state = Some(
                        Self::try_start(
                            state_machine,
                            &mut None,
                            None,
                            configuration.clone(),
                            schema.clone(),
                            entitlement.clone(),
                            listen_addresses_guard,
                        )
                        .map_ok_or_else(Errored, |f| f)
                        .await,
                    );
                }
            }
            Running {
                schema,
                configuration,
                entitlement,
                server_handle,
                router_service_factory,
                ..
            } => {
                if let Some(new_configuration) = &new_configuration {
                    if let Err(e) = configuration.is_compatible(new_configuration) {
                        tracing::info!("reload not possible; {}", e);
                        return self;
                    }
                }

                tracing::info!("reloading");
                let mut guard = state_machine.listen_addresses.clone().write_owned().await;
                new_state = match Self::try_start(
                    state_machine,
                    server_handle,
                    Some(router_service_factory),
                    new_configuration.unwrap_or_else(|| configuration.clone()),
                    new_schema.unwrap_or_else(|| schema.clone()),
                    new_entitlement.unwrap_or_else(|| entitlement.clone()),
                    &mut guard,
                )
                .await
                {
                    Ok(new_state) => {
                        tracing::info!("reload complete");
                        Some(new_state)
                    }
                    Err(e) => {
                        // If we encountered an error it may be fatal depending on if we consumed the server handle or not.
                        match server_handle {
                            None => {
                                tracing::info!("fatal error while trying to reload; {}", e);
                                Some(Errored(e))
                            }
                            Some(_) => {
                                tracing::info!("error while reloading, continuing with previous configuration; {}", e);
                                None
                            }
                        }
                    }
                }
            }
            _ => {}
        }

        new_state.unwrap_or(self)
    }

    async fn shutdown(self) -> Self {
        match self {
            Running {
                server_handle: Some(server_handle),
                ..
            } => {
                tracing::info!("shutting down");
                server_handle
                    .shutdown()
                    .map_ok_or_else(Errored, |_| Stopped)
                    .await
            }
            _ => Stopped,
        }
    }

    async fn try_start<S>(
        state_machine: &mut StateMachine<S, FA>,
        server_handle: &mut Option<HttpServerHandle>,
        previous_router_service_factory: Option<&FA::RouterFactory>,
        configuration: Arc<Configuration>,
        schema: Arc<String>,
        entitlement: Arc<Entitlement>,
        listen_addresses_guard: &mut OwnedRwLockWriteGuard<ListenAddresses>,
    ) -> Result<State<FA>, ApolloRouterError>
    where
        S: HttpServerFactory,
        FA: RouterSuperServiceFactory,
    {
        let parsed_schema = Arc::new(
            Schema::parse(&schema, &configuration)
                .map_err(|e| ServiceCreationError(e.to_string().into()))?,
        );

        let router_service_factory = state_machine
            .router_configurator
            .create(
                configuration.clone(),
                parsed_schema,
                previous_router_service_factory,
                None,
            )
            .await
            .map_err(ServiceCreationError)?;

        let web_endpoints = router_service_factory.web_endpoints();

        // The point of no return. We take the previous server handle.
        let server_handle = match server_handle.take() {
            None => {
                state_machine
                    .http_server_factory
                    .create(
                        router_service_factory.clone(),
                        configuration.clone(),
                        Default::default(),
                        Default::default(),
                        web_endpoints,
                    )
                    .await?
            }
            Some(server_handle) => {
                server_handle
                    .restart(
                        &state_machine.http_server_factory,
                        router_service_factory.clone(),
                        configuration.clone(),
                        web_endpoints,
                    )
                    .await?
            }
        };

        listen_addresses_guard.extra_listen_addresses = server_handle.listen_addresses().to_vec();
        listen_addresses_guard.graphql_listen_address =
            server_handle.graphql_listen_address().clone();

        Ok(Running {
            configuration,
            schema,
            entitlement,
            server_handle: Some(server_handle),
            router_service_factory,
        })
    }
}

/// A state machine that responds to events to control the lifecycle of the server.
/// The server is in startup state until both configuration and schema are supplied.
/// If config and schema are not supplied then the machine ends with an error.
/// Once schema and config are obtained running state is entered.
/// Config and schema updates will try to swap in the new values into the running state. In future we may trigger an http server restart if for instance socket address is encountered.
/// At any point a shutdown event will cause the machine to try to get to stopped state.  
pub(crate) struct StateMachine<S, FA>
where
    S: HttpServerFactory,
    FA: RouterSuperServiceFactory,
{
    http_server_factory: S,
    router_configurator: FA,
    pub(crate) listen_addresses: Arc<RwLock<ListenAddresses>>,
    listen_addresses_guard: Option<OwnedRwLockWriteGuard<ListenAddresses>>,
}

impl<S, FA> StateMachine<S, FA>
where
    S: HttpServerFactory,
    FA: RouterSuperServiceFactory + Send,
    FA::RouterFactory: RouterFactory,
{
    pub(crate) fn new(http_server_factory: S, router_factory: FA) -> Self {
        // Listen address is created locked so that if a consumer tries to examine the listen address before the state machine has reached running state they are blocked.
        let listen_addresses: Arc<RwLock<ListenAddresses>> = Default::default();
        let listen_addresses_guard = Some(
            listen_addresses
                .clone()
                .try_write_owned()
                .expect("lock just created, qed"),
        );
        Self {
            http_server_factory,
            router_configurator: router_factory,
            listen_addresses,
            listen_addresses_guard,
        }
    }

    pub(crate) async fn process_events(
        mut self,
        mut messages: impl Stream<Item = Event> + Unpin,
    ) -> Result<(), ApolloRouterError> {
        tracing::debug!("starting");
        // The listen address guard is transferred to the startup state. It will get consumed when moving to running.
        let mut state: State<FA> = Startup {
            configuration: None,
            schema: None,
            entitlement: None,
            listen_addresses_guard: self
                .listen_addresses_guard
                .take()
                .expect("must have listen address guard"),
        };

        // Process all the events in turn until we get to error state or we run out of events.
        while let Some(event) = messages.next().await {
            state = match event {
                UpdateConfiguration(configuration) => {
                    state
                        .update_inputs(&mut self, None, Some(Arc::new(configuration)), None)
                        .await
                }
<<<<<<< HEAD

                // Running: Handle configuration updates
                (
                    Running {
                        configuration,
                        schema,
                        router_service_factory,
                        server_handle,
                    },
                    UpdateConfiguration(new_configuration),
                ) => {
                    tracing::info!("reloading configuration");

                    self.reload_server(
                        configuration,
                        schema,
                        router_service_factory,
                        server_handle,
                        Some(Arc::new(*new_configuration)),
                        None,
                    )
                    .await
                    .map(|s| {
                        tracing::info!("reloaded");
                        s
                    })
                    .into_ok_or_err2()
=======
                NoMoreConfiguration => state.no_more_configuration().await,
                UpdateSchema(schema) => {
                    state
                        .update_inputs(&mut self, Some(Arc::new(schema)), None, None)
                        .await
>>>>>>> 583bd823
                }
                NoMoreSchema => state.no_more_schema().await,
                UpdateEntitlement(entitlement) => {
                    state
                        .update_inputs(&mut self, None, None, Some(Arc::new(entitlement)))
                        .await
                }
                NoMoreEntitlement => state.no_more_entitlement().await,
                Shutdown => state.shutdown().await,
            };

            // If we've errored then exit even if there are potentially more messages
            if matches!(&state, Errored(_)) {
                break;
            }
        }
        tracing::debug!("stopped");

        match state {
            Stopped => Ok(()),
            Errored(err) => Err(err),
            _ => {
                panic!("must finish on stopped or errored state")
            }
        }
    }
}

#[cfg(test)]
mod tests {
    use std::net::SocketAddr;
    use std::pin::Pin;
    use std::str::FromStr;
    use std::sync::Mutex;
    use std::task::Context;
    use std::task::Poll;

    use futures::channel::oneshot;
    use futures::future::BoxFuture;
    use mockall::mock;
    use mockall::Sequence;
    use multimap::MultiMap;
    use test_log::test;
    use tower::BoxError;
    use tower::Service;

    use super::*;
    use crate::http_server_factory::Listener;
    use crate::plugin::DynPlugin;
    use crate::router_factory::Endpoint;
    use crate::router_factory::RouterFactory;
    use crate::router_factory::RouterSuperServiceFactory;
    use crate::services::new_service::ServiceFactory;
    use crate::services::RouterRequest;
    use crate::services::RouterResponse;

    fn example_schema() -> String {
        include_str!("testdata/supergraph.graphql").to_owned()
    }

    #[test(tokio::test)]
    async fn no_configuration() {
        let router_factory = create_mock_router_configurator(0);
        let (server_factory, _) = create_mock_server_factory(0);
        assert!(matches!(
            execute(server_factory, router_factory, vec![NoMoreConfiguration],).await,
            Err(NoConfiguration),
        ));
    }

    #[test(tokio::test)]
    async fn no_schema() {
        let router_factory = create_mock_router_configurator(0);
        let (server_factory, _) = create_mock_server_factory(0);
        assert!(matches!(
            execute(server_factory, router_factory, vec![NoMoreSchema],).await,
            Err(NoSchema),
        ));
    }

    #[test(tokio::test)]
    async fn no_entitlement() {
        let router_factory = create_mock_router_configurator(0);
        let (server_factory, _) = create_mock_server_factory(0);
        assert!(matches!(
            execute(server_factory, router_factory, vec![NoMoreEntitlement],).await,
            Err(NoEntitlement),
        ));
    }

    #[test(tokio::test)]
    async fn listen_addresses_are_locked() {
        let router_factory = create_mock_router_configurator(0);
        let (server_factory, _) = create_mock_server_factory(0);
        let state_machine = StateMachine::new(server_factory, router_factory);
        assert!(state_machine.listen_addresses.try_read().is_err());
    }

    #[test(tokio::test)]
    async fn shutdown_during_startup() {
        let router_factory = create_mock_router_configurator(0);
        let (server_factory, _) = create_mock_server_factory(0);
        assert!(matches!(
            execute(server_factory, router_factory, vec![Shutdown],).await,
            Ok(()),
        ));
    }

    #[test(tokio::test)]
    async fn startup_shutdown() {
        let router_factory = create_mock_router_configurator(1);
        let (server_factory, shutdown_receivers) = create_mock_server_factory(1);

        assert!(matches!(
            execute(
                server_factory,
                router_factory,
                vec![
                    UpdateConfiguration(Configuration::builder().build().unwrap()),
                    UpdateSchema(example_schema()),
                    UpdateEntitlement(Entitlement::default()),
                    Shutdown
                ],
            )
            .await,
            Ok(()),
        ));
        assert_eq!(shutdown_receivers.lock().unwrap().len(), 1);
    }

    #[test(tokio::test)]
    async fn startup_reload_schema() {
        let router_factory = create_mock_router_configurator(2);
        let (server_factory, shutdown_receivers) = create_mock_server_factory(2);
        let minimal_schema = include_str!("testdata/minimal_supergraph.graphql");
        assert!(matches!(
            execute(
                server_factory,
                router_factory,
                vec![
                    UpdateConfiguration(Configuration::builder().build().unwrap()),
                    UpdateSchema(minimal_schema.to_owned()),
                    UpdateEntitlement(Entitlement::default()),
                    UpdateSchema(example_schema()),
                    Shutdown
                ],
            )
            .await,
            Ok(()),
        ));
        assert_eq!(shutdown_receivers.lock().unwrap().len(), 2);
    }

    #[test(tokio::test)]
    async fn startup_reload_entitlement() {
        let router_factory = create_mock_router_configurator(2);
        let (server_factory, shutdown_receivers) = create_mock_server_factory(2);
        let minimal_schema = include_str!("testdata/minimal_supergraph.graphql");
        assert!(matches!(
            execute(
                server_factory,
                router_factory,
                vec![
                    UpdateConfiguration(Configuration::builder().build().unwrap()),
                    UpdateSchema(minimal_schema.to_owned()),
                    UpdateEntitlement(Entitlement::default()),
                    UpdateEntitlement(Entitlement::default()),
                    Shutdown
                ],
            )
            .await,
            Ok(()),
        ));
        assert_eq!(shutdown_receivers.lock().unwrap().len(), 2);
    }

    #[test(tokio::test)]
    async fn startup_reload_configuration() {
        let router_factory = create_mock_router_configurator(2);
        let (server_factory, shutdown_receivers) = create_mock_server_factory(2);

        assert!(matches!(
            execute(
                server_factory,
                router_factory,
                vec![
                    UpdateConfiguration(Configuration::builder().build().unwrap()),
                    UpdateSchema(example_schema()),
                    UpdateEntitlement(Entitlement::default()),
                    UpdateConfiguration(
                        Configuration::builder()
                            .supergraph(
                                crate::configuration::Supergraph::builder()
                                    .listen(SocketAddr::from_str("127.0.0.1:4001").unwrap())
                                    .build()
                            )
                            .build()
                            .unwrap()
                    ),
                    Shutdown
                ],
            )
            .await,
            Ok(()),
        ));
        assert_eq!(shutdown_receivers.lock().unwrap().len(), 2);
    }

    #[test(tokio::test)]
    async fn extract_routing_urls() {
        let router_factory = create_mock_router_configurator(1);
        let (server_factory, shutdown_receivers) = create_mock_server_factory(1);

        assert!(matches!(
            execute(
                server_factory,
                router_factory,
                vec![
                    UpdateConfiguration(Configuration::builder().build().unwrap()),
                    UpdateSchema(example_schema()),
                    UpdateEntitlement(Entitlement::default()),
                    Shutdown
                ],
            )
            .await,
            Ok(()),
        ));
        assert_eq!(shutdown_receivers.lock().unwrap().len(), 1);
    }

    #[test(tokio::test)]
    async fn router_factory_error_startup() {
        let mut router_factory = MockMyRouterConfigurator::new();
        router_factory
            .expect_create()
            .times(1)
            .returning(|_, _, _, _| Err(BoxError::from("Error")));

        let (server_factory, shutdown_receivers) = create_mock_server_factory(0);

        assert!(matches!(
            execute(
                server_factory,
                router_factory,
                vec![
                    UpdateConfiguration(Configuration::builder().build().unwrap()),
                    UpdateSchema(example_schema()),
                    UpdateEntitlement(Entitlement::default()),
                ],
            )
            .await,
            Err(ApolloRouterError::ServiceCreationError(_)),
        ));
        assert_eq!(shutdown_receivers.lock().unwrap().len(), 0);
    }

    #[test(tokio::test)]
    async fn router_factory_error_restart() {
        let mut seq = Sequence::new();
        let mut router_factory = MockMyRouterConfigurator::new();
        router_factory
            .expect_create()
            .times(1)
            .in_sequence(&mut seq)
            .returning(|_, _, _, _| {
                let mut router = MockMyRouterFactory::new();
                router.expect_clone().return_once(MockMyRouterFactory::new);
                router.expect_web_endpoints().returning(MultiMap::new);
                Ok(router)
            });
        router_factory
            .expect_create()
            .times(1)
            .in_sequence(&mut seq)
            .returning(|_, _, _, _| Err(BoxError::from("error")));

        let (server_factory, shutdown_receivers) = create_mock_server_factory(1);

        assert!(matches!(
            execute(
                server_factory,
                router_factory,
                vec![
                    UpdateConfiguration(Configuration::builder().build().unwrap()),
                    UpdateSchema(example_schema()),
                    UpdateEntitlement(Entitlement::default()),
                    UpdateSchema(example_schema()),
                    Shutdown
                ],
            )
            .await,
            Ok(()),
        ));
        assert_eq!(shutdown_receivers.lock().unwrap().len(), 1);
    }

    mock! {
        #[derive(Debug)]
        MyRouterConfigurator {}

        #[async_trait::async_trait]
        impl RouterSuperServiceFactory for MyRouterConfigurator {
            type RouterFactory = MockMyRouterFactory;

            async fn create<'a>(
                &'a mut self,
                configuration: Arc<Configuration>,
                schema: Arc<Schema>,
                previous_router_service_factory: Option<&'a MockMyRouterFactory>,
                extra_plugins: Option<Vec<(String, Box<dyn DynPlugin>)>>,
            ) -> Result<MockMyRouterFactory, BoxError>;
        }
    }

    mock! {
        #[derive(Debug)]
        MyRouterFactory {}

        impl RouterFactory for MyRouterFactory {
            type RouterService = MockMyRouter;
            type Future = <Self::RouterService as Service<RouterRequest>>::Future;
            fn web_endpoints(&self) -> MultiMap<ListenAddr, Endpoint>;
        }
        impl ServiceFactory<RouterRequest> for MyRouterFactory {
            type Service = MockMyRouter;
            fn create(&self) -> MockMyRouter;
        }

        impl Clone for MyRouterFactory {
            fn clone(&self) -> MockMyRouterFactory;
        }
    }

    mock! {
        #[derive(Debug)]
        MyRouter {
            fn poll_ready(&mut self) -> Poll<Result<(), BoxError>>;
            fn service_call(&mut self, req: RouterRequest) -> <MockMyRouter as Service<RouterRequest>>::Future;
        }

        impl Clone for MyRouter {
            fn clone(&self) -> MockMyRouter;
        }
    }

    //mockall does not handle well the lifetime on Context
    impl Service<RouterRequest> for MockMyRouter {
        type Response = RouterResponse;
        type Error = BoxError;
        type Future = BoxFuture<'static, Result<Self::Response, Self::Error>>;

        fn poll_ready(&mut self, _cx: &mut Context<'_>) -> Poll<Result<(), BoxError>> {
            self.poll_ready()
        }
        fn call(&mut self, req: RouterRequest) -> Self::Future {
            self.service_call(req)
        }
    }

    mock! {
        #[derive(Debug)]
        MyHttpServerFactory{
            fn create_server(&self,
                configuration: Arc<Configuration>,
                main_listener: Option<Listener>,) -> Result<HttpServerHandle, ApolloRouterError>;
        }
    }

    impl HttpServerFactory for MockMyHttpServerFactory {
        type Future =
            Pin<Box<dyn Future<Output = Result<HttpServerHandle, ApolloRouterError>> + Send>>;

        fn create<RF>(
            &self,
            _service_factory: RF,
            configuration: Arc<Configuration>,
            main_listener: Option<Listener>,
            _extra_listeners: Vec<(ListenAddr, Listener)>,
            _web_endpoints: MultiMap<ListenAddr, Endpoint>,
        ) -> Self::Future
        where
            RF: RouterFactory,
        {
            let res = self.create_server(configuration, main_listener);
            Box::pin(async move { res })
        }
    }

    async fn execute(
        server_factory: MockMyHttpServerFactory,
        router_factory: MockMyRouterConfigurator,
        events: Vec<Event>,
    ) -> Result<(), ApolloRouterError> {
        let state_machine = StateMachine::new(server_factory, router_factory);
        state_machine
            .process_events(stream::iter(events).boxed())
            .await
    }

    fn create_mock_server_factory(
        expect_times_called: usize,
    ) -> (
        MockMyHttpServerFactory,
        Arc<Mutex<Vec<oneshot::Receiver<()>>>>,
    ) {
        let mut server_factory = MockMyHttpServerFactory::new();
        let shutdown_receivers = Arc::new(Mutex::new(vec![]));
        let shutdown_receivers_clone = shutdown_receivers.to_owned();
        server_factory
            .expect_create_server()
            .times(expect_times_called)
            .returning(
                move |configuration: Arc<Configuration>, mut main_listener: Option<Listener>| {
                    let (shutdown_sender, shutdown_receiver) = oneshot::channel();
                    shutdown_receivers_clone
                        .lock()
                        .unwrap()
                        .push(shutdown_receiver);

                    let server = async move {
                        let main_listener = match main_listener.take() {
                            Some(l) => l,
                            None => Listener::Tcp(
                                tokio::net::TcpListener::bind("127.0.0.1:0").await.unwrap(),
                            ),
                        };

                        Ok((main_listener, vec![]))
                    };

                    Ok(HttpServerHandle::new(
                        shutdown_sender,
                        Box::pin(server),
                        Some(configuration.supergraph.listen.clone()),
                        vec![],
                    ))
                },
            );
        (server_factory, shutdown_receivers)
    }

    fn create_mock_router_configurator(expect_times_called: usize) -> MockMyRouterConfigurator {
        let mut router_factory = MockMyRouterConfigurator::new();

        router_factory
            .expect_create()
            .times(if expect_times_called > 1 {
                1
            } else {
                expect_times_called
            })
            .returning(move |_, _, _, _| {
                let mut router = MockMyRouterFactory::new();
                router.expect_clone().return_once(MockMyRouterFactory::new);
                router.expect_web_endpoints().returning(MultiMap::new);
                Ok(router)
            });

        // verify reloads have the last previous_router_service_factory parameter
        if expect_times_called > 0 {
            router_factory
                .expect_create()
                .times(expect_times_called - 1)
                .withf(
                    move |_configuration: &Arc<Configuration>,
                          _schema: &Arc<Schema>,
                          previous_router_service_factory: &Option<&MockMyRouterFactory>,
                          _extra_plugins: &Option<Vec<(String, Box<dyn DynPlugin>)>>| {
                        previous_router_service_factory.is_some()
                    },
                )
                .returning(move |_, _, _, _| {
                    let mut router = MockMyRouterFactory::new();
                    router.expect_clone().return_once(MockMyRouterFactory::new);
                    router.expect_web_endpoints().returning(MultiMap::new);
                    Ok(router)
                });
        }

        router_factory
    }
}<|MERGE_RESOLUTION|>--- conflicted
+++ resolved
@@ -131,13 +131,6 @@
                 router_service_factory,
                 ..
             } => {
-                if let Some(new_configuration) = &new_configuration {
-                    if let Err(e) = configuration.is_compatible(new_configuration) {
-                        tracing::info!("reload not possible; {}", e);
-                        return self;
-                    }
-                }
-
                 tracing::info!("reloading");
                 let mut guard = state_machine.listen_addresses.clone().write_owned().await;
                 new_state = match Self::try_start(
@@ -327,41 +320,11 @@
                         .update_inputs(&mut self, None, Some(Arc::new(configuration)), None)
                         .await
                 }
-<<<<<<< HEAD
-
-                // Running: Handle configuration updates
-                (
-                    Running {
-                        configuration,
-                        schema,
-                        router_service_factory,
-                        server_handle,
-                    },
-                    UpdateConfiguration(new_configuration),
-                ) => {
-                    tracing::info!("reloading configuration");
-
-                    self.reload_server(
-                        configuration,
-                        schema,
-                        router_service_factory,
-                        server_handle,
-                        Some(Arc::new(*new_configuration)),
-                        None,
-                    )
-                    .await
-                    .map(|s| {
-                        tracing::info!("reloaded");
-                        s
-                    })
-                    .into_ok_or_err2()
-=======
                 NoMoreConfiguration => state.no_more_configuration().await,
                 UpdateSchema(schema) => {
                     state
                         .update_inputs(&mut self, Some(Arc::new(schema)), None, None)
                         .await
->>>>>>> 583bd823
                 }
                 NoMoreSchema => state.no_more_schema().await,
                 UpdateEntitlement(entitlement) => {
