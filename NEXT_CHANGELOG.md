--- conflicted
+++ resolved
@@ -78,17 +78,13 @@
 
 By [@o0Ignition0o](https://github.com/o0Ignition0o) in https://github.com/apollographql/router/pull/1248
 
-<<<<<<< HEAD
-### A Rhai error instead of a Rust panic ([PR #1414 https://github.com/apollographql/router/pull/1414))
-=======
-### Fix: Selection merge on non object field alias ([1406](https://github.com/apollographql/router/issues/1406))
+### Selection merging on non-object field aliases ([PR #1406](https://github.com/apollographql/router/issues/1406))
 
 Fixed a bug where merging aliased fields would sometimes put `null`s instead of expected values. 
 
 By [@o0Ignition0o](https://github.com/o0Ignition0o) in https://github.com/apollographql/router/pull/1432
 
-### **A Rhai error instead of a Rust panic** ([PR #1414 https://github.com/apollographql/router/pull/1414)
->>>>>>> 4d8c53b6
+### A Rhai error instead of a Rust panic ([PR #1414 https://github.com/apollographql/router/pull/1414))
 
 In Rhai plugins, accessors that mutate the originating request are not available when in the subgraph phase. Previously, trying to mutate anyway would cause a Rust panic. This has been changed to a Rhai error instead.
 
