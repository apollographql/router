# Changelog for the next release

All notable changes to Router will be documented in this file.

This project adheres to [Semantic Versioning](https://semver.org/spec/v2.0.0.html).

<!-- <THIS IS AN EXAMPLE, DO NOT REMOVE>

# [x.x.x] (unreleased) - 2022-mm-dd
> Important: X breaking changes below, indicated by **❗ BREAKING ❗**
## ❗ BREAKING ❗
## 🚀 Features ( :rocket: )
## 🐛 Fixes ( :bug: )
## 🛠 Maintenance ( :hammer_and_wrench: )
## 📚 Documentation ( :books: )
## 🐛 Fixes ( :bug: )

## Example section entry format

- **Headline** ([PR #PR_NUMBER](https://github.com/apollographql/router/pull/PR_NUMBER))

  Description! And a link to a [reference](http://url)
-->

# [v0.1.0-preview.5] - (unreleased)
## ❗ BREAKING ❗
## 🚀 Features

### Install experience [PR #820](https://github.com/apollographql/router/pull/820)

  Added an install script that will automatically download and unzip the router into the local directory.
  For more info see the quickstart documentation.

## 🐛 Fixes
<<<<<<< HEAD

- **Early return a better error when introspection is disabled** [PR #751](https://github.com/apollographql/router/pull/751)

  Instead of returning an error coming from the query planner, we are now returning a proper error explaining that the introspection has been disabled.

- **Accept arrays in keys for subgraph joins** [PR #822](https://github.com/apollographql/router/pull/822)

  The router is now accepting arrays as part of the key joining between subgraphs.


- **Fix value shape on empty subgraph queries** [PR #827](https://github.com/apollographql/router/pull/827)

  When selecting data for a federated query, if there is no data the router will not perform the subgraph query and will instead return a default value. This value had the wrong shape and was generating an object where the query would expect an array.

## 🛠 Maintenance

- **Switch web server framework from `warp` to `axum`** [PR #751](https://github.com/apollographql/router/pull/751)

  The router is now running by default with an [axum](https://github.com/tokio-rs/axum/) web server instead of `warp`.
  
## 📚 Documentation
=======
## 🛠 Maintenance
>>>>>>> 5145d541
<|MERGE_RESOLUTION|>--- conflicted
+++ resolved
@@ -32,20 +32,10 @@
   For more info see the quickstart documentation.
 
 ## 🐛 Fixes
-<<<<<<< HEAD
 
 - **Early return a better error when introspection is disabled** [PR #751](https://github.com/apollographql/router/pull/751)
 
   Instead of returning an error coming from the query planner, we are now returning a proper error explaining that the introspection has been disabled.
-
-- **Accept arrays in keys for subgraph joins** [PR #822](https://github.com/apollographql/router/pull/822)
-
-  The router is now accepting arrays as part of the key joining between subgraphs.
-
-
-- **Fix value shape on empty subgraph queries** [PR #827](https://github.com/apollographql/router/pull/827)
-
-  When selecting data for a federated query, if there is no data the router will not perform the subgraph query and will instead return a default value. This value had the wrong shape and was generating an object where the query would expect an array.
 
 ## 🛠 Maintenance
 
@@ -53,7 +43,4 @@
 
   The router is now running by default with an [axum](https://github.com/tokio-rs/axum/) web server instead of `warp`.
   
-## 📚 Documentation
-=======
-## 🛠 Maintenance
->>>>>>> 5145d541
+## 📚 Documentation