---
source: apollo-router/src/plugins/progressive_override/tests.rs
expression: query_plan
---
{
  "data": null,
  "extensions": {
    "apolloQueryPlan": {
      "object": {
        "kind": "QueryPlan",
        "node": {
          "kind": "Fetch",
          "serviceName": "Subgraph2",
          "variableUsages": [],
          "operation": "{ percent0 { foo } }",
          "operationName": null,
          "operationKind": "query",
          "id": null,
          "inputRewrites": null,
          "outputRewrites": null,
          "contextRewrites": null,
<<<<<<< HEAD
          "schemaAwareHash": "8ffa028a5aed384f5ad1116ab5a94cd26d90d38e55bb8a95e3b847a7863a49a5",
=======
          "schemaAwareHash": "cdab250089cc24ee95f749d187d2f936878348e62061b85fe6d1dccb9f4c26a1",
>>>>>>> 7eb9b0b5
          "authorization": {
            "is_authenticated": false,
            "scopes": [],
            "policies": []
          }
        }
      },
      "text": "QueryPlan {\n  Fetch(service: \"Subgraph2\") {\n    {\n      percent0 {\n        foo\n      }\n    }\n  },\n}"
    }
  }
}<|MERGE_RESOLUTION|>--- conflicted
+++ resolved
@@ -19,11 +19,7 @@
           "inputRewrites": null,
           "outputRewrites": null,
           "contextRewrites": null,
-<<<<<<< HEAD
-          "schemaAwareHash": "8ffa028a5aed384f5ad1116ab5a94cd26d90d38e55bb8a95e3b847a7863a49a5",
-=======
           "schemaAwareHash": "cdab250089cc24ee95f749d187d2f936878348e62061b85fe6d1dccb9f4c26a1",
->>>>>>> 7eb9b0b5
           "authorization": {
             "is_authenticated": false,
             "scopes": [],
