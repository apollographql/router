//! Asynchronous Checkpoint
//!
//! Provides a general mechanism for controlling the flow of a request. Useful in any situation
//! where the caller wishes to provide control flow for a request.
//!
//! If the evaluated closure succeeds then the request is passed onto the next service in the
//! chain of responsibilities. If it fails, then the control flow is broken and a response is passed
//! back to the invoking service.
//!
//! See [`Layer`] and [`Service`] for more details.

use std::marker::PhantomData;
use std::ops::ControlFlow;
use std::pin::Pin;
use std::sync::Arc;

use futures::future::BoxFuture;
use futures::Future;
use tower::BoxError;
use tower::Layer;
use tower::Service;
use tower::ServiceExt;

/// [`Layer`] for Asynchronous Checkpoints. See [`ServiceBuilderExt::checkpoint_async()`](crate::layers::ServiceBuilderExt::checkpoint_async()).
#[allow(clippy::type_complexity)]
pub struct AsyncCheckpointLayer<S, Fut, Request>
where
    S: Service<Request, Error = BoxError> + Clone + Send + 'static,
    Fut: Future<Output = Result<ControlFlow<<S as Service<Request>>::Response, Request>, BoxError>>,
{
    checkpoint_fn: Arc<Pin<Box<dyn Fn(Request) -> Fut + Send + Sync + 'static>>>,
    phantom: PhantomData<S>, // XXX: The compiler can't detect that S is used in the Future...
}

impl<S, Fut, Request> AsyncCheckpointLayer<S, Fut, Request>
where
    S: Service<Request, Error = BoxError> + Clone + Send + 'static,
    Fut: Future<Output = Result<ControlFlow<<S as Service<Request>>::Response, Request>, BoxError>>,
{
    /// Create an `AsyncCheckpointLayer` from a function that takes a Service Request and returns a `ControlFlow`
    pub fn new<F>(checkpoint_fn: F) -> Self
    where
        F: Fn(Request) -> Fut + Send + Sync + 'static,
    {
        Self {
            checkpoint_fn: Arc::new(Box::pin(checkpoint_fn)),
            phantom: PhantomData,
        }
    }
}

impl<S, Fut, Request> Layer<S> for AsyncCheckpointLayer<S, Fut, Request>
where
    S: Service<Request, Error = BoxError> + Clone + Send + 'static,
    <S as Service<Request>>::Future: Send,
    Request: Send + 'static,
    <S as Service<Request>>::Response: Send + 'static,
    Fut: Future<Output = Result<ControlFlow<<S as Service<Request>>::Response, Request>, BoxError>>,
{
    type Service = AsyncCheckpointService<S, Fut, Request>;

    fn layer(&self, service: S) -> Self::Service {
        AsyncCheckpointService {
            checkpoint_fn: Arc::clone(&self.checkpoint_fn),
            inner: service,
        }
    }
}

/// [`Service`] for Asynchronous Checkpoints. See [`ServiceBuilderExt::checkpoint_async()`](crate::layers::ServiceBuilderExt::checkpoint_async()).
#[allow(clippy::type_complexity)]
pub struct AsyncCheckpointService<S, Fut, Request>
where
    Request: Send + 'static,
    S: Service<Request, Error = BoxError> + Clone + Send + 'static,
    <S as Service<Request>>::Response: Send + 'static,
    <S as Service<Request>>::Future: Send + 'static,
    Fut: Future<Output = Result<ControlFlow<<S as Service<Request>>::Response, Request>, BoxError>>,
{
    inner: S,
    checkpoint_fn: Arc<Pin<Box<dyn Fn(Request) -> Fut + Send + Sync + 'static>>>,
}

impl<S, Fut, Request> AsyncCheckpointService<S, Fut, Request>
where
    Request: Send + 'static,
    S: Service<Request, Error = BoxError> + Clone + Send + 'static,
    <S as Service<Request>>::Response: Send + 'static,
    <S as Service<Request>>::Future: Send + 'static,
    Fut: Future<Output = Result<ControlFlow<<S as Service<Request>>::Response, Request>, BoxError>>,
{
    /// Create an `AsyncCheckpointLayer` from a function that takes a Service Request and returns a `ControlFlow`
    pub fn new<F>(checkpoint_fn: F, service: S) -> Self
    where
        F: Fn(Request) -> Fut + Send + Sync + 'static,
    {
        Self {
            checkpoint_fn: Arc::new(Box::pin(checkpoint_fn)),
            inner: service,
        }
    }
}

impl<S, Fut, Request> Service<Request> for AsyncCheckpointService<S, Fut, Request>
where
    Request: Send + 'static,
    S: Service<Request, Error = BoxError> + Clone + Send + 'static,
    <S as Service<Request>>::Response: Send + 'static,
    <S as Service<Request>>::Future: Send + 'static,
    Fut: Future<Output = Result<ControlFlow<<S as Service<Request>>::Response, Request>, BoxError>>
        + Send
        + 'static,
{
    type Response = <S as Service<Request>>::Response;

    type Error = BoxError;

    type Future = BoxFuture<'static, Result<Self::Response, Self::Error>>;

    fn poll_ready(
        &mut self,
        cx: &mut std::task::Context<'_>,
    ) -> std::task::Poll<Result<(), Self::Error>> {
        self.inner.poll_ready(cx)
    }

    fn call(&mut self, req: Request) -> Self::Future {
        let checkpoint_fn = Arc::clone(&self.checkpoint_fn);
        let inner = self.inner.clone();
        Box::pin(async move {
            match (checkpoint_fn)(req).await {
                Ok(ControlFlow::Break(response)) => Ok(response),
                Ok(ControlFlow::Continue(request)) => inner.oneshot(request).await,
                Err(error) => Err(error),
            }
        })
    }
}

#[cfg(test)]
mod async_checkpoint_tests {
    use tower::BoxError;
    use tower::Layer;
    use tower::ServiceBuilder;
    use tower::ServiceExt;

    use super::*;
    use crate::layers::ServiceBuilderExt;
    use crate::plugin::test::MockExecutionService;
<<<<<<< HEAD
    use crate::plugin::test::MockService;
    use crate::ExecutionRequest;
    use crate::ExecutionResponse;
=======
    use crate::services::ExecutionRequest;
    use crate::services::ExecutionResponse;
>>>>>>> 856a75c0

    #[tokio::test(flavor = "multi_thread")]
    async fn test_service_builder() {
        let expected_label = "from_mock_service";

<<<<<<< HEAD
        let mut exec = MockExecutionService::new();
        exec.expect_call()
            .times(1)
            .returning(move |req: crate::ExecutionRequest| {
                Ok(ExecutionResponse::fake_builder()
                    .label(expected_label.to_string())
                    .context(req.context)
                    .build()
                    .unwrap())
            });
=======
        let mut execution_service = MockExecutionService::new();
        execution_service.expect_clone().return_once(move || {
            let mut execution_service = MockExecutionService::new();
            execution_service
                .expect_call()
                .times(1)
                .returning(move |req: ExecutionRequest| {
                    Ok(ExecutionResponse::fake_builder()
                        .label(expected_label.to_string())
                        .context(req.context)
                        .build()
                        .unwrap())
                });
>>>>>>> 856a75c0

        let execution_service: MockService<ExecutionRequest, ExecutionResponse, BoxError> =
            MockService::create(move |req| exec.call(req));

        let service_stack = ServiceBuilder::new()
            .checkpoint_async(|req: ExecutionRequest| async { Ok(ControlFlow::Continue(req)) })
            .service(execution_service);

        let request = ExecutionRequest::fake_builder().build();

        let actual_label = service_stack
            .oneshot(request)
            .await
            .unwrap()
            .next_response()
            .await
            .unwrap()
            .label
            .unwrap();

        assert_eq!(actual_label, expected_label);
    }

    #[tokio::test]
    async fn test_continue() {
        let expected_label = "from_mock_service";
        let mut router_service = MockExecutionService::new();

        router_service.expect_clone().return_once(move || {
            let mut router_service = MockExecutionService::new();
            router_service
                .expect_call()
                .times(1)
                .returning(move |_req| {
                    Ok(ExecutionResponse::fake_builder()
                        .label(expected_label.to_string())
                        .build()
                        .unwrap())
                });
            router_service
        });

        let service_stack =
            AsyncCheckpointLayer::new(|req| async { Ok(ControlFlow::Continue(req)) })
                .layer(router_service);

        let request = ExecutionRequest::fake_builder().build();

        let actual_label = service_stack
            .oneshot(request)
            .await
            .unwrap()
            .next_response()
            .await
            .unwrap()
            .label
            .unwrap();

        assert_eq!(actual_label, expected_label)
    }

    #[tokio::test]
    async fn test_return() {
        let expected_label = "returned_before_mock_service";
        let mut router_service = MockExecutionService::new();
        router_service
            .expect_clone()
            .return_once(MockExecutionService::new);

        let service_stack = AsyncCheckpointLayer::new(|_req| async {
            Ok(ControlFlow::Break(
                ExecutionResponse::fake_builder()
                    .label("returned_before_mock_service".to_string())
                    .build()
                    .unwrap(),
            ))
        })
        .layer(router_service);

        let request = ExecutionRequest::fake_builder().build();

        let actual_label = service_stack
            .oneshot(request)
            .await
            .unwrap()
            .next_response()
            .await
            .unwrap()
            .label
            .unwrap();

        assert_eq!(actual_label, expected_label)
    }

    #[tokio::test]
    async fn test_error() {
        let expected_error = "checkpoint_error";
        let mut router_service = MockExecutionService::new();
        router_service
            .expect_clone()
            .return_once(MockExecutionService::new);

        let service_stack =
            AsyncCheckpointLayer::new(
                move |_req| async move { Err(BoxError::from(expected_error)) },
            )
            .layer(router_service);

        let request = ExecutionRequest::fake_builder().build();

        let actual_error = service_stack
            .oneshot(request)
            .await
            .map(|_| unreachable!())
            .unwrap_err()
            .to_string();

        assert_eq!(actual_error, expected_error)
    }
}<|MERGE_RESOLUTION|>--- conflicted
+++ resolved
@@ -147,20 +147,14 @@
     use super::*;
     use crate::layers::ServiceBuilderExt;
     use crate::plugin::test::MockExecutionService;
-<<<<<<< HEAD
     use crate::plugin::test::MockService;
-    use crate::ExecutionRequest;
-    use crate::ExecutionResponse;
-=======
     use crate::services::ExecutionRequest;
     use crate::services::ExecutionResponse;
->>>>>>> 856a75c0
 
     #[tokio::test(flavor = "multi_thread")]
     async fn test_service_builder() {
         let expected_label = "from_mock_service";
 
-<<<<<<< HEAD
         let mut exec = MockExecutionService::new();
         exec.expect_call()
             .times(1)
@@ -171,21 +165,6 @@
                     .build()
                     .unwrap())
             });
-=======
-        let mut execution_service = MockExecutionService::new();
-        execution_service.expect_clone().return_once(move || {
-            let mut execution_service = MockExecutionService::new();
-            execution_service
-                .expect_call()
-                .times(1)
-                .returning(move |req: ExecutionRequest| {
-                    Ok(ExecutionResponse::fake_builder()
-                        .label(expected_label.to_string())
-                        .context(req.context)
-                        .build()
-                        .unwrap())
-                });
->>>>>>> 856a75c0
 
         let execution_service: MockService<ExecutionRequest, ExecutionResponse, BoxError> =
             MockService::create(move |req| exec.call(req));
