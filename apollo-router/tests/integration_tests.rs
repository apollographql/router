--- conflicted
+++ resolved
@@ -464,15 +464,10 @@
         builder = builder.with_subgraph_service(name, service);
     }
 
-<<<<<<< HEAD
-    let (mut router, _) = builder.build().await;
-=======
-    builder = builder.with_dispatcher(get_dispatcher());
     let (router, _) = builder.build().await;
 
     (router, counting_registry)
 }
->>>>>>> 180b31a8
 
 async fn query_with_router(
     router: BoxCloneService<RouterRequest, RouterResponse, BoxError>,
