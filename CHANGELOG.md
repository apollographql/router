--- conflicted
+++ resolved
@@ -20,20 +20,14 @@
 
  -->
 
-<<<<<<< HEAD
-# [x.x.x] (unreleased) - 2022-mm-dd
-## ❗ BREAKING ❗
-## 🚀 Features
-
-- **Skip and Include directives in post processing** ([PR #626](https://github.com/apollographql/router/pull/626))
-
-  The Router now understands the [@skip](https://spec.graphql.org/October2021/#sec--skip) and [@include](https://spec.graphql.org/October2021/#sec--include) directives in queries, to add or remove fields depending on variables. It works in post processing, by filtering fields after aggregating the subgraph responses.
-
-## 🐛 Fixes
-=======
 <!--# [v0.1.0-preview.2] (unreleased) - 2022-mm-dd
 ## ❗ BREAKING ❗
 ## 🚀 Features
+
+- **Skip and Include directives in post processing** ([PR #626](https://github.com/apollographql/router/pull/626))
+
+  The Router now understands the [@skip](https://spec.graphql.org/October2021/#sec--skip) and [@include](https://spec.graphql.org/October2021/#sec--include) directives in queries, to add or remove fields depending on variables. It works in post processing, by filtering fields after aggregating the subgraph responses.
+
 ## 🐛 Fixes
 - **Remove `hasNext` from our response objects** ([PR #733](https://github.com/apollographql/router/pull/733))
 
@@ -50,7 +44,6 @@
   ```
   In addition, other existing uplink env variables are now also configurable via arg. 
 
->>>>>>> 1d695218
 ## 🛠 Maintenance
 ## 📚 Documentation
 
