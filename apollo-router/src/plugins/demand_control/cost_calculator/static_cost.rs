use std::sync::Arc;

use ahash::HashMap;
use apollo_compiler::ast;
use apollo_compiler::ast::InputValueDefinition;
use apollo_compiler::ast::NamedType;
use apollo_compiler::executable::ExecutableDocument;
use apollo_compiler::executable::Field;
use apollo_compiler::executable::FragmentSpread;
use apollo_compiler::executable::InlineFragment;
use apollo_compiler::executable::Operation;
use apollo_compiler::executable::Selection;
use apollo_compiler::executable::SelectionSet;
use apollo_compiler::schema::ExtendedType;
use apollo_compiler::Node;
use serde_json_bytes::Value;

use super::directives::IncludeDirective;
use super::directives::SkipDirective;
use super::schema::DemandControlledSchema;
use super::DemandControlError;
use crate::graphql::Response;
use crate::graphql::ResponseVisitor;
use crate::json_ext::Object;
<<<<<<< HEAD
use crate::json_ext::ValueExt;
=======
use crate::plugins::demand_control::cost_calculator::directives::CostDirective;
>>>>>>> 214b2e48
use crate::plugins::demand_control::cost_calculator::directives::ListSizeDirective;
use crate::query_planner::fetch::SubgraphOperation;
use crate::query_planner::DeferredNode;
use crate::query_planner::PlanNode;
use crate::query_planner::Primary;
use crate::query_planner::QueryPlan;

pub(crate) struct StaticCostCalculator {
    list_size: u32,
    supergraph_schema: Arc<DemandControlledSchema>,
    subgraph_schemas: Arc<HashMap<String, DemandControlledSchema>>,
}

struct ScoringContext<'a> {
    schema: &'a DemandControlledSchema,
    query: &'a ExecutableDocument,
    variables: &'a Object,
    should_estimate_requires: bool,
}

fn score_argument(
    argument: &apollo_compiler::ast::Value,
    argument_definition: &Node<InputValueDefinition>,
    schema: &DemandControlledSchema,
    variables: &Object,
) -> Result<f64, DemandControlError> {
    let ty = schema
        .types
        .get(argument_definition.ty.inner_named_type())
        .ok_or_else(|| {
            DemandControlError::QueryParseFailure(format!(
                "Argument {} was found in query, but its type ({}) was not found in the schema",
                argument_definition.name,
                argument_definition.ty.inner_named_type()
            ))
        })?;
<<<<<<< HEAD
    let cost_directive = schema.argument_cost_directive(argument_definition, ty);
=======
    let cost_directive =
        CostDirective::from_argument(schema.directive_name_map(), argument_definition)
            .or(CostDirective::from_type(schema.directive_name_map(), ty));
>>>>>>> 214b2e48

    match (argument, ty) {
        (_, ExtendedType::Interface(_))
        | (_, ExtendedType::Object(_))
        | (_, ExtendedType::Union(_)) => Err(DemandControlError::QueryParseFailure(
            format!(
                "Argument {} has type {}, but objects, interfaces, and unions are disallowed in this position",
                argument_definition.name,
                argument_definition.ty.inner_named_type()
            )
        )),

        (ast::Value::Object(inner_args), ExtendedType::InputObject(inner_arg_defs)) => {
            let mut cost = cost_directive.map_or(1.0, |cost| cost.weight());
            for (arg_name, arg_val) in inner_args {
                let arg_def = inner_arg_defs.fields.get(arg_name).ok_or_else(|| {
                    DemandControlError::QueryParseFailure(format!(
                        "Argument {} was found in query, but its type ({}) was not found in the schema",
                        argument_definition.name,
                        argument_definition.ty.inner_named_type()
                    ))
                })?;
                cost += score_argument(arg_val, arg_def, schema, variables,)?;
            }
            Ok(cost)
        }
        (ast::Value::List(inner_args), _) => {
            let mut cost = cost_directive.map_or(0.0, |cost| cost.weight());
            for arg_val in inner_args {
                cost += score_argument(arg_val, argument_definition, schema, variables)?;
            }
            Ok(cost)
        }
        (ast::Value::Variable(name), _) => {
            // We make a best effort attempt to score the variable, but some of these may not exist in the variables
            // sent on the supergraph request, such as `$representations`.
            if let Some(variable) = variables.get(name.as_str()) {
                score_variable(variable, argument_definition, schema)
            } else {
                Ok(0.0)
            }
        }
        (ast::Value::Null, _) => Ok(0.0),
        _ => Ok(cost_directive.map_or(0.0, |cost| cost.weight()))
    }
}

fn score_variable(
    variable: &Value,
    argument_definition: &Node<InputValueDefinition>,
    schema: &DemandControlledSchema,
) -> Result<f64, DemandControlError> {
    let ty = schema
        .types
        .get(argument_definition.ty.inner_named_type())
        .ok_or_else(|| {
            DemandControlError::QueryParseFailure(format!(
                "Argument {} was found in query, but its type ({}) was not found in the schema",
                argument_definition.name,
                argument_definition.ty.inner_named_type()
            ))
        })?;
    let cost_directive =
        CostDirective::from_argument(schema.directive_name_map(), argument_definition)
            .or(CostDirective::from_type(schema.directive_name_map(), ty));

    match (variable, ty) {
        (_, ExtendedType::Interface(_))
        | (_, ExtendedType::Object(_))
        | (_, ExtendedType::Union(_)) => Err(DemandControlError::QueryParseFailure(
            format!(
                "Argument {} has type {}, but objects, interfaces, and unions are disallowed in this position",
                argument_definition.name,
                argument_definition.ty.inner_named_type()
            )
        )),

        (Value::Object(inner_args), ExtendedType::InputObject(inner_arg_defs)) => {
            let mut cost = cost_directive.map_or(1.0, |cost| cost.weight());
            for (arg_name, arg_val) in inner_args {
                let arg_def = inner_arg_defs.fields.get(arg_name.as_str()).ok_or_else(|| {
                    DemandControlError::QueryParseFailure(format!(
                        "Argument {} was found in query, but its type ({}) was not found in the schema",
                        argument_definition.name,
                        argument_definition.ty.inner_named_type()
                    ))
                })?;
                cost += score_variable(arg_val, arg_def, schema)?;
            }
            Ok(cost)
        }
        (Value::Array(inner_args), _) => {
            let mut cost = cost_directive.map_or(0.0, |cost| cost.weight());
            for arg_val in inner_args {
                cost += score_variable(arg_val, argument_definition, schema)?;
            }
            Ok(cost)
        }
        (Value::Null, _) => Ok(0.0),
        _ => Ok(cost_directive.map_or(0.0, |cost| cost.weight()))
    }
}

impl StaticCostCalculator {
    pub(crate) fn new(
        supergraph_schema: Arc<DemandControlledSchema>,
        subgraph_schemas: Arc<HashMap<String, DemandControlledSchema>>,
        list_size: u32,
    ) -> Self {
        Self {
            list_size,
            supergraph_schema,
            subgraph_schemas,
        }
    }

    /// Scores a field within a GraphQL operation, handling some expected cases where
    /// directives change how the query is fetched. In the case of the federation
    /// directive `@requires`, the cost of the required selection is added to the
    /// cost of the current field. There's a chance this double-counts the cost of
    /// a selection if two fields require the same thing, or if a field is selected
    /// along with a field that it requires.
    ///
    /// ```graphql
    /// type Query {
    ///     foo: Foo @external
    ///     bar: Bar @requires(fields: "foo")
    ///     baz: Baz @requires(fields: "foo")
    /// }
    /// ```
    ///
    /// This should be okay, as we don't want this implementation to have to know about
    /// any deduplication happening in the query planner, and we're estimating an upper
    /// bound for cost anyway.
    fn score_field(
        &self,
        ctx: &ScoringContext,
        field: &Field,
        parent_type: &NamedType,
        list_size_from_upstream: Option<i32>,
    ) -> Result<f64, DemandControlError> {
        if StaticCostCalculator::skipped_by_directives(field) {
            return Ok(0.0);
        }

        // We need to look up the `FieldDefinition` from the supergraph schema instead of using `field.definition`
        // because `field.definition` was generated from the API schema, which strips off the directives we need.
        let definition = ctx.schema.type_field(parent_type, &field.name)?;
        let ty = field.inner_type_def(ctx.schema).ok_or_else(|| {
            DemandControlError::QueryParseFailure(format!(
                "Field {} was found in query, but its type is missing from the schema.",
                field.name
            ))
        })?;

        let list_size_directive = match ctx
            .schema
            .type_field_list_size_directive(parent_type, &field.name)
        {
            Some(dir) => ListSizeDirective::new(dir, field, ctx.variables).map(Some),
            None => Ok(None),
        }?;
        let instance_count = if !field.ty().is_list() {
            1
        } else if let Some(value) = list_size_from_upstream {
            // This is a sized field whose length is defined by the `@listSize` directive on the parent field
            value
        } else if let Some(expected_size) = list_size_directive
            .as_ref()
            .and_then(|dir| dir.expected_size)
        {
            expected_size
        } else {
            self.list_size as i32
        };

        // Determine the cost for this particular field. Scalars are free, non-scalars are not.
        // For fields with selections, add in the cost of the selections as well.
        let mut type_cost = if let Some(cost_directive) = ctx
            .schema
            .type_field_cost_directive(parent_type, &field.name)
        {
            cost_directive.weight()
        } else if ty.is_interface() || ty.is_object() || ty.is_union() {
            1.0
        } else {
            0.0
        };
        type_cost += self.score_selection_set(
            ctx,
            &field.selection_set,
            field.ty().inner_named_type(),
            list_size_directive.as_ref(),
        )?;

        let mut arguments_cost = 0.0;
        for argument in &field.arguments {
            let argument_definition =
                definition.argument_by_name(&argument.name).ok_or_else(|| {
                    DemandControlError::QueryParseFailure(format!(
                        "Argument {} of field {} is missing a definition in the schema",
                        argument.name, field.name
                    ))
                })?;
            arguments_cost += score_argument(
                &argument.value,
                argument_definition,
                ctx.schema,
                ctx.variables,
            )?;
        }

        let mut requirements_cost = 0.0;
        if ctx.should_estimate_requires {
            // If the field is marked with `@requires`, the required selection may not be included
            // in the query's selection. Adding that requirement's cost to the field ensures it's
            // accounted for.
            let requirements = ctx
                .schema
                .type_field_requires_directive(parent_type, &field.name)
                .map(|d| &d.fields);
            if let Some(selection_set) = requirements {
                requirements_cost = self.score_selection_set(
                    ctx,
                    selection_set,
                    parent_type,
                    list_size_directive.as_ref(),
                )?;
            }
        }

        let cost = (instance_count as f64) * type_cost + arguments_cost + requirements_cost;
        tracing::debug!(
            "Field {} cost breakdown: (count) {} * (type cost) {} + (arguments) {} + (requirements) {} = {}",
            field.name,
            instance_count,
            type_cost,
            arguments_cost,
            requirements_cost,
            cost
        );

        Ok(cost)
    }

    fn score_fragment_spread(
        &self,
        ctx: &ScoringContext,
        fragment_spread: &FragmentSpread,
        list_size_directive: Option<&ListSizeDirective>,
    ) -> Result<f64, DemandControlError> {
        let fragment = fragment_spread.fragment_def(ctx.query).ok_or_else(|| {
            DemandControlError::QueryParseFailure(format!(
                "Parsed operation did not have a definition for fragment {}",
                fragment_spread.fragment_name
            ))
        })?;
        self.score_selection_set(
            ctx,
            &fragment.selection_set,
            fragment.type_condition(),
            list_size_directive,
        )
    }

    fn score_inline_fragment(
        &self,
        ctx: &ScoringContext,
        inline_fragment: &InlineFragment,
        parent_type: &NamedType,
        list_size_directive: Option<&ListSizeDirective>,
    ) -> Result<f64, DemandControlError> {
        self.score_selection_set(
            ctx,
            &inline_fragment.selection_set,
            inline_fragment
                .type_condition
                .as_ref()
                .unwrap_or(parent_type),
            list_size_directive,
        )
    }

    fn score_operation(
        &self,
        operation: &Operation,
        ctx: &ScoringContext,
    ) -> Result<f64, DemandControlError> {
        let mut cost = if operation.is_mutation() { 10.0 } else { 0.0 };

        let Some(root_type_name) = ctx.schema.root_operation(operation.operation_type) else {
            return Err(DemandControlError::QueryParseFailure(format!(
                "Cannot cost {} operation because the schema does not support this root type",
                operation.operation_type
            )));
        };

        cost += self.score_selection_set(ctx, &operation.selection_set, root_type_name, None)?;

        Ok(cost)
    }

    fn score_selection(
        &self,
        ctx: &ScoringContext,
        selection: &Selection,
        parent_type: &NamedType,
        list_size_directive: Option<&ListSizeDirective>,
    ) -> Result<f64, DemandControlError> {
        match selection {
            Selection::Field(f) => self.score_field(
                ctx,
                f,
                parent_type,
                list_size_directive.and_then(|dir| dir.size_of(f)),
            ),
            Selection::FragmentSpread(s) => self.score_fragment_spread(ctx, s, list_size_directive),
            Selection::InlineFragment(i) => {
                self.score_inline_fragment(ctx, i, parent_type, list_size_directive)
            }
        }
    }

    fn score_selection_set(
        &self,
        ctx: &ScoringContext,
        selection_set: &SelectionSet,
        parent_type_name: &NamedType,
        list_size_directive: Option<&ListSizeDirective>,
    ) -> Result<f64, DemandControlError> {
        let mut cost = 0.0;
        for selection in selection_set.selections.iter() {
            cost += self.score_selection(ctx, selection, parent_type_name, list_size_directive)?;
        }
        Ok(cost)
    }

    fn skipped_by_directives(field: &Field) -> bool {
        let include_directive = IncludeDirective::from_field(field);
        if let Ok(Some(IncludeDirective { is_included: false })) = include_directive {
            return true;
        }

        let skip_directive = SkipDirective::from_field(field);
        if let Ok(Some(SkipDirective { is_skipped: true })) = skip_directive {
            return true;
        }

        false
    }

    fn score_plan_node(
        &self,
        plan_node: &PlanNode,
        variables: &Object,
    ) -> Result<f64, DemandControlError> {
        match plan_node {
            PlanNode::Sequence { nodes } => self.summed_score_of_nodes(nodes, variables),
            PlanNode::Parallel { nodes } => self.summed_score_of_nodes(nodes, variables),
            PlanNode::Flatten(flatten_node) => self.score_plan_node(&flatten_node.node, variables),
            PlanNode::Condition {
                condition: _,
                if_clause,
                else_clause,
            } => self.max_score_of_nodes(if_clause, else_clause, variables),
            PlanNode::Defer { primary, deferred } => {
                self.summed_score_of_deferred_nodes(primary, deferred, variables)
            }
            PlanNode::Fetch(fetch_node) => self.estimated_cost_of_operation(
                &fetch_node.service_name,
                &fetch_node.operation,
                variables,
            ),
            PlanNode::Subscription { primary, rest: _ } => self.estimated_cost_of_operation(
                &primary.service_name,
                &primary.operation,
                variables,
            ),
        }
    }

    fn estimated_cost_of_operation(
        &self,
        subgraph: &str,
        operation: &SubgraphOperation,
        variables: &Object,
    ) -> Result<f64, DemandControlError> {
        tracing::debug!("On subgraph {}, scoring operation: {}", subgraph, operation);

        let schema = self.subgraph_schemas.get(subgraph).ok_or_else(|| {
            DemandControlError::QueryParseFailure(format!(
                "Query planner did not provide a schema for service {}",
                subgraph
            ))
        })?;

        let operation = operation
            .as_parsed()
            .map_err(DemandControlError::SubgraphOperationNotInitialized)?;
        self.estimated(operation, schema, variables, false)
    }

    fn max_score_of_nodes(
        &self,
        left: &Option<Box<PlanNode>>,
        right: &Option<Box<PlanNode>>,
        variables: &Object,
    ) -> Result<f64, DemandControlError> {
        match (left, right) {
            (None, None) => Ok(0.0),
            (None, Some(right)) => self.score_plan_node(right, variables),
            (Some(left), None) => self.score_plan_node(left, variables),
            (Some(left), Some(right)) => {
                let left_score = self.score_plan_node(left, variables)?;
                let right_score = self.score_plan_node(right, variables)?;
                Ok(left_score.max(right_score))
            }
        }
    }

    fn summed_score_of_deferred_nodes(
        &self,
        primary: &Primary,
        deferred: &Vec<DeferredNode>,
        variables: &Object,
    ) -> Result<f64, DemandControlError> {
        let mut score = 0.0;
        if let Some(node) = &primary.node {
            score += self.score_plan_node(node, variables)?;
        }
        for d in deferred {
            if let Some(node) = &d.node {
                score += self.score_plan_node(node, variables)?;
            }
        }
        Ok(score)
    }

    fn summed_score_of_nodes(
        &self,
        nodes: &Vec<PlanNode>,
        variables: &Object,
    ) -> Result<f64, DemandControlError> {
        let mut sum = 0.0;
        for node in nodes {
            sum += self.score_plan_node(node, variables)?;
        }
        Ok(sum)
    }

    pub(crate) fn estimated(
        &self,
        query: &ExecutableDocument,
        schema: &DemandControlledSchema,
        variables: &Object,
        should_estimate_requires: bool,
    ) -> Result<f64, DemandControlError> {
        let mut cost = 0.0;
        let ctx = ScoringContext {
            schema,
            query,
            variables,
            should_estimate_requires,
        };
        if let Some(op) = &query.operations.anonymous {
            cost += self.score_operation(op, &ctx)?;
        }
        for (_name, op) in query.operations.named.iter() {
            cost += self.score_operation(op, &ctx)?;
        }
        Ok(cost)
    }

    pub(crate) fn planned(
        &self,
        query_plan: &QueryPlan,
        variables: &Object,
    ) -> Result<f64, DemandControlError> {
        self.score_plan_node(&query_plan.root, variables)
    }

    pub(crate) fn actual(
        &self,
        request: &ExecutableDocument,
        response: &Response,
        variables: &Object,
    ) -> Result<f64, DemandControlError> {
        let mut visitor = ResponseCostCalculator::new(&self.supergraph_schema);
        visitor.visit(request, response, variables);
        Ok(visitor.cost)
    }
}

pub(crate) struct ResponseCostCalculator<'a> {
    pub(crate) cost: f64,
    schema: &'a DemandControlledSchema,
}

impl<'schema> ResponseCostCalculator<'schema> {
    pub(crate) fn new(schema: &'schema DemandControlledSchema) -> Self {
        Self { cost: 0.0, schema }
    }
}

impl<'schema> ResponseVisitor for ResponseCostCalculator<'schema> {
    fn visit_field(
        &mut self,
        request: &ExecutableDocument,
        variables: &Object,
        parent_ty: &NamedType,
        field: &Field,
        value: &Value,
    ) {
        self.visit_list_item(request, variables, parent_ty, field, value);

        let definition = self.schema.type_field(parent_ty, &field.name);
        for argument in &field.arguments {
            if let Ok(Some(argument_definition)) = definition
                .as_ref()
                .map(|def| def.argument_by_name(&argument.name))
            {
                if let Ok(score) =
                    score_argument(&argument.value, argument_definition, self.schema, variables)
                {
                    self.cost += score;
                }
            } else {
                tracing::warn!(
                    "Failed to get schema definition for argument {} of field {}. The resulting actual cost will be a partial result.",
                    argument.name,
                    field.name
                )
            }
        }
    }

    fn visit_list_item(
        &mut self,
        request: &apollo_compiler::ExecutableDocument,
        variables: &Object,
        parent_ty: &apollo_compiler::executable::NamedType,
        field: &apollo_compiler::executable::Field,
        value: &Value,
    ) {
        let cost_directive = self
            .schema
            .type_field_cost_directive(parent_ty, &field.name);

        match value {
            Value::Null | Value::Bool(_) | Value::Number(_) | Value::String(_) => {
                self.cost += cost_directive.map_or(0.0, |cost| cost.weight());
            }
            Value::Array(items) => {
                for item in items {
                    self.visit_list_item(request, variables, parent_ty, field, item);
                }
            }
            Value::Object(children) => {
                self.cost += cost_directive.map_or(1.0, |cost| cost.weight());
                self.visit_selections(request, variables, &field.selection_set, children);
            }
        }
    }
}

#[cfg(test)]
mod tests {
    use std::sync::Arc;

    use ahash::HashMapExt;
    use apollo_federation::query_plan::query_planner::QueryPlanner;
    use bytes::Bytes;
    use router_bridge::planner::PlanOptions;
    use test_log::test;
    use tower::Service;

    use super::*;
    use crate::introspection::IntrospectionCache;
    use crate::plugins::authorization::CacheKeyMetadata;
    use crate::query_planner::BridgeQueryPlanner;
    use crate::services::layers::query_analysis::ParsedDocument;
    use crate::services::QueryPlannerContent;
    use crate::services::QueryPlannerRequest;
    use crate::spec;
    use crate::spec::Query;
    use crate::Configuration;
    use crate::Context;

    impl StaticCostCalculator {
        fn rust_planned(
            &self,
            query_plan: &apollo_federation::query_plan::QueryPlan,
            variables: &Object,
        ) -> Result<f64, DemandControlError> {
            let js_planner_node: PlanNode = query_plan.node.as_ref().unwrap().into();
            self.score_plan_node(&js_planner_node, variables)
        }
    }

    fn parse_schema_and_operation(
        schema_str: &str,
        query_str: &str,
        config: &Configuration,
    ) -> (spec::Schema, ParsedDocument) {
        let schema = spec::Schema::parse(schema_str, config).unwrap();
        let query = Query::parse_document(query_str, None, &schema, config).unwrap();
        (schema, query)
    }

    /// Estimate cost of an operation executed on a supergraph.
    fn estimated_cost(schema_str: &str, query_str: &str, variables_str: &str) -> f64 {
        let (schema, query) =
            parse_schema_and_operation(schema_str, query_str, &Default::default());
        let variables = serde_json::from_str::<Value>(variables_str)
            .unwrap()
            .as_object()
            .cloned()
            .unwrap_or_default();
        let schema =
            DemandControlledSchema::new(Arc::new(schema.supergraph_schema().clone())).unwrap();
        let calculator = StaticCostCalculator::new(Arc::new(schema), Default::default(), 100);

        calculator
            .estimated(
                &query.executable,
                &calculator.supergraph_schema,
                &variables,
                true,
            )
            .unwrap()
    }

    /// Estimate cost of an operation on a plain, non-federated schema.
    fn basic_estimated_cost(schema_str: &str, query_str: &str, variables_str: &str) -> f64 {
        let schema =
            apollo_compiler::Schema::parse_and_validate(schema_str, "schema.graphqls").unwrap();
        let query = apollo_compiler::ExecutableDocument::parse_and_validate(
            &schema,
            query_str,
            "query.graphql",
        )
        .unwrap();
        let variables = serde_json::from_str::<Value>(variables_str)
            .unwrap()
            .as_object()
            .cloned()
            .unwrap_or_default();
        let schema = DemandControlledSchema::new(Arc::new(schema)).unwrap();
        let calculator = StaticCostCalculator::new(Arc::new(schema), Default::default(), 100);

        calculator
            .estimated(&query, &calculator.supergraph_schema, &variables, true)
            .unwrap()
    }

    async fn planned_cost_js(schema_str: &str, query_str: &str, variables_str: &str) -> f64 {
        let config: Arc<Configuration> = Arc::new(Default::default());
        let (schema, query) = parse_schema_and_operation(schema_str, query_str, &config);
        let variables = serde_json::from_str::<Value>(variables_str)
            .unwrap()
            .as_object()
            .cloned()
            .unwrap_or_default();
        let supergraph_schema = schema.supergraph_schema().clone();

        let mut planner = BridgeQueryPlanner::new(
            schema.into(),
            config.clone(),
            None,
            None,
            Arc::new(IntrospectionCache::new(&config)),
        )
        .await
        .unwrap();

        let ctx = Context::new();
        ctx.extensions()
            .with_lock(|mut lock| lock.insert::<ParsedDocument>(query.clone()));

        let planner_res = planner
            .call(QueryPlannerRequest::new(
                query_str.to_string(),
                None,
                query,
                CacheKeyMetadata::default(),
                PlanOptions::default(),
            ))
            .await
            .unwrap();
        let query_plan = match planner_res.content.unwrap() {
            QueryPlannerContent::Plan { plan } => plan,
            _ => panic!("Query planner returned unexpected non-plan content"),
        };

        let schema = DemandControlledSchema::new(Arc::new(supergraph_schema)).unwrap();
        let mut demand_controlled_subgraph_schemas = HashMap::new();
        for (subgraph_name, subgraph_schema) in planner.subgraph_schemas().iter() {
            let demand_controlled_subgraph_schema =
                DemandControlledSchema::new(subgraph_schema.clone()).unwrap();
            demand_controlled_subgraph_schemas
                .insert(subgraph_name.to_string(), demand_controlled_subgraph_schema);
        }

        let calculator = StaticCostCalculator::new(
            Arc::new(schema),
            Arc::new(demand_controlled_subgraph_schemas),
            100,
        );

        calculator.planned(&query_plan, &variables).unwrap()
    }

    fn planned_cost_rust(schema_str: &str, query_str: &str, variables_str: &str) -> f64 {
        let config: Arc<Configuration> = Arc::new(Default::default());
        let (schema, query) = parse_schema_and_operation(schema_str, query_str, &config);
        let variables = serde_json::from_str::<Value>(variables_str)
            .unwrap()
            .as_object()
            .cloned()
            .unwrap_or_default();

        let planner =
            QueryPlanner::new(schema.federation_supergraph(), Default::default()).unwrap();

        let query_plan = planner
            .build_query_plan(&query.executable, None, Default::default())
            .unwrap();

        let schema =
            DemandControlledSchema::new(Arc::new(schema.supergraph_schema().clone())).unwrap();
        let mut demand_controlled_subgraph_schemas = HashMap::new();
        for (subgraph_name, subgraph_schema) in planner.subgraph_schemas().iter() {
            let demand_controlled_subgraph_schema =
                DemandControlledSchema::new(Arc::new(subgraph_schema.schema().clone())).unwrap();
            demand_controlled_subgraph_schemas
                .insert(subgraph_name.to_string(), demand_controlled_subgraph_schema);
        }

        let calculator = StaticCostCalculator::new(
            Arc::new(schema),
            Arc::new(demand_controlled_subgraph_schemas),
            100,
        );

        calculator.rust_planned(&query_plan, &variables).unwrap()
    }

    fn actual_cost(
        schema_str: &str,
        query_str: &str,
        variables_str: &str,
        response_bytes: &'static [u8],
    ) -> f64 {
        let (schema, query) =
            parse_schema_and_operation(schema_str, query_str, &Default::default());
        let variables = serde_json::from_str::<Value>(variables_str)
            .unwrap()
            .as_object()
            .cloned()
            .unwrap_or_default();
        let response = Response::from_bytes("test", Bytes::from(response_bytes)).unwrap();
        let schema =
            DemandControlledSchema::new(Arc::new(schema.supergraph_schema().clone())).unwrap();
        StaticCostCalculator::new(Arc::new(schema), Default::default(), 100)
            .actual(&query.executable, &response, &variables)
            .unwrap()
    }

    /// Actual cost of an operation on a plain, non-federated schema.
    fn basic_actual_cost(
        schema_str: &str,
        query_str: &str,
        variables_str: &str,
        response_bytes: &'static [u8],
    ) -> f64 {
        let schema =
            apollo_compiler::Schema::parse_and_validate(schema_str, "schema.graphqls").unwrap();
        let query = apollo_compiler::ExecutableDocument::parse_and_validate(
            &schema,
            query_str,
            "query.graphql",
        )
        .unwrap();
        let variables = serde_json::from_str::<Value>(variables_str)
            .unwrap()
            .as_object()
            .cloned()
            .unwrap_or_default();
        let response = Response::from_bytes("test", Bytes::from(response_bytes)).unwrap();

        let schema = DemandControlledSchema::new(Arc::new(schema)).unwrap();
        StaticCostCalculator::new(Arc::new(schema), Default::default(), 100)
            .actual(&query, &response, &variables)
            .unwrap()
    }

    #[test]
    fn query_cost() {
        let schema = include_str!("./fixtures/basic_schema.graphql");
        let query = include_str!("./fixtures/basic_query.graphql");
        let variables = "{}";

        assert_eq!(basic_estimated_cost(schema, query, variables), 0.0)
    }

    #[test]
    fn mutation_cost() {
        let schema = include_str!("./fixtures/basic_schema.graphql");
        let query = include_str!("./fixtures/basic_mutation.graphql");
        let variables = "{}";

        assert_eq!(basic_estimated_cost(schema, query, variables), 10.0)
    }

    #[test]
    fn object_cost() {
        let schema = include_str!("./fixtures/basic_schema.graphql");
        let query = include_str!("./fixtures/basic_object_query.graphql");
        let variables = "{}";

        assert_eq!(basic_estimated_cost(schema, query, variables), 1.0)
    }

    #[test]
    fn interface_cost() {
        let schema = include_str!("./fixtures/basic_schema.graphql");
        let query = include_str!("./fixtures/basic_interface_query.graphql");
        let variables = "{}";

        assert_eq!(basic_estimated_cost(schema, query, variables), 1.0)
    }

    #[test]
    fn union_cost() {
        let schema = include_str!("./fixtures/basic_schema.graphql");
        let query = include_str!("./fixtures/basic_union_query.graphql");
        let variables = "{}";

        assert_eq!(basic_estimated_cost(schema, query, variables), 1.0)
    }

    #[test]
    fn list_cost() {
        let schema = include_str!("./fixtures/basic_schema.graphql");
        let query = include_str!("./fixtures/basic_object_list_query.graphql");
        let variables = "{}";

        assert_eq!(basic_estimated_cost(schema, query, variables), 100.0)
    }

    #[test]
    fn scalar_list_cost() {
        let schema = include_str!("./fixtures/basic_schema.graphql");
        let query = include_str!("./fixtures/basic_scalar_list_query.graphql");
        let variables = "{}";

        assert_eq!(basic_estimated_cost(schema, query, variables), 0.0)
    }

    #[test]
    fn nested_object_lists() {
        let schema = include_str!("./fixtures/basic_schema.graphql");
        let query = include_str!("./fixtures/basic_nested_list_query.graphql");
        let variables = "{}";

        assert_eq!(basic_estimated_cost(schema, query, variables), 10100.0)
    }

    #[test]
    fn input_object_cost() {
        let schema = include_str!("./fixtures/basic_schema.graphql");
        let query = include_str!("./fixtures/basic_input_object_query.graphql");
        let variables = "{}";

        assert_eq!(basic_estimated_cost(schema, query, variables), 4.0)
    }

    #[test]
    fn input_object_cost_with_returned_objects() {
        let schema = include_str!("./fixtures/basic_schema.graphql");
        let query = include_str!("./fixtures/basic_input_object_query_2.graphql");
        let variables = "{}";
        let response = include_bytes!("./fixtures/basic_input_object_response.json");

        assert_eq!(basic_estimated_cost(schema, query, variables), 104.0);
        // The cost of the arguments from the query should be included when scoring the response
        assert_eq!(basic_actual_cost(schema, query, variables, response), 7.0);
    }

    #[test]
    fn skip_directive_excludes_cost() {
        let schema = include_str!("./fixtures/basic_schema.graphql");
        let query = include_str!("./fixtures/basic_skipped_query.graphql");
        let variables = "{}";

        assert_eq!(basic_estimated_cost(schema, query, variables), 0.0)
    }

    #[test]
    fn include_directive_excludes_cost() {
        let schema = include_str!("./fixtures/basic_schema.graphql");
        let query = include_str!("./fixtures/basic_excluded_query.graphql");
        let variables = "{}";

        assert_eq!(basic_estimated_cost(schema, query, variables), 0.0)
    }

    #[test(tokio::test)]
    async fn fragments_cost() {
        let schema = include_str!("./fixtures/basic_supergraph_schema.graphql");
        let query = include_str!("./fixtures/basic_fragments_query.graphql");
        let variables = "{}";

        assert_eq!(basic_estimated_cost(schema, query, variables), 102.0);
        assert_eq!(planned_cost_js(schema, query, variables).await, 102.0);
        assert_eq!(planned_cost_rust(schema, query, variables), 102.0);
    }

    #[test(tokio::test)]
    async fn federated_query_with_name() {
        let schema = include_str!("./fixtures/federated_ships_schema.graphql");
        let query = include_str!("./fixtures/federated_ships_named_query.graphql");
        let variables = "{}";
        let response = include_bytes!("./fixtures/federated_ships_named_response.json");

        assert_eq!(estimated_cost(schema, query, variables), 100.0);
        assert_eq!(actual_cost(schema, query, variables, response), 2.0);
    }

    #[test(tokio::test)]
    async fn federated_query_with_requires() {
        let schema = include_str!("./fixtures/federated_ships_schema.graphql");
        let query = include_str!("./fixtures/federated_ships_required_query.graphql");
        let variables = "{}";
        let response = include_bytes!("./fixtures/federated_ships_required_response.json");

        assert_eq!(estimated_cost(schema, query, variables), 10200.0);
        assert_eq!(planned_cost_js(schema, query, variables).await, 10400.0);
        assert_eq!(planned_cost_rust(schema, query, variables), 10400.0);
        assert_eq!(actual_cost(schema, query, variables, response), 2.0);
    }

    #[test(tokio::test)]
    async fn federated_query_with_fragments() {
        let schema = include_str!("./fixtures/federated_ships_schema.graphql");
        let query = include_str!("./fixtures/federated_ships_fragment_query.graphql");
        let variables = "{}";
        let response = include_bytes!("./fixtures/federated_ships_fragment_response.json");

        assert_eq!(estimated_cost(schema, query, variables), 300.0);
        assert_eq!(planned_cost_js(schema, query, variables).await, 400.0);
        assert_eq!(planned_cost_rust(schema, query, variables), 400.0);
        assert_eq!(actual_cost(schema, query, variables, response), 6.0);
    }

    #[test(tokio::test)]
    async fn federated_query_with_inline_fragments() {
        let schema = include_str!("./fixtures/federated_ships_schema.graphql");
        let query = include_str!("./fixtures/federated_ships_inline_fragment_query.graphql");
        let variables = "{}";
        let response = include_bytes!("./fixtures/federated_ships_fragment_response.json");

        assert_eq!(estimated_cost(schema, query, variables), 300.0);
        assert_eq!(planned_cost_js(schema, query, variables).await, 400.0);
        assert_eq!(planned_cost_rust(schema, query, variables), 400.0);
        assert_eq!(actual_cost(schema, query, variables, response), 6.0);
    }

    #[test(tokio::test)]
    async fn federated_query_with_defer() {
        let schema = include_str!("./fixtures/federated_ships_schema.graphql");
        let query = include_str!("./fixtures/federated_ships_deferred_query.graphql");
        let variables = "{}";
        let response = include_bytes!("./fixtures/federated_ships_deferred_response.json");

        assert_eq!(estimated_cost(schema, query, variables), 10200.0);
        assert_eq!(planned_cost_js(schema, query, variables).await, 10400.0);
        assert_eq!(planned_cost_rust(schema, query, variables), 10400.0);
        assert_eq!(actual_cost(schema, query, variables, response), 2.0);
    }

    #[test(tokio::test)]
    async fn federated_query_with_adjustable_list_cost() {
        let schema = include_str!("./fixtures/federated_ships_schema.graphql");
        let query = include_str!("./fixtures/federated_ships_deferred_query.graphql");
        let (schema, query) = parse_schema_and_operation(schema, query, &Default::default());
        let schema = Arc::new(
            DemandControlledSchema::new(Arc::new(schema.supergraph_schema().clone())).unwrap(),
        );

        let calculator = StaticCostCalculator::new(schema.clone(), Default::default(), 100);
        let conservative_estimate = calculator
            .estimated(
                &query.executable,
                &calculator.supergraph_schema,
                &Default::default(),
                true,
            )
            .unwrap();

        let calculator = StaticCostCalculator::new(schema.clone(), Default::default(), 5);
        let narrow_estimate = calculator
            .estimated(
                &query.executable,
                &calculator.supergraph_schema,
                &Default::default(),
                true,
            )
            .unwrap();

        assert_eq!(conservative_estimate, 10200.0);
        assert_eq!(narrow_estimate, 35.0);
    }

    #[test(tokio::test)]
    async fn custom_cost_query() {
        let schema = include_str!("./fixtures/custom_cost_schema.graphql");
        let query = include_str!("./fixtures/custom_cost_query.graphql");
        let variables = "{}";
        let response = include_bytes!("./fixtures/custom_cost_response.json");

        assert_eq!(estimated_cost(schema, query, variables), 127.0);
        assert_eq!(planned_cost_js(schema, query, variables).await, 127.0);
        assert_eq!(planned_cost_rust(schema, query, variables), 127.0);
        assert_eq!(actual_cost(schema, query, variables, response), 125.0);
    }

    #[test(tokio::test)]
    async fn custom_cost_query_with_renamed_directives() {
        let schema = include_str!("./fixtures/custom_cost_schema_with_renamed_directives.graphql");
        let query = include_str!("./fixtures/custom_cost_query.graphql");
        let variables = "{}";
        let response = include_bytes!("./fixtures/custom_cost_response.json");

        assert_eq!(estimated_cost(schema, query, variables), 127.0);
        assert_eq!(planned_cost_js(schema, query, variables).await, 127.0);
        assert_eq!(planned_cost_rust(schema, query, variables), 127.0);
        assert_eq!(actual_cost(schema, query, variables, response), 125.0);
    }

    #[test(tokio::test)]
    async fn custom_cost_query_with_default_slicing_argument() {
        let schema = include_str!("./fixtures/custom_cost_schema.graphql");
        let query =
            include_str!("./fixtures/custom_cost_query_with_default_slicing_argument.graphql");
        let variables = "{}";
        let response = include_bytes!("./fixtures/custom_cost_response.json");

        assert_eq!(estimated_cost(schema, query, variables), 132.0);
        assert_eq!(planned_cost_js(schema, query, variables).await, 132.0);
        assert_eq!(planned_cost_rust(schema, query, variables), 132.0);
        assert_eq!(actual_cost(schema, query, variables, response), 125.0);
    }

    #[test(tokio::test)]
    async fn custom_cost_query_with_variable_slicing_argument() {
        let schema = include_str!("./fixtures/custom_cost_schema.graphql");
        let query =
            include_str!("./fixtures/custom_cost_query_with_variable_slicing_argument.graphql");
        let variables = r#"{"costlyInput": {"somethingWithCost": 10}, "fieldCountVar": 5}"#;
        let response = include_bytes!("./fixtures/custom_cost_response.json");

        assert_eq!(estimated_cost(schema, query, variables), 127.0);
        assert_eq!(planned_cost_js(schema, query, variables).await, 127.0);
        assert_eq!(planned_cost_rust(schema, query, variables), 127.0);
        assert_eq!(actual_cost(schema, query, variables, response), 125.0);
    }

    #[test]
    fn arbitrary_json_as_custom_scalar_in_variables() {
        let schema = include_str!("./fixtures/arbitrary_json_schema.graphql");
        let query = r#"
            query FetchData($myJsonValue: ArbitraryJson) {
                fetch(args: {
                    json: $myJsonValue
                })
            }
        "#;
        let variables = r#"
            {
                "myJsonValue": {
                    "field.with.dots": 1
                }
            }
        "#;

        assert_eq!(estimated_cost(schema, query, variables), 1.0);
    }
}<|MERGE_RESOLUTION|>--- conflicted
+++ resolved
@@ -22,11 +22,6 @@
 use crate::graphql::Response;
 use crate::graphql::ResponseVisitor;
 use crate::json_ext::Object;
-<<<<<<< HEAD
-use crate::json_ext::ValueExt;
-=======
-use crate::plugins::demand_control::cost_calculator::directives::CostDirective;
->>>>>>> 214b2e48
 use crate::plugins::demand_control::cost_calculator::directives::ListSizeDirective;
 use crate::query_planner::fetch::SubgraphOperation;
 use crate::query_planner::DeferredNode;
@@ -63,13 +58,7 @@
                 argument_definition.ty.inner_named_type()
             ))
         })?;
-<<<<<<< HEAD
     let cost_directive = schema.argument_cost_directive(argument_definition, ty);
-=======
-    let cost_directive =
-        CostDirective::from_argument(schema.directive_name_map(), argument_definition)
-            .or(CostDirective::from_type(schema.directive_name_map(), ty));
->>>>>>> 214b2e48
 
     match (argument, ty) {
         (_, ExtendedType::Interface(_))
@@ -132,9 +121,7 @@
                 argument_definition.ty.inner_named_type()
             ))
         })?;
-    let cost_directive =
-        CostDirective::from_argument(schema.directive_name_map(), argument_definition)
-            .or(CostDirective::from_type(schema.directive_name_map(), ty));
+    let cost_directive = schema.argument_cost_directive(argument_definition, ty);
 
     match (variable, ty) {
         (_, ExtendedType::Interface(_))
