//! Customization via Rhai.

use std::ops::ControlFlow;
use std::path::PathBuf;
use std::str::FromStr;
use std::sync::Arc;
use std::sync::Mutex;
use std::sync::RwLock;
use std::thread;

use futures::future::ready;
use futures::stream::once;
use futures::StreamExt;
use http::header::HeaderName;
use http::header::HeaderValue;
use http::header::InvalidHeaderName;
use http::uri::Authority;
use http::uri::Parts;
use http::uri::PathAndQuery;
use http::HeaderMap;
use http::StatusCode;
use http::Uri;
use once_cell::sync::Lazy;
use opentelemetry::trace::SpanKind;
use rhai::module_resolvers::FileModuleResolver;
use rhai::plugin::*;
use rhai::serde::from_dynamic;
use rhai::serde::to_dynamic;
use rhai::Dynamic;
use rhai::Engine;
use rhai::EvalAltResult;
use rhai::FnPtr;
use rhai::FuncArgs;
use rhai::Instant;
use rhai::Map;
use rhai::Scope;
use rhai::Shared;
use rhai::AST;
use schemars::JsonSchema;
use serde::Deserialize;
use tower::util::BoxService;
use tower::BoxError;
use tower::ServiceBuilder;
use tower::ServiceExt;

use crate::error::Error;
use crate::graphql::Request;
use crate::graphql::Response;
use crate::http_ext;
use crate::json_ext::Object;
use crate::json_ext::Value;
use crate::layers::ServiceBuilderExt;
use crate::plugin::Plugin;
use crate::plugin::PluginInit;
use crate::register_plugin;
use crate::utility::Output;
use crate::Context;
use crate::ExecutionRequest;
use crate::ExecutionResponse;
use crate::SupergraphRequest;
use crate::SupergraphResponse;

static SDL: Lazy<RwLock<Arc<String>>> = Lazy::new(|| RwLock::new(Arc::new("".to_string())));

trait OptionDance<T> {
    fn with_mut<R>(&self, f: impl FnOnce(&mut T) -> R) -> R;

    fn replace(&self, f: impl FnOnce(T) -> T);

    fn take_unwrap(self) -> T;
}

type SharedMut<T> = rhai::Shared<Mutex<Option<T>>>;

impl<T> OptionDance<T> for SharedMut<T> {
    fn with_mut<R>(&self, f: impl FnOnce(&mut T) -> R) -> R {
        let mut guard = self.lock().expect("poisoned mutex");
        f(guard.as_mut().expect("re-entrant option dance"))
    }

    fn replace(&self, f: impl FnOnce(T) -> T) {
        let mut guard = self.lock().expect("poisoned mutex");
        *guard = Some(f(guard.take().expect("re-entrant option dance")))
    }

    fn take_unwrap(self) -> T {
        match Arc::try_unwrap(self) {
            Ok(mutex) => mutex.into_inner().expect("poisoned mutex"),

            // TODO: Should we assume the Arc refcount is 1
            // and use `try_unwrap().expect("shared ownership")` instead of this fallback ?
            Err(arc) => arc.lock().expect("poisoned mutex").take(),
        }
        .expect("re-entrant option dance")
    }
}

mod supergraph {
    pub(crate) use crate::services::supergraph::*;
    pub(crate) type Response = super::RhaiSupergraphResponse;
    pub(crate) type DeferredResponse = super::RhaiSupergraphDeferredResponse;
}

mod execution {
    pub(crate) use crate::services::execution::*;
    pub(crate) type Response = super::RhaiExecutionResponse;
    pub(crate) type DeferredResponse = super::RhaiExecutionDeferredResponse;
}

mod subgraph {
    pub(crate) use crate::services::subgraph::*;
}

#[export_module]
mod router_plugin_mod {
    // It would be nice to generate get_originating_headers and
    // set_originating_headers for all response types.
    // However, variations in the composition
    // of <Type>Response means this isn't currently possible.
    // We could revisit this later if these structures are re-shaped.

    // The next group of functions are specifically for interacting
    // with the subgraph_request on a SubgraphRequest.
    #[rhai_fn(get = "subgraph", pure, return_raw)]
    pub(crate) fn get_subgraph(
        obj: &mut SharedMut<subgraph::Request>,
    ) -> Result<http_ext::Request<Request>, Box<EvalAltResult>> {
        Ok(obj.with_mut(|request| (&request.subgraph_request).into()))
    }

    #[rhai_fn(set = "subgraph", return_raw)]
    pub(crate) fn set_subgraph(
        obj: &mut SharedMut<subgraph::Request>,
        sub: http_ext::Request<Request>,
    ) -> Result<(), Box<EvalAltResult>> {
        obj.with_mut(|request| {
            request.subgraph_request = sub.inner;
            Ok(())
        })
    }

    #[rhai_fn(get = "headers", pure, return_raw)]
    pub(crate) fn get_subgraph_headers(
        obj: &mut http_ext::Request<Request>,
    ) -> Result<HeaderMap, Box<EvalAltResult>> {
        Ok(obj.headers().clone())
    }

    #[rhai_fn(set = "headers", return_raw)]
    pub(crate) fn set_subgraph_headers(
        obj: &mut http_ext::Request<Request>,
        headers: HeaderMap,
    ) -> Result<(), Box<EvalAltResult>> {
        *obj.headers_mut() = headers;
        Ok(())
    }

    #[rhai_fn(get = "body", pure, return_raw)]
    pub(crate) fn get_subgraph_body(
        obj: &mut http_ext::Request<Request>,
    ) -> Result<Request, Box<EvalAltResult>> {
        Ok(obj.body().clone())
    }

    #[rhai_fn(set = "body", return_raw)]
    pub(crate) fn set_subgraph_body(
        obj: &mut http_ext::Request<Request>,
        body: Request,
    ) -> Result<(), Box<EvalAltResult>> {
        *obj.body_mut() = body;
        Ok(())
    }

    #[rhai_fn(get = "uri", pure, return_raw)]
    pub(crate) fn get_subgraph_uri(
        obj: &mut http_ext::Request<Request>,
    ) -> Result<Uri, Box<EvalAltResult>> {
        Ok(obj.uri().clone())
    }

    #[rhai_fn(set = "uri", return_raw)]
    pub(crate) fn set_subgraph_uri(
        obj: &mut http_ext::Request<Request>,
        uri: Uri,
    ) -> Result<(), Box<EvalAltResult>> {
        *obj.uri_mut() = uri;
        Ok(())
    }
    // End of SubgraphRequest specific section

    #[rhai_fn(get = "headers", pure, return_raw)]
    pub(crate) fn get_originating_headers_supergraph_response(
        obj: &mut SharedMut<supergraph::Response>,
    ) -> Result<HeaderMap, Box<EvalAltResult>> {
        Ok(obj.with_mut(|response| response.response.headers().clone()))
    }

    #[rhai_fn(get = "headers", pure, return_raw)]
    pub(crate) fn get_originating_headers_router_deferred_response(
        _obj: &mut SharedMut<supergraph::DeferredResponse>,
    ) -> Result<HeaderMap, Box<EvalAltResult>> {
        Err("cannot access headers on a deferred response".into())
    }

    #[rhai_fn(get = "headers", pure, return_raw)]
    pub(crate) fn get_originating_headers_execution_response(
        obj: &mut SharedMut<execution::Response>,
    ) -> Result<HeaderMap, Box<EvalAltResult>> {
        Ok(obj.with_mut(|response| response.response.headers().clone()))
    }

    #[rhai_fn(get = "headers", pure, return_raw)]
    pub(crate) fn get_originating_headers_execution_deferred_response(
        _obj: &mut SharedMut<execution::DeferredResponse>,
    ) -> Result<HeaderMap, Box<EvalAltResult>> {
        Err("cannot access headers on a deferred response".into())
    }

    #[rhai_fn(get = "headers", pure, return_raw)]
    pub(crate) fn get_originating_headers_subgraph_response(
        obj: &mut SharedMut<subgraph::Response>,
    ) -> Result<HeaderMap, Box<EvalAltResult>> {
        Ok(obj.with_mut(|response| response.response.headers().clone()))
    }

    #[rhai_fn(get = "body", pure, return_raw)]
    pub(crate) fn get_originating_body_supergraph_response(
        obj: &mut SharedMut<supergraph::Response>,
    ) -> Result<Response, Box<EvalAltResult>> {
        Ok(obj.with_mut(|response| response.response.body().clone()))
    }

    #[rhai_fn(get = "body", pure, return_raw)]
    pub(crate) fn get_originating_body_execution_response(
        obj: &mut SharedMut<execution::Response>,
    ) -> Result<Response, Box<EvalAltResult>> {
        Ok(obj.with_mut(|response| response.response.body().clone()))
    }

    #[rhai_fn(get = "body", pure, return_raw)]
    pub(crate) fn get_originating_body_subgraph_response(
        obj: &mut SharedMut<subgraph::Response>,
    ) -> Result<Response, Box<EvalAltResult>> {
        Ok(obj.with_mut(|response| response.response.body().clone()))
    }

    #[rhai_fn(get = "body", pure, return_raw)]
    pub(crate) fn get_originating_body_router_deferred_response(
        obj: &mut SharedMut<supergraph::DeferredResponse>,
    ) -> Result<Response, Box<EvalAltResult>> {
        Ok(obj.with_mut(|response| response.response.clone()))
    }

    #[rhai_fn(get = "body", pure, return_raw)]
    pub(crate) fn get_originating_body_execution_deferred_response(
        obj: &mut SharedMut<execution::DeferredResponse>,
    ) -> Result<Response, Box<EvalAltResult>> {
        Ok(obj.with_mut(|response| response.response.clone()))
    }

    #[rhai_fn(set = "headers", return_raw)]
    pub(crate) fn set_originating_headers_supergraph_response(
        obj: &mut SharedMut<supergraph::Response>,
        headers: HeaderMap,
    ) -> Result<(), Box<EvalAltResult>> {
        obj.with_mut(|response| *response.response.headers_mut() = headers);
        Ok(())
    }

    #[rhai_fn(set = "headers", return_raw)]
    pub(crate) fn set_originating_headers_router_deferred_response(
        _obj: &mut SharedMut<supergraph::DeferredResponse>,
        _headers: HeaderMap,
    ) -> Result<(), Box<EvalAltResult>> {
        Err("cannot access headers on a deferred response".into())
    }

    #[rhai_fn(set = "headers", return_raw)]
    pub(crate) fn set_originating_headers_execution_response(
        obj: &mut SharedMut<execution::Response>,
        headers: HeaderMap,
    ) -> Result<(), Box<EvalAltResult>> {
        obj.with_mut(|response| *response.response.headers_mut() = headers);
        Ok(())
    }

    #[rhai_fn(set = "headers", return_raw)]
    pub(crate) fn set_originating_headers_execution_deferred_response(
        _obj: &mut SharedMut<execution::DeferredResponse>,
        _headers: HeaderMap,
    ) -> Result<(), Box<EvalAltResult>> {
        Err("cannot access headers on a deferred response".into())
    }

    #[rhai_fn(set = "headers", return_raw)]
    pub(crate) fn set_originating_headers_subgraph_response(
        obj: &mut SharedMut<subgraph::Response>,
        headers: HeaderMap,
    ) -> Result<(), Box<EvalAltResult>> {
        obj.with_mut(|response| *response.response.headers_mut() = headers);
        Ok(())
    }

    #[rhai_fn(set = "body", return_raw)]
    pub(crate) fn set_originating_body_supergraph_response(
        obj: &mut SharedMut<supergraph::Response>,
        body: Response,
    ) -> Result<(), Box<EvalAltResult>> {
        obj.with_mut(|response| *response.response.body_mut() = body);
        Ok(())
    }

    #[rhai_fn(set = "body", return_raw)]
    pub(crate) fn set_originating_body_execution_response(
        obj: &mut SharedMut<execution::Response>,
        body: Response,
    ) -> Result<(), Box<EvalAltResult>> {
        obj.with_mut(|response| *response.response.body_mut() = body);
        Ok(())
    }

    #[rhai_fn(set = "body", return_raw)]
    pub(crate) fn set_originating_body_subraph_response(
        obj: &mut SharedMut<subgraph::Response>,
        body: Response,
    ) -> Result<(), Box<EvalAltResult>> {
        obj.with_mut(|response| *response.response.body_mut() = body);
        Ok(())
    }

    #[rhai_fn(set = "body", return_raw)]
    pub(crate) fn set_originating_body_router_deferred_response(
        obj: &mut SharedMut<supergraph::DeferredResponse>,
        body: Response,
    ) -> Result<(), Box<EvalAltResult>> {
        obj.with_mut(|response| response.response = body);
        Ok(())
    }

    #[rhai_fn(set = "body", return_raw)]
    pub(crate) fn set_originating_body_execution_deferred_response(
        obj: &mut SharedMut<execution::DeferredResponse>,
        body: Response,
    ) -> Result<(), Box<EvalAltResult>> {
        obj.with_mut(|response| response.response = body);
        Ok(())
    }

    pub(crate) fn map_request(rhai_service: &mut RhaiService, callback: FnPtr) {
        rhai_service
            .service
            .map_request(rhai_service.clone(), callback)
    }

    pub(crate) fn map_response(rhai_service: &mut RhaiService, callback: FnPtr) {
        rhai_service
            .service
            .map_response(rhai_service.clone(), callback)
    }
}

/// Plugin which implements Rhai functionality
#[derive(Default, Clone)]
pub(crate) struct Rhai {
    ast: AST,
    engine: Arc<Engine>,
<<<<<<< HEAD
    sdl: Arc<String>,
=======
    scope: Arc<Mutex<Scope<'static>>>,
>>>>>>> 83a683c0
}

/// Configuration for the Rhai Plugin
#[derive(Deserialize, JsonSchema)]
#[serde(deny_unknown_fields)]
pub(crate) struct Conf {
    scripts: Option<PathBuf>,
    main: Option<String>,
}

#[async_trait::async_trait]
impl Plugin for Rhai {
    type Config = Conf;

    async fn new(init: PluginInit<Self::Config>) -> Result<Self, BoxError> {
        let scripts_path = match init.config.scripts {
            Some(path) => path,
            None => "./rhai".into(),
        };

        let main_file = match init.config.main {
            Some(main) => main,
            None => "main.rhai".to_string(),
        };

        let main = scripts_path.join(&main_file);
        let sdl = init.supergraph_sdl.clone();
        let engine = Arc::new(Rhai::new_rhai_engine(Some(scripts_path)));
        let ast = engine.compile_file(main)?;
<<<<<<< HEAD
        let sdl = init.supergraph_sdl.clone();
        // Take out existing value so that hot-reload works...
        let mut guard = SDL.write().unwrap();
        *guard = sdl.clone();
        Ok(Self { ast, engine, sdl })
=======
        let mut scope = Scope::new();
        scope.push_constant("apollo_sdl", sdl);
        scope.push_constant("apollo_start", Instant::now());

        // Run the AST with our scope to put any global variables
        // defined in scripts into scope.
        engine.run_ast_with_scope(&mut scope, &ast)?;

        Ok(Self {
            ast,
            engine,
            scope: Arc::new(Mutex::new(scope)),
        })
>>>>>>> 83a683c0
    }

    fn supergraph_service(&self, service: supergraph::BoxService) -> supergraph::BoxService {
        const FUNCTION_NAME_SERVICE: &str = "supergraph_service";
        if !self.ast_has_function(FUNCTION_NAME_SERVICE) {
            return service;
        }
        tracing::debug!("supergraph_service function found");
        let shared_service = Arc::new(Mutex::new(Some(service)));
        if let Err(error) = self.run_rhai_service(
            FUNCTION_NAME_SERVICE,
            None,
            ServiceStep::Supergraph(shared_service.clone()),
            self.scope.clone(),
        ) {
            tracing::error!("service callback failed: {error}");
        }
        shared_service.take_unwrap()
    }

    fn execution_service(&self, service: execution::BoxService) -> execution::BoxService {
        const FUNCTION_NAME_SERVICE: &str = "execution_service";
        if !self.ast_has_function(FUNCTION_NAME_SERVICE) {
            return service;
        }
        tracing::debug!("execution_service function found");
        let shared_service = Arc::new(Mutex::new(Some(service)));
        if let Err(error) = self.run_rhai_service(
            FUNCTION_NAME_SERVICE,
            None,
            ServiceStep::Execution(shared_service.clone()),
            self.scope.clone(),
        ) {
            tracing::error!("service callback failed: {error}");
        }
        shared_service.take_unwrap()
    }

    fn subgraph_service(&self, name: &str, service: subgraph::BoxService) -> subgraph::BoxService {
        const FUNCTION_NAME_SERVICE: &str = "subgraph_service";
        if !self.ast_has_function(FUNCTION_NAME_SERVICE) {
            return service;
        }
        tracing::debug!("subgraph_service function found");
        let shared_service = Arc::new(Mutex::new(Some(service)));
        if let Err(error) = self.run_rhai_service(
            FUNCTION_NAME_SERVICE,
            Some(name),
            ServiceStep::Subgraph(shared_service.clone()),
            self.scope.clone(),
        ) {
            tracing::error!("service callback failed: {error}");
        }
        shared_service.take_unwrap()
    }
}

#[derive(Clone, Debug)]
pub(crate) enum ServiceStep {
    Supergraph(SharedMut<supergraph::BoxService>),
    Execution(SharedMut<execution::BoxService>),
    Subgraph(SharedMut<subgraph::BoxService>),
}

// Actually use the checkpoint function so that we can shortcut requests which fail
macro_rules! gen_map_request {
    ($base: ident, $borrow: ident, $rhai_service: ident, $callback: ident) => {
        $borrow.replace(|service| {
            fn rhai_service_span() -> impl Fn(&$base::Request) -> tracing::Span + Clone {
                move |_request: &$base::Request| {
                    tracing::info_span!(
                        "rhai plugin",
                        "rhai service" = stringify!($base::Request),
                        "otel.kind" = %SpanKind::Internal
                    )
                }
            }
            ServiceBuilder::new()
                .instrument(rhai_service_span())
                .checkpoint(move |request: $base::Request| {
                    // Let's define a local function to build an error response
                    fn failure_message(
                        context: Context,
                        msg: String,
                    ) -> Result<ControlFlow<$base::Response, $base::Request>, BoxError>
                    {
                        let res = $base::Response::error_builder()
                            .errors(vec![Error {
                                message: msg,
                                ..Default::default()
                            }])
                            .context(context)
                            .build()?;
                        Ok(ControlFlow::Break(res))
                    }
                    let shared_request = Shared::new(Mutex::new(Some(request)));
                    let result: Result<Dynamic, String> = if $callback.is_curried() {
                        $callback
                            .call(
                                &$rhai_service.engine,
                                &$rhai_service.ast,
                                (shared_request.clone(),),
                            )
                            .map_err(|err| err.to_string())
                    } else {
                        let mut guard = $rhai_service.scope.lock().unwrap();
                        $rhai_service
                            .engine
                            .call_fn(
                                &mut guard,
                                &$rhai_service.ast,
                                $callback.fn_name(),
                                (shared_request.clone(),),
                            )
                            .map_err(|err| err.to_string())
                    };
                    if let Err(error) = result {
                        tracing::error!("map_request callback failed: {error}");
                        let mut guard = shared_request.lock().unwrap();
                        let request_opt = guard.take();
                        return failure_message(
                            request_opt.unwrap().context,
                            format!("rhai execution error: '{}'", error),
                        );
                    }
                    let mut guard = shared_request.lock().unwrap();
                    let request_opt = guard.take();
                    Ok(ControlFlow::Continue(request_opt.unwrap()))
                })
                .service(service)
                .boxed()
        })
    };
}

// Actually use the checkpoint function so that we can shortcut requests which fail
macro_rules! gen_map_deferred_request {
    ($request: ident, $response: ident, $borrow: ident, $rhai_service: ident, $callback: ident) => {
        $borrow.replace(|service| {
            fn rhai_service_span() -> impl Fn(&$request) -> tracing::Span + Clone {
                move |_request: &$request| {
                    tracing::info_span!(
                        "rhai plugin",
                        "rhai service" = stringify!($request),
                        "otel.kind" = %SpanKind::Internal
                    )
                }
            }
            ServiceBuilder::new()
                .instrument(rhai_service_span())
                .checkpoint(move |request: $request| {
                    // Let's define a local function to build an error response
                    fn failure_message(
                        context: Context,
                        msg: String,
                        status: StatusCode,
                    ) -> Result<ControlFlow<$response, $request>, BoxError> {
                        let res = $response::error_builder()
                            .errors(vec![Error {
                                message: msg,
                                ..Default::default()
                            }])
                            .status_code(status)
                            .context(context)
                            .build()?;
                        Ok(ControlFlow::Break(res))
                    }
                    let shared_request = Shared::new(Mutex::new(Some(request)));
                    let result = execute(&$rhai_service, &$callback, (shared_request.clone(),));

                    if let Err(error) = result {
                        tracing::error!("map_request callback failed: {error}");
                        let mut guard = shared_request.lock().unwrap();
                        let request_opt = guard.take();
                        return failure_message(
                            request_opt.unwrap().context,
                            format!("rhai execution error: '{}'", error),
                            StatusCode::INTERNAL_SERVER_ERROR,
                        );
                    }
                    let mut guard = shared_request.lock().unwrap();
                    let request_opt = guard.take();
                    Ok(ControlFlow::Continue(request_opt.unwrap()))
                })
                .service(service)
                .boxed()
        })
    };
}
macro_rules! gen_map_response {
    ($base: ident, $borrow: ident, $rhai_service: ident, $callback: ident) => {
        $borrow.replace(|service| {
            service
                .map_response(move |response: $base::Response| {
                    // Let's define a local function to build an error response
                    // XXX: This isn't ideal. We already have a response, so ideally we'd
                    // like to append this error into the existing response. However,
                    // the significantly different treatment of errors in different
                    // response types makes this extremely painful. This needs to be
                    // re-visited at some point post GA.
                    fn failure_message(context: Context, msg: String) -> $base::Response {
                        let res = $base::Response::error_builder()
                            .errors(vec![Error {
                                message: msg,
                                ..Default::default()
                            }])
                            .context(context)
                            .build()
                            .expect("can't fail to build our error message");
                        res
                    }
                    let shared_response = Shared::new(Mutex::new(Some(response)));
                    let result: Result<Dynamic, String> = if $callback.is_curried() {
                        $callback
                            .call(
                                &$rhai_service.engine,
                                &$rhai_service.ast,
                                (shared_response.clone(),),
                            )
                            .map_err(|err| err.to_string())
                    } else {
                        let mut guard = $rhai_service.scope.lock().unwrap();
                        $rhai_service
                            .engine
                            .call_fn(
                                &mut guard,
                                &$rhai_service.ast,
                                $callback.fn_name(),
                                (shared_response.clone(),),
                            )
                            .map_err(|err| err.to_string())
                    };
                    if let Err(error) = result {
                        tracing::error!("map_response callback failed: {error}");
                        let mut guard = shared_response.lock().unwrap();
                        let response_opt = guard.take();
                        return failure_message(
                            response_opt.unwrap().context,
                            format!("rhai execution error: '{}'", error),
                        );
                    }
                    let mut guard = shared_response.lock().unwrap();
                    let response_opt = guard.take();
                    response_opt.unwrap()
                })
                .boxed()
        })
    };
}

macro_rules! gen_map_deferred_response {
    ($response: ident, $rhai_response: ident, $rhai_deferred_response: ident, $borrow: ident, $rhai_service: ident, $callback: ident) => {
        $borrow.replace(|service| {
            BoxService::new(service.and_then(
                |mapped_response: $response| async move {
                    // Let's define a local function to build an error response
                    // XXX: This isn't ideal. We already have a response, so ideally we'd
                    // like to append this error into the existing response. However,
                    // the significantly different treatment of errors in different
                    // response types makes this extremely painful. This needs to be
                    // re-visited at some point post GA.
                    fn failure_message(
                        context: Context,
                        msg: String,
                        status: StatusCode,
                    ) -> $response {
                        let res = $response::error_builder()
                            .errors(vec![Error {
                                message: msg,
                                ..Default::default()
                            }])
                            .status_code(status)
                            .context(context)
                            .build()
                            .expect("can't fail to build our error message");
                        res
                    }

                    // we split the response stream into headers+first response, then a stream of deferred responses
                    // for which we will implement mapping later
                    let $response { response, context } = mapped_response;
                    let (parts, stream) = response.into_parts();
                    let (first, rest) = stream.into_future().await;

                    if first.is_none() {
                        return Ok(failure_message(
                            context,
                            "rhai execution error: empty response".to_string(),
                            StatusCode::INTERNAL_SERVER_ERROR,
                        ));
                    }

                    let response = $rhai_response {
                        context,
                        response: http::Response::from_parts(
                            parts,
                            first.expect("already checked"),
                        )
                        .into(),
                    };
                    let shared_response = Shared::new(Mutex::new(Some(response)));

                    let result =
                        execute(&$rhai_service, &$callback, (shared_response.clone(),));
                    if let Err(error) = result {
                        tracing::error!("map_response callback failed: {error}");
                        let mut guard = shared_response.lock().unwrap();
                        let response_opt = guard.take();
                        return Ok(failure_message(
                            response_opt.unwrap().context,
                            format!("rhai execution error: '{}'", error),
                            StatusCode::INTERNAL_SERVER_ERROR,
                        ));
                    }

                    let mut guard = shared_response.lock().unwrap();
                    let response_opt = guard.take();
                    let $rhai_response { context, response } =
                        response_opt.unwrap();
                    let (parts, body) = http::Response::from(response).into_parts();

                    let ctx = context.clone();

                    let mapped_stream = rest.filter_map(move |deferred_response| {
                        let rhai_service = $rhai_service.clone();
                        let context = context.clone();
                        let callback = $callback.clone();
                        async move {
                            let response = $rhai_deferred_response {
                                context,
                                response: deferred_response,
                            };
                            let shared_response = Shared::new(Mutex::new(Some(response)));

                            let result = execute(
                                &rhai_service,
                                &callback,
                                (shared_response.clone(),),
                            );
                            if let Err(error) = result {
                                tracing::error!("map_response callback failed: {error}");
                                return None;
                            }

                            let mut guard = shared_response.lock().unwrap();
                            let response_opt = guard.take();
                            let $rhai_deferred_response { response, .. } =
                                response_opt.unwrap();
                            Some(response)
                        }
                    });

                    let response = http::Response::from_parts(
                        parts,
                        once(ready(body)).chain(mapped_stream).boxed(),
                    )
                    .into();
                    Ok($response {
                        context: ctx,
                        response,
                    })
                },
            ))
        })
    };
}

pub(crate) struct RhaiExecutionResponse {
    context: Context,
    response: http_ext::Response<Response>,
}

pub(crate) struct RhaiExecutionDeferredResponse {
    context: Context,
    response: Response,
}

pub(crate) struct RhaiSupergraphResponse {
    context: Context,
    response: http_ext::Response<Response>,
}

pub(crate) struct RhaiSupergraphDeferredResponse {
    context: Context,
    response: Response,
}

macro_rules! if_subgraph {
    ( subgraph => $subgraph: block else $not_subgraph: block ) => {
        $subgraph
    };
    ( $base: ident => $subgraph: block else $not_subgraph: block ) => {
        $not_subgraph
    };
}

macro_rules! register_rhai_interface {
    ($engine: ident, $($base: ident), *) => {
        $(
            // Context stuff
            $engine.register_get(
                "context",
                |obj: &mut SharedMut<$base::Request>| -> Result<Context, Box<EvalAltResult>> {
                    Ok(obj.with_mut(|request| request.context.clone()))
                }
            )
            .register_get(
                "context",
                |obj: &mut SharedMut<$base::Response>| -> Result<Context, Box<EvalAltResult>> {
                    Ok(obj.with_mut(|response| response.context.clone()))
                }
            );

            $engine.register_set(
                "context",
                |obj: &mut SharedMut<$base::Request>, context: Context| {
                    obj.with_mut(|request| request.context = context);
                    Ok(())
                }
            )
            .register_set(
                "context",
                |obj: &mut SharedMut<$base::Response>, context: Context| {
                    obj.with_mut(|response| response.context = context);
                    Ok(())
                }
            );

            // Originating Request
            $engine.register_get(
                "headers",
                |obj: &mut SharedMut<$base::Request>| -> Result<HeaderMap, Box<EvalAltResult>> {
                    Ok(obj.with_mut(|request| request.supergraph_request.headers().clone()))
                }
            );

            $engine.register_set(
                "headers",
                |obj: &mut SharedMut<$base::Request>, headers: HeaderMap| {
                    if_subgraph! {
                        $base => {
                            let _unused = (obj, headers);
                            Err("cannot mutate originating request on a subgraph".into())
                        } else {
                            obj.with_mut(|request| *request.supergraph_request.headers_mut() = headers);
                            Ok(())
                        }
                    }
                }
            );

            $engine.register_get(
                "body",
                |obj: &mut SharedMut<$base::Request>| -> Result<Request, Box<EvalAltResult>> {
                    Ok(obj.with_mut(|request| request.supergraph_request.body().clone()))
                }
            );

            $engine.register_set(
                "body",
                |obj: &mut SharedMut<$base::Request>, body: Request| {
                    if_subgraph! {
                        $base => {
                            let _unused = (obj, body);
                            Err("cannot mutate originating request on a subgraph".into())
                        } else {
                            obj.with_mut(|request| *request.supergraph_request.body_mut() = body);
                            Ok(())
                        }
                    }
                }
            );

            $engine.register_get(
                "uri",
                |obj: &mut SharedMut<$base::Request>| -> Result<Uri, Box<EvalAltResult>> {
                    Ok(obj.with_mut(|request| request.supergraph_request.uri().clone()))
                }
            );

            $engine.register_set(
                "uri",
                |obj: &mut SharedMut<$base::Request>, uri: Uri| {
                    if_subgraph! {
                        $base => {
                            let _unused = (obj, uri);
                            Err("cannot mutate originating request on a subgraph".into())
                        } else {
                            obj.with_mut(|request| *request.supergraph_request.uri_mut() = uri);
                            Ok(())
                        }
                    }
                }
            );
        )*
    };
}

impl ServiceStep {
    fn map_request(&mut self, rhai_service: RhaiService, callback: FnPtr) {
        match self {
            ServiceStep::Supergraph(service) => {
                gen_map_deferred_request!(
                    SupergraphRequest,
                    SupergraphResponse,
                    service,
                    rhai_service,
                    callback
                );
            }
            ServiceStep::Execution(service) => {
                gen_map_deferred_request!(
                    ExecutionRequest,
                    ExecutionResponse,
                    service,
                    rhai_service,
                    callback
                );
            }
            ServiceStep::Subgraph(service) => {
                gen_map_request!(subgraph, service, rhai_service, callback);
            }
        }
    }

    fn map_response(&mut self, rhai_service: RhaiService, callback: FnPtr) {
        match self {
            ServiceStep::Supergraph(service) => {
                gen_map_deferred_response!(
                    SupergraphResponse,
                    RhaiSupergraphResponse,
                    RhaiSupergraphDeferredResponse,
                    service,
                    rhai_service,
                    callback
                );
            }
            ServiceStep::Execution(service) => {
                gen_map_deferred_response!(
                    ExecutionResponse,
                    RhaiExecutionResponse,
                    RhaiExecutionDeferredResponse,
                    service,
                    rhai_service,
                    callback
                );
            }
            ServiceStep::Subgraph(service) => {
                gen_map_response!(subgraph, service, rhai_service, callback);
            }
        }
    }
}

fn execute(
    rhai_service: &RhaiService,
    callback: &FnPtr,
    args: impl FuncArgs,
) -> Result<Dynamic, String> {
    if callback.is_curried() {
        callback
            .call(&rhai_service.engine, &rhai_service.ast, args)
            .map_err(|err| err.to_string())
    } else {
        let mut guard = rhai_service.scope.lock().unwrap();
        rhai_service
            .engine
            .call_fn(&mut guard, &rhai_service.ast, callback.fn_name(), args)
            .map_err(|err| err.to_string())
    }
}
#[derive(Clone, Debug)]
pub(crate) struct RhaiService {
    scope: Arc<Mutex<Scope<'static>>>,
    service: ServiceStep,
    engine: Arc<Engine>,
    ast: AST,
}

impl Rhai {
    fn run_rhai_service(
        &self,
        function_name: &str,
        subgraph: Option<&str>,
        service: ServiceStep,
        scope: Arc<Mutex<Scope<'static>>>,
    ) -> Result<(), String> {
<<<<<<< HEAD
        let mut scope = Scope::new();
        scope.push_constant("apollo_sdl", self.sdl.clone());
        scope.push_constant("apollo_start", Instant::now());
=======
>>>>>>> 83a683c0
        let rhai_service = RhaiService {
            scope: scope.clone(),
            service,
            engine: self.engine.clone(),
            ast: self.ast.clone(),
        };
        let mut guard = scope.lock().unwrap();
        match subgraph {
            Some(name) => {
                self.engine
                    .call_fn(
                        &mut guard,
                        &self.ast,
                        function_name,
                        (rhai_service, name.to_string()),
                    )
                    .map_err(|err| err.to_string())?;
            }
            None => {
                self.engine
                    .call_fn(&mut guard, &self.ast, function_name, (rhai_service,))
                    .map_err(|err| err.to_string())?;
            }
        }

        Ok(())
    }

    fn new_rhai_engine(path: Option<PathBuf>) -> Engine {
        let mut engine = Engine::new();
        // If we pass in a path, use it to configure our engine
        // with a FileModuleResolver which allows import to work
        // in scripts.
        if let Some(scripts) = path {
            let resolver = FileModuleResolver::new_with_path(scripts);
            engine.set_module_resolver(resolver);
        }

        // The macro call creates a Rhai module from the plugin module.
        let module = exported_module!(router_plugin_mod);

        // Configure our engine for execution
        engine
            .set_max_expr_depths(0, 0)
            .on_print(move |rhai_log| {
                tracing::info!("{}", rhai_log);
            })
            // Register our plugin module
            .register_global_module(module.into())
            // Register types accessible in plugin scripts
            .register_type::<Context>()
            .register_type::<HeaderMap>()
            .register_type::<Option<HeaderName>>()
            .register_type::<HeaderName>()
            .register_type::<HeaderValue>()
            .register_type::<(Option<HeaderName>, HeaderValue)>()
            .register_type::<Request>()
            .register_type::<Object>()
            .register_type::<Response>()
            .register_type::<Value>()
            .register_type::<Error>()
            .register_type::<Uri>()
            // Register HeaderMap as an iterator so we can loop over contents
            .register_iterator::<HeaderMap>()
            // Register a contains function for HeaderMap so that "in" works
            .register_fn("contains", |x: &mut HeaderMap, key: &str| -> bool {
                match HeaderName::from_str(key) {
                    Ok(hn) => x.contains_key(hn),
                    Err(_e) => false,
                }
            })
            .register_fn(
                "headers_are_available",
                |_: &mut SharedMut<supergraph::Response>| -> bool { true },
            )
            .register_fn(
                "headers_are_available",
                |_: &mut SharedMut<supergraph::DeferredResponse>| -> bool { false },
            )
            .register_fn(
                "headers_are_available",
                |_: &mut SharedMut<execution::Response>| -> bool { true },
            )
            .register_fn(
                "headers_are_available",
                |_: &mut SharedMut<execution::DeferredResponse>| -> bool { false },
            )
            // Register a HeaderMap indexer so we can get/set headers
            .register_indexer_get(
                |x: &mut HeaderMap, key: &str| -> Result<String, Box<EvalAltResult>> {
                    let search_name =
                        HeaderName::from_str(key).map_err(|e: InvalidHeaderName| e.to_string())?;
                    Ok(x.get(search_name)
                        .ok_or("")?
                        .to_str()
                        .map_err(|e| e.to_string())?
                        .to_string())
                },
            )
            .register_indexer_set(|x: &mut HeaderMap, key: &str, value: &str| {
                x.insert(
                    HeaderName::from_str(key).map_err(|e| e.to_string())?,
                    HeaderValue::from_str(value).map_err(|e| e.to_string())?,
                );
                Ok(())
            })
            // Register a Context indexer so we can get/set context
            .register_indexer_get(
                |x: &mut Context, key: &str| -> Result<Dynamic, Box<EvalAltResult>> {
                    x.get(key)
                        .map(|v: Option<Dynamic>| v.unwrap_or(Dynamic::UNIT))
                        .map_err(|e: BoxError| e.to_string().into())
                },
            )
            .register_indexer_set(|x: &mut Context, key: &str, value: Dynamic| {
                x.insert(key, value)
                    .map(|v: Option<Dynamic>| v.unwrap_or(Dynamic::UNIT))
                    .map_err(|e: BoxError| e.to_string())?;
                Ok(())
            })
            // Register Context.upsert()
            .register_fn(
                "upsert",
                |context: NativeCallContext,
                 x: &mut Context,
                 key: &str,
                 callback: FnPtr|
                 -> Result<(), Box<EvalAltResult>> {
                    x.upsert(key, |v: Dynamic| -> Dynamic {
                        // Note: Context::upsert() does not allow the callback to fail, although it
                        // can. If call_within_context() fails, return the original provided
                        // value.
                        callback
                            .call_within_context(&context, (v.clone(),))
                            .unwrap_or(v)
                    })
                    .map_err(|e: BoxError| e.to_string().into())
                },
            )
            // Register get for Header Name/Value from a tuple pair
            .register_get("name", |x: &mut (Option<HeaderName>, HeaderValue)| {
                x.0.clone()
            })
            .register_get("value", |x: &mut (Option<HeaderName>, HeaderValue)| {
                x.1.clone()
            })
            // Request.query
            .register_get("query", |x: &mut Request| {
                x.query.clone().map_or(Dynamic::UNIT, Dynamic::from)
            })
            .register_set("query", |x: &mut Request, value: &str| {
                x.query = Some(value.to_string());
            })
            // Request.operation_name
            .register_get("operation_name", |x: &mut Request| {
                x.operation_name
                    .clone()
                    .map_or(Dynamic::UNIT, Dynamic::from)
            })
            .register_set("operation_name", |x: &mut Request, value: &str| {
                x.operation_name = Some(value.to_string());
            })
            // Request.variables
            .register_get("variables", |x: &mut Request| {
                to_dynamic(x.variables.clone())
            })
            .register_set("variables", |x: &mut Request, om: Map| {
                x.variables = from_dynamic(&om.into())?;
                Ok(())
            })
            // Request.extensions
            .register_get("extensions", |x: &mut Request| {
                to_dynamic(x.extensions.clone())
            })
            .register_set("extensions", |x: &mut Request, om: Map| {
                x.extensions = from_dynamic(&om.into())?;
                Ok(())
            })
            // Request.uri.path
            .register_get("path", |x: &mut Uri| to_dynamic(x.path()))
            .register_set("path", |x: &mut Uri, value: &str| {
                // Because there is no simple way to update parts on an existing
                // Uri (no parts_mut()), then we need to create a new Uri from our
                // existing parts, preserving any query, and update our existing
                // Uri.
                let mut parts: Parts = x.clone().into_parts();
                parts.path_and_query = match parts
                    .path_and_query
                    .ok_or("path and query are missing")?
                    .query()
                {
                    Some(query) => Some(
                        PathAndQuery::from_maybe_shared(format!("{}?{}", value, query))
                            .map_err(|e| e.to_string())?,
                    ),
                    None => Some(PathAndQuery::from_str(value).map_err(|e| e.to_string())?),
                };
                *x = Uri::from_parts(parts).map_err(|e| e.to_string())?;
                Ok(())
            })
            // Request.uri.host
            .register_get("host", |x: &mut Uri| to_dynamic(x.host()))
            .register_set("host", |x: &mut Uri, value: &str| {
                // Because there is no simple way to update parts on an existing
                // Uri (no parts_mut()), then we need to create a new Uri from our
                // existing parts, preserving any port, and update our existing
                // Uri.
                let mut parts: Parts = x.clone().into_parts();
                let new_authority = match parts.authority {
                    Some(old_authority) => {
                        if let Some(port) = old_authority.port() {
                            Authority::from_maybe_shared(format!("{}:{}", value, port))
                                .map_err(|e| e.to_string())?
                        } else {
                            Authority::from_str(value).map_err(|e| e.to_string())?
                        }
                    }
                    None => Authority::from_str(value).map_err(|e| e.to_string())?,
                };
                parts.authority = Some(new_authority);
                *x = Uri::from_parts(parts).map_err(|e| e.to_string())?;
                Ok(())
            })
            // Response.label
            .register_get("label", |x: &mut Response| {
                x.label.clone().map_or(Dynamic::UNIT, Dynamic::from)
            })
            .register_set("label", |x: &mut Response, value: &str| {
                x.label = Some(value.to_string());
            })
            // Response.data
            .register_get("data", |x: &mut Response| to_dynamic(x.data.clone()))
            .register_set("data", |x: &mut Response, om: Map| {
                x.data = from_dynamic(&om.into())?;
                Ok(())
            })
            // Response.path (Not Implemented)
            // Response.errors
            .register_get("errors", |x: &mut Response| to_dynamic(x.errors.clone()))
            .register_set("errors", |x: &mut Response, value: Dynamic| {
                x.errors = from_dynamic(&value)?;
                Ok(())
            })
            // Response.extensions
            .register_get("extensions", |x: &mut Response| {
                to_dynamic(x.extensions.clone())
            })
            .register_set("extensions", |x: &mut Response, om: Map| {
                x.extensions = from_dynamic(&om.into())?;
                Ok(())
            })
            // Register a series of logging functions
            .register_fn("log_trace", |out: Dynamic| {
                tracing::trace!(%out, "rhai_trace");
            })
            .register_fn("log_debug", |out: Dynamic| {
                tracing::debug!(%out, "rhai_debug");
            })
            .register_fn("log_info", |out: Dynamic| {
                tracing::info!(%out, "rhai_info");
            })
            .register_fn("log_warn", |out: Dynamic| {
                tracing::warn!(%out, "rhai_warn");
            })
            .register_fn("log_error", |out: Dynamic| {
                tracing::error!(%out, "rhai_error");
            })
            // Register a function for printing to stderr
            .register_fn("eprint", |x: &str| {
                eprintln!("{}", x);
            })
            // Default representation in rhai is the "type", so
            // we need to register a to_string function for all our registered
            // types so we can interact meaningfully with them.
            .register_fn("to_string", |x: &mut Context| -> String {
                format!("{:?}", x)
            })
            .register_fn("to_string", |x: &mut Option<HeaderName>| -> String {
                match x {
                    Some(v) => v.to_string(),
                    None => "None".to_string(),
                }
            })
            .register_fn("to_string", |x: &mut HeaderName| -> String {
                x.to_string()
            })
            .register_fn("to_string", |x: &mut HeaderValue| -> String {
                x.to_str().map_or("".to_string(), |v| v.to_string())
            })
            .register_fn("to_string", |x: &mut HeaderMap| -> String {
                let mut msg = String::new();
                for pair in x.iter() {
                    let line = format!(
                        "{}: {}",
                        pair.0,
                        pair.1.to_str().map_or("".to_string(), |v| v.to_string())
                    );
                    msg.push_str(line.as_ref());
                    msg.push('\n');
                }
                msg
            })
            .register_fn(
                "to_string",
                |x: &mut (Option<HeaderName>, HeaderValue)| -> String {
                    format!(
                        "{}: {}",
                        match &x.0 {
                            Some(v) => v.to_string(),
                            None => "None".to_string(),
                        },
                        x.1.to_str().map_or("".to_string(), |v| v.to_string())
                    )
                },
            )
            .register_fn("to_string", |x: &mut Request| -> String {
                format!("{:?}", x)
            })
            .register_fn("to_string", |x: &mut Response| -> String {
                format!("{:?}", x)
            })
            .register_fn("to_string", |x: &mut Error| -> String {
                format!("{:?}", x)
            })
            .register_fn("to_string", |x: &mut Object| -> String {
                format!("{:?}", x)
            })
            .register_fn("to_string", |x: &mut Value| -> String {
                format!("{:?}", x)
            })
<<<<<<< HEAD
            .register_fn("to_string", |x: &mut Uri| -> String { format!("{:?}", x) })
            // rhai doesn't support generics, so we need to register "call_external"
            // multiple times for each type of object we intend to support.
            .register_result_fn(
                "call_external",
                |obj: &mut SharedMut<SupergraphRequest>,
                 url: &str|
                 -> Result<(), Box<EvalAltResult>> {
                    obj.with_mut(|request| {
                        let my_request = request.originating_request.body().clone();
                        let my_context = request.context.clone();
                        let my_sdl = SDL
                            .read()
                            .expect("must be initialised during module load")
                            .to_string();

                        let my_url = url.to_string();

                        let output = call_external(my_url, my_request, my_context, my_sdl)?;
                        // Update the supplied request
                        *request.originating_request.body_mut() = output.body;
                        request.context = output.context;
                        Ok(())
                    })
                },
            )
            .register_result_fn(
                "call_external",
                |obj: &mut SharedMut<ExecutionRequest>,
                 url: &str|
                 -> Result<(), Box<EvalAltResult>> {
                    obj.with_mut(|request| {
                        let my_request = request.originating_request.body().clone();
                        let my_context = request.context.clone();
                        let my_sdl = SDL
                            .read()
                            .expect("must be initialised during module load")
                            .to_string();

                        let my_url = url.to_string();

                        let output = call_external(my_url, my_request, my_context, my_sdl)?;
                        // Update the supplied request
                        *request.originating_request.body_mut() = output.body;
                        request.context = output.context;
                        Ok(())
                    })
                },
            )
            .register_get_result(
=======
            .register_fn("to_string", |x: &mut Uri| -> String { format!("{:?}", x) });

        register_rhai_interface!(engine, supergraph, execution, subgraph);

        engine
            .register_get(
>>>>>>> 83a683c0
                "context",
                |obj: &mut SharedMut<supergraph::DeferredResponse>| -> Result<Context, Box<EvalAltResult>> {
                    Ok(obj.with_mut(|response| response.context.clone()))
                },
            )
            .register_set(
                "context",
                |obj: &mut SharedMut<supergraph::DeferredResponse>, context: Context| {
                    obj.with_mut(|response| response.context = context);
                    Ok(())
                },
<<<<<<< HEAD
            )
            .register_get_result(
=======
            );

        engine
            .register_get(
>>>>>>> 83a683c0
                "context",
                |obj: &mut SharedMut<execution::DeferredResponse>| -> Result<Context, Box<EvalAltResult>> {
                    Ok(obj.with_mut(|response| response.context.clone()))
                },
            )
            .register_set(
                "context",
                |obj: &mut SharedMut<execution::DeferredResponse>, context: Context| {
                    obj.with_mut(|response| response.context = context);
                    Ok(())
                },
            );

        register_rhai_interface!(engine, supergraph, execution, subgraph);

        engine
    }

    fn ast_has_function(&self, name: &str) -> bool {
        self.ast.iter_fn_def().any(|fn_def| fn_def.name == name)
    }
}

// This function is a sync "wrapper" into the async call_with_request fn.
// Rhai interfaces must be sync, so we must bridge from sync into async.
// The safest way to do this is to spawn a thread, using the current runtime
// and then drive the work from our new thread.
fn call_external(
    url: String,
    request: Request,
    context: Context,
    sdl: String,
) -> Result<Output, Box<EvalAltResult>> {
    let handler = async move {
        crate::services::utility::call_with_request(&url, request, context, sdl)
            .await
            .map_err(|e: BoxError| e.to_string())
    };
    // This would fail if we didn't have a tokio runtime here.
    let rt = tokio::runtime::Handle::current();
    // Spawn a thread to drive our async work
    let hdl = thread::spawn(move || -> Result<Output, String> { rt.block_on(handler) });
    // Join our thread and extract our result
    let output = hdl.join().map_err(|e| format!("join failed: {:?}", e))??;
    Ok(output)
}

register_plugin!("apollo", "rhai", Rhai);

#[cfg(test)]
mod tests {
    use std::str::FromStr;

    use serde_json::Value;
    use tower::util::BoxService;
    use tower::Service;
    use tower::ServiceExt;

    use super::*;
    use crate::http_ext;
    use crate::plugin::test::MockExecutionService;
    use crate::plugin::test::MockSupergraphService;
    use crate::plugin::DynPlugin;
    use crate::Context;
    use crate::SupergraphRequest;
    use crate::SupergraphResponse;

    #[tokio::test]
    async fn rhai_plugin_router_service() -> Result<(), BoxError> {
        let mut mock_service = MockSupergraphService::new();
        mock_service
            .expect_call()
            .times(1)
            .returning(move |req: SupergraphRequest| {
                Ok(SupergraphResponse::fake_builder()
                    .header("x-custom-header", "CUSTOM_VALUE")
                    .context(req.context)
                    .build()
                    .unwrap())
            });

        let dyn_plugin: Box<dyn DynPlugin> = crate::plugin::plugins()
            .get("apollo.rhai")
            .expect("Plugin not found")
            .create_instance_without_schema(
                &Value::from_str(r#"{"scripts":"tests/fixtures", "main":"test.rhai"}"#).unwrap(),
            )
            .await
            .unwrap();
        let mut router_service = dyn_plugin.supergraph_service(BoxService::new(mock_service));
        let context = Context::new();
        context.insert("test", 5i64).unwrap();
        let supergraph_req = SupergraphRequest::fake_builder().context(context).build()?;

        let mut supergraph_resp = router_service.ready().await?.call(supergraph_req).await?;
        assert_eq!(supergraph_resp.response.status(), 200);
        let headers = supergraph_resp.response.headers().clone();
        let context = supergraph_resp.context.clone();
        // Check if it fails
        let resp = supergraph_resp.next_response().await.unwrap();
        if !resp.errors.is_empty() {
            panic!(
                "Contains errors : {}",
                resp.errors
                    .into_iter()
                    .map(|err| err.to_string())
                    .collect::<Vec<String>>()
                    .join("\n")
            );
        }

        assert_eq!(headers.get("coucou").unwrap(), &"hello");
        assert_eq!(headers.get("coming_from_entries").unwrap(), &"value_15");
        assert_eq!(context.get::<_, i64>("test").unwrap().unwrap(), 42i64);
        assert_eq!(
            context.get::<_, String>("addition").unwrap().unwrap(),
            "Here is a new element in the context".to_string()
        );
        Ok(())
    }

    #[tokio::test]
    async fn rhai_plugin_execution_service_error() -> Result<(), BoxError> {
        let mut mock_service = MockExecutionService::new();
        mock_service.expect_clone().return_once(move || {
            let mut mock_service = MockExecutionService::new();
            // The execution_service in test.rhai throws an exception, so we never
            // get a call into the mock service...
            mock_service.expect_call().never();
            mock_service
        });

        let dyn_plugin: Box<dyn DynPlugin> = crate::plugin::plugins()
            .get("apollo.rhai")
            .expect("Plugin not found")
            .create_instance_without_schema(
                &Value::from_str(r#"{"scripts":"tests/fixtures", "main":"test.rhai"}"#).unwrap(),
            )
            .await
            .unwrap();
        let mut router_service = dyn_plugin.execution_service(BoxService::new(mock_service));
        let fake_req = http_ext::Request::fake_builder()
            .header("x-custom-header", "CUSTOM_VALUE")
            .body(Request::builder().query(String::new()).build())
            .build()?;
        let context = Context::new();
        context.insert("test", 5i64).unwrap();
        let exec_req = ExecutionRequest::fake_builder()
            .context(context)
            .supergraph_request(fake_req)
            .build();

        let mut exec_resp = router_service
            .ready()
            .await
            .unwrap()
            .call(exec_req)
            .await
            .unwrap();
        assert_eq!(
            exec_resp.response.status(),
            http::StatusCode::INTERNAL_SERVER_ERROR
        );
        // Check if it fails
        let body = exec_resp.next_response().await.unwrap();
        if body.errors.is_empty() {
            panic!(
                "Must contain errors : {}",
                body.errors
                    .into_iter()
                    .map(|err| err.to_string())
                    .collect::<Vec<String>>()
                    .join("\n")
            );
        }

        assert_eq!(
            body.errors.get(0).unwrap().message.as_str(),
            "rhai execution error: 'Runtime error: An error occured (line 30, position 5) in call to function execution_request'"
        );
        Ok(())
    }

    // Some of these tests rely extensively on internal implementation details of the tracing_test crate.
    // These are unstable, so these test may break if the tracing_test crate is updated.
    //
    // This is done to avoid using the public interface of tracing_test which installs a global
    // subscriber which breaks other tests in our stack which also insert a global subscriber.
    // (there can be only one...) which means we cannot test it with #[tokio::test(flavor = "multi_thread")]
    #[test]
    fn it_logs_messages() {
        let env_filter = "apollo_router=trace";
        let mock_writer =
            tracing_test::internal::MockWriter::new(&tracing_test::internal::GLOBAL_BUF);
        let subscriber = tracing_test::internal::get_subscriber(mock_writer, env_filter);

        let _guard = tracing::dispatcher::set_default(&subscriber);
        let engine = Rhai::new_rhai_engine(None);
        let input_logs = vec![
            r#"log_trace("trace log")"#,
            r#"log_debug("debug log")"#,
            r#"log_info("info log")"#,
            r#"log_warn("warn log")"#,
            r#"log_error("error log")"#,
        ];
        for log in input_logs {
            engine.eval::<()>(log).expect("it logged a message");
        }
        assert!(tracing_test::internal::logs_with_scope_contain(
            "apollo_router",
            "trace log"
        ));
        assert!(tracing_test::internal::logs_with_scope_contain(
            "apollo_router",
            "debug log"
        ));
        assert!(tracing_test::internal::logs_with_scope_contain(
            "apollo_router",
            "info log"
        ));
        assert!(tracing_test::internal::logs_with_scope_contain(
            "apollo_router",
            "warn log"
        ));
        assert!(tracing_test::internal::logs_with_scope_contain(
            "apollo_router",
            "error log"
        ));
    }

    #[test]
    fn it_prints_messages_to_log() {
        let env_filter = "apollo_router=trace";
        let mock_writer =
            tracing_test::internal::MockWriter::new(&tracing_test::internal::GLOBAL_BUF);
        let subscriber = tracing_test::internal::get_subscriber(mock_writer, env_filter);

        let _guard = tracing::dispatcher::set_default(&subscriber);
        let engine = Rhai::new_rhai_engine(None);
        engine
            .eval::<()>(r#"print("info log")"#)
            .expect("it logged a message");
        assert!(tracing_test::internal::logs_with_scope_contain(
            "apollo_router",
            "info log"
        ));
    }

    #[tokio::test]
    async fn it_can_access_sdl_constant() {
        let dyn_plugin: Box<dyn DynPlugin> = crate::plugin::plugins()
            .get("apollo.rhai")
            .expect("Plugin not found")
            .create_instance_without_schema(
                &Value::from_str(r#"{"scripts":"tests/fixtures", "main":"test.rhai"}"#).unwrap(),
            )
            .await
            .unwrap();

        // Downcast our generic plugin. We know it must be Rhai
        let it: &dyn std::any::Any = dyn_plugin.as_any();
        let rhai_instance: &Rhai = it.downcast_ref::<Rhai>().expect("downcast");

        // Get a scope to use for our test
        let scope = rhai_instance.scope.clone();

        let mut guard = scope.lock().unwrap();

        // Call our function to make sure we can access the sdl
        let sdl: Arc<String> = rhai_instance
            .engine
            .call_fn(&mut guard, &rhai_instance.ast, "get_sdl", ())
            .expect("can get sdl");
        assert_eq!(sdl.as_str(), "");
    }
}<|MERGE_RESOLUTION|>--- conflicted
+++ resolved
@@ -364,11 +364,7 @@
 pub(crate) struct Rhai {
     ast: AST,
     engine: Arc<Engine>,
-<<<<<<< HEAD
-    sdl: Arc<String>,
-=======
     scope: Arc<Mutex<Scope<'static>>>,
->>>>>>> 83a683c0
 }
 
 /// Configuration for the Rhai Plugin
@@ -398,13 +394,6 @@
         let sdl = init.supergraph_sdl.clone();
         let engine = Arc::new(Rhai::new_rhai_engine(Some(scripts_path)));
         let ast = engine.compile_file(main)?;
-<<<<<<< HEAD
-        let sdl = init.supergraph_sdl.clone();
-        // Take out existing value so that hot-reload works...
-        let mut guard = SDL.write().unwrap();
-        *guard = sdl.clone();
-        Ok(Self { ast, engine, sdl })
-=======
         let mut scope = Scope::new();
         scope.push_constant("apollo_sdl", sdl);
         scope.push_constant("apollo_start", Instant::now());
@@ -418,7 +407,6 @@
             engine,
             scope: Arc::new(Mutex::new(scope)),
         })
->>>>>>> 83a683c0
     }
 
     fn supergraph_service(&self, service: supergraph::BoxService) -> supergraph::BoxService {
@@ -1006,12 +994,6 @@
         service: ServiceStep,
         scope: Arc<Mutex<Scope<'static>>>,
     ) -> Result<(), String> {
-<<<<<<< HEAD
-        let mut scope = Scope::new();
-        scope.push_constant("apollo_sdl", self.sdl.clone());
-        scope.push_constant("apollo_start", Instant::now());
-=======
->>>>>>> 83a683c0
         let rhai_service = RhaiService {
             scope: scope.clone(),
             service,
@@ -1342,17 +1324,16 @@
             .register_fn("to_string", |x: &mut Value| -> String {
                 format!("{:?}", x)
             })
-<<<<<<< HEAD
             .register_fn("to_string", |x: &mut Uri| -> String { format!("{:?}", x) })
             // rhai doesn't support generics, so we need to register "call_external"
             // multiple times for each type of object we intend to support.
-            .register_result_fn(
+            .register_fn(
                 "call_external",
                 |obj: &mut SharedMut<SupergraphRequest>,
                  url: &str|
                  -> Result<(), Box<EvalAltResult>> {
                     obj.with_mut(|request| {
-                        let my_request = request.originating_request.body().clone();
+                        let my_request = request.supergraph_request.body().clone();
                         let my_context = request.context.clone();
                         let my_sdl = SDL
                             .read()
@@ -1363,19 +1344,19 @@
 
                         let output = call_external(my_url, my_request, my_context, my_sdl)?;
                         // Update the supplied request
-                        *request.originating_request.body_mut() = output.body;
+                        *request.supergraph_request.body_mut() = output.body;
                         request.context = output.context;
                         Ok(())
                     })
                 },
             )
-            .register_result_fn(
+            .register_fn(
                 "call_external",
                 |obj: &mut SharedMut<ExecutionRequest>,
                  url: &str|
                  -> Result<(), Box<EvalAltResult>> {
                     obj.with_mut(|request| {
-                        let my_request = request.originating_request.body().clone();
+                        let my_request = request.supergraph_request.body().clone();
                         let my_context = request.context.clone();
                         let my_sdl = SDL
                             .read()
@@ -1386,21 +1367,13 @@
 
                         let output = call_external(my_url, my_request, my_context, my_sdl)?;
                         // Update the supplied request
-                        *request.originating_request.body_mut() = output.body;
+                        *request.supergraph_request.body_mut() = output.body;
                         request.context = output.context;
                         Ok(())
                     })
                 },
             )
-            .register_get_result(
-=======
-            .register_fn("to_string", |x: &mut Uri| -> String { format!("{:?}", x) });
-
-        register_rhai_interface!(engine, supergraph, execution, subgraph);
-
-        engine
             .register_get(
->>>>>>> 83a683c0
                 "context",
                 |obj: &mut SharedMut<supergraph::DeferredResponse>| -> Result<Context, Box<EvalAltResult>> {
                     Ok(obj.with_mut(|response| response.context.clone()))
@@ -1412,15 +1385,8 @@
                     obj.with_mut(|response| response.context = context);
                     Ok(())
                 },
-<<<<<<< HEAD
-            )
-            .register_get_result(
-=======
-            );
-
-        engine
+            )
             .register_get(
->>>>>>> 83a683c0
                 "context",
                 |obj: &mut SharedMut<execution::DeferredResponse>| -> Result<Context, Box<EvalAltResult>> {
                     Ok(obj.with_mut(|response| response.context.clone()))
