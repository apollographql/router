version: 2.1

# These "CircleCI Orbs" are reusable bits of configuration that can be shared
# across projects.  See https://circleci.com/orbs/ for more information.
orbs:
  gh: circleci/github-cli@2.3.0
  slack: circleci/slack@4.12.6
  secops: apollo/circleci-secops-orb@2.0.7

executors:
  amd_linux_build: &amd_linux_build_executor
    docker:
      - image: cimg/base:stable
    resource_class: xlarge
    environment:
      CARGO_BUILD_JOBS: 4
      RUST_TEST_THREADS: 6
  amd_linux_helm: &amd_linux_helm_executor
    docker:
      - image: cimg/base:stable
    resource_class: small
  amd_linux_test: &amd_linux_test_executor
    docker:
      - image: cimg/base:stable
      - image: cimg/redis:7.2.4
      - image: jaegertracing/all-in-one:1.54.0
      - image: openzipkin/zipkin:2.23.2
    resource_class: xlarge
    environment:
      CARGO_BUILD_JOBS: 4
      RUST_TEST_THREADS: 6
  arm_linux_build: &arm_linux_build_executor
    machine:
      image: ubuntu-2004:2024.01.1
    resource_class: arm.large
    environment:
      CARGO_BUILD_JOBS: 8
      RUST_TEST_THREADS: 8
  arm_linux_test: &arm_linux_test_executor
    machine:
      image: ubuntu-2004:2024.01.1
    resource_class: arm.xlarge
    environment:
      CARGO_BUILD_JOBS: 8
      RUST_TEST_THREADS: 8
  macos_build: &macos_build_executor
    macos:
      # See https://circleci.com/docs/xcode-policy along with the support matrix
      # at https://circleci.com/docs/using-macos#supported-xcode-versions.
      # We use the major.minor notation to bring in compatible patches.
      xcode: 14.2
    resource_class: macos.m1.medium.gen1
  macos_test: &macos_test_executor
    macos:
      # See https://circleci.com/docs/xcode-policy along with the support matrix
      # at https://circleci.com/docs/using-macos#supported-xcode-versions.
      # We use the major.minor notation to bring in compatible patches.
      xcode: 14.2
    resource_class: macos.m1.medium.gen1
  windows_build: &windows_build_executor
    machine:
      image: "windows-server-2019-vs2019:2022.08.1"
    resource_class: windows.xlarge
    shell: bash.exe --login -eo pipefail
  windows_test: &windows_test_executor
    machine:
      image: "windows-server-2019-vs2019:2022.08.1"
    resource_class: windows.xlarge
    shell: bash.exe --login -eo pipefail

# We don't use {{ arch }} because on windows it is unstable https://discuss.circleci.com/t/value-of-arch-unstable-on-windows/40079
parameters:
  toolchain_version:
    type: string
    default: '{{ checksum ".circleci/config.yml" }}-v2-{{ checksum "~/.arch" }}-{{ checksum "rust-toolchain.toml" }}-{{ checksum "~/.daily_version" }}'
  xtask_version:
    type: string
    default: '{{ checksum ".circleci/config.yml" }}-{{ checksum "~/.arch" }}-{{ checksum "rust-toolchain.toml" }}-{{ checksum "~/.xtask_version" }}'
  merge_version:
    type: string
    default: '{{ checksum ".circleci/config.yml" }}-{{ checksum "~/.arch" }}-{{ checksum "rust-toolchain.toml" }}-{{ checksum "~/.xtask_version" }}-{{ checksum "~/.merge_version" }}'
  protoc_version:
    type: string
    default: "21.8"
  nightly:
    type: boolean
    default: false

# These are common environment variables that we want to set on on all jobs.
# While these could conceivably be set on the CircleCI project settings'
# as "Secrets", these are not really secrets, and its convenient to keep them in
# code.  Also, most of our secrets are not necessary for _most_ of our jobs, so this enables
# forks of the project to run their own tests on their own CircleCI deployments with no
# additional configuration.
common_job_environment: &common_job_environment
  CARGO_NET_GIT_FETCH_WITH_CLI: "true"
  RUST_BACKTRACE: full
  CARGO_INCREMENTAL: 0
commands:

  setup_environment:
    parameters:
      platform:
        type: executor
    steps:
      - unify_environment:
          platform: << parameters.platform >>
      - create_cache_keys
      - restore_cache:
          keys:
            - "<< pipeline.parameters.toolchain_version >>"
      - install_packages:
          platform: << parameters.platform >>
      - install_protoc:
          platform: << parameters.platform >>
      - install_rust:
          platform: << parameters.platform >>
      - install_extra_tools
      - fetch_dependencies
      - save_cache:
          key: "<< pipeline.parameters.toolchain_version >>"
          paths:
            - ~/.deb
            - ~/.cargo
            - ~/.rustup
            - ~/.local
      - install_xtask

  # Even though all executors use bash there are a number of differences that can be taken care of up front.
  # Windows shell commands are found on the path before the linux subsystem commands, so use aliases to override.
  # OSX doesn't seem to support aliases properly, so we use a symlink
  unify_environment:
    parameters:
      platform:
        type: executor
    steps:
      - run:
          name: Setup path
          command: echo 'export PATH="$HOME/.local/bin:$HOME/.local/aliases:$PATH"' >> "$BASH_ENV"
      - when:
          condition:
            or:
              - equal: [ *amd_linux_build_executor, << parameters.platform >> ]
              - equal: [ *amd_linux_test_executor, << parameters.platform >> ]
          steps:
            - run:
                name: Write arch
                command: |
                  echo 'amd_linux' >> ~/.arch
      - when:
          condition:
            or:
              - equal: [ *arm_linux_build_executor, << parameters.platform >> ]
              - equal: [ *arm_linux_test_executor, << parameters.platform >> ]
          steps:
            - run:
                name: Write arch
                command: |
                  echo 'arm_linux' >> ~/.arch
      - when:
          condition:
            or:
              - equal: [ *macos_build_executor, << parameters.platform >> ]
              - equal: [ *macos_test_executor, << parameters.platform >> ]
          steps:
            - run:
                name: Make link to md5
                command: |
                  mkdir -p ~/.local/aliases
                  ln -s /sbin/md5 ~/.local/aliases/md5sum
            - run:
                name: Write arch
                command: |
                  echo 'osx' >> ~/.arch
      - when:
          condition:
            or:
              - equal: [ *windows_build_executor, << parameters.platform >> ]
              - equal: [ *windows_test_executor, << parameters.platform >> ]
          steps:
            - run:
                name: Create bash aliases
                command: |
                  echo 'alias find=/bin/find' >> "$BASH_ENV"
                  echo 'alias sort=/bin/sort' >> "$BASH_ENV"
                  echo 'export EXECUTABLE_SUFFIX=".exe"' >> "$BASH_ENV"
            - run:
                name: Write arch
                command: |
                  echo 'windows' >> ~/.arch

  # Create files that are useful for cache keys
  create_cache_keys:
    steps:
      - run:
          name: Create cache keys
          command: |
            # The Rust index takes time to download. Update this daily.
            date +%j > ~/.daily_version
            # The checksum of the xtask/src directory, so that when we make changes to xtask we cause a full rebuild
            find xtask/src -type f | while read name; do md5sum $name; done | sort -k 2 | md5sum > ~/.xtask_version
            # The closest common ancestor to the default branch, so that test jobs can take advantage previous compiles
            git remote set-head origin -a
            TARGET_BRANCH=$(git rev-parse --abbrev-ref origin/HEAD)    
            echo "Target branch is ${TARGET_BRANCH}"
            COMMON_ANCESTOR_REF=$(git merge-base HEAD "${TARGET_BRANCH}")
            echo "Common ancestor is ${COMMON_ANCESTOR_REF}"
            echo "${CIRCLE_PROJECT_REPONAME}-${COMMON_ANCESTOR_REF}" > ~/.merge_version

  # Linux specific step to install packages that are needed
  install_packages:
    parameters:
      platform:
        type: executor
    steps:
      - when:
          condition:
            or:
              - equal: [ *amd_linux_build_executor, << parameters.platform >> ]
              - equal: [ *amd_linux_test_executor, << parameters.platform >> ]
              - equal: [ *arm_linux_build_executor, << parameters.platform >> ]
              - equal: [ *arm_linux_test_executor, << parameters.platform >> ]
          steps:
            - run:
                name: Update and install dependencies
                command: |
                  if [[ ! -d "$HOME/.deb" ]]; then
                    mkdir $HOME/.deb
                    sudo apt-get --download-only -o Dir::Cache="$HOME/.deb" -o Dir::Cache::archives="$HOME/.deb" install libssl-dev libdw-dev cmake
                  fi
                  sudo dpkg -i $HOME/.deb/*.deb
      - when:
          condition:
            or:
              - equal: [ *windows_build_executor, << parameters.platform >> ]
              - equal: [ *windows_test_executor, << parameters.platform >> ]
          steps:
            - run:
                name: Install CMake
                command: |
                  choco install cmake.install -y
                  echo 'export PATH="/c/Program Files/CMake/bin:$PATH"' >> "$BASH_ENV"
                  exit $LASTEXITCODE
      - when:
          condition:
            or:
              - equal: [ *macos_build_executor, << parameters.platform >> ]
              - equal: [ *macos_test_executor, << parameters.platform >> ]
          steps:
            - run:
                name: Install CMake
                command: |
                  brew install cmake
  install_protoc:
    parameters:
      platform:
        type: executor
    steps:
      - when:
          condition:
            or:
              - equal: [ *amd_linux_build_executor, << parameters.platform >> ]
              - equal: [ *amd_linux_test_executor, << parameters.platform >> ]
          steps:
            - run:
                name: Install protoc
                command: |
                  if [[ ! -f "$HOME/.local/bin/protoc" ]]; then
                    curl -L https://github.com/protocolbuffers/protobuf/releases/download/v<< pipeline.parameters.protoc_version >>/protoc-<< pipeline.parameters.protoc_version >>-linux-x86_64.zip --output protoc.zip
                    unzip protoc.zip -d $HOME/.local
                  fi
      - when:
          condition:
            or:
              - equal: [ *arm_linux_build_executor, << parameters.platform >> ]
              - equal: [ *arm_linux_test_executor, << parameters.platform >> ]
          steps:
            - run:
                name: Install protoc
                command: |
                  if [[ ! -f "$HOME/.local/bin/protoc" ]]; then
                    curl -L https://github.com/protocolbuffers/protobuf/releases/download/v<< pipeline.parameters.protoc_version >>/protoc-<< pipeline.parameters.protoc_version >>-linux-aarch_64.zip --output protoc.zip
                    unzip protoc.zip -d $HOME/.local
                  fi
      - when:
          condition:
            or:
              - equal: [ *macos_build_executor, << parameters.platform >> ]
              - equal: [ *macos_test_executor, << parameters.platform >> ]
          steps:
            - run:
                name: Install protoc
                command: |
                  if [[ ! -f "$HOME/.local/bin/protoc" ]]; then
                    curl -L https://github.com/protocolbuffers/protobuf/releases/download/v<< pipeline.parameters.protoc_version >>/protoc-<< pipeline.parameters.protoc_version >>-osx-universal_binary.zip --output protoc.zip
                    unzip protoc.zip -d $HOME/.local
                  fi
      - when:
          condition:
            or:
              - equal: [ *windows_build_executor, << parameters.platform >> ]
              - equal: [ *windows_test_executor, << parameters.platform >> ]
          steps:
            - run:
                name: Install protoc
                command: |
                  if [[ ! -f "$HOME/.local/bin/protoc$EXECUTABLE_SUFFIX" ]]; then
                    curl -L https://github.com/protocolbuffers/protobuf/releases/download/v<< pipeline.parameters.protoc_version >>/protoc-<< pipeline.parameters.protoc_version >>-win64.zip --output protoc.zip
                    unzip protoc.zip -d $HOME/.local
                  fi

  install_rust:
    parameters:
      platform:
        type: executor
    steps:
      - run:
          name: Install Rust
          command: |
            if [[ ! -d "$HOME/.cargo" ]]; then
              curl https://sh.rustup.rs -sSf -o rustup.sh
              chmod 755 ./rustup.sh
              ./rustup.sh -y --profile minimal --component clippy --component rustfmt
            fi
            echo 'export PATH="$HOME/.cargo/bin:$PATH"' >> "$BASH_ENV"

      - when:
          condition:
            or:
              - equal: [ *windows_build_executor, << parameters.platform >> ]
              - equal: [ *windows_test_executor, << parameters.platform >> ]
          steps:
            - run:
                name: Special case for Windows because of ssh-agent
                command: |
                  printf "[net]\ngit-fetch-with-cli = true" >> ~/.cargo/Cargo.toml
      - when:
          condition:
            or:
              - equal: [ *macos_build_executor, << parameters.platform >> ]
          steps:
            - run:
                name: Special case for OSX x86_64 builds
                command: |
                  rustup target add x86_64-apple-darwin

      - when:
          condition:
            equal: [ *arm_linux_test_executor, << parameters.platform >> ]
          steps:
            - run:
                name: Install nightly Rust to build the fuzzers
                command: |
                  rustup install nightly

  install_extra_tools:
    steps:
      - run:
          name: Install cargo deny, about, edit
          command: |
            if [[ ! -f "$HOME/.cargo/bin/cargo-deny$EXECUTABLE_SUFFIX" ]]; then
<<<<<<< HEAD
              cargo install --locked cargo-deny cargo-about cargo-edit cargo-fuzz
=======
              cargo install --locked --version 0.14.21 cargo-deny
              cargo install --locked --version 0.6.1 cargo-about
              cargo install --locked --version 0.12.2 cargo-edit
>>>>>>> 69911e4d
            fi

  fetch_dependencies:
    steps:
      - run:
          name: Fetch dependencies
          command: cargo fetch --locked
  install_xtask:
    steps:
      - restore_cache:
          keys:
            - "<< pipeline.parameters.xtask_version >>"
      - run:
          name: Install xtask
          command: |
            if [[ ! -f "$HOME/.cargo/bin/xtask$EXECUTABLE_SUFFIX" ]]; then
              cargo install --locked --path xtask
            fi
      - save_cache:
          key: "<< pipeline.parameters.xtask_version >>"
          paths:
            - ~/.cargo/bin/xtask
            - ~/.cargo/bin/xtask.exe

  xtask_lint:
    steps:
      - restore_cache:
          keys:
            - "<< pipeline.parameters.merge_version >>-lint"
      - run: xtask lint
      - when:
          condition:
            equal: [ "dev", "<< pipeline.git.branch >>" ]
          steps:
            - save_cache:
                key: "<< pipeline.parameters.merge_version >>-lint"
                paths:
                  - target
  xtask_release_preverify:
    steps:
      - run: xtask release pre-verify

  xtask_check_helm:
    steps:
      - run:
          name: Validate helm manifests
          command: |
            # Install Helm
            curl https://raw.githubusercontent.com/helm/helm/main/scripts/get-helm-3 | bash

            # Install kubeconform
            KUBECONFORM_INSTALL=$(mktemp -d)
            curl -L https://github.com/yannh/kubeconform/releases/latest/download/kubeconform-linux-amd64.tar.gz | tar xz -C "${KUBECONFORM_INSTALL}"

            # Create list of kube versions
            CURRENT_KUBE_VERSIONS=$(curl -s -L https://raw.githubusercontent.com/kubernetes/website/main/data/releases/schedule.yaml \
              | yq -o json '.' \
              | jq --raw-output '.schedules[] | select((now | strftime("%Y-%m-%dT00:00:00Z")) as $date | .releaseDate < $date and .endOfLifeDate > $date) | select(.previousPatches != null) | .previousPatches[].release')

            TEMPLATE_DIR=$(mktemp -d)
            MINOR_VERSION="${kube_version%.*}"
            SUCCEEDED=false

            # For each k8s minor version (e.g.: 1.28) we will try to validate against the most recent patch release (e.g. 1.28.3)
            # We use curl --head to check if support is available. If it isn't we then try the next most recent release.
            # As soon as we find an available release we try to use it. If we don't find an available release for a minor version, then we will ignore that silently
            for kube_version in ${CURRENT_KUBE_VERSIONS}; do
              if [[ "${kube_version%.*}" == "${MINOR_VERSION}" ]]; then
                if [[ ${SUCCEEDED} == true ]]; then
                  continue
                fi
              else
                MINOR_VERSION="${kube_version%.*}"
                SUCCEEDED=false
              fi

              # Sometimes the database has not been updated with schema details. If that happens, just skip the kubeconform checks until the database is updated"
              if ! curl --head --silent --output /dev/null  --fail "https://github.com/yannh/kubernetes-json-schema/tree/master/v${kube_version}"; then
                echo "Skipping validation for kubernetes version: ${kube_version} until the schema database is updated."
                continue
              fi

              echo "Validating against schema version: ${kube_version}"

              # Use helm to template our chart against kube_version
              helm template --kube-version "${kube_version}" router helm/chart/router --set autoscaling.enabled=true > "${TEMPLATE_DIR}/router-${kube_version}.yaml"

              # Execute kubeconform on our templated charts to ensure they are good
              "${KUBECONFORM_INSTALL}/kubeconform" \
                --kubernetes-version "${kube_version}" \
                --strict \
                --schema-location default \
                --verbose \
                "${TEMPLATE_DIR}/router-${kube_version}.yaml"
              SUCCEEDED=true
            done

  xtask_check_compliance:
    steps:
      - restore_cache:
          keys:
            - "<< pipeline.parameters.merge_version >>-compliance"
      # cargo-deny fetches a rustsec advisory DB, which has to happen on github.com over https
      - run: git config --global --unset-all url.ssh://git@github.com.insteadof
      - run: xtask check-compliance
      - when:
          condition:
            equal: [ "dev", "<< pipeline.git.branch >>" ]
          steps:
            - save_cache:
                key: "<< pipeline.parameters.merge_version >>-compliance"
                paths:
                  - target
  xtask_test:
    parameters:
      variant:
        type: string
        default: "default"
    steps:
      - restore_cache:
          keys:
            - "<< pipeline.parameters.merge_version >>-test-<< parameters.variant >>"
      - run:
          name: Run tests
          command: xtask test --workspace --locked
      - run:
          name: Delete large files from cache
          command: |
            find target/debug/deps -type f -size +50M -delete
            rm target/debug/router*
      - when:
          condition:
            equal: [ "dev", "<< pipeline.git.branch >>" ]
          steps:
          - save_cache:
              key: "<< pipeline.parameters.merge_version >>-test-<< parameters.variant >>"
              paths:
                - target
  fuzz_build:
    steps:
      - run: cargo +nightly fuzz build

jobs:
  lint:
    environment:
      <<: *common_job_environment
    parameters:
      platform:
        type: executor
    executor: << parameters.platform >>
    steps:
      - checkout
      - setup_environment:
          platform: << parameters.platform >>
      - xtask_lint

  check_helm:
    environment:
      <<: *common_job_environment
    parameters:
      platform:
        type: executor
    executor: << parameters.platform >>
    steps:
      - when:
          condition:
            equal: [*amd_linux_helm_executor, << parameters.platform >>]
          steps:
            - checkout
            - xtask_check_helm

  check_compliance:
    environment:
      <<: *common_job_environment
    parameters:
      platform:
        type: executor
    executor: << parameters.platform >>
    steps:
      - checkout
      - setup_environment:
          platform: << parameters.platform >>
      - xtask_check_compliance

  test:
    environment:
      <<: *common_job_environment
    parameters:
      platform:
        type: executor
    executor: << parameters.platform >>
    steps:
      - checkout
      - setup_environment:
          platform: << parameters.platform >>
      - xtask_test
      - when:
          condition:
            equal: [ *arm_linux_test_executor, << parameters.platform >> ]
          steps:
            - fuzz_build

  test_updated:
    environment:
      <<: *common_job_environment
    parameters:
      platform:
        type: executor
    executor: << parameters.platform >>
    steps:
      - checkout
      - setup_environment:
          platform: << parameters.platform >>
      - run:
          name: Update all Rust dependencies
          command: |
            rm Cargo.lock
            cargo fetch
      - xtask_test:
          variant: "updated"
  pre_verify_release:
    environment:
      <<: *common_job_environment
    parameters:
      platform:
        type: executor
    executor: << parameters.platform >>
    steps:
      - checkout
      - setup_environment:
          platform: << parameters.platform >>
      - xtask_release_preverify

  build_release:
    parameters:
      platform:
        type: executor
      nightly:
        type: boolean
        default: false
    executor: << parameters.platform >>
    environment:
      <<: *common_job_environment
      RELEASE_BIN: router
      APPLE_TEAM_ID: "YQK948L752"
      APPLE_USERNAME: "opensource@apollographql.com"
    steps:
      - checkout
      - setup_environment:
          platform: << parameters.platform >>
      - when:
          condition:
            or:
              - equal: [ *macos_build_executor, << parameters.platform >> ]

          steps:
            - when:
                condition:
                  equal: [ true, << parameters.nightly >> ]
                steps:
                  - run: cargo xtask release prepare nightly
            - run:
                command: >
                  cargo xtask dist --target aarch64-apple-darwin
            - run:
                command: >
                  cargo xtask dist --target x86_64-apple-darwin
            - run:
                command: >
                  mkdir -p artifacts
            - run:
                command: >
                  cargo xtask package
                  --target aarch64-apple-darwin
                  --apple-team-id ${APPLE_TEAM_ID}
                  --apple-username ${APPLE_USERNAME}
                  --cert-bundle-base64 ${MACOS_CERT_BUNDLE_BASE64}
                  --cert-bundle-password ${MACOS_CERT_BUNDLE_PASSWORD}
                  --keychain-password ${MACOS_KEYCHAIN_PASSWORD}
                  --notarization-password ${MACOS_NOTARIZATION_PASSWORD}
                  --output artifacts/
            - run:
                command: >
                  cargo xtask package
                  --target x86_64-apple-darwin
                  --apple-team-id ${APPLE_TEAM_ID}
                  --apple-username ${APPLE_USERNAME}
                  --cert-bundle-base64 ${MACOS_CERT_BUNDLE_BASE64}
                  --cert-bundle-password ${MACOS_CERT_BUNDLE_PASSWORD}
                  --keychain-password ${MACOS_KEYCHAIN_PASSWORD}
                  --notarization-password ${MACOS_NOTARIZATION_PASSWORD}
                  --output artifacts/
      - when:
          condition:
            and:
              - equal: [ *amd_linux_build_executor, << parameters.platform >> ]
              - equal: [ true, << parameters.nightly >> ]
          steps:
            - run:
                name: Helm install
                command: |
                  # Install Helm
                  curl https://raw.githubusercontent.com/helm/helm/main/scripts/get-helm-3 | bash
            - run:
                name: helm-docs install
                command: |
                  # install golang (to ${HOME}/go)
                  curl -OLs https://go.dev/dl/go1.21.3.linux-amd64.tar.gz
                  tar -C "${HOME}" -xf go1.21.3.linux-amd64.tar.gz
                  # install helm-docs
                  PATH="${HOME}/go/bin" GOPATH="${HOME}/.local" GO111MODULE=on go install github.com/norwoodj/helm-docs/cmd/helm-docs@latest
      - when:
          condition:
            or:
              - equal: [ *amd_linux_build_executor, << parameters.platform >> ]
              - equal: [ *arm_linux_build_executor, << parameters.platform >> ]
              - equal: [ *windows_build_executor, << parameters.platform >> ]
          steps:
            # This will set the version to include current date and commit hash
            - when:
                condition:
                  equal: [ true, << parameters.nightly >> ]
                steps:
                  - run: cargo xtask release prepare nightly
            - run:
                command: >
                  cargo xtask dist
            - run:
                command: >
                  mkdir -p artifacts
            - run:
                command: >
                  cargo xtask package --output artifacts/
      - persist_to_workspace:
          root: artifacts
          paths:
            - "*"
      - store_artifacts:
          path: artifacts/
      - when:
          condition:
            and:
              - equal: [ *amd_linux_build_executor, << parameters.platform >> ]
              - equal: [ true, << parameters.nightly >> ]
              - equal: [ "https://github.com/apollographql/router", << pipeline.project.git_url >> ]
          steps:
            - setup_remote_docker:
                version: 20.10.11
                docker_layer_caching: true
            - run:
                name: Docker build
                command: |
                  BASE_VERSION=$(cargo metadata --format-version=1 --no-deps | jq --raw-output '.packages[0].version')
                  ARTIFACT_URL="https://output.circle-artifacts.com/output/job/${CIRCLE_WORKFLOW_JOB_ID}/artifacts/0/artifacts/router-v${BASE_VERSION}-x86_64-unknown-linux-gnu.tar.gz"
                  VERSION="v$(echo "${BASE_VERSION}" | tr "+" "-")"
                  ROUTER_TAG=ghcr.io/apollographql/nightly/router
                  # Create a multi-arch builder which works properly under qemu
                  docker run --rm --privileged multiarch/qemu-user-static --reset -p yes
                  docker context create buildx-build
                  docker buildx create --driver docker-container --use buildx-build
                  docker buildx inspect --bootstrap
                  # Note: GH Token owned by apollo-bot2, no expire
                  echo ${GITHUB_OCI_TOKEN} | docker login ghcr.io -u apollo-bot2 --password-stdin
                  # TODO: Can't figure out how to build multi-arch image from ARTIFACT_URL right now. Figure out later...
                  # Build and push debug image
                  docker buildx build --load --platform linux/amd64 --build-arg ARTIFACT_URL="${ARTIFACT_URL}" --build-arg DEBUG_IMAGE="true" --build-arg ROUTER_RELEASE=${VERSION} -f dockerfiles/Dockerfile.router -t ${ROUTER_TAG}:${VERSION}-debug .
                  docker push ${ROUTER_TAG}:${VERSION}-debug
                  # Build and push release image
                  docker buildx build --load --platform linux/amd64 --build-arg ARTIFACT_URL="${ARTIFACT_URL}" --build-arg ROUTER_RELEASE=${VERSION} -f dockerfiles/Dockerfile.router -t ${ROUTER_TAG}:${VERSION} .
                  docker push ${ROUTER_TAG}:${VERSION}
                  # save containers for analysis
                  mkdir built-containers
                  docker save -o built-containers/router_${VERSION}-debug.tar ${ROUTER_TAG}:${VERSION}-debug
                  docker save -o built-containers/router_${VERSION}.tar ${ROUTER_TAG}:${VERSION}  
                 
            - persist_to_workspace:
                root: .
                paths:
                  - "built-containers/*.tar"
            - run:
                name: Helm build
                command: |
                  # Package up the helm chart
                  helm package helm/chart/router
                  # Make sure we have the newest chart
                  CHART=$(ls -t router*.tgz| head -1)
                  # Note: GH Token owned by apollo-bot2, no expire
                  echo ${GITHUB_OCI_TOKEN} | helm registry login -u apollo-bot2 --password-stdin ghcr.io
                  # Push chart to repository
                  helm push ${CHART} oci://ghcr.io/apollographql/helm-charts-nightly
      - when:
          condition:
            equal: [ true, << parameters.nightly >> ]
          steps:
            - slack/notify:
                event: fail
                custom: |
                  {
                    "blocks": [
                      {
                        "type": "section",
                        "text": {
                          "type": "mrkdwn",
                          "text": ":x: A `nightly` release run has **failed** for `${CIRCLE_JOB}` on `${CIRCLE_PROJECT_REPONAME}`'s `${CIRCLE_BRANCH}`!"
                        }
                      },
                      {
                        "type": "actions",
                        "elements": [
                          {
                            "type": "button",
                            "action_id": "success_tagged_deploy_view",
                            "text": {
                              "type": "plain_text",
                              "text": "View Job"
                            },
                            "url": "${CIRCLE_BUILD_URL}"
                          }
                        ]
                      }
                    ]
                  }
            - slack/notify:
                event: pass
                custom: |
                  {
                    "blocks": [
                      {
                        "type": "section",
                        "text": {
                          "type": "mrkdwn",
                          "text": ":white_check_mark: A `nightly` build has completed for `${CIRCLE_JOB}` on `${CIRCLE_PROJECT_REPONAME}`'s `${CIRCLE_BRANCH}`."
                        }
                      },
                      {
                        "type": "actions",
                        "elements": [
                          {
                            "type": "button",
                            "action_id": "success_tagged_deploy_view",
                            "text": {
                              "type": "plain_text",
                              "text": "View Job"
                            },
                            "url": "${CIRCLE_BUILD_URL}"
                          }
                        ]
                      }
                    ]
                  }

  publish_github_release:
    docker:
      - image: cimg/base:stable
    resource_class: small
    environment:
      <<: *common_job_environment
      VERSION: << pipeline.git.tag >>
    steps:
      - when:
          condition:
            not:
              equal: [ "https://github.com/apollographql/router", << pipeline.project.git_url >> ]
          steps:
             - run:
                command: >
                  echo "Not publishing any github release."
      - when:
          condition:
            equal: [ "https://github.com/apollographql/router", << pipeline.project.git_url >> ]
          steps:
            - checkout
            - setup_remote_docker:
                version: 20.10.11
                docker_layer_caching: true
            - attach_workspace:
                at: artifacts
            - gh/setup
            - run:
                command: >
                  cd artifacts && sha256sum *.tar.gz > sha256sums.txt
            - run:
                command: >
                  cd artifacts && md5sum *.tar.gz > md5sums.txt
            - run:
                command: >
                  cd artifacts && sha1sum *.tar.gz > sha1sums.txt
            - run:
                name: Create GitHub Release
                command: >
                  case "$VERSION" in

                    # If the VERSION contains a dash, consider it a pre-release version.
                    # This is in-line with SemVer's expectations/designations!
                    *-*) gh release create $VERSION --prerelease --notes-file /dev/null --title $VERSION artifacts/* ;;

                    # In all other cases, publish it as the latest version.
                    *) gh release create $VERSION --notes-file /dev/null --title $VERSION artifacts/* ;;

                  esac
            - run:
                name: Docker build
                command: |
                  ROUTER_TAG=ghcr.io/apollographql/router
                  # Create a multi-arch builder which works properly under qemu
                  docker run --rm --privileged multiarch/qemu-user-static --reset -p yes
                  docker context create buildx-build
                  docker buildx create --driver docker-container --use buildx-build
                  docker buildx inspect --bootstrap
                  # Note: GH Token owned by apollo-bot2, no expire
                  echo ${GITHUB_OCI_TOKEN} | docker login ghcr.io -u apollo-bot2 --password-stdin
                  # To prevent overwrite, check to see if our images already exists
                  # If the manifest command succeeds, the images already exist
                  docker manifest inspect ${ROUTER_TAG}:${VERSION}  > /dev/null && exit 1
                  docker manifest inspect ${ROUTER_TAG}:${VERSION}-debug  > /dev/null && exit 1
                  # Build and push debug image
                  docker buildx build --platform linux/amd64,linux/arm64 --push --build-arg DEBUG_IMAGE="true" --build-arg ROUTER_RELEASE=${VERSION} -f dockerfiles/Dockerfile.router -t ${ROUTER_TAG}:${VERSION}-debug .
                  # Build and push release image
                  docker buildx build --platform linux/amd64,linux/arm64 --push --build-arg ROUTER_RELEASE=${VERSION} -f dockerfiles/Dockerfile.router -t ${ROUTER_TAG}:${VERSION} .
            - run:
                name: Helm build
                command: |
                  # Install Helm
                  curl https://raw.githubusercontent.com/helm/helm/main/scripts/get-helm-3 | bash
                  # Package up the helm chart
                  helm package helm/chart/router
                  # Make sure we have the newest chart
                  CHART=$(ls -t router*.tgz| head -1)
                  # Note: GH Token owned by apollo-bot2, no expire
                  echo ${GITHUB_OCI_TOKEN} | helm registry login -u apollo-bot2 --password-stdin ghcr.io
                  # To prevent overwrite, check to see if our chart already exists
                  # If the show all command succeeds, the chart already exists
                  VERSION=$(basename ${CHART} .tgz)
                  helm show all oci://ghcr.io/apollographql/helm-charts/router --version ${VERSION} > /dev/null && exit 1
                  # Push chart to repository
                  helm push ${CHART} oci://ghcr.io/apollographql/helm-charts

workflows:
  ci_checks:
    when:
      not: << pipeline.parameters.nightly >>
    jobs:
      - lint:
          matrix:
            parameters:
              platform: [ amd_linux_build ]
      - check_helm:
          matrix:
            parameters:
              platform: [ amd_linux_helm ]
      - check_compliance:
          matrix:
            parameters:
              platform: [ amd_linux_build ]

      - test_updated:
          requires:
            - lint
            - check_helm
            - check_compliance
          matrix:
            parameters:
              platform:
                [ amd_linux_test ]
      - test:
          requires:
            - lint
            - check_helm
            - check_compliance
          matrix:
            parameters:
              platform:
                [ macos_test, windows_test, amd_linux_test, arm_linux_test ]

  nightly:
    when: << pipeline.parameters.nightly >>
    jobs:
      - lint:
          matrix:
            parameters:
              platform: [ amd_linux_build ]
      - check_helm:
          matrix:
            parameters:
              platform: [ amd_linux_helm ]
      - check_compliance:
          matrix:
            parameters:
              platform: [ amd_linux_build ]

      - test_updated:
          requires:
            - lint
            - check_helm
            - check_compliance
          matrix:
            parameters:
              platform:
                [ amd_linux_test ]
      - test:
          requires:
            - lint
            - check_helm
            - check_compliance
          matrix:
            parameters:
              platform:
                [ macos_test, windows_test, amd_linux_test, arm_linux_test ]
      - build_release:
          requires:
            - test
            - test_updated
          nightly: true
          context: router
          matrix:
            parameters:
              platform:
                [ macos_build, windows_build, amd_linux_build, arm_linux_build ]
      - secops/wiz-docker:
          context:
            - platform-docker-ro
            - wiz
            - github-orb
          requires:
            - build_release
          container-dir: /tmp/workspace/built-containers
          # Disables all PR comments from this job
          do-pr-comments: false
          # Scan job will return 1 if findings violating the Wiz policy are found.
          # Toggle off to prevent any CI failures OR 
          # contact Apollo's Security team to adjust what violates the 
          # Wiz policy used in this scan.
          fail-on-findings: true
          # Configure scan job to use a policy specific to apollo-router.
          # This allows us to tailor the policy applied during the scans to router.
          wiz-policies: Apollo-Router-Vulnerabilities-Policy


  release:
    when:
      not: << pipeline.parameters.nightly >>
    jobs:
      - pre_verify_release:
          matrix:
            parameters:
              platform: [ amd_linux_build ]
          filters:
            branches:
              ignore: /.*/
            tags:
              only: /v.*/
      - lint:
          matrix:
            parameters:
              platform: [ amd_linux_build ]
          filters:
            branches:
              ignore: /.*/
            tags:
              only: /v.*/
      - check_helm:
          matrix:
            parameters:
              platform: [ amd_linux_helm ]
          filters:
            branches:
              ignore: /.*/
            tags:
              only: /v.*/
      - check_compliance:
          matrix:
            parameters:
              platform: [ amd_linux_build ]
          filters:
            branches:
              ignore: /.*/
            tags:
              only: /v.*/
      - test_updated:
          requires:
            - lint
            - check_helm
            - check_compliance
          matrix:
            parameters:
              platform:
                [ amd_linux_test ]
          filters:
            branches:
              ignore: /.*/
            tags:
              only: /v.*/
      - test:
          requires:
            - lint
            - check_helm
            - check_compliance
          matrix:
            parameters:
              platform:
                [ macos_test, windows_test, amd_linux_test, arm_linux_test ]
          filters:
            branches:
              ignore: /.*/
            tags:
              only: /v.*/
      - build_release:
          requires:
            - pre_verify_release
            - test
            - test_updated
          matrix:
            parameters:
              platform:
                [ macos_build, windows_build, amd_linux_build, arm_linux_build ]
          filters:
            branches:
              ignore: /.*/
            tags:
              only: /v.*/
      - publish_github_release:
          requires: [ build_release ]
          filters:
            branches:
              ignore: /.*/
            tags:
              only: /v.*/
  
  security-scans:
    when:
      not: << pipeline.parameters.nightly >>
    jobs:
      - secops/gitleaks:
          context:
            - secops-oidc
            - github-orb
          git-base-revision: <<#pipeline.git.base_revision>><<pipeline.git.base_revision>><</pipeline.git.base_revision >>
          git-revision: << pipeline.git.revision >>
      - secops/semgrep:
          context:
            - secops-oidc
            - github-orb
          git-base-revision: <<#pipeline.git.base_revision>><<pipeline.git.base_revision>><</pipeline.git.base_revision >><|MERGE_RESOLUTION|>--- conflicted
+++ resolved
@@ -359,13 +359,10 @@
           name: Install cargo deny, about, edit
           command: |
             if [[ ! -f "$HOME/.cargo/bin/cargo-deny$EXECUTABLE_SUFFIX" ]]; then
-<<<<<<< HEAD
-              cargo install --locked cargo-deny cargo-about cargo-edit cargo-fuzz
-=======
               cargo install --locked --version 0.14.21 cargo-deny
               cargo install --locked --version 0.6.1 cargo-about
               cargo install --locked --version 0.12.2 cargo-edit
->>>>>>> 69911e4d
+              cargo install --locked --version 0.12.0 cargo-fuzz
             fi
 
   fetch_dependencies:
