# Changelog

All notable changes to Router will be documented in this file.

This project adheres to [Semantic Versioning](https://semver.org/spec/v2.0.0.html).

<!-- <THIS IS AN EXAMPLE, DO NOT REMOVE>

# [x.x.x] (unreleased) - 2022-mm-dd
> Important: X breaking changes below, indicated by **❗ BREAKING ❗**
## ❗ BREAKING ❗
## 🚀 Features ( :rocket: )
## 🐛 Fixes ( :bug: )
## 🛠 Maintenance ( :hammer_and_wrench: )
## 📚 Documentation ( :books: )
## 🐛 Fixes ( :bug: )

## Example section entry format

- **Headline** ([PR #PR_NUMBER](https://github.com/apollographql/router/pull/PR_NUMBER))

  Description! And a link to a [reference](http://url)

</THIS IS AN EXAMPLE, DO NOT REMOVE> -->

<!--# [x.x.x] (unreleased) - 2022-mm-dd
> Important: X breaking changes below, indicated by **❗ BREAKING ❗**
## ❗ BREAKING ❗
## 🚀 Features
## 🐛 Fixes
## 🛠 Maintenance
## 📚 Documentation
-->

# [x.x.x] (unreleased) - 2022-mm-dd
## ❗ BREAKING ❗
## 🚀 Features

- **configurable subgraph error redaction** ([797](https://github.com/apollographql/router/issues/797))
  By default, subgraph errors are not propagated to the user. This experimental plugin allows messages to be propagated either for all subgraphs or on
  an individual subgraph basis. Individual subgraph configuration overrides the default (all) configuration. The configuration mechanism is similar
  to that used in the `headers` plugin:
  ```yaml
  plugins:
    experimental.include_subgraph_errors:
      all: true
  ```
  See the docs for more examples.

## 🐛 Fixes
## 🛠 Maintenance

- **Eliminate memory leaks when tasks are cancelled** [PR #758](https://github.com/apollographql/router/pull/758)

  The deduplication layer could leak memory when queries were cancelled and never retried: leaks were previously cleaned up on the next similar query. Now the leaking data will be deleted right when the query is cancelled


<<<<<<< HEAD
=======
## 🛠 Maintenance

- **A faster Query planner** ([PR #768](https://github.com/apollographql/router/pull/768))
We reworked the way query plans are generated before being cached, which lead to a great performance improvement. Moreover, the router is able to make sure the schema is valid at startup and on schema update, before you query it.

>>>>>>> 3bc0007a
- **Xtask improvements** ([PR #604](https://github.com/apollographql/router/pull/604))

  The command we run locally to make sure tests, lints and compliance-checks pass will now edit the license file and run cargo fmt so you can directly commit it before you open a Pull Request

- **Switch from reqwest to a Tower client for subgraph services** ([PR #769](https://github.com/apollographql/router/pull/769))

  It results in better performance due to less URL parsing, and now header propagation falls under the apollo_router_core log filter, making it harder to disable accidentally

## 📚 Documentation

 # [v0.1.0-preview.3] (unreleased) - 2022-mm-dd
## ❗ BREAKING ❗
## 🚀 Features
- **Add support of metrics in `apollo.telemetry` plugin** ([#738](https://github.com/apollographql/router/pull/738))

  The Router will now compute different metrics you can expose via Prometheus or OTLP exporter.

  Example of configuration to export an endpoint (configured with the path `/plugins/apollo.telemetry/metrics`) with metrics in `Prometheus` format:

  ```yaml
  telemetry:
    metrics:
      exporter:
        prometheus:
          # By setting this endpoint you enable the prometheus exporter
          # All our endpoints exposed by plugins are namespaced by the name of the plugin
          # Then to access to this prometheus endpoint, the full url path will be `/plugins/apollo.telemetry/metrics`
          endpoint: "/metrics"
    ```

- **Add experimental support of `custom_endpoint` method in `Plugin` trait** ([#738](https://github.com/apollographql/router/pull/738))

  The `custom_endpoint` method lets you declare a new endpoint exposed for your plugin. For now it's only accessible for official `apollo.` plugins and for `experimental.`. The return type of this method is a Tower [`Service`]().
  
## 🐛 Fixes
- **Trim the query to better detect an empty query** ([PR #738](https://github.com/apollographql/router/pull/738))

  Before this fix, if you wrote a query with only whitespaces inside, it wasn't detected as an empty query.

- **Keep the original context in `RouterResponse` when returning an error** ([PR #738](https://github.com/apollographql/router/pull/738))

  This fix keeps the original http request in `RouterResponse` when there is an error.


## 🛠 Maintenance
## 📚 Documentation

# [v0.1.0-preview.2] - 2022-04-01
## ❗ BREAKING ❗

- **CORS default Configuration** ([#40](https://github.com/apollographql/router/issues/40))

  The Router will allow only the https://studio.apollographql.com origin by default, instead of any origin.
  This behavior can still be tweaked in the [YAML configuration](https://www.apollographql.com/docs/router/configuration/cors)

- **Hot reload flag** ([766](https://github.com/apollographql/router/issues/766))
  The `--watch` (or `-w`) flag that enables hot reload was renamed to `--hr` or `--hot-reload`

## 🚀 Features

- **Hot reload via en environment variable** ([766](https://github.com/apollographql/router/issues/766))
  You can now use the `ROUTER_HOT_RELOAD=true` environment variable to have the router watch for configuration and schema changes and automatically reload.

- **Container images are now available** ([PR #764](https://github.com/apollographql/router/pull/764))

  We now build container images More details at:
    https://github.com/apollographql/router/pkgs/container/router

  You can use the images with docker, for example, as follows:
    e.g.: docker pull ghcr.io/apollographql/router:v0.1.0-preview.1

  The images are based on [distroless](https://github.com/GoogleContainerTools/distroless) which is a very constrained image, intended to be secure and small.

  We'll provide release and debug images for each release. The debug image has a busybox shell which can be accessed using (for instance) `--entrypoint=sh`.

  For more details about these images, see the docs.

- **Skip and Include directives in post processing** ([PR #626](https://github.com/apollographql/router/pull/626))

  The Router now understands the [@skip](https://spec.graphql.org/October2021/#sec--skip) and [@include](https://spec.graphql.org/October2021/#sec--include) directives in queries, to add or remove fields depending on variables. It works in post processing, by filtering fields after aggregating the subgraph responses.

- **Add an option to deactivate introspection** ([PR #749](https://github.com/apollographql/router/pull/749))

  While schema introspection is useful in development, we might not want to expose the entire schema in production,
  so the router can be configured to forbid introspection queries as follows:
  ```yaml
  server:
    introspection: false
  ```

## 🐛 Fixes
- **Move query dedup to an experimental `traffic_shaping` plugin** ([PR #753](https://github.com/apollographql/router/pull/753))

  The experimental `traffic_shaping` plugin will be a central location where we can add things such as rate limiting and retry.

- **Remove `hasNext` from our response objects** ([PR #733](https://github.com/apollographql/router/pull/733))

  `hasNext` is a field in the response that may be used in future to support features such as defer and stream. However, we are some way off supporting this and including it now may break clients. It has been removed.

- **Extend Apollo uplink configurability** ([PR #741](https://github.com/apollographql/router/pull/741))

  Uplink url and poll interval can now be configured via command line arg and env variable:
  ```bash
    --apollo-schema-config-delivery-endpoint <apollo-schema-config-delivery-endpoint>
      The endpoint polled to fetch the latest supergraph schema [env: APOLLO_SCHEMA_CONFIG_DELIVERY_ENDPOINT=]

    --apollo-schema-poll-interval <apollo-schema-poll-interval>
      The time between polls to Apollo uplink. Minimum 10s [env: APOLLO_SCHEMA_POLL_INTERVAL=]  [default: 10s]
  ```
  In addition, other existing uplink env variables are now also configurable via arg. 

- **Make deduplication and caching more robust against cancellation** [PR #752](https://github.com/apollographql/router/pull/752)

  Cancelling a request could put the router in an unresponsive state where the deduplication layer or cache would make subgraph requests hang.

- **Relax variables selection for subgraph queries** ([PR #755](https://github.com/apollographql/router/pull/755))

  Federated subgraph queries relying on partial or invalid data from previous subgraph queries could result in response failures or empty subgraph queries. The router is now more flexible when selecting data from previous queries, while still keeping a correct form for the final response

## 🛠 Maintenance

## 📚 Documentation

<!--# [v0.1.0-preview.1] - 2022-03-23

## 🎉 **The Apollo Router has graduated to its Preview phase!** 🎉
## ❗ BREAKING ❗

- **Improvements to telemetry attribute YAML ergonomics** ([PR #729](https://github.com/apollographql/router/pull/729))

  Trace config YAML ergonomics have been improved. To add additional attributes to your trace information, you can now use the following format:

  ```yaml
        trace_config:
          attributes:
            str: "a"
            int: 1
            float: 1.0
            bool: true
            str_arr:
              - "a"
              - "b"
            int_arr:
              - 1
              - 2
            float_arr:
              - 1.0
              - 2.0
            bool_arr:
              - true
              - false
  ```
## 🐛 Fixes

- **Log and error message formatting** ([PR #721](https://github.com/apollographql/router/pull/721))

  Logs and error messages now begin with lower case and do not have trailing punctuation, per Rust conventions.

- **OTLP default service.name and service.namespace** ([PR #722](https://github.com/apollographql/router/pull/722))

  While the Jaeger YAML configuration would default to `router` for the `service.name` and to `apollo` for the `service.namespace`, it was not the case when using a configuration that utilized OTLP. This lead to an `UNKNOWN_SERVICE` name span in zipkin traces, and difficult to find Jaeger traces.

# [v0.1.0-preview.0] - 2022-03-22

## 🎉 **The Apollo Router has graduated to its Preview phase!** 🎉

For more information on what's expected at this stage, please see our [release stages](https://www.apollographql.com/docs/resources/release-stages/#preview).

## 🐛 Fixes

- **Header propagation by `name` only fixed** ([PR #709](https://github.com/apollographql/router/pull/709))

  Previously `rename` and `default` values were required (even though they were correctly not flagged as required in the json schema).
  The following will now work:
  ```yaml
  headers:
    all:
    - propagate:
        named: test
  ```
- **Fix OTLP hang on reload** ([PR #711](https://github.com/apollographql/router/pull/711))

  Fixes hang when OTLP exporter is configured and configuration hot reloads.

# [v0.1.0-alpha.10] 2022-03-21

## ❗ BREAKING ❗

- **Header propagation `remove`'s `name` is now `named`** ([PR #674](https://github.com/apollographql/router/pull/674))

  This merely renames the `remove` options' `name` setting to be instead `named` to be a bit more intuitively named and consistent with its partner configuration, `propagate`.

  _Previous configuration_

  ```yaml
    # Remove a named header
    - remove:
      name: "Remove" # Was: "name"
  ```
  _New configuration_

  ```yaml
    # Remove a named header
    - remove:
      named: "Remove" # Now: "named"
  ```

- **Command-line flag vs Environment variable precedence changed** ([PR #693](https://github.com/apollographql/router/pull/693))

  For logging related verbosity overrides, the `RUST_LOG` environment variable no longer takes precedence over the command line argument.  The full order of precedence is now command-line argument overrides environment variable overrides the default setting.

## 🚀 Features

- **Forbid mutations plugin** ([PR #641](https://github.com/apollographql/router/pull/641))

  The forbid mutations plugin allows you to configure the router so that it disallows mutations.  Assuming none of your `query` requests are mutating data or changing state (they shouldn't!) this plugin can be used to effectively make your graph read-only. This can come in handy when testing the router, for example, if you are mirroring/shadowing traffic when trying to validate a Gateway to Router migration! 😸

- **⚠️ Add experimental Rhai plugin** ([PR #484](https://github.com/apollographql/router/pull/484))

  Add an _experimental_ core plugin to be able to extend Apollo Router functionality using [Rhai script](https://rhai.rs/). This allows users to write their own `*_service` function similar to how as you would with a native Rust plugin but without needing to compile a custom router. Rhai scripts have access to the request context and headers directly and can make simple manipulations on them.

  See our [Rhai script documentation](https://www.apollographql.com/docs/router/customizations/rhai) for examples and details!

## 🐛 Fixes

- **Correctly set the URL path of the HTTP request in `RouterRequest`** ([Issue #699](https://github.com/apollographql/router/issues/699))

  Previously, we were not setting the right HTTP path on the `RouterRequest` so when writing a plugin with `router_service` you always had an empty path `/` on `RouterRequest`.

## 📚 Documentation

- **We have incorporated a substantial amount of documentation** (via many, many PRs!)

  See our improved documentation [on our website](https://www.apollographql.com/docs/router/).

# [v0.1.0-alpha.9] 2022-03-16
## ❗ BREAKING ❗

- **Header propagation configuration changes** ([PR #599](https://github.com/apollographql/router/pull/599))

  Header manipulation configuration is now a core-plugin and configured at the _top-level_ of the Router's configuration file, rather than its previous location within service-level layers.  Some keys have also been renamed.  For example:

  **Previous configuration**

  ```yaml
  subgraphs:
    products:
      layers:
        - headers_propagate:
            matching:
              regex: .*
  ```

  **New configuration**

  ```yaml
  headers:
    subgraphs:
      products:
        - propagate:
          matching: ".*"
  ```

- **Move Apollo plugins to top-level configuration** ([PR #623](https://github.com/apollographql/router/pull/623))

  Previously plugins were all under the `plugins:` section of the YAML config.  However, these "core" plugins are now promoted to the top-level of the config. This reflects the fact that these plugins provide core functionality even though they are implemented as plugins under the hood and further reflects the fact that they receive special treatment in terms of initialization order (they are initialized first before members of `plugins`).

- **Remove configurable layers** ([PR #603](https://github.com/apollographql/router/pull/603))

  Having `plugins` _and_ `layers` as configurable items in YAML was creating confusion as to when it was appropriate to use a `layer` vs a `plugin`.  As the layer API is a subset of the plugin API, `plugins` has been kept, however the `layer` option has been dropped.

- **Plugin names have dropped the `com.apollographql` prefix** ([PR #602](https://github.com/apollographql/router/pull/600))

  Previously, core plugins were prefixed with `com.apollographql.`.  This is no longer the case and, when coupled with the above moving of the core plugins to the top-level, the prefixing is no longer present.  This means that, for example, `com.apollographql.telemetry` would now be just `telemetry`.

- **Use `ControlFlow` in checkpoints** ([PR #602](https://github.com/apollographql/router/pull/602))


- **Add Rhai plugin** ([PR #548](https://github.com/apollographql/router/pull/484))

  Both `checkpoint` and `async_checkpoint` now `use std::ops::ControlFlow` instead of the `Step` enum.  `ControlFlow` has two variants, `Continue` and `Break`.

- **The `reporting` configuration changes to `telemetry`** ([PR #651](https://github.com/apollographql/router/pull/651))

  All configuration that was previously under the `reporting` header is now under a `telemetry` key.
## :sparkles: Features

- **Header propagation now supports "all" subgraphs** ([PR #599](https://github.com/apollographql/router/pull/599))

  It is now possible to configure header propagation rules for *all* subgraphs without needing to explicitly name each subgraph.  You can accomplish this by using the `all` key, under the (now relocated; see above _breaking changes_) `headers` section.

  ```yaml
  headers:
    all:
    - propagate:
      matching: "aaa.*"
    - propagate:
      named: "bbb"
      default: "def"
      rename: "ccc"
    - insert:
      name: "ddd"
      value: "eee"
    - remove:
      matching: "fff.*"
    - remove:
      name: "ggg"
  ```

- **Update to latest query planner from Federation 2** ([PR #653](https://github.com/apollographql/router/pull/653))

  The Router now uses the `@apollo/query-planner@2.0.0-preview.5` query planner, bringing the most recent version of Federation 2.

## 🐛 Fixes

- **`Content-Type` of HTTP responses is now set to `application/json`** ([Issue #639](https://github.com/apollographql/router/issues/639))

  Previously, we were not setting a `content-type` on HTTP responses.  While plugins can still set a different `content-type` if they'd like, we now ensure that a `content-type` of `application/json` is set when one was not already provided.

- **GraphQL Enums in query parameters** ([Issue #612](https://github.com/apollographql/router/issues/612))

  Enums in query parameters were handled correctly in the response formatting, but not in query validation.  We now have a new test and a fix.

- **OTel trace propagation works again** ([PR #620](https://github.com/apollographql/router/pull/620))

  When we re-worked our OTel implementation to be a plugin, the ability to trace across processes (into subgraphs) was lost. This fix restores this capability.  We are working to improve our end-to-end testing of this to prevent further regressions.

- **Reporting plugin schema generation** ([PR #607](https://github.com/apollographql/router/pull/607))

  Previously our `reporting` plugin configuration was not able to participate in JSON Schema generation. This is now broadly correct and makes writing a syntactically-correct schema much easier.

  To generate a schema, you can still run the same command as before:

  ```
  router --schema > apollo_configuration_schema.json
  ```

  Then, follow the instructions for associating it with your development environment.

- **Input object validation** ([PR #658](https://github.com/apollographql/router/pull/658))

  Variable validation was incorrectly using output objects instead of input objects

# [v0.1.0-alpha.8] 2022-03-08

## :sparkles: Features

- **Request lifecycle checkpoints** ([PR #558](https://github.com/apollographql/router/pull/548) and [PR #580](https://github.com/apollographql/router/pull/548))

    Checkpoints in the request pipeline now allow plugin authors (which includes us!) to check conditions during a request's lifecycle and circumvent further execution if desired.
    
    Using `Step` return types within the checkpoint it's possible to influence what happens (including changing things like the HTTP status code, etc.).  A caching layer, for example, could return `Step::Return(response)` if a cache "hit" occurred and `Step::Continue(request)` (to allow normal processing to continue) in the event of a cache "miss".
    
    These can be either synchronous or asynchronous.  To see examples, see:
    
    - A [synchronous example](https://github.com/apollographql/router/tree/190afe181bf2c50be1761b522fcbdcc82b81d6ca/examples/forbid-anonymous-operations)
    - An [asynchronous example](https://github.com/apollographql/router/tree/190afe181bf2c50be1761b522fcbdcc82b81d6ca/examples/async-allow-client-id)

- **Contracts support** ([PR #573](https://github.com/apollographql/router/pull/573))

  The Apollo Router now supports [Apollo Studio Contracts](https://www.apollographql.com/docs/studio/contracts/)!

- **Add OpenTracing support** ([PR #548](https://github.com/apollographql/router/pull/548))

  OpenTracing support has been added into the reporting plugin.  You're now able to have span propagation (via headers) via two common formats supported by the `opentracing` crate: `zipkin_b3` and `jaeger`.


## :bug: Fixes

- **Configuration no longer requires `router_url`** ([PR #553](https://github.com/apollographql/router/pull/553))

  When using Managed Federation or directly providing a Supergraph file, it is no longer necessary to provide a `routing_url` value.  Instead, the values provided by the Supergraph or Studio will be used and the `routing_url` can be used only to override specific URLs for specific subgraphs.

- **Fix plugin ordering** ([PR #559](https://github.com/apollographql/router/issues/559))

  Plugins need to execute in sequence of declaration *except* for certain "core" plugins (e.g., reporting) which must execute early in the plugin sequence to make sure they are in place as soon as possible in the Router lifecycle. This change now ensures that the reporting plugin executes first and that all other plugins are executed in the order of declaration in configuration.

- **Propagate Router operation lifecycle errors** ([PR #537](https://github.com/apollographql/router/issues/537))

  Our recent extension rework was missing a key part: Error propagation and handling! This change makes sure errors that occurred during query planning and query execution will be displayed as GraphQL errors instead of an empty payload.


# [v0.1.0-alpha.7] 2022-02-25

## :sparkles: Features

- **Apollo Studio Explorer landing page** ([PR #526](https://github.com/apollographql/router/pull/526))

  We've replaced the _redirect_ to Apollo Studio with a statically rendered landing page.  This supersedes the previous redirect approach was merely introduced as a short-cut.  The experience now duplicates the user-experience which exists in Apollo Gateway today.

  It is also possible to _save_ the redirect preference and make the behavior sticky for future visits.  As a bonus, this also resolves the failure to preserve the correct HTTP scheme (e.g., `https://`) in the event that the Apollo Router was operating behind a TLS-terminating proxy, since the redirect is now handled client-side.

  Overall, this should be a more durable and more transparent experience for the user.

- **Display Apollo Router version on startup** ([PR #543](https://github.com/apollographql/router/pull/543))
  The Apollo Router displays its version on startup from now on, which will come in handy when debugging/observing how your application behaves.

## :bug: Fixes

- **Passing a `--supergraph` file supersedes Managed Federation** ([PR #535](https://github.com/apollographql/router/pull/535))

  The `--supergraph` flag will no longer be silently ignored when the Supergraph is already being provided through [Managed Federation](https://www.apollographql.com/docs/federation/managed-federation/overview) (i.e., when the `APOLLO_KEY` and `APOLLO_GRAPH_REF` environment variables are set).  This allows temporarily overriding the Supergraph schema that is fetched from Apollo Studio's Uplink endpoint, while still reporting metrics to Apollo Studio reporting ingress.

- **Anonymous operation names are now empty in tracing** ([PR #525](https://github.com/apollographql/router/pull/525))

  When GraphQL operation names are not necessary to execute an operation (i.e., when there is only a single operation in a GraphQL document) and the GraphQL operation is _not_ named (i.e., it is anonymous), the `operation_name` attribute on the trace spans that are associated with the request will no longer contain a single hyphen character (`-`) but will instead be an empty string.  This matches the way that these operations are represented during the GraphQL operation's life-cycle as well.

- **Resolved missing documentation in Apollo Explorer** ([PR #540](https://github.com/apollographql/router/pull/540))

   We've resolved a scenario that prevented Apollo Explorer from displaying documentation by adding support for a new introspection query which also queries for deprecation (i.e., `includeDeprecated`) on `input` arguments.
  
# [v0.1.0-alpha.6] 2022-02-18

## :sparkles: Features

- **Apollo Studio Managed Federation support** ([PR #498](https://github.com/apollographql/router/pull/498))

  [Managed Federation]: https://www.apollographql.com/docs/federation/managed-federation/overview/

  The Router can now automatically download and check for updates on its schema from Studio (via [Uplink])'s free, [Managed Federation] service.  This is configured in the same way as Apollo Gateway via the `APOLLO_KEY` and `APOLLO_GRAPH_REF` environment variables, in the same way as was true in Apollo Gateway ([seen here](https://www.apollographql.com/docs/federation/managed-federation/setup/#4-connect-the-gateway-to-studio)). This will also enable operation usage reporting.

  > **Note:** It is not yet possible to configure the Router with [`APOLLO_SCHEMA_CONFIG_DELIVERY_ENDPOINT`].  If you need this behavior, please open a feature request with your use case.

  [`APOLLO_SCHEMA_CONFIG_DELIVERY_ENDPOINT`]: https://www.apollographql.com/docs/federation/managed-federation/uplink/#environment-variable
  [Uplink]: https://www.apollographql.com/docs/federation/managed-federation/uplink/
  [operation usage reporting]: https://www.apollographql.com/docs/studio/metrics/usage-reporting/#pushing-metrics-from-apollo-server

- **Subgraph header configuration** ([PR #453](https://github.com/apollographql/router/pull/453))

  The Router now supports passing both client-originated and router-originated headers to specific subgraphs using YAML configuration.  Each subgraph which needs to receive headers can specify which headers (or header patterns) should be forwarded to which subgraph.

  More information can be found in our documentation on [subgraph header configuration].

  At the moment, when using using YAML configuration alone, router-originated headers can only be static strings (e.g., `sent-from-apollo-router: true`).  If you have use cases for deriving headers in the router dynamically, please open or find a feature request issue on the repository which explains the use case.

  [subgraph header configuration]: https://www.apollographql.com/docs/router/configuration/#configuring-headers-received-by-subgraphs

- **In-flight subgraph `query` de-duplication** ([PR #285](https://github.com/apollographql/router/pull/285))

  As a performance booster to both the Router and the subgraphs it communicates with, the Router will now _de-duplicate_ multiple _identical_ requests to subgraphs when there are multiple in-flight requests to the same subgraph with the same `query` (**never** `mutation`s), headers, and GraphQL `variables`.  Instead, a single request will be made to the subgraph and the many client requests will be served via that single response.

  There may be a substantial drop in number of requests observed by subgraphs with this release.

- **Operations can now be made via `GET` requests** ([PR #429](https://github.com/apollographql/router/pull/429))

  The Router now supports `GET` requests for `query` operations.  Previously, the Apollo Router only supported making requests via `POST` requests.  We've always intended on supporting `GET` support, but needed some additional support in place to make sure we could prevent allowing `mutation`s to happen over `GET` requests.

- **Automatic persisted queries (APQ) support** ([PR #433](https://github.com/apollographql/router/pull/433))

  The Router now handles [automatic persisted queries (APQ)] by default, as was previously the case in Apollo Gateway.  APQ support pairs really well with `GET` requests (which also landed in this release) since they allow read operations (e.g., `GET` requests) to be more easily cached by intermediary proxies and CDNs, which typically forbid caching `POST` requests by specification (even if they often are just reads in GraphQL).  Follow the link above to the documentation to test them out.

  [automatic persisted queries (APQ)]: https://www.apollographql.com/docs/apollo-server/performance/apq/

- **New internal Tower architecture and preparation for extensibility** ([PR #319](https://github.com/apollographql/router/pull/319))

  We've introduced new foundational primitives to the Router's request pipeline which facilitate the creation of composable _onion layers_.  For now, this is largely leveraged through a series of internal refactors and we'll need to document and expand on more of the details that facilitate developers building their own custom extensions.  To leverage existing art &mdash; and hopefully maximize compatibility and facilitate familiarity &mdash; we've leveraged the [Tokio Tower `Service`] pattern.

  This should facilitate a number of interesting extension opportunities and we're excited for what's in-store next.  We intend on improving and iterating on the API's ergonomics for common Graph Router behaviors over time, and we'd encourage you to open issues on the repository with use-cases you might think need consideration.

  [Tokio Tower `Service`]: https://docs.rs/tower/latest/tower/trait.Service.html

- **Support for Jaeger HTTP collector in OpenTelemetry** ([PR #479](https://github.com/apollographql/router/pull/479))

  It is now possible to configure Jaeger HTTP collector endpoints within the `opentelemetry` configuration.  Previously, Router only supported the UDP method.

  The [documentation] has also been updated to demonstrate how this can be configured.

  [documentation]: https://www.apollographql.com/docs/router/configuration/#using-jaeger

## :bug: Fixes

- **Studio agent collector now binds to localhost** [PR #486](https://github.com/apollographql/router/pulls/486)

  The Studio agent collector will bind to `127.0.0.1`.  It can be configured to bind to `0.0.0.0` if desired (e.g., if you're using the collector to collect centrally) by using the [`spaceport.listener` property] in the documentation.

  [`spaceport.listener` property]: https://www.apollographql.com/docs/router/configuration/#spaceport-configuration

# [v0.1.0-alpha.5] 2022-02-15

## :sparkles: Features

- **Apollo Studio usage reporting agent and operation-level reporting** ([PR #309](https://github.com/apollographql/router/pulls/309), [PR #420](https://github.com/apollographql/router/pulls/420))

  While there are several levels of Apollo Studio integration, the initial phase of our Apollo Studio reporting focuses on operation-level reporting.

  At a high-level, this will allow Apollo Studio to have visibility into some basic schema details, like graph ID and variant, and per-operation details, including:
  
  - Overall operation latency
  - The number of times the operation is executed
  - [Client awareness] reporting, which leverages the `apollographql-client-*` headers to give visibility into _which clients are making which operations_.

  This should enable several Apollo Studio features including the _Clients_ and _Checks_ pages as well as the _Checks_ tab on the _Operations_ page.
  
  > *Note:* As a current limitation, the _Fields_ page will not have detailed field-based metrics and on the _Operations_ page the _Errors_ tab, the _Traces_ tab and the _Error Percentage_ graph will not receive data.  We recommend configuring the Router's [OpenTelemetry tracing] with your APM provider and using distributed tracing to increase visibility into individual resolver performance.

  Overall, this marks a notable but still incremental progress toward more of the Studio integrations which are laid out in [#66](https://github.com/apollographql/router/issues/66).

  [Client awareness]: https://www.apollographql.com/docs/studio/metrics/client-awareness/
  [Schema checks]: https://www.apollographql.com/docs/studio/schema-checks/
  [OpenTelemetry tracing]: https://www.apollographql.com/docs/router/configuration/#tracing

- **Complete GraphQL validation** ([PR #471](https://github.com/apollographql/router/pull/471) via [federation-rs#37](https://github.com/apollographql/federation-rs/pull/37))

  We now apply all of the standard validations which are defined in the `graphql` (JavaScript) implementation's default set of "[specified rules]" during query planning.

  [specified rules]: https://github.com/graphql/graphql-js/blob/95dac43fd4bff037e06adaa7cfb44f497bca94a7/src/validation/specifiedRules.ts#L76-L103

## :bug: Fixes

- **No more double `http://http://` in logs** ([PR #448](https://github.com/apollographql/router/pulls/448))

  The server logs will no longer advertise the listening host and port with a doubled-up `http://` prefix.  You can once again click happily into Studio Explorer!

- **Improved handling of Federation 1 supergraphs** ([PR #446](https://github.com/apollographql/router/pull/446) via [federation#1511](https://github.com/apollographql/federation/pull/1511))

  Our partner team has improved the handling of Federation 1 supergraphs in the implementation of Federation 2 alpha (which the Router depends on and is meant to offer compatibility with Federation 1 in most cases).  We've updated our query planner implementation to the version with the fixes.

  This also was the first time that we've leveraged the new [`federation-rs`] repository to handle our bridge, bringing a huge developmental advantage to teams working across the various concerns!

  [`federation-rs`]: https://github.com/apollographql/federation-rs

- **Resolved incorrect subgraph ordering during merge** ([PR #460](https://github.com/apollographql/router/pull/460))

  A fix was applied to fix the behavior which was identified in [Issue #451] which was caused by a misconfigured filter which was being applied to field paths.

  [Issue #451]: https://github.com/apollographql/router/issues/451
# [v0.1.0-alpha.4] 2022-02-03

## :sparkles: Features

- **Unix socket support** via [#158](https://github.com/apollographql/router/issues/158)

  _...and via upstream [`tokios-rs/tokio#4385`](https://github.com/tokio-rs/tokio/pull/4385)_

  The Router can now listen on Unix domain sockets (i.e., IPC) in addition to the existing IP-based (port) listening.  This should bring further compatibility with upstream intermediaries who also allow support this form of communication!

  _(Thank you to [@cecton](https://github.com/cecton), both for the PR that landed this feature but also for contributing the upstream PR to `tokio`.)_

## :bug: Fixes

- **Resolved hangs occurring on Router reload when `jaeger` was configured** via [#337](https://github.com/apollographql/router/pull/337)

  Synchronous calls being made to [`opentelemetry::global::set_tracer_provider`] were causing the runtime to misbehave when the configuration (file) was adjusted (and thus, hot-reloaded) on account of the root context of that call being asynchronous.

  This change adjusts the call to be made from a new thread.  Since this only affected _potential_ runtime configuration changes (again, hot-reloads on a configuration change), the thread spawn is  a reasonable solution.

  [`opentelemetry::global::set_tracer_provider`]: https://docs.rs/opentelemetry/0.10.0/opentelemetry/global/fn.set_tracer_provider.html

## :nail_care: Improvements

> Most of the improvements this time are internal to the code-base but that doesn't mean we shouldn't talk about them.  A great developer experience matters both internally and externally! :smile_cat:

- **Store JSON strings in a `bytes::Bytes` instance** via [#284](https://github.com/apollographql/router/pull/284)

  The router does a a fair bit of deserialization, filtering, aggregation and re-serializing of JSON objects.  Since we currently operate on a dynamic schema, we've been relying on [`serde_json::Value`] to represent this data internally.

  After this change, that `Value` type is now replaced with an equivalent type from a new [`serde_json_bytes`], which acts as an envelope around an underlying `bytes::Bytes`.  This allows us to refer to the buffer that contained the JSON data while avoiding the allocation and copying costs on each string for values that are largely unused by the Router directly.

  This should offer future benefits when implementing &mdash; e.g., query de-duplication and caching &mdash; since a single buffer will be usable by multiple responses at the same time.

  [`serde_json::Value`]: https://docs.rs/serde_json/0.9.8/serde_json/enum.Value.html
  [`serde_json_bytes`]: https://crates.io/crates/serde_json_bytes
  [`bytes::Bytes`]: https://docs.rs/bytes/0.4.12/bytes/struct.Bytes.html

-  **Development workflow improvement** via [#367](https://github.com/apollographql/router/pull/367)

   Polished away some existing _Problems_ reported by `rust-analyzer` and added troubleshooting instructions to our documentation.

- **Removed unnecessary `Arc` from `PreparedQuery`'s `execute`** via [#328](https://github.com/apollographql/router/pull/328)

  _...and followed up with [#367](https://github.com/apollographql/router/pull/367)_

- **Bumped/upstream improvements to `test_span`** via [#359](https://github.com/apollographql/router/pull/359)

  _...and [`apollographql/test-span#11`](https://github.com/apollographql/test-span/pull/11) upstream_

  Internally, this is just a version bump to the Router, but it required upstream changes to the `test-span` crate.  The bump brings new filtering abilities and adjusts the verbosity of spans tracing levels, and removes non-determinism from tests.

# [v0.1.0-alpha.3] 2022-01-11

## :rocket::waxing_crescent_moon: Public alpha release

> An alpha or beta release is in volatile, active development. The release might not be feature-complete, and breaking API changes are possible between individual versions.

## :sparkles: Features

- Trace sampling [#228](https://github.com/apollographql/router/issues/228): Tracing each request can be expensive. The router now supports sampling, which allows us to only send a fraction of the received requests.

- Health check [#54](https://github.com/apollographql/router/issues/54)

## :bug: Fixes

- Schema parse errors [#136](https://github.com/apollographql/router/pull/136): The router wouldn't display what went wrong when parsing an invalid Schema. It now displays exactly where a the parsing error occured, and why.

- Various tracing and telemetry fixes [#237](https://github.com/apollographql/router/pull/237): The router wouldn't display what went wrong when parsing an invalid Schema. It now displays exactly where a the parsing error occured, and why.

- Query variables validation [#62](https://github.com/apollographql/router/issues/62): Now that we have a schema parsing feature, we can validate the variables and their types against the schemas and queries.


# [v0.1.0-alpha.2] 2021-12-03

## :rocket::waxing_crescent_moon: Public alpha release

> An alpha or beta release is in volatile, active development. The release might not be feature-complete, and breaking API changes are possible between individual versions.

## :sparkles: Features

- Add support for JSON Logging [#46](https://github.com/apollographql/router/issues/46)

## :bug: Fixes

- Fix Open Telemetry report errors when using Zipkin [#180](https://github.com/apollographql/router/issues/180)

# [v0.1.0-alpha.1] 2021-11-18

## :rocket::waxing_crescent_moon: Initial public alpha release

> An alpha or beta release is in volatile, active development. The release might not be feature-complete, and breaking API changes are possible between individual versions.

See our [release stages] for more information.

## :sparkles: Features

This release focuses on documentation and bug fixes, stay tuned for the next releases!

## :bug: Fixes

- Handle commas in the @join\_\_graph directive parameters [#101](https://github.com/apollographql/router/pull/101)

There are several accepted syntaxes to define @join\_\_graph parameters. While we did handle whitespace separated parameters such as `@join__graph(name: "accounts" url: "http://accounts/graphql")`for example, we discarded the url in`@join__graph(name: "accounts", url: "http://accounts/graphql")` (notice the comma). This pr fixes that.

- Invert subgraph URL override logic [#135](https://github.com/apollographql/router/pull/135)

Subservices endpoint URLs can both be defined in `supergraph.graphql` and in the subgraphs section of the `configuration.yml` file. The configuration now correctly overrides the supergraph endpoint definition when applicable.

- Parse OTLP endpoint address [#156](https://github.com/apollographql/router/pull/156)

The router OpenTelemetry configuration only supported full URLs (that contain a scheme) while OpenTelemtry collectors support full URLs and endpoints, defaulting to `https`. This pull request fixes that.

## :books: Documentation

A lot of configuration examples and links have been fixed ([#117](https://github.com/apollographql/router/pull/117), [#120](https://github.com/apollographql/router/pull/120), [#133](https://github.com/apollographql/router/pull/133))

## :pray: Thank you!

Special thanks to @sjungling, @hsblhsn, @martin-dd, @Mithras and @vvakame for being pioneers by trying out the router, opening issues and documentation fixes! :rocket:

# [v0.1.0-alpha.0] 2021-11-10

## :rocket::waxing_crescent_moon: Initial public alpha release

> An alpha or beta release is in volatile, active development. The release might not be feature-complete, and breaking API changes are possible between individual versions.

See our [release stages] for more information.

[release stages]: https://www.apollographql.com/docs/resources/release-stages/

## :sparkles: Features

- **Federation 2 alpha**

  The Apollo Router supports the new alpha features of [Apollo Federation 2], including its improved shared ownership model and enhanced type merging.  As new Federation 2 features are released, we will update the Router to bring in that new functionality.
  
  [Apollo Federation 2]: https://www.apollographql.com/blog/announcement/backend/announcing-federation-2/

- **Supergraph support**

  The Apollo Router supports supergraphs that are published to the Apollo Registry, or those that are composed locally.  Both options are enabled by using [Rover] to produce (`rover supergraph compose`) or fetch (`rover supergraph fetch`) the supergraph to a file.  This file is passed to the Apollo Router using the `--supergraph` flag.
  
  See the Rover documentation on [supergraphs] for more information!
  
  [Rover]: https://www.apollographql.com/rover/
  [supergraphs]: https://www.apollographql.com/docs/rover/supergraphs/

- **Query planning and execution**

  The Apollo Router supports Federation 2 query planning using the same implementation we use in Apollo Gateway for maximum compatibility.  In the future, we would like to migrate the query planner to Rust.  Query plans are cached in the Apollo Router for improved performance.
  
- **Performance**

  We've created benchmarks demonstrating the performance advantages of a Rust-based Apollo Router. Early results show a substantial performance improvement over our Node.js based Apollo Gateway, with the possibility of improving performance further for future releases. 
  
  Additionally, we are making benchmarking an integrated part of our CI/CD pipeline to allow us to monitor the changes over time.  We hope to bring awareness of this into the public purview as we have new learnings.
  
  See our [blog post] for more.
  
  [blog post]: https://www.apollographql.com/blog/announcement/backend/apollo-router-our-graphql-federation-runtime-in-rust/
  
- **Apollo Sandbox Explorer**

  [Apollo Sandbox Explorer] is a powerful web-based IDE for creating, running, and managing GraphQL operations.  Visiting your Apollo Router endpoint will take you into the Apollo Sandbox Explorer, preconfigured to operate against your graph. 
  
  [Apollo Sandbox Explorer]: https://www.apollographql.com/docs/studio/explorer/

- **Introspection support**

  Introspection support makes it possible to immediately explore the graph that's running on your Apollo Router using the Apollo Sandbox Explorer.  Introspection is currently enabled by default on the Apollo Router.  In the future, we'll support toggling this behavior.
  
- **OpenTelemetry tracing**

  For enabling observability with existing infrastructure and monitoring performance, we've added support using [OpenTelemetry] tracing. A number of configuration options can be seen in the [configuration][configuration 1] documentation under the `opentelemetry` property which allows enabling Jaeger or [OTLP]. 
  
  In the event that you'd like to send data to other tracing platforms, the [OpenTelemetry Collector] can be run an agent and can funnel tracing (and eventually, metrics) to a number of destinations which are implemented as [exporters].
  
  [configuration 1]: https://www.apollographql.com/docs/router/configuration/#configuration-file
  [OpenTelemetry]: https://opentelemetry.io/
  [OTLP]: https://github.com/open-telemetry/opentelemetry-specification/blob/main/specification/protocol/otlp.md
  [OpenTelemetry Collector]: https://github.com/open-telemetry/opentelemetry-collector
  [exporters]: https://github.com/open-telemetry/opentelemetry-collector-contrib/tree/main/exporter
  
- **CORS customizations**

  For a seamless getting started story, the Apollo Router has CORS support enabled by default with `Access-Control-Allow-Origin` set to `*`, allowing access to it from any browser environment.
  
  This configuration can be adjusted using the [CORS configuration] in the documentation.
  
  [CORS configuration]: https://www.apollographql.com/docs/router/configuration/#handling-cors

- **Subgraph routing URL overrides**

  Routing URLs are encoded in the supergraph, so specifying them explicitly isn't always necessary.
  
  In the event that you have dynamic subgraph URLs, or just want to quickly test something out locally, you can override subgraph URLs in the configuration.
  
  Changes to the configuration will be hot-reloaded by the running Apollo Router.
  
## 📚 Documentation

  The beginnings of the [Apollo Router's documentation] is now available in the Apollo documentation. We look forward to continually improving it!

- **Quickstart tutorial**

  The [quickstart tutorial] offers a quick way to try out the Apollo Router using a pre-deployed set of subgraphs we have running in the cloud.  No need to spin up local subgraphs!  You can of course run the Apollo Router with your own subgraphs too by providing a supergraph.
  
- **Configuration options**

  On our [configuration][configuration 2] page we have a set of descriptions for some common configuration options (e.g., supergraph and CORS) as well as a [full configuration] file example of the currently supported options.  
  
  [quickstart tutorial]: https://www.apollographql.com/docs/router/quickstart/
  [configuration 2]: https://www.apollographql.com/docs/router/configuration/
  [full configuration]: https://www.apollographql.com/docs/router/configuration/#configuration-file

# [v0.1.0-prealpha.5] 2021-11-09

## :rocket: Features

- **An updated `CHANGELOG.md`!**

  As we build out the base functionality for the router, we haven't spent much time updating the `CHANGELOG`. We should probably get better at that!

  This release is the last one before reveal! 🎉

## :bug: Fixes

- **Potentially, many!**

  But the lack of clarity goes back to not having kept track of everything thus far! We can _fix_ our processes to keep track of these things! :smile_cat:

# [0.1.0] - TBA<|MERGE_RESOLUTION|>--- conflicted
+++ resolved
@@ -32,48 +32,7 @@
 ## 📚 Documentation
 -->
 
-# [x.x.x] (unreleased) - 2022-mm-dd
-## ❗ BREAKING ❗
-## 🚀 Features
-
-- **configurable subgraph error redaction** ([797](https://github.com/apollographql/router/issues/797))
-  By default, subgraph errors are not propagated to the user. This experimental plugin allows messages to be propagated either for all subgraphs or on
-  an individual subgraph basis. Individual subgraph configuration overrides the default (all) configuration. The configuration mechanism is similar
-  to that used in the `headers` plugin:
-  ```yaml
-  plugins:
-    experimental.include_subgraph_errors:
-      all: true
-  ```
-  See the docs for more examples.
-
-## 🐛 Fixes
-## 🛠 Maintenance
-
-- **Eliminate memory leaks when tasks are cancelled** [PR #758](https://github.com/apollographql/router/pull/758)
-
-  The deduplication layer could leak memory when queries were cancelled and never retried: leaks were previously cleaned up on the next similar query. Now the leaking data will be deleted right when the query is cancelled
-
-
-<<<<<<< HEAD
-=======
-## 🛠 Maintenance
-
-- **A faster Query planner** ([PR #768](https://github.com/apollographql/router/pull/768))
-We reworked the way query plans are generated before being cached, which lead to a great performance improvement. Moreover, the router is able to make sure the schema is valid at startup and on schema update, before you query it.
-
->>>>>>> 3bc0007a
-- **Xtask improvements** ([PR #604](https://github.com/apollographql/router/pull/604))
-
-  The command we run locally to make sure tests, lints and compliance-checks pass will now edit the license file and run cargo fmt so you can directly commit it before you open a Pull Request
-
-- **Switch from reqwest to a Tower client for subgraph services** ([PR #769](https://github.com/apollographql/router/pull/769))
-
-  It results in better performance due to less URL parsing, and now header propagation falls under the apollo_router_core log filter, making it harder to disable accidentally
-
-## 📚 Documentation
-
- # [v0.1.0-preview.3] (unreleased) - 2022-mm-dd
+# [v0.1.0-preview.3] (unreleased) - 2022-mm-dd
 ## ❗ BREAKING ❗
 ## 🚀 Features
 - **Add support of metrics in `apollo.telemetry` plugin** ([#738](https://github.com/apollographql/router/pull/738))
@@ -97,6 +56,17 @@
 
   The `custom_endpoint` method lets you declare a new endpoint exposed for your plugin. For now it's only accessible for official `apollo.` plugins and for `experimental.`. The return type of this method is a Tower [`Service`]().
   
+- **configurable subgraph error redaction** ([797](https://github.com/apollographql/router/issues/797))
+  By default, subgraph errors are not propagated to the user. This experimental plugin allows messages to be propagated either for all subgraphs or on
+  an individual subgraph basis. Individual subgraph configuration overrides the default (all) configuration. The configuration mechanism is similar
+  to that used in the `headers` plugin:
+  ```yaml
+  plugins:
+    experimental.include_subgraph_errors:
+      all: true
+  ```
+  See the docs for more examples.
+
 ## 🐛 Fixes
 - **Trim the query to better detect an empty query** ([PR #738](https://github.com/apollographql/router/pull/738))
 
@@ -108,6 +78,22 @@
 
 
 ## 🛠 Maintenance
+- **Eliminate memory leaks when tasks are cancelled** [PR #758](https://github.com/apollographql/router/pull/758)
+
+  The deduplication layer could leak memory when queries were cancelled and never retried: leaks were previously cleaned up on the next similar query. Now the leaking data will be deleted right when the query is cancelled
+
+- **A faster Query planner** ([PR #768](https://github.com/apollographql/router/pull/768))
+
+  We reworked the way query plans are generated before being cached, which lead to a great performance improvement. Moreover, the router is able to make sure the schema is valid at startup and on schema update, before you query it.
+
+- **Xtask improvements** ([PR #604](https://github.com/apollographql/router/pull/604))
+
+  The command we run locally to make sure tests, lints and compliance-checks pass will now edit the license file and run cargo fmt so you can directly commit it before you open a Pull Request
+
+- **Switch from reqwest to a Tower client for subgraph services** ([PR #769](https://github.com/apollographql/router/pull/769))
+
+  It results in better performance due to less URL parsing, and now header propagation falls under the apollo_router_core log filter, making it harder to disable accidentally
+
 ## 📚 Documentation
 
 # [v0.1.0-preview.2] - 2022-04-01
