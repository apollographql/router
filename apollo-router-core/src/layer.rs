--- conflicted
+++ resolved
@@ -92,11 +92,7 @@
             };
 
             $crate::register_layer(qualified_name, $crate::LayerFactory::new(|configuration| {
-<<<<<<< HEAD
-                let layer = <$value as ConfigurableLayer>::new($crate::reexports::serde_json::from_value(configuration.clone())?)?;
-=======
                 let layer = <$value as $crate::ConfigurableLayer>::new(serde_json::from_value(configuration.clone())?)?;
->>>>>>> 20db68e8
                 Ok(tower::util::BoxLayer::new(layer))
             }, |gen| gen.subschema_for::<<$value as $crate::ConfigurableLayer>::Config>()));
         }
