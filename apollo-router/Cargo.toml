[package]
name = "apollo-router"
version = "0.15.1"
authors = ["Apollo Graph, Inc. <packages@apollographql.com>"]
edition = "2021"
license = "Elastic-2.0"
publish = false

[[bin]]
name = "router"
path = "src/main.rs"

[features]
# Prevents the query execution to continue if any error occurs while fetching
# the data of a subgraph. This is useful in development as you want to be
# alerted early when something is wrong instead of receiving an invalid result.
failfast = []

[dependencies]
access-json = "0.1.0"
anyhow = "1.0.61"
apollo-parser = "0.2.9"
apollo-spaceport = { path = "../apollo-spaceport" }
apollo-uplink = { path = "../uplink" }
async-compression = { version = "0.3.14", features = [
    "tokio",
    "brotli",
    "gzip",
    "deflate",
] }
async-trait = "0.1.57"
atty = "0.2.14"
axum = { version = "0.5.15", features = ["headers", "json", "original-uri"] }
backtrace = "0.3.66"
buildstructor = "0.4.1"
bytes = "1.2.1"
clap = { version = "3.2.17", default-features = false, features = [
    "env",
    "derive",
    "std",
] }
dashmap = { version = "5.3.4", features = ["serde"] }
deadpool = { version = "0.9.5", features = ["rt_tokio_1"] }
derivative = "2.2.0"
derive_more = { version = "0.99.17", default-features = false, features = [
    "from",
    "display",
] }
directories = "4.0.1"
displaydoc = "0.2"
envmnt = "0.10.1"
futures = { version = "0.3.21", features = ["thread-pool"] }
hex = "0.4.3"
hotwatch = "0.4.6"
http = "0.2.8"
http-body = "0.4.5"
humantime = "2.1.0"
humantime-serde = "1.1.1"
hyper = { version = "0.14.20", features = ["server", "client"] }
hyper-rustls = { version = "0.23.0", features = ["http1", "http2"] }
include_dir = "0.7.2"
indexmap = { version = "1.9.1", features = ["serde-1"] }
itertools = "0.10.3"
jsonschema = { version = "0.16.0", default-features = false }
lazy_static = "1.4.0"
libc = "0.2.131"
lru = "0.7.8"
mockall = "0.11.2"
moka = { version = "0.9.3", features = ["future", "futures-util"] }
miette = { version = "5.3.0", features = ["fancy"] }
mime = "0.3.16"
multimap = "0.8.3"
once_cell = "1.13.0"

# Any package that starts with `opentelemetry` needs to be updated with care
# because it is tightly intertwined with the `tracing` packages on account of
# the `opentelemetry-tracing` package.
#
# We are constrained in our ability to update the `tracing` packages and that is
# tracked in https://github.com/apollographql/router/issues/1407.
#
# To codify this with code, a rule in our Renovate configuration constraints and
# groups `^tracing` and `^opentelemetry*` dependencies together as of
# https://github.com/apollographql/router/pull/1509.  A comment which exists
# there (and on `tracing` packages below) should be updated should this change.
opentelemetry = { version = "0.17.0", features = [
    "rt-tokio",
    "serialize",
    "metrics",
] }
opentelemetry-datadog = { version = "0.5.0", features = ["reqwest-client"] }
opentelemetry-http = "0.6.0"
opentelemetry-jaeger = { version = "0.16.0", features = [
    "collector_client",
    "reqwest_collector_client",
    "rt-tokio",
] }
opentelemetry-otlp = { version = "0.10.0", default-features = false, features = [
    "tonic",
    "tonic-build",
    "prost",
    "tls",
    "http-proto",
    "metrics",
    "reqwest-client",
] }
opentelemetry-semantic-conventions = "0.9.0"
opentelemetry-zipkin = { version = "0.15.0", default-features = false, features = [
    "reqwest-client",
    "reqwest-rustls",
] }
opentelemetry-prometheus = "0.10.0"
<<<<<<< HEAD

paste = "1.0.7"
=======
paste = "1.0.8"
>>>>>>> a366da95
prometheus = "0.13"
rhai = { version = "1.8.0", features = ["sync", "serde", "internals"] }
regex = "1.6.0"
reqwest = { version = "0.11.11", default-features = false, features = [
    "rustls-tls",
    "json",
    "stream",
] }
router-bridge = { git = "https://github.com/apollographql/federation-rs.git", tag = "defer-alpha1" }
schemars = { version = "0.8.10", features = ["url"] }
sha2 = "0.10.2"
serde = { version = "1.0.143", features = ["derive", "rc"] }
serde_json_bytes = { version = "0.2.0", features = ["preserve_order"] }
serde_json = { version = "1.0.83", features = ["preserve_order"] }
serde_urlencoded = "0.7.1"
serde_yaml = "0.8.26"
startup = "0.1.1"
static_assertions = "1.1.0"
sys-info = "0.9.1"
thiserror = "1.0.32"
tokio = { version = "1.20.1", features = ["full"] }
tokio-stream = { version = "0.1.9", features = ["sync"] }
tokio-util = { version = "0.7.3", features = ["net", "codec"] }
tonic = { version = "0.6.2", features = ["transport", "tls"] }
tower = { version = "0.4.13", features = ["full"] }
tower-http = { version = "0.3.4", features = [
    "trace",
    "cors",
    "compression-br",
    "compression-deflate",
    "compression-gzip",
    "decompression-br",
    "decompression-deflate",
    "decompression-gzip",
    "timeout"
] }
tower-service = "0.3.2"

# We are constrained in our ability to update the `tracing` packages, which is
# tracked in https://github.com/apollographql/router/issues/1407.
#
# To codify this with code, a rule in our Renovate configuration constraints and
# groups `^tracing` and `^opentelemetry*` dependencies together as of
# https://github.com/apollographql/router/pull/1509.  A comment which exists
# there (and above around the `opentelemetry` packages) should this ever change.
# There is also a note below on the `^tracing` dev-dependencies!
tracing = "=0.1.34"
tracing-core = "=0.1.26"
tracing-futures = { version = "0.2.5", features = ["futures-03"] }
tracing-opentelemetry = "0.17.4"
tracing-subscriber = { version = "0.3.11", features = ["env-filter", "json"] }

url = { version = "2.2.2", features = ["serde"] }
urlencoding = "2.1.0"
yaml-rust = "0.4.5"
pin-project-lite = "0.2.9"

[target.'cfg(macos)'.dependencies]
uname = "0.1.1"

[target.'cfg(unix)'.dependencies]
uname = "0.1.1"

[dev-dependencies]
insta = { version = "1.18.2", features = [ "json" ] }
jsonpath_lib = "0.3.0"
maplit = "1.0.2"
mockall = "0.11.2"
reqwest = { version = "0.11.11", default-features = false, features = [
    "json",
    "stream",
] }
tempfile = "3.3.0"
test-log = { version = "0.2.11", default-features = false, features = [
    "trace",
] }
test-span = "0.7"
tower-test = "0.4.0"

# See note above in this file about `^tracing` packages which also applies to
# these dev dependencies.
tracing-subscriber = { version = "0.3", default-features = false, features = [
    "env-filter",
    "fmt",
] }
tracing-test = "0.2.2"
uuid = { version = "1.1.2", features = ["serde", "v4"] }
url = "2.2.2"
walkdir = "2.3.2"
[[test]]
name = "integration_tests"
path = "tests/integration_tests.rs"<|MERGE_RESOLUTION|>--- conflicted
+++ resolved
@@ -110,12 +110,7 @@
     "reqwest-rustls",
 ] }
 opentelemetry-prometheus = "0.10.0"
-<<<<<<< HEAD
-
-paste = "1.0.7"
-=======
 paste = "1.0.8"
->>>>>>> a366da95
 prometheus = "0.13"
 rhai = { version = "1.8.0", features = ["sync", "serde", "internals"] }
 regex = "1.6.0"
