--- conflicted
+++ resolved
@@ -1775,7 +1775,6 @@
     },
     "Config7": {
       "additionalProperties": false,
-<<<<<<< HEAD
       "description": "Configuration for entity caching",
       "properties": {
         "enabled": {
@@ -1819,10 +1818,6 @@
       "required": [
         "subgraph"
       ],
-      "type": "object"
-    },
-    "Config7": {
-=======
       "description": "Postgres cache configuration",
       "properties": {
         "acquire_timeout": {
@@ -1913,8 +1908,7 @@
       ],
       "type": "object"
     },
-    "Config8": {
->>>>>>> 77be4b38
+    "Config7": {
       "description": "Configuration for the progressive override plugin",
       "type": "object"
     },
@@ -11611,11 +11605,7 @@
       "description": "Plugin configuration"
     },
     "preview_entity_cache": {
-<<<<<<< HEAD
       "$ref": "#/definitions/Config6"
-=======
-      "$ref": "#/definitions/Config5"
->>>>>>> 77be4b38
     },
     "preview_file_uploads": {
       "$ref": "#/definitions/FileUploadsConfig"
