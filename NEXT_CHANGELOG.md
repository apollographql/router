# Changelog for the next release

All notable changes to Router will be documented in this file.

This project adheres to [Semantic Versioning](https://semver.org/spec/v2.0.0.html).

<!-- <THIS IS AN EXAMPLE, DO NOT REMOVE>

# [x.x.x] (unreleased) - 2022-mm-dd
> Important: X breaking changes below, indicated by **❗ BREAKING ❗**
## ❗ BREAKING ❗
## 🚀 Features
## 🐛 Fixes
## 🛠 Maintenance
## 📚 Documentation

## Example section entry format

### Headline ([Issue #ISSUE_NUMBER](https://github.com/apollographql/router/issues/ISSUE_NUMBER))

Description! And a link to a [reference](http://url)

By [@USERNAME](https://github.com/USERNAME) in https://github.com/apollographql/router/pull/PULL_NUMBER
-->

# [0.14.1] (unreleased) - 2022-mm-dd

## ❗ BREAKING ❗

### Reference-counting for the schema string given to plugins ([PR #???](https://github.com/apollographql/router/pull/))

The type of the `supergraph_sdl` field of the `apollo_router::plugin::PluginInit` struct
was changed from `String` to `Arc<String>`.
This reduces the number of copies of this string we keep in memory, as schemas can get large.

By [@SimonSapin](https://github.com/SimonSapin)

## 🚀 Features

## 🐛 Fixes

<<<<<<< HEAD
### Update span attributes to be compliant with the opentelemetry for GraphQL specs ([PR #1449](https://github.com/apollographql/router/pull/1449))

Change attribute name `query` to `graphql.document` and `operation_name` to `graphql.operation.name` in spans.

By [@bnjjj](https://github.com/bnjjj) in https://github.com/apollographql/router/pull/1449 
=======
### Configuration handling enhancements ([PR #1454](https://github.com/apollographql/router/pull/1454))

Router config handling now:
* Allows completely empty configuration without error.
* Prevents unknown tags at the root of the configuration from being silently ignored.

By [@bryncooke](https://github.com/bryncooke) in https://github.com/apollographql/router/pull/1454

>>>>>>> 8848c60e

## 🛠 Maintenance

## 📚 Documentation


### CORS: Fix trailing slashes, and display defaults ([PR #1471](https://github.com/apollographql/router/pull/1471))

The CORS documentation now displays a valid `origins` configuration (without trailing slash!), and the full configuration section displays its default settings.


By [@o0Ignition0o](https://github.com/o0Ignition0o) in https://github.com/apollographql/router/pull/1471



### Add helm OCI example ([PR #1457](https://github.com/apollographql/router/pull/1457))

Update existing filesystem based example to illustrate how to do the same thing using our OCI stored helm chart.

By [@garypen](https://github.com/garypen) in https://github.com/apollographql/router/pull/1457<|MERGE_RESOLUTION|>--- conflicted
+++ resolved
@@ -39,13 +39,12 @@
 
 ## 🐛 Fixes
 
-<<<<<<< HEAD
 ### Update span attributes to be compliant with the opentelemetry for GraphQL specs ([PR #1449](https://github.com/apollographql/router/pull/1449))
 
 Change attribute name `query` to `graphql.document` and `operation_name` to `graphql.operation.name` in spans.
 
 By [@bnjjj](https://github.com/bnjjj) in https://github.com/apollographql/router/pull/1449 
-=======
+
 ### Configuration handling enhancements ([PR #1454](https://github.com/apollographql/router/pull/1454))
 
 Router config handling now:
@@ -54,7 +53,6 @@
 
 By [@bryncooke](https://github.com/bryncooke) in https://github.com/apollographql/router/pull/1454
 
->>>>>>> 8848c60e
 
 ## 🛠 Maintenance
 
