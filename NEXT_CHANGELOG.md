# Changelog for the next release

All notable changes to Router will be documented in this file.

This project adheres to [Semantic Versioning](https://semver.org/spec/v2.0.0.html).

<!-- <THIS IS AN EXAMPLE, DO NOT REMOVE>

# [x.x.x] (unreleased) - 2022-mm-dd
> Important: X breaking changes below, indicated by **❗ BREAKING ❗**
## ❗ BREAKING ❗
## 🚀 Features
## 🐛 Fixes
## 🛠 Maintenance
## 📚 Documentation

## Example section entry format

### **Headline** ([Issue #ISSUE_NUMBER](https://github.com/apollographql/router/issues/ISSUE_NUMBER))

Description! And a link to a [reference](http://url)

By [@USERNAME](https://github.com/USERNAME) in https://github.com/apollographql/router/pull/PULL_NUMBER
-->

# [0.12.1] (unreleased) - 2022-mm-dd

## ❗ BREAKING ❗

### Remove the generic stream type from RouterResponse and ExecutionResponse ([PR #1420](https://github.com/apollographql/router/pull/1420)

This generic type complicates the API with limited benefit because we use BoxStream everywhere in plugins:
* `RouterResponse<BoxStream<'static, Response>>` -> `RouterResponse`
* `ExecutionResponse<BoxStream<'static, Response>>` -> `ExecutionResponse`

By [@Geal](https://github.com/Geal) in https://github.com/apollographql/router/pull/1420

### Remove the HTTP request from QueryPlannerRequest ([PR #1439](https://github.com/apollographql/router/pull/1439)

The content of `QueryPlannerRequest` is used as argument to the query planner and as a cache key,
so it should not change depending on the variables or HTTP headers.

By [@Geal](https://github.com/Geal) in https://github.com/apollographql/router/pull/1439

## 🚀 Features

<<<<<<< HEAD
### Add support of rate limit and timeout. [PR #1347](https://github.com/apollographql/router/pull/1347)

Additions to the traffic shaping plugin:
- **Rate limit** - If you want to rate limit requests to a subgraphs or to the router itself.
- **Timeout**: - Set a timeout to subgraphs and router requests.

```yaml
traffic_shaping:
  router: # Rules applied to requests from clients to the router
    rate_limit: # Accept a maximum of 10 requests per 5 secs from a given client. Excess requests must be rejected.
      num: 10
      per: 5sec
    timeout: 50sec # If a request to the router takes more than 50secs then cancel the request (30 sec by default)
  subgraphs: # Rules applied to requests from the router to individual subgraphs
    products:
      rate_limit: # Accept a maximum of 10 requests per 5 secs from the router. Excess requests must be rejected.
        num: 10
        per: 5sec
      timeout: 50sec # If a request to the subgraph 'products' takes more than 50secs then cancel the request (30 sec by default)
```

By [@bnjjj](https://github.com/bnjjj) in https://github.com/apollographql/router/pull/1347
=======
### Experimental support for the `@defer` directive ([PR #1182](https://github.com/apollographql/router/pull/1182)

The router can now understand the `@defer` directive, used to tag parts of a query so the response is split into
multiple parts that are sent one by one.

:warning: *this is still experimental and not fit for production use yet*

To activate it, add this option to the configuration file:

```yaml
server:
  experimental_defer_support: true
```

By [@Geal](https://github.com/Geal) in https://github.com/apollographql/router/pull/1182
>>>>>>> c34ba0e0

### Rewrite the caching API ([PR #1281](https://github.com/apollographql/router/pull/1281)

This introduces a new asynchronous caching API that opens the way to multi level caching (in memory and
database). The API revolves around an `Entry` structure that allows query deduplication and lets the
client decide how to generate the value to cache, instead of a complicated delegate system inside the
cache.

By [@Geal](https://github.com/Geal) in https://github.com/apollographql/router/pull/1281

## 🐛 Fixes

### Update the scaffold template so it targets router v0.12.0 ([#PR1431](https://github.com/apollographql/router/pull/1431))

The cargo scaffold template will target the latest version of the router.

By [@o0Ignition0o](https://github.com/o0Ignition0o) in https://github.com/apollographql/router/pull/1248

### **A Rhai error instead of a Rust panic** ([PR #1414 https://github.com/apollographql/router/pull/1414)

In Rhai plugins, accessors that mutate the originating request are not available when in the subgraph phase. Previously trying to mutate anyway would cause a Rust panic. This has been changed to a Rhai error instead.

By @SimonSapin

### Optimizations ([PR #1423](https://github.com/apollographql/router/pull/1423)

* do not clone the client request during query plan execution
* do not clone the usage reporting
* avoid path allocations when iterating over JSON values

The benchmarks show that this PR gives a 23% gain in requests per second compared to main

By [@Geal](https://github.com/Geal) in https://github.com/apollographql/router/pull/1423

## 🛠 Maintenance

## 📚 Documentation<|MERGE_RESOLUTION|>--- conflicted
+++ resolved
@@ -44,7 +44,6 @@
 
 ## 🚀 Features
 
-<<<<<<< HEAD
 ### Add support of rate limit and timeout. [PR #1347](https://github.com/apollographql/router/pull/1347)
 
 Additions to the traffic shaping plugin:
@@ -67,7 +66,7 @@
 ```
 
 By [@bnjjj](https://github.com/bnjjj) in https://github.com/apollographql/router/pull/1347
-=======
+
 ### Experimental support for the `@defer` directive ([PR #1182](https://github.com/apollographql/router/pull/1182)
 
 The router can now understand the `@defer` directive, used to tag parts of a query so the response is split into
@@ -83,7 +82,6 @@
 ```
 
 By [@Geal](https://github.com/Geal) in https://github.com/apollographql/router/pull/1182
->>>>>>> c34ba0e0
 
 ### Rewrite the caching API ([PR #1281](https://github.com/apollographql/router/pull/1281)
 
