[package]
name = "apollo-router"
version = "1.0.0-alpha.1"
authors = ["Apollo Graph, Inc. <packages@apollographql.com>"]
edition = "2021"
license = "LicenseRef-ELv2"
publish = false

[[bin]]
name = "router"
path = "src/main.rs"

[features]
# Prevents the query execution to continue if any error occurs while fetching
# the data of a subgraph. This is useful in development as you want to be
# alerted early when something is wrong instead of receiving an invalid result.
failfast = []

[dependencies]
access-json = "0.1.0"
anyhow = "1.0.64"
apollo-parser = "0.2.10"
# ELv2 licensing: The apollo-spaceport crate is license key functionality
apollo-spaceport = { path = "../apollo-spaceport" }
# ELv2 licensing: The apollo-uplink crate is license key functionality
apollo-uplink = { path = "../uplink" }
async-compression = { version = "0.3.14", features = [
    "tokio",
    "brotli",
    "gzip",
    "deflate",
] }
async-trait = "0.1.57"
atty = "0.2.14"
axum = { version = "0.5.15", features = ["headers", "json", "original-uri"] }
backtrace = "0.3.66"
base64 = "0.13.0"
buildstructor = "0.5.0"
bytes = "1.2.1"
clap = { version = "3.2.20", default-features = false, features = [
    "env",
    "derive",
    "std",
] }
dashmap = { version = "5.4.0", features = ["serde"] }
deadpool = { version = "0.9.5", features = ["rt_tokio_1"] }
derivative = "2.2.0"
derive_more = { version = "0.99.17", default-features = false, features = [
    "from",
    "display",
] }
directories = "4.0.1"
displaydoc = "0.2"
envmnt = "0.10.4"
futures = { version = "0.3.24", features = ["thread-pool"] }
hex = "0.4.3"
hotwatch = "0.4.6"
http = "0.2.8"
http-body = "0.4.5"
humantime = "2.1.0"
humantime-serde = "1.1.1"
hyper = { version = "0.14.20", features = ["server", "client"] }
hyper-rustls = { version = "0.23.0", features = ["http1", "http2"] }
indexmap = { version = "1.9.1", features = ["serde-1"] }
itertools = "0.10.3"
jsonschema = { version = "0.16.0", default-features = false }
lazy_static = "1.4.0"
libc = "0.2.132"
lru = "0.7.8"
mediatype = "0.19.9"
mockall = "0.11.2"
miette = { version = "5.3.0", features = ["fancy"] }
mime = "0.3.16"
multimap = "0.8.3"
once_cell = "1.14.0"

# Any package that starts with `opentelemetry` needs to be updated with care
# because it is tightly intertwined with the `tracing` packages on account of
# the `opentelemetry-tracing` package.
#
# We are constrained in our ability to update the `tracing` packages and that is
# tracked in https://github.com/apollographql/router/issues/1407.
#
# To codify this with code, a rule in our Renovate configuration constraints and
# groups `^tracing` and `^opentelemetry*` dependencies together as of
# https://github.com/apollographql/router/pull/1509.  A comment which exists
# there (and on `tracing` packages below) should be updated should this change.
opentelemetry = { version = "0.17.0", features = [
    "rt-tokio",
    "serialize",
    "metrics",
] }
opentelemetry-datadog = { version = "0.5.0", features = ["reqwest-client"] }
opentelemetry-http = "0.6.0"
opentelemetry-jaeger = { version = "0.16.0", features = [
    "collector_client",
    "reqwest_collector_client",
    "rt-tokio",
] }
opentelemetry-otlp = { version = "0.10.0", default-features = false, features = [
    "tonic",
    "tonic-build",
    "prost",
    "tls",
    "http-proto",
    "metrics",
    "reqwest-client",
] }
opentelemetry-semantic-conventions = "0.9.0"
opentelemetry-zipkin = { version = "0.15.0", default-features = false, features = [
    "reqwest-client",
    "reqwest-rustls",
] }
opentelemetry-prometheus = "0.10.0"
<<<<<<< HEAD
paste = "1.0.8"
pin-project-lite = "0.2.9"
prometheus = "0.13"
rand = "0.8.5"
rhai = { version = "1.9.0", features = ["sync", "serde", "internals"] }
=======
paste = "1.0.9"
prometheus = "0.13"
rhai = { version = "1.9.1", features = ["sync", "serde", "internals"] }
>>>>>>> 9feb7d77
regex = "1.6.0"
reqwest = { version = "0.11.11", default-features = false, features = [
    "rustls-tls",
    "json",
    "stream",
] }
router-bridge = "0.1.2"
schemars = { version = "0.8.10", features = ["url"] }
sha2 = "0.10.5"
serde = { version = "1.0.144", features = ["derive", "rc"] }
serde_json_bytes = { version = "0.2.0", features = ["preserve_order"] }
serde_json = { version = "1.0.85", features = ["preserve_order"] }
serde_urlencoded = "0.7.1"
serde_yaml = "0.8.26"
startup = "0.1.1"
static_assertions = "1.1.0"
sys-info = "0.9.1"
thiserror = "1.0.34"
tokio = { version = "1.21.0", features = ["full"] }
tokio-stream = { version = "0.1.9", features = ["sync"] }
tokio-util = { version = "0.7.3", features = ["net", "codec"] }
tonic = { version = "0.6.2", features = ["transport", "tls"] }
tower = { version = "0.4.13", features = ["full"] }
tower-http = { version = "0.3.4", features = [
    "trace",
    "cors",
    "compression-br",
    "compression-deflate",
    "compression-gzip",
    "decompression-br",
    "decompression-deflate",
    "decompression-gzip",
    "timeout"
] }
tower-service = "0.3.2"

# We are constrained in our ability to update the `tracing` packages, which is
# tracked in https://github.com/apollographql/router/issues/1407.
#
# To codify this with code, a rule in our Renovate configuration constraints and
# groups `^tracing` and `^opentelemetry*` dependencies together as of
# https://github.com/apollographql/router/pull/1509.  A comment which exists
# there (and above around the `opentelemetry` packages) should this ever change.
# There is also a note below on the `^tracing` dev-dependencies!
tracing = "=0.1.34"
tracing-core = "=0.1.26"
tracing-futures = { version = "0.2.5", features = ["futures-03"] }
tracing-opentelemetry = "0.17.4"
tracing-subscriber = { version = "0.3.11", features = ["env-filter", "json"] }

url = { version = "2.2.2", features = ["serde"] }
<<<<<<< HEAD
urlencoding = "2.1.0"
uuid = { version = "1.1.2", features = ["serde", "v4"] }
=======
urlencoding = "2.1.2"
>>>>>>> 9feb7d77
yaml-rust = "0.4.5"

[target.'cfg(macos)'.dependencies]
uname = "0.1.1"

[target.'cfg(unix)'.dependencies]
uname = "0.1.1"

[dev-dependencies]
<<<<<<< HEAD
insta = { version = "1.19.0", features = [ "json", "redactions" ] }
=======
insta = { version = "1.19.1", features = [ "json" ] }
>>>>>>> 9feb7d77
jsonpath_lib = "0.3.0"
maplit = "1.0.2"
mockall = "0.11.2"
once_cell = "1.14.0"
reqwest = { version = "0.11.11", default-features = false, features = [
    "json",
    "stream",
] }
tempfile = "3.3.0"
test-log = { version = "0.2.11", default-features = false, features = [
    "trace",
] }
test-span = "0.7"
tower-test = "0.4.0"

# See note above in this file about `^tracing` packages which also applies to
# these dev dependencies.
tracing-subscriber = { version = "0.3", default-features = false, features = [
    "env-filter",
    "fmt",
] }
tracing-test = "0.2.2"
url = "2.2.2"
walkdir = "2.3.2"
[[test]]
name = "integration_tests"
path = "tests/integration_tests.rs"<|MERGE_RESOLUTION|>--- conflicted
+++ resolved
@@ -112,17 +112,11 @@
     "reqwest-rustls",
 ] }
 opentelemetry-prometheus = "0.10.0"
-<<<<<<< HEAD
-paste = "1.0.8"
+paste = "1.0.9"
 pin-project-lite = "0.2.9"
 prometheus = "0.13"
 rand = "0.8.5"
-rhai = { version = "1.9.0", features = ["sync", "serde", "internals"] }
-=======
-paste = "1.0.9"
-prometheus = "0.13"
 rhai = { version = "1.9.1", features = ["sync", "serde", "internals"] }
->>>>>>> 9feb7d77
 regex = "1.6.0"
 reqwest = { version = "0.11.11", default-features = false, features = [
     "rustls-tls",
@@ -174,12 +168,8 @@
 tracing-subscriber = { version = "0.3.11", features = ["env-filter", "json"] }
 
 url = { version = "2.2.2", features = ["serde"] }
-<<<<<<< HEAD
-urlencoding = "2.1.0"
+urlencoding = "2.1.2"
 uuid = { version = "1.1.2", features = ["serde", "v4"] }
-=======
-urlencoding = "2.1.2"
->>>>>>> 9feb7d77
 yaml-rust = "0.4.5"
 
 [target.'cfg(macos)'.dependencies]
@@ -189,11 +179,7 @@
 uname = "0.1.1"
 
 [dev-dependencies]
-<<<<<<< HEAD
-insta = { version = "1.19.0", features = [ "json", "redactions" ] }
-=======
-insta = { version = "1.19.1", features = [ "json" ] }
->>>>>>> 9feb7d77
+insta = { version = "1.19.1", features = [ "json", "redactions" ] }
 jsonpath_lib = "0.3.0"
 maplit = "1.0.2"
 mockall = "0.11.2"
