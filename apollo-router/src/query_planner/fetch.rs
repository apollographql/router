use std::collections::HashMap;
use std::fmt::Display;
use std::sync::Arc;
use std::sync::OnceLock;

use apollo_compiler::validation::Valid;
use apollo_compiler::ExecutableDocument;
use apollo_compiler::NodeStr;
use indexmap::IndexSet;
use serde::Deserialize;
use serde::Serialize;
use tower::ServiceExt;
use tracing::instrument;
use tracing::Instrument;

use super::execution::ExecutionParameters;
use super::rewrites;
use super::selection::execute_selection_set;
use super::selection::Selection;
use crate::error::Error;
use crate::error::FetchError;
use crate::graphql;
use crate::graphql::Request;
use crate::http_ext;
use crate::json_ext;
use crate::json_ext::Object;
use crate::json_ext::Path;
use crate::json_ext::Value;
use crate::json_ext::ValueExt;
use crate::plugins::authorization::AuthorizationPlugin;
use crate::plugins::authorization::CacheKeyMetadata;
use crate::services::SubgraphRequest;
use crate::spec::query::change::QueryHashVisitor;
use crate::spec::Schema;

/// GraphQL operation type.
#[derive(Copy, Clone, Debug, Default, PartialEq, Eq, Hash, Deserialize, Serialize)]
#[serde(rename_all = "camelCase")]
#[non_exhaustive]
pub enum OperationKind {
    #[default]
    Query,
    Mutation,
    Subscription,
}

impl Display for OperationKind {
    fn fmt(&self, f: &mut std::fmt::Formatter<'_>) -> std::fmt::Result {
        write!(f, "{}", self.default_type_name())
    }
}

impl OperationKind {
    pub(crate) const fn default_type_name(&self) -> &'static str {
        match self {
            OperationKind::Query => "Query",
            OperationKind::Mutation => "Mutation",
            OperationKind::Subscription => "Subscription",
        }
    }

    /// Only for apollo studio exporter
    pub(crate) const fn as_apollo_operation_type(&self) -> &'static str {
        match self {
            OperationKind::Query => "query",
            OperationKind::Mutation => "mutation",
            OperationKind::Subscription => "subscription",
        }
    }
}

impl From<OperationKind> for apollo_compiler::ast::OperationType {
    fn from(value: OperationKind) -> Self {
        match value {
            OperationKind::Query => apollo_compiler::ast::OperationType::Query,
            OperationKind::Mutation => apollo_compiler::ast::OperationType::Mutation,
            OperationKind::Subscription => apollo_compiler::ast::OperationType::Subscription,
        }
    }
}

impl From<apollo_compiler::ast::OperationType> for OperationKind {
    fn from(value: apollo_compiler::ast::OperationType) -> Self {
        match value {
            apollo_compiler::ast::OperationType::Query => OperationKind::Query,
            apollo_compiler::ast::OperationType::Mutation => OperationKind::Mutation,
            apollo_compiler::ast::OperationType::Subscription => OperationKind::Subscription,
        }
    }
}

pub(crate) type SubgraphSchemas = HashMap<String, Arc<Valid<apollo_compiler::Schema>>>;

/// A fetch node.
#[derive(Debug, Clone, PartialEq, Deserialize, Serialize)]
#[serde(rename_all = "camelCase")]
pub(crate) struct FetchNode {
    /// The name of the service or subgraph that the fetch is querying.
    pub(crate) service_name: NodeStr,

    /// The data that is required for the subgraph fetch.
    #[serde(skip_serializing_if = "Vec::is_empty")]
    #[serde(default)]
    pub(crate) requires: Vec<Selection>,

    /// The variables that are used for the subgraph fetch.
    pub(crate) variable_usages: Vec<NodeStr>,

    /// The GraphQL subquery that is used for the fetch.
    pub(crate) operation: SubgraphOperation,

    /// The GraphQL subquery operation name.
    pub(crate) operation_name: Option<NodeStr>,

    /// The GraphQL operation kind that is used for the fetch.
    pub(crate) operation_kind: OperationKind,

    /// Optional id used by Deferred nodes
    pub(crate) id: Option<NodeStr>,

    // Optionally describes a number of "rewrites" that query plan executors should apply to the data that is sent as input of this fetch.
    pub(crate) input_rewrites: Option<Vec<rewrites::DataRewrite>>,

    // Optionally describes a number of "rewrites" to apply to the data that received from a fetch (and before it is applied to the current in-memory results).
    pub(crate) output_rewrites: Option<Vec<rewrites::DataRewrite>>,

    // hash for the query and relevant parts of the schema. if two different schemas provide the exact same types, fields and directives
    // affecting the query, then they will have the same hash
    #[serde(default)]
    pub(crate) schema_aware_hash: Arc<QueryHash>,

    // authorization metadata for the subgraph query
    #[serde(default)]
    pub(crate) authorization: Arc<CacheKeyMetadata>,
}

#[derive(Clone)]
pub(crate) struct SubgraphOperation {
    // At least one of these two must be initialized
    serialized: OnceLock<String>,
    parsed: OnceLock<Arc<ExecutableDocument>>,
}

impl SubgraphOperation {
    pub(crate) fn from_string(serialized: impl Into<String>) -> Self {
        Self {
            serialized: OnceLock::from(serialized.into()),
            parsed: OnceLock::new(),
        }
    }

    // TODO: remove the _ prefix when the Rust query planner starts using this
    pub(crate) fn _from_parsed(parsed: impl Into<Arc<ExecutableDocument>>) -> Self {
        Self {
            serialized: OnceLock::new(),
            parsed: OnceLock::from(parsed.into()),
        }
    }

    pub(crate) fn as_serialized(&self) -> &str {
        self.serialized.get_or_init(|| {
            self.parsed
                .get()
                .expect("SubgraphOperation has neither representation initialized")
                .to_string()
        })
    }

    pub(crate) fn as_parsed(
        &self,
        subgraph_schema: &Valid<apollo_compiler::Schema>,
    ) -> &Arc<ExecutableDocument> {
        self.parsed.get_or_init(|| {
            let serialized = self
                .serialized
                .get()
                .expect("SubgraphOperation has neither representation initialized");
            Arc::new(
                ExecutableDocument::parse(subgraph_schema, serialized, "operation.graphql")
                    .map_err(|e| e.errors)
                    .expect("Subgraph operation should be valid"),
            )
        })
    }
}

impl Serialize for SubgraphOperation {
    fn serialize<S>(&self, serializer: S) -> Result<S::Ok, S::Error>
    where
        S: serde::Serializer,
    {
        self.as_serialized().serialize(serializer)
    }
}

impl<'de> Deserialize<'de> for SubgraphOperation {
    fn deserialize<D>(deserializer: D) -> Result<Self, D::Error>
    where
        D: serde::Deserializer<'de>,
    {
        Ok(Self::from_string(String::deserialize(deserializer)?))
    }
}

impl PartialEq for SubgraphOperation {
    fn eq(&self, other: &Self) -> bool {
        self.as_serialized() == other.as_serialized()
    }
}

impl std::fmt::Debug for SubgraphOperation {
    fn fmt(&self, f: &mut std::fmt::Formatter<'_>) -> std::fmt::Result {
        std::fmt::Debug::fmt(self.as_serialized(), f)
    }
}

impl std::fmt::Display for SubgraphOperation {
    fn fmt(&self, f: &mut std::fmt::Formatter<'_>) -> std::fmt::Result {
        std::fmt::Display::fmt(self.as_serialized(), f)
    }
}

#[derive(Clone, Default, Hash, PartialEq, Eq, Deserialize, Serialize)]
pub(crate) struct QueryHash(#[serde(with = "hex")] pub(crate) Vec<u8>);

impl std::fmt::Debug for QueryHash {
    fn fmt(&self, f: &mut std::fmt::Formatter<'_>) -> std::fmt::Result {
        f.debug_tuple("QueryHash")
            .field(&hex::encode(&self.0))
            .finish()
    }
}

impl Display for QueryHash {
    fn fmt(&self, f: &mut std::fmt::Formatter<'_>) -> std::fmt::Result {
        write!(f, "{}", hex::encode(&self.0))
    }
}

pub(crate) struct Variables {
    pub(crate) variables: Object,
    pub(crate) inverted_paths: Vec<Vec<Path>>,
}

impl Variables {
    #[instrument(skip_all, level = "debug", name = "make_variables")]
    #[allow(clippy::too_many_arguments)]
    pub(super) fn new(
        requires: &[Selection],
        variable_usages: &[NodeStr],
        data: &Value,
        current_dir: &Path,
        request: &Arc<http::Request<Request>>,
        schema: &Schema,
        input_rewrites: &Option<Vec<rewrites::DataRewrite>>,
    ) -> Option<Variables> {
        let body = request.body();
        if !requires.is_empty() {
            let mut variables = Object::with_capacity(1 + variable_usages.len());

            variables.extend(variable_usages.iter().filter_map(|key| {
                body.variables
                    .get_key_value(key.as_str())
                    .map(|(variable_key, value)| (variable_key.clone(), value.clone()))
            }));

            let mut inverted_paths: Vec<Vec<Path>> = Vec::new();
            let mut values: IndexSet<Value> = IndexSet::new();

            data.select_values_and_paths(schema, current_dir, |path, value| {
                let mut value = execute_selection_set(value, requires, schema, None);
                if value.as_object().map(|o| !o.is_empty()).unwrap_or(false) {
                    rewrites::apply_rewrites(schema, &mut value, input_rewrites);
                    match values.get_index_of(&value) {
                        Some(index) => {
                            inverted_paths[index].push(path.clone());
                        }
                        None => {
                            inverted_paths.push(vec![path.clone()]);
                            values.insert(value);
                            debug_assert!(inverted_paths.len() == values.len());
                        }
                    }
                }
            });

            if values.is_empty() {
                return None;
            }

            let representations = Value::Array(Vec::from_iter(values));

            variables.insert("representations", representations);

            Some(Variables {
                variables,
                inverted_paths,
            })
        } else {
            // with nested operations (Query or Mutation has an operation returning a Query or Mutation),
            // when the first fetch fails, the query plan will still execute up until the second fetch,
            // where `requires` is empty (not a federated fetch), the current dir is not emmpty (child of
            // the previous operation field) and the data is null. In that case, we recognize that we
            // should not perform the next fetch
            if !current_dir.is_empty()
                && data
                    .get_path(schema, current_dir)
                    .map(|value| value.is_null())
                    .unwrap_or(true)
            {
                return None;
            }

            Some(Variables {
                variables: variable_usages
                    .iter()
                    .filter_map(|key| {
                        body.variables
                            .get_key_value(key.as_str())
                            .map(|(variable_key, value)| (variable_key.clone(), value.clone()))
                    })
                    .collect::<Object>(),
                inverted_paths: Vec::new(),
            })
        }
    }
}

impl FetchNode {
    pub(crate) fn parsed_operation(
        &self,
        subgraph_schemas: &SubgraphSchemas,
    ) -> &Arc<ExecutableDocument> {
        self.operation
            .as_parsed(&subgraph_schemas[&self.service_name])
    }

    #[allow(clippy::too_many_arguments)]
    pub(crate) async fn fetch_node<'a>(
        &'a self,
        parameters: &'a ExecutionParameters<'a>,
        data: &'a Value,
        current_dir: &'a Path,
    ) -> (Value, Vec<Error>) {
        let FetchNode {
            operation,
            operation_kind,
            operation_name,
            service_name,
            ..
        } = self;

        let Variables {
            variables,
            inverted_paths: paths,
        } = match Variables::new(
            &self.requires,
            &self.variable_usages,
            data,
            current_dir,
            // Needs the original request here
            parameters.supergraph_request,
            parameters.schema,
            &self.input_rewrites,
        ) {
            Some(variables) => variables,
            None => {
                return (Value::Object(Object::default()), Vec::new());
            }
        };

        let mut subgraph_request = SubgraphRequest::builder()
            .supergraph_request(parameters.supergraph_request.clone())
            .subgraph_request(
                http_ext::Request::builder()
                    .method(http::Method::POST)
                    .uri(
                        parameters
                            .schema
                            .subgraph_url(service_name)
                            .unwrap_or_else(|| {
                                panic!(
                                    "schema uri for subgraph '{service_name}' should already have been checked"
                                )
                            })
                            .clone(),
                    )
                    .body(
                        Request::builder()
<<<<<<< HEAD
                            .query(operation)
                            .and_operation_name(operation_name.as_ref().map(|n| n.to_string()))
=======
                            .query(operation.as_serialized())
                            .and_operation_name(operation_name.clone())
>>>>>>> 2b7c753a
                            .variables(variables.clone())
                            .build(),
                    )
                    .build()
                    .expect("it won't fail because the url is correct and already checked; qed"),
            )
            .subgraph_name(self.service_name.to_string())
            .operation_kind(*operation_kind)
            .context(parameters.context.clone())
            .build();
        subgraph_request.query_hash = self.schema_aware_hash.clone();
        subgraph_request.authorization = self.authorization.clone();

        let service = parameters
            .service_factory
            .create(service_name)
            .expect("we already checked that the service exists during planning; qed");

        let (_parts, response) = match service
            .oneshot(subgraph_request)
            .instrument(tracing::trace_span!("subfetch_stream"))
            .await
            // TODO this is a problem since it restores details about failed service
            // when errors have been redacted in the include_subgraph_errors module.
            // Unfortunately, not easy to fix here, because at this point we don't
            // know if we should be redacting errors for this subgraph...
            .map_err(|e| match e.downcast::<FetchError>() {
                Ok(inner) => match *inner {
                    FetchError::SubrequestHttpError { .. } => *inner,
                    _ => FetchError::SubrequestHttpError {
                        status_code: None,
                        service: service_name.to_string(),
                        reason: inner.to_string(),
                    },
                },
                Err(e) => FetchError::SubrequestHttpError {
                    status_code: None,
                    service: service_name.to_string(),
                    reason: e.to_string(),
                },
            }) {
            Err(e) => {
                return (
                    Value::default(),
                    vec![e.to_graphql_error(Some(current_dir.to_owned()))],
                );
            }
            Ok(res) => res.response.into_parts(),
        };

        super::log::trace_subfetch(
            service_name,
            operation.as_serialized(),
            &variables,
            &response,
        );

        if !response.is_primary() {
            return (
                Value::default(),
                vec![FetchError::SubrequestUnexpectedPatchResponse {
                    service: service_name.to_string(),
                }
                .to_graphql_error(Some(current_dir.to_owned()))],
            );
        }

        let (value, errors) =
            self.response_at_path(parameters.schema, current_dir, paths, response);
        if let Some(id) = &self.id {
            if let Some(sender) = parameters.deferred_fetches.get(id.as_str()) {
                tracing::info!(monotonic_counter.apollo.router.operations.defer.fetch = 1u64);
                if let Err(e) = sender.clone().send((value.clone(), errors.clone())) {
                    tracing::error!("error sending fetch result at path {} and id {:?} for deferred response building: {}", current_dir, self.id, e);
                }
            }
        }
        (value, errors)
    }

    #[instrument(skip_all, level = "debug", name = "response_insert")]
    fn response_at_path<'a>(
        &'a self,
        schema: &Schema,
        current_dir: &'a Path,
        inverted_paths: Vec<Vec<Path>>,
        response: graphql::Response,
    ) -> (Value, Vec<Error>) {
        if !self.requires.is_empty() {
            let entities_path = Path(vec![json_ext::PathElement::Key("_entities".to_string())]);

            let mut errors: Vec<Error> = vec![];
            for mut error in response.errors {
                // the locations correspond to the subgraph query and cannot be linked to locations
                // in the client query, so we remove them
                error.locations = Vec::new();

                // errors with path should be updated to the path of the entity they target
                if let Some(ref path) = error.path {
                    if path.starts_with(&entities_path) {
                        // the error's path has the format '/_entities/1/other' so we ignore the
                        // first element and then get the index
                        match path.0.get(1) {
                            Some(json_ext::PathElement::Index(i)) => {
                                for values_path in
                                    inverted_paths.get(*i).iter().flat_map(|v| v.iter())
                                {
                                    errors.push(Error {
                                        locations: error.locations.clone(),
                                        // append to the entitiy's path the error's path without
                                        //`_entities` and the index
                                        path: Some(Path::from_iter(
                                            values_path.0.iter().chain(&path.0[2..]).cloned(),
                                        )),
                                        message: error.message.clone(),
                                        extensions: error.extensions.clone(),
                                    })
                                }
                            }
                            _ => {
                                error.path = Some(current_dir.clone());
                                errors.push(error)
                            }
                        }
                    } else {
                        error.path = Some(current_dir.clone());
                        errors.push(error);
                    }
                } else {
                    errors.push(error);
                }
            }

            // we have to nest conditions and do early returns here
            // because we need to take ownership of the inner value
            if let Some(Value::Object(mut map)) = response.data {
                if let Some(entities) = map.remove("_entities") {
                    tracing::trace!("received entities: {:?}", &entities);

                    if let Value::Array(array) = entities {
                        let mut value = Value::default();

                        for (index, mut entity) in array.into_iter().enumerate() {
                            rewrites::apply_rewrites(schema, &mut entity, &self.output_rewrites);

                            if let Some(paths) = inverted_paths.get(index) {
                                if paths.len() > 1 {
                                    for path in &paths[1..] {
                                        let _ = value.insert(path, entity.clone());
                                    }
                                }

                                if let Some(path) = paths.first() {
                                    let _ = value.insert(path, entity);
                                }
                            }
                        }
                        return (value, errors);
                    }
                }
            }

            // if we get here, it means that the response was missing the `_entities` key
            // This can happen if the subgraph failed during query execution e.g. for permissions checks.
            // In this case we should add an additional error because the subgraph should have returned an error that will be bubbled up to the client.
            // However, if they have not then print a warning to the logs.
            if errors.is_empty() {
                tracing::warn!(
                    "Subgraph response from '{}' was missing key `_entities` and had no errors. This is likely a bug in the subgraph.",
                    self.service_name
                );
            }

            (Value::Null, errors)
        } else {
            let current_slice = if current_dir.last() == Some(&json_ext::PathElement::Flatten) {
                &current_dir.0[..current_dir.0.len() - 1]
            } else {
                &current_dir.0[..]
            };

            let errors: Vec<Error> = response
                .errors
                .into_iter()
                .map(|error| {
                    let path = error.path.as_ref().map(|path| {
                        Path::from_iter(current_slice.iter().chain(path.iter()).cloned())
                    });

                    Error {
                        locations: error.locations,
                        path,
                        message: error.message,
                        extensions: error.extensions,
                    }
                })
                .collect();
            let mut data = response.data.unwrap_or_default();
            rewrites::apply_rewrites(schema, &mut data, &self.output_rewrites);
            (Value::from_path(current_dir, data), errors)
        }
    }

    #[cfg(test)]
    pub(crate) fn service_name(&self) -> &str {
        &self.service_name
    }

    pub(crate) fn operation_kind(&self) -> &OperationKind {
        &self.operation_kind
    }

    pub(crate) fn hash_subquery(&mut self, subgraph_schemas: &SubgraphSchemas) {
        let doc = self.parsed_operation(subgraph_schemas);
        let schema = &subgraph_schemas[&self.service_name];

        if let Ok(hash) = QueryHashVisitor::hash_query(schema, doc, self.operation_name.as_deref())
        {
            self.schema_aware_hash = Arc::new(QueryHash(hash));
        }
    }

    pub(crate) fn extract_authorization_metadata(
        &mut self,
        subgraph_schemas: &SubgraphSchemas,
        global_authorisation_cache_key: &CacheKeyMetadata,
    ) {
        let doc = self.parsed_operation(subgraph_schemas);
        let schema = &subgraph_schemas[&self.service_name];
        let subgraph_query_cache_key = AuthorizationPlugin::generate_cache_metadata(
            doc,
            self.operation_name.as_deref(),
            schema,
            !self.requires.is_empty(),
        );

        // we need to intersect the cache keys because the global key already takes into account
        // the scopes and policies from the client request
        self.authorization = Arc::new(AuthorizationPlugin::intersect_cache_keys_subgraph(
            global_authorisation_cache_key,
            &subgraph_query_cache_key,
        ));
    }
}<|MERGE_RESOLUTION|>--- conflicted
+++ resolved
@@ -387,13 +387,8 @@
                     )
                     .body(
                         Request::builder()
-<<<<<<< HEAD
-                            .query(operation)
+                            .query(operation.as_serialized())
                             .and_operation_name(operation_name.as_ref().map(|n| n.to_string()))
-=======
-                            .query(operation.as_serialized())
-                            .and_operation_name(operation_name.clone())
->>>>>>> 2b7c753a
                             .variables(variables.clone())
                             .build(),
                     )
