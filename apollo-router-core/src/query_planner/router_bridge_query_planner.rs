//! Calls out to nodejs query planner

use crate::prelude::graphql::*;
use async_trait::async_trait;
use router_bridge::plan;
use serde::Deserialize;
use std::sync::Arc;

/// A query planner that calls out to the nodejs router-bridge query planner.
///
/// No caching is performed. To cache, wrap in a [`CachingQueryPlanner`].
#[derive(Debug)]
pub struct RouterBridgeQueryPlanner {
    schema: Arc<Schema>,
}

impl RouterBridgeQueryPlanner {
    /// Create a new router-bridge query planner
    pub fn new(schema: Arc<Schema>) -> Self {
        Self { schema }
    }
}

#[async_trait]
impl QueryPlanner for RouterBridgeQueryPlanner {
<<<<<<< HEAD
    #[tracing::instrument(skip_all, name = "plan", level = "debug", fields(query = %query, schema = ?self.schema))]
=======
    #[tracing::instrument(name = "plan", level = "debug", skip_all)]
>>>>>>> 976d569a
    async fn get(
        &self,
        query: String,
        operation: Option<String>,
        options: QueryPlanOptions,
    ) -> Result<Arc<QueryPlan>, QueryPlannerError> {
        let context = plan::OperationalContext {
            schema: self.schema.as_str().to_string(),
            query,
            operation_name: operation.unwrap_or_default(),
        };

        let planner_result = tokio::task::spawn_blocking(|| {
            plan::plan::<PlannerResult>(context, options.into())
                .map_err(QueryPlannerError::RouterBridgeError)
        })
        .await???;

        match planner_result {
            PlannerResult::QueryPlan { node: Some(node) } => Ok(Arc::new(QueryPlan { root: node })),
            PlannerResult::QueryPlan { node: None } => {
                failfast_debug!("Empty query plan");
                Err(QueryPlannerError::EmptyPlan)
            }
            PlannerResult::Other => {
                failfast_debug!("Unhandled planner result");
                Err(QueryPlannerError::UnhandledPlannerResult)
            }
        }
    }
}

impl From<QueryPlanOptions> for plan::QueryPlanOptions {
    fn from(_: QueryPlanOptions) -> Self {
        plan::QueryPlanOptions::default()
    }
}

/// The root query plan container.
#[derive(Debug, PartialEq, Deserialize)]
#[serde(tag = "kind")]
enum PlannerResult {
    QueryPlan {
        /// The hierarchical nodes that make up the query plan
        node: Option<PlanNode>,
    },
    #[serde(other)]
    Other,
}

#[cfg(test)]
mod tests {
    use super::*;
    use serde_json::json;
    use test_log::test;

    #[test(tokio::test)]
    async fn test_plan() {
        let planner = RouterBridgeQueryPlanner::new(Arc::new(
            include_str!("testdata/schema.graphql").parse().unwrap(),
        ));
        let result = planner
            .get(
                include_str!("testdata/query.graphql").into(),
                None,
                Default::default(),
            )
            .await
            .unwrap();
        insta::assert_debug_snapshot!(result);
    }

    #[test]
    fn empty_query_plan() {
        serde_json::from_value::<PlannerResult>(json!({ "kind": "QueryPlan"})).expect(
            "If this test fails, It probably means QueryPlan::node isn't an Option anymore.\n
                 Introspection queries return an empty QueryPlan, so the node field needs to remain optional.",
        );
    }

    #[test(tokio::test)]
    async fn empty_query_plan_should_be_a_planner_error() {
        insta::assert_debug_snapshot!(
            RouterBridgeQueryPlanner::new(Arc::new(
                include_str!("testdata/schema.graphql").parse().unwrap(),
            ))
            .get(
                include_str!("testdata/unknown_introspection_query.graphql").into(),
                None,
                Default::default(),
            )
            .await
        )
    }

    #[test(tokio::test)]
    async fn test_plan_error() {
        let planner = RouterBridgeQueryPlanner::new(Arc::new("".parse().unwrap()));
        let result = planner.get("".into(), None, Default::default()).await;

        assert_eq!(
            "Query planning had errors: Planning errors: UNKNOWN: Syntax Error: Unexpected <EOF>.",
            result.unwrap_err().to_string()
        );
    }
}<|MERGE_RESOLUTION|>--- conflicted
+++ resolved
@@ -23,11 +23,7 @@
 
 #[async_trait]
 impl QueryPlanner for RouterBridgeQueryPlanner {
-<<<<<<< HEAD
     #[tracing::instrument(skip_all, name = "plan", level = "debug", fields(query = %query, schema = ?self.schema))]
-=======
-    #[tracing::instrument(name = "plan", level = "debug", skip_all)]
->>>>>>> 976d569a
     async fn get(
         &self,
         query: String,
