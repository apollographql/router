use std::collections::HashMap;
use std::collections::HashSet;
use std::rc::Rc;
use std::sync::LazyLock;

use apollo_compiler::Name;
use apollo_compiler::Node;
use apollo_compiler::Schema;
use apollo_compiler::ast::Argument;
use apollo_compiler::ast::Directive;
use apollo_compiler::ast::DirectiveDefinition;
use apollo_compiler::ast::FieldDefinition;
use apollo_compiler::ast::InputValueDefinition;
use apollo_compiler::ast::NamedType;
use apollo_compiler::ast::Type;
use apollo_compiler::ast::Value;
use apollo_compiler::collections::IndexMap;
use apollo_compiler::schema::EnumValueDefinition;
use apollo_compiler::schema::ExtendedType;
use apollo_compiler::validation::Valid;
use indexmap::IndexSet;
use itertools::Itertools;

use crate::LinkSpecDefinition;
use crate::bail;
use crate::error::CompositionError;
use crate::error::FederationError;
use crate::error::SubgraphLocation;
use crate::internal_error;
use crate::link::DEFAULT_LINK_NAME;
use crate::link::Link;
use crate::link::federation_spec_definition::FEDERATION_OPERATION_TYPES;
use crate::link::federation_spec_definition::FEDERATION_VERSIONS;
<<<<<<< HEAD
use crate::link::join_spec_definition::JOIN_DIRECTIVE_DIRECTIVE_NAME_IN_SPEC;
=======
use crate::link::join_spec_definition::EnumValue;
>>>>>>> bc0c0126
use crate::link::join_spec_definition::JOIN_VERSIONS;
use crate::link::join_spec_definition::JoinSpecDefinition;
use crate::link::link_spec_definition::LINK_VERSIONS;
use crate::link::spec::Identity;
use crate::link::spec::Url;
use crate::link::spec::Version;
use crate::link::spec_definition::SPEC_REGISTRY;
use crate::link::spec_definition::SpecDefinition;
use crate::merger::compose_directive_manager::ComposeDirectiveManager;
use crate::merger::error_reporter::ErrorReporter;
use crate::merger::hints::HintCode;
use crate::merger::merge_enum::EnumExample;
use crate::merger::merge_enum::EnumExampleAst;
use crate::merger::merge_enum::EnumTypeUsage;
use crate::schema::FederationSchema;
use crate::schema::directive_location::DirectiveLocationExt;
use crate::schema::position::DirectiveDefinitionPosition;
use crate::schema::position::DirectiveTargetPosition;
use crate::schema::position::InterfaceTypeDefinitionPosition;
use crate::schema::position::SchemaDefinitionPosition;
use crate::schema::position::TypeDefinitionPosition;
use crate::schema::referencer::DirectiveReferencers;
use crate::schema::type_and_directive_specification::ArgumentMerger;
use crate::schema::type_and_directive_specification::StaticArgumentsTransform;
use crate::subgraph::typestate::Subgraph;
use crate::subgraph::typestate::Validated;
use crate::supergraph::CompositionHint;
use crate::utils::human_readable::human_readable_subgraph_names;

static NON_MERGED_CORE_FEATURES: LazyLock<[Identity; 4]> = LazyLock::new(|| {
    [
        Identity::federation_identity(),
        Identity::link_identity(),
        Identity::core_identity(),
        Identity::connect_identity(),
    ]
});

/// In JS, this is encoded indirectly in `isGraphQLBuiltInDirective`. Regardless of whether
/// the end user redefined these directives, we consider them built-in for merging.
static BUILT_IN_DIRECTIVES: [&str; 6] = [
    "skip",
    "include",
    "deprecated",
    "specifiedBy",
    "defer",
    "stream",
];

/// Type alias for Sources mapping - maps subgraph indices to optional values
pub(crate) type Sources<T> = IndexMap<usize, Option<T>>;

#[derive(Debug)]
pub(crate) struct MergeResult {
    #[allow(dead_code)]
    pub(crate) supergraph: Option<Valid<FederationSchema>>,
    #[allow(dead_code)]
    pub(crate) errors: Vec<CompositionError>,
    #[allow(dead_code)]
    pub(crate) hints: Vec<CompositionHint>,
}

pub(in crate::merger) struct MergedDirectiveInfo {
    pub(in crate::merger) definition: DirectiveDefinition,
    pub(in crate::merger) arguments_merger: Option<ArgumentMerger>,
    pub(in crate::merger) static_argument_transform: Option<Rc<StaticArgumentsTransform>>,
}

#[derive(Debug, Default)]
pub(crate) struct CompositionOptions {
    // Add options as needed - for now keeping it minimal
    /// Maximum allowable number of outstanding subgraph paths to validate during satisfiability.
    pub(crate) max_validation_subgraph_paths: Option<usize>,
}

#[allow(unused)]
pub(crate) struct Merger {
    pub(in crate::merger) subgraphs: Vec<Subgraph<Validated>>,
    pub(in crate::merger) options: CompositionOptions,
    pub(in crate::merger) compose_directive_manager: ComposeDirectiveManager,
    pub(in crate::merger) names: Vec<String>,
    pub(in crate::merger) error_reporter: ErrorReporter,
    pub(in crate::merger) merged: FederationSchema,
    pub(in crate::merger) subgraph_names_to_join_spec_name: HashMap<String, Name>,
    pub(in crate::merger) merged_federation_directive_names: HashSet<String>,
    pub(in crate::merger) merged_federation_directive_in_supergraph_by_directive_name:
        HashMap<Name, MergedDirectiveInfo>,
    pub(in crate::merger) enum_usages: HashMap<String, EnumTypeUsage>,
    pub(in crate::merger) fields_with_from_context: DirectiveReferencers,
    pub(in crate::merger) fields_with_override: DirectiveReferencers,
    pub(in crate::merger) subgraph_enum_values: Vec<EnumValue>,
    pub(in crate::merger) inaccessible_directive_name_in_supergraph: Option<Name>,
    pub(in crate::merger) schema_to_import_to_feature_url: HashMap<String, HashMap<String, Url>>,
    pub(in crate::merger) link_spec_definition: &'static LinkSpecDefinition,
    pub(in crate::merger) join_directive_identities: HashSet<Identity>,
    pub(in crate::merger) join_spec_definition: &'static JoinSpecDefinition,
    pub(in crate::merger) latest_federation_version_used: Version,
}

/// Abstraction for schema elements that have types that can be merged.
///
/// This replaces the TypeScript `NamedSchemaElementWithType` interface,
/// providing a unified way to handle type merging for both field definitions
/// and input value definitions (arguments).
pub(crate) trait SchemaElementWithType {
    //
    fn coordinate(&self, parent_name: &str) -> String;
    fn set_type(&mut self, typ: Type);
    fn enum_example_ast(&self) -> Option<EnumExampleAst>;
}

impl SchemaElementWithType for FieldDefinition {
    fn coordinate(&self, parent_name: &str) -> String {
        format!("{}.{}", parent_name, self.name)
    }
    fn set_type(&mut self, typ: Type) {
        self.ty = typ;
    }
    fn enum_example_ast(&self) -> Option<EnumExampleAst> {
        Some(EnumExampleAst::Field(Node::new(self.clone())))
    }
}

impl SchemaElementWithType for InputValueDefinition {
    fn coordinate(&self, parent_name: &str) -> String {
        format!("{}.{}", parent_name, self.name)
    }
    fn set_type(&mut self, typ: Type) {
        self.ty = typ.into();
    }
    fn enum_example_ast(&self) -> Option<EnumExampleAst> {
        Some(EnumExampleAst::Input(Node::new(self.clone())))
    }
}

#[allow(unused)]
impl Merger {
    pub(crate) fn new(
        subgraphs: Vec<Subgraph<Validated>>,
        options: CompositionOptions,
    ) -> Result<Self, FederationError> {
        let names: Vec<String> = subgraphs.iter().map(|s| s.name.clone()).collect();
        let mut error_reporter = ErrorReporter::new(names.clone());
        let latest_federation_version_used =
            Self::get_latest_federation_version_used(&subgraphs, &mut error_reporter).clone();
        let Some(join_spec) =
            JOIN_VERSIONS.get_minimum_required_version(&latest_federation_version_used)
        else {
            bail!(
                "No join spec version found for federation version {}",
                latest_federation_version_used
            )
        };
        let Some(link_spec_definition) =
            LINK_VERSIONS.get_minimum_required_version(&latest_federation_version_used)
        else {
            bail!(
                "No link spec version found for federation version {}",
                latest_federation_version_used
            )
        };
        let fields_with_from_context = Self::get_fields_with_from_context_directive(&subgraphs);
        let fields_with_override = Self::get_fields_with_override_directive(&subgraphs);

        let schema_to_import_to_feature_url = subgraphs
            .iter()
            .map(|s| {
                (
                    s.name.clone(),
                    s.schema()
                        .metadata()
                        .map(|l| l.import_to_feature_url_map())
                        .unwrap_or_default(),
                )
            })
            .collect();
        let merged = FederationSchema::new(Schema::new())?;
        let join_directive_identities = HashSet::from([Identity::connect_identity()]);

        let mut merger = Self {
            subgraphs,
            options,
            names,
            compose_directive_manager: ComposeDirectiveManager::new(),
            error_reporter,
            merged,
            subgraph_names_to_join_spec_name: HashMap::new(),
            merged_federation_directive_names: HashSet::new(),
            merged_federation_directive_in_supergraph_by_directive_name: HashMap::new(),
            enum_usages: HashMap::new(),
            fields_with_from_context,
            fields_with_override,
            schema_to_import_to_feature_url,
            link_spec_definition,
            join_directive_identities,
            inaccessible_directive_name_in_supergraph: None,
            join_spec_definition: join_spec,
            subgraph_enum_values: Vec::new(),
            latest_federation_version_used,
        };

        // Now call prepare_supergraph as a member function
        merger.prepare_supergraph()?;

        Ok(merger)
    }

    fn get_latest_federation_version_used<'a>(
        subgraphs: &'a [Subgraph<Validated>],
        error_reporter: &mut ErrorReporter,
    ) -> &'a Version {
        subgraphs
            .iter()
            .map(|subgraph| {
                Self::get_latest_federation_version_used_in_subgraph(subgraph, error_reporter)
            })
            .max()
            .unwrap_or_else(|| FEDERATION_VERSIONS.latest().version())
    }

    fn get_latest_federation_version_used_in_subgraph<'a>(
        subgraph: &'a Subgraph<Validated>,
        error_reporter: &mut ErrorReporter,
    ) -> &'a Version {
        let linked_federation_version = subgraph.metadata().federation_spec_definition().version();

        let linked_features = subgraph.schema().all_features().unwrap_or_default();
        let spec_with_max_implied_version = linked_features
            .iter()
            .max_by_key(|spec| spec.minimum_federation_version());

        if let Some(spec) = spec_with_max_implied_version {
            if spec
                .minimum_federation_version()
                .satisfies(linked_federation_version)
                && spec
                    .minimum_federation_version()
                    .gt(linked_federation_version)
            {
                error_reporter.add_hint(CompositionHint {
                    code: HintCode::ImplicitlyUpgradedFederationVersion
                        .code()
                        .to_string(),
                    message: format!(
                        "Subgraph {} has been implicitly upgraded from federation {} to {}",
                        subgraph.name,
                        linked_federation_version,
                        spec.minimum_federation_version()
                    ),
                    locations: Default::default(), // TODO: need @link directive application AST node
                });
                return spec.minimum_federation_version();
            }
        }
        linked_federation_version
    }

    fn get_fields_with_from_context_directive(
        subgraphs: &[Subgraph<Validated>],
    ) -> DirectiveReferencers {
        subgraphs
            .iter()
            .fold(Default::default(), |mut acc, subgraph| {
                if let Ok(Some(directive_name)) = subgraph.from_context_directive_name() {
                    if let Ok(referencers) = subgraph
                        .schema()
                        .referencers()
                        .get_directive(&directive_name)
                    {
                        acc.extend(referencers);
                    }
                }
                acc
            })
    }

    fn get_fields_with_override_directive(
        subgraphs: &[Subgraph<Validated>],
    ) -> DirectiveReferencers {
        subgraphs
            .iter()
            .fold(Default::default(), |mut acc, subgraph| {
                if let Ok(Some(directive_name)) = subgraph.override_directive_name() {
                    if let Ok(referencers) = subgraph
                        .schema()
                        .referencers()
                        .get_directive(&directive_name)
                    {
                        acc.extend(referencers);
                    }
                }
                acc
            })
    }

    fn prepare_supergraph(&mut self) -> Result<(), FederationError> {
        // Add the @link specification to the merged schema
        self.link_spec_definition
            .add_to_schema(&mut self.merged, None)?;

        // Apply the @join specification to the schema
        self.link_spec_definition.apply_feature_to_schema(
            &mut self.merged,
            self.join_spec_definition,
            None,
            self.join_spec_definition.purpose(),
            None, // imports
        )?;

        let directives_merge_info = self.collect_core_directives_to_compose()?;

        self.validate_and_maybe_add_specs(&directives_merge_info)?;

        // Populate the graph enum with subgraph information and store the mapping
        self.subgraph_names_to_join_spec_name = self
            .join_spec_definition
            .populate_graph_enum(&mut self.merged, &self.subgraphs)?;

        Ok(())
    }

    /// Get the join spec name for a subgraph by index (ported from JavaScript joinSpecName())
    pub(crate) fn join_spec_name(&self, subgraph_index: usize) -> Result<&Name, FederationError> {
        let subgraph_name = &self.names[subgraph_index];
        self.subgraph_names_to_join_spec_name
            .get(subgraph_name)
            .ok_or_else(|| {
                internal_error!(
                    "Could not find join spec name for subgraph '{}'",
                    subgraph_name
                )
            })
    }

    /// Get access to the merged schema
    pub(crate) fn schema(&self) -> &FederationSchema {
        &self.merged
    }

    /// Get access to the error reporter
    pub(crate) fn error_reporter(&self) -> &ErrorReporter {
        &self.error_reporter
    }

    /// Get mutable access to the error reporter
    pub(crate) fn error_reporter_mut(&mut self) -> &mut ErrorReporter {
        &mut self.error_reporter
    }

    /// Get access to the subgraph names
    pub(crate) fn subgraph_names(&self) -> &[String] {
        &self.names
    }

    /// Get access to the enum usages
    pub(crate) fn enum_usages(&self) -> &HashMap<String, EnumTypeUsage> {
        &self.enum_usages
    }

    /// Get mutable access to the enum usages
    pub(crate) fn enum_usages_mut(&mut self) -> &mut HashMap<String, EnumTypeUsage> {
        &mut self.enum_usages
    }

    /// Check if there are any errors
    pub(crate) fn has_errors(&self) -> bool {
        self.error_reporter.has_errors()
    }

    /// Check if there are any hints
    pub(crate) fn has_hints(&self) -> bool {
        self.error_reporter.has_hints()
    }

    /// Get enum usage for a specific enum type
    pub(crate) fn get_enum_usage(&self, enum_name: &str) -> Option<&EnumTypeUsage> {
        self.enum_usages.get(enum_name)
    }

    pub(crate) fn merge(mut self) -> MergeResult {
        // Validate compose directive manager
        self.validate_compose_directive_manager();

        // Add core features to the merged schema
        self.add_core_features();

        // Create empty objects for all types and directive definitions
        self.add_types_shallow();
        self.add_directives_shallow();

        // Collect types by category
        let mut object_types: Vec<Name> = Vec::new();
        let mut interface_types: Vec<Name> = Vec::new();
        let mut union_types: Vec<Name> = Vec::new();
        let mut enum_types: Vec<Name> = Vec::new();
        let mut non_union_enum_types: Vec<Name> = Vec::new();

        // TODO: Iterate through merged.types() and categorize them
        // This requires implementing type iteration and categorization

        // Merge implements relationships for object and interface types
        for object_type in &object_types {
            self.merge_implements(object_type);
        }

        for interface_type in &interface_types {
            self.merge_implements(interface_type);
        }

        // Merge union types
        for union_type in &union_types {
            self.merge_type_union(union_type);
        }

        // Merge schema definition (root types)
        self.merge_schema_definition();

        // Merge non-union and non-enum types
        for type_def in &non_union_enum_types {
            self.merge_type_general(type_def);
        }

        // Merge directive definitions
        self.merge_directive_definitions();

        // Merge enum types last
        for enum_type in &enum_types {
            self.merge_type_enum(enum_type);
        }

        // Validate that we have a query root type
        self.validate_query_root();

        // Merge all applied directives
        self.merge_all_applied_directives();

        // Add missing interface object fields to implementations
        self.add_missing_interface_object_fields_to_implementations();

        // Post-merge validations if no errors so far
        if !self.error_reporter.has_errors() {
            self.post_merge_validations();
        }

        // Return result
        let (errors, hints) = self.error_reporter.into_errors_and_hints();
        if !errors.is_empty() {
            MergeResult {
                supergraph: None,
                errors,
                hints,
            }
        } else {
            let valid_schema = Valid::assume_valid(self.merged);
            MergeResult {
                supergraph: Some(valid_schema),
                errors,
                hints,
            }
        }
    }

    // Methods called directly by merge() - implemented with todo!() for now

    fn validate_compose_directive_manager(&mut self) {
        todo!("Implement compose directive manager validation")
    }

    fn add_core_features(&mut self) {
        todo!("Implement adding core features to merged schema")
    }

    fn add_types_shallow(&mut self) {
        let mut mismatched_types = HashSet::new();
        let mut types_with_interface_object = HashSet::new();

        for subgraph in &self.subgraphs {
            for pos in subgraph.schema().get_types() {
                if !self.is_merged_type(subgraph, &pos) {
                    continue;
                }

                let mut expects_interface = false;
                if subgraph.is_interface_object_type(&pos) {
                    expects_interface = true;
                    types_with_interface_object.insert(pos.clone());
                }
                if let Ok(previous) = self.merged.get_type(pos.type_name().clone()) {
                    if expects_interface
                        && !matches!(previous, TypeDefinitionPosition::Interface(_))
                    {
                        mismatched_types.insert(pos.clone());
                    }
                    if !expects_interface && previous != pos {
                        mismatched_types.insert(pos.clone());
                    }
                } else if expects_interface {
                    let itf_pos = InterfaceTypeDefinitionPosition {
                        type_name: pos.type_name().clone(),
                    };
                    itf_pos.pre_insert(&mut self.merged);
                    itf_pos.insert_empty(&mut self.merged);
                } else {
                    pos.pre_insert(&mut self.merged);
                    pos.insert_empty(&mut self.merged);
                }
            }
        }

        for mismatched_type in mismatched_types.iter() {
            self.report_mismatched_type_definitions(mismatched_type, &types_with_interface_object);
        }

        // Most invalid use of @interfaceObject are reported as a mismatch above, but one exception is the
        // case where a type is used only with @interfaceObject, but there is no corresponding interface
        // definition in any subgraph.
        for type_ in types_with_interface_object.iter() {
            if mismatched_types.contains(type_) {
                continue;
            }

            let mut found_interface = false;
            let mut subgraphs_with_type = HashSet::new();
            for subgraph in &self.subgraphs {
                let type_in_subgraph = subgraph.schema().get_type(type_.type_name().clone());
                if matches!(type_in_subgraph, Ok(TypeDefinitionPosition::Interface(_))) {
                    found_interface = true;
                    break;
                }
                if type_in_subgraph.is_ok() {
                    subgraphs_with_type.insert(subgraph.name.clone());
                }
            }

            // Note that there is meaningful way in which the supergraph could work in this situation, expect maybe if
            // the type is unused, because validation composition would complain it cannot find the `__typename` in path
            // leading to that type. But the error here is a bit more "direct"/user friendly than what post-merging
            // validation would return, so we make this a hard error, not just a warning.
            if !found_interface {
                self.error_reporter.add_error(CompositionError::InterfaceObjectUsageError { message: format!(
                    "Type \"{}\" is declared with @interfaceObject in all the subgraphs in which it is defined (it is defined in {} but should be defined as an interface in at least one subgraph)",
                    type_.type_name(),
                    human_readable_subgraph_names(subgraphs_with_type.iter())
                ) });
            }
        }
    }

    fn is_merged_type(
        &self,
        subgraph: &Subgraph<Validated>,
        type_: &TypeDefinitionPosition,
    ) -> bool {
        if type_.is_introspection_type() || FEDERATION_OPERATION_TYPES.contains(type_.type_name()) {
            return false;
        }

        let type_feature = subgraph
            .schema()
            .metadata()
            .and_then(|links| links.source_link_of_type(type_.type_name()));
        let exists_and_is_excluded = type_feature
            .is_some_and(|link| NON_MERGED_CORE_FEATURES.contains(&link.link.url.identity));
        !exists_and_is_excluded
    }

    fn report_mismatched_type_definitions(
        &mut self,
        mismatched_type: &TypeDefinitionPosition,
        types_with_interface_object: &HashSet<TypeDefinitionPosition>,
    ) {
        let sources = self
            .subgraphs
            .iter()
            .enumerate()
            .map(|(idx, sg)| {
                (
                    idx,
                    sg.schema()
                        .get_type(mismatched_type.type_name().clone())
                        .ok(),
                )
            })
            .collect();
        let type_kind_to_string = |type_def: &TypeDefinitionPosition, _| {
            let type_kind_description = if types_with_interface_object.contains(type_def) {
                "Interface Object Type (Object Type with @interfaceObject)".to_string()
            } else {
                type_def.kind().replace("Type", " Type")
            };
            Some(type_kind_description)
        };
        // TODO: Second type param is supposed to be representation of AST nodes
        self.error_reporter
            .report_mismatch_error::<TypeDefinitionPosition, ()>(
                CompositionError::TypeKindMismatch {
                    message: format!(
                        "Type \"{}\" has mismatched kind: it is defined as ",
                        mismatched_type.type_name()
                    ),
                },
                mismatched_type,
                &sources,
                type_kind_to_string,
            );
    }

    fn add_directives_shallow(&mut self) -> Result<(), FederationError> {
        for subgraph in self.subgraphs.iter() {
            for (name, definition) in subgraph.schema().schema().directive_definitions.iter() {
                if self.merged.get_directive_definition(name).is_none()
                    && self.is_merged_directive_definition(&subgraph.name, definition)
                {
                    let pos = DirectiveDefinitionPosition {
                        directive_name: name.clone(),
                    };
                    pos.pre_insert(&mut self.merged)?;
                    pos.insert(&mut self.merged, definition.clone())?;
                }
            }
        }
        Ok(())
    }

    pub(in crate::merger) fn is_merged_directive(
        &self,
        subgraph_name: &str,
        directive: &Directive,
    ) -> bool {
        if self
            .compose_directive_manager
            .should_compose_directive(subgraph_name, &directive.name)
        {
            return true;
        }

        self.merged_federation_directive_names
            .contains(directive.name.as_str())
            || BUILT_IN_DIRECTIVES.contains(&directive.name.as_str())
    }

    fn is_merged_directive_definition(
        &self,
        subgraph_name: &str,
        definition: &DirectiveDefinition,
    ) -> bool {
        if self
            .compose_directive_manager
            .should_compose_directive(subgraph_name, &definition.name)
        {
            return true;
        }

        !BUILT_IN_DIRECTIVES.contains(&definition.name.as_str())
            && definition
                .locations
                .iter()
                .any(|loc| loc.is_executable_location())
    }

    fn merge_implements(&mut self, _type_def: &Name) {
        todo!("Implement merging of 'implements' relationships")
    }

    fn merge_type_union(&mut self, _union_type: &Name) {
        todo!("Implement union type merging")
    }

    fn merge_schema_definition(&mut self) {
        let sources: Sources<SchemaDefinitionPosition> = self
            .subgraphs
            .iter()
            .enumerate()
            .map(|(idx, subgraph)| (idx, Some(SchemaDefinitionPosition {})))
            .collect();
        let dest = SchemaDefinitionPosition {};

        self.merge_description(&sources, &dest);
        self.record_applied_directives_to_merge(&sources, &dest);
        self.add_join_directive_directives(&sources, &dest);
    }

    fn merge_type_general(&mut self, _type_def: &Name) {
        todo!("Implement general type merging")
    }

    fn merge_directive_definitions(&mut self) {
        todo!("Implement directive definition merging")
    }

    fn merge_type_enum(&mut self, _enum_type: &Name) {
        todo!("Implement enum type merging - collect sources and call merge_enum")
    }

    fn validate_query_root(&mut self) {
        todo!("Implement query root validation")
    }

    fn merge_all_applied_directives(&mut self) {
        todo!("Implement merging of all applied directives")
    }

    fn merge_applied_directive(
        &mut self,
        name: &Name,
        sources: Sources<Subgraph<Validated>>,
        dest: &mut FederationSchema,
    ) -> Result<(), FederationError> {
        let Some(directive_in_supergraph) = self
            .merged_federation_directive_in_supergraph_by_directive_name
            .get(name)
        else {
            // Definition is missing, so we assume there is nothing to merge.
            return Ok(());
        };

        // Accumulate all positions of the directive in the source schemas
        let all_schema_referencers = sources
            .values()
            .filter_map(|subgraph| subgraph.as_ref())
            .fold(DirectiveReferencers::default(), |mut acc, subgraph| {
                if let Ok(drs) = subgraph.schema().referencers().get_directive(name) {
                    acc.extend(drs);
                }
                acc
            });

        for pos in all_schema_referencers.iter() {
            // In JS, there are several methods for checking if directive applications are the same, and the static
            // argument transforms are only applied for repeatable directives. In this version, we rely on the `Eq`
            // and `Hash` implementations of `Directive` to deduplicate applications, and the argument transforms
            // are applied up front so they are available in all locations.
            let mut directive_sources: Sources<Directive> = Default::default();
            let directive_counts = sources
                .iter()
                .flat_map(|(idx, subgraph)| {
                    if let Some(subgraph) = subgraph {
                        let directives = Self::directive_applications_with_transformed_arguments(
                            &pos,
                            directive_in_supergraph,
                            subgraph,
                        );
                        directive_sources.insert(*idx, directives.first().cloned());
                        directives
                    } else {
                        vec![]
                    }
                })
                .counts();

            if directive_in_supergraph.definition.repeatable {
                for directive in directive_counts.keys() {
                    pos.insert_directive(dest, (*directive).clone())?;
                }
            } else if directive_counts.len() == 1 {
                let only_application = directive_counts.iter().next().unwrap().0.clone();
                pos.insert_directive(dest, only_application)?;
            } else if let Some(merger) = &directive_in_supergraph.arguments_merger {
                // When we have multiple unique applications of the directive, and there is a
                // supplied argument merger, then we merge each of the arguments into a combined
                // directive.
                let mut merged_directive = Directive::new(name.clone());
                for arg_def in &directive_in_supergraph.definition.arguments {
                    let values = directive_counts
                        .keys()
                        .filter_map(|d| {
                            d.specified_argument_by_name(name)
                                .or(arg_def.default_value.as_ref())
                                .map(|v| v.as_ref())
                        })
                        .cloned()
                        .collect_vec();
                    if let Some(merged_value) = (merger.merge)(name, &values)? {
                        let merged_arg = Argument {
                            name: arg_def.name.clone(),
                            value: Node::new(merged_value),
                        };
                        merged_directive.arguments.push(Node::new(merged_arg));
                    }
                }
                pos.insert_directive(dest, merged_directive)?;
                self.error_reporter.add_hint(CompositionHint {
                    code: HintCode::MergedNonRepeatableDirectiveArguments.code().to_string(),
                    message: format!(
                        "Directive @{name} is applied to \"{pos}\" in multiple subgraphs with different arguments. Merging strategies used by arguments: {}",
                        directive_in_supergraph.arguments_merger.as_ref().map_or("undefined".to_string(), |m| (m.to_string)())
                    ),
                    locations: Default::default(), // PORT_NOTE: No locations in JS implementation.
                });
            } else if let Some(most_used_directive) = directive_counts
                .into_iter()
                .max_by_key(|(_, count)| *count)
                .map(|(directive, _)| directive)
            {
                // When there is no argument merger, we use the application appearing in the most
                // subgraphs. Adding it to the destination here allows the error reporter to
                // determine which one we selected when it's looking through the sources.
                pos.insert_directive(dest, most_used_directive.clone())?;
                self.error_reporter.report_mismatch_hint::<Directive, ()>(
                    HintCode::InconsistentNonRepeatableDirectiveArguments,
                    format!("Non-repeatable directive @{name} is applied to \"{pos}\" in mulitple subgraphs but with incompatible arguments. "),
                    &most_used_directive,
                    &directive_sources,
                    |elt, _| if elt.arguments.is_empty() {
                        Some("no arguments".to_string())
                    } else {
                        Some(format!("arguments: [{}]", elt.arguments.iter().map(|arg| format!("{}: {}", arg.name, arg.value)).join(", ")))
                    },
                    false
                );
            }
        }

        Ok(())
    }

    fn directive_applications_with_transformed_arguments(
        pos: &DirectiveTargetPosition,
        merge_info: &MergedDirectiveInfo,
        subgraph: &Subgraph<Validated>,
    ) -> Vec<Directive> {
        let mut applications = Vec::new();
        if let Some(arg_transform) = &merge_info.static_argument_transform {
            for application in
                pos.get_applied_directives(subgraph.schema(), &merge_info.definition.name)
            {
                let mut transformed_application = Directive::new(application.name.clone());
                let indexed_args: IndexMap<Name, Value> = application
                    .arguments
                    .iter()
                    .map(|a| (a.name.clone(), a.value.as_ref().clone()))
                    .collect();
                transformed_application.arguments = arg_transform(subgraph, indexed_args)
                    .into_iter()
                    .map(|(name, value)| {
                        Node::new(Argument {
                            name,
                            value: Node::new(value),
                        })
                    })
                    .collect();
                applications.push(transformed_application);
            }
        }
        applications
    }

    fn add_missing_interface_object_fields_to_implementations(&mut self) {
        todo!("Implement adding missing interface object fields to implementations")
    }

    fn post_merge_validations(&mut self) {
        todo!("Implement post-merge validations")
    }

    /// Core type merging logic for GraphQL Federation composition.
    ///
    /// Merges type references from multiple subgraphs following Federation variance rules:
    /// - For output positions: uses the most general (supertype) when types are compatible
    /// - For input positions: uses the most specific (subtype) when types are compatible
    /// - Reports errors for incompatible types, hints for compatible but inconsistent types
    /// - Tracks enum usage for validation purposes
    pub(crate) fn merge_type_reference<TElement>(
        &mut self,
        sources: &Sources<Type>,
        dest: &mut TElement,
        is_input_position: bool,
        parent_type_name: &str, // We need this for the coordinate as FieldDefinition lack parent context
    ) -> Result<bool, FederationError>
    where
        TElement: SchemaElementWithType,
    {
        // Validate sources
        if sources.is_empty() {
            self.error_reporter_mut()
                .add_error(CompositionError::InternalError {
                    message: format!(
                        "No type sources provided for merging {}",
                        dest.coordinate(parent_type_name)
                    ),
                });
            return Ok(false);
        }

        // Build iterator over the non-None source types
        let mut iter = sources.values().filter_map(Option::as_ref);
        let mut has_subtypes = false;
        let mut has_incompatible = false;

        // Grab the first type (if any) to initialise comparison
        let Some(mut typ) = iter.next() else {
            // No concrete type found in any subgraph — this should not normally happen
            let error = CompositionError::InternalError {
                message: format!(
                    "No type sources provided for {} across subgraphs",
                    dest.coordinate(parent_type_name)
                ),
            };
            self.error_reporter_mut().add_error(error);
            return Ok(false);
        };

        // Determine the merged type following GraphQL Federation variance rules
        for source_type in iter {
            if Self::same_type(typ, source_type) {
                // Types are identical
                continue;
            } else if let Ok(true) = self.is_strict_subtype(source_type, typ) {
                // current typ is a subtype of source_type (source_type is more general)
                has_subtypes = true;
                if is_input_position {
                    // For input: upgrade to the supertype
                    typ = source_type;
                }
            } else if let Ok(true) = self.is_strict_subtype(typ, source_type) {
                // source_type is a subtype of current typ (current typ is more general)
                has_subtypes = true;
                if !is_input_position {
                    // For output: keep the supertype; for input: adopt the subtype
                    typ = source_type;
                }
            } else {
                has_incompatible = true;
            }
        }

        // Copy the type reference to the destination schema
        let copied_type = self.copy_type_reference(typ)?;

        dest.set_type(copied_type);

        let ast_node = dest.enum_example_ast();
        self.track_enum_usage(
            typ,
            dest.coordinate(parent_type_name),
            ast_node,
            is_input_position,
        );

        let element_kind = if is_input_position {
            "argument"
        } else {
            "field"
        };

        if has_incompatible {
            // Report incompatible type error
            let error_code_str = if is_input_position {
                "ARGUMENT_TYPE_MISMATCH"
            } else {
                "FIELD_TYPE_MISMATCH"
            };

            let error = CompositionError::InternalError {
                message: format!(
                    "Type of {} \"{}\" is incompatible across subgraphs",
                    element_kind,
                    dest.coordinate(parent_type_name)
                ),
            };

            self.error_reporter_mut().report_mismatch_error::<Type, ()>(
                error,
                typ,
                sources,
                |typ, _is_supergraph| Some(format!("type \"{}\"", typ)),
            );

            Ok(false)
        } else if has_subtypes {
            // Report compatibility hint for subtype relationships
            let hint_code = if is_input_position {
                HintCode::InconsistentButCompatibleArgumentType
            } else {
                HintCode::InconsistentButCompatibleFieldType
            };

            // TODO: Match the original TypeScript element formatting for consistent mismatch reporting.
            self.error_reporter_mut().report_mismatch_hint::<Type, ()>(
                hint_code,
                format!(
                    "Type of {} \"{}\" is inconsistent but compatible across subgraphs:",
                    element_kind,
                    dest.coordinate(parent_type_name)
                ),
                typ,
                sources,
                |typ, _is_supergraph| Some(format!("type \"{}\"", typ)),
                false,
            );

            Ok(false)
        } else {
            Ok(true)
        }
    }

    fn track_enum_usage(
        &mut self,
        typ: &Type,
        element_name: String,
        element_ast: Option<EnumExampleAst>,
        is_input_position: bool,
    ) {
        // Get the base type (unwrap nullability and list wrappers)
        let base_type_name = typ.inner_named_type();

        // Check if it's an enum type
        if let Some(&ExtendedType::Enum(_)) = self.schema().schema().types.get(base_type_name) {
            let default_example = || EnumExample {
                coordinate: element_name,
                element_ast: element_ast.clone(),
            };

            // Compute the new usage directly based on existing record and current position
            let new_usage = match self.enum_usages().get(base_type_name.as_str()) {
                Some(EnumTypeUsage::Input { input_example }) if !is_input_position => {
                    EnumTypeUsage::Both {
                        input_example: input_example.clone(),
                        output_example: default_example(),
                    }
                }
                Some(EnumTypeUsage::Input { input_example })
                | Some(EnumTypeUsage::Both { input_example, .. })
                    if is_input_position =>
                {
                    EnumTypeUsage::Input {
                        input_example: input_example.clone(),
                    }
                }
                Some(EnumTypeUsage::Output { output_example }) if is_input_position => {
                    EnumTypeUsage::Both {
                        input_example: default_example(),
                        output_example: output_example.clone(),
                    }
                }
                Some(EnumTypeUsage::Output { output_example })
                | Some(EnumTypeUsage::Both { output_example, .. })
                    if !is_input_position =>
                {
                    EnumTypeUsage::Output {
                        output_example: output_example.clone(),
                    }
                }
                _ if is_input_position => EnumTypeUsage::Input {
                    input_example: default_example(),
                },
                _ => EnumTypeUsage::Output {
                    output_example: default_example(),
                },
            };

            // Store updated usage
            self.enum_usages_mut()
                .insert(base_type_name.to_string(), new_usage);
        }
    }

    fn same_type(dest_type: &Type, source_type: &Type) -> bool {
        match (dest_type, source_type) {
            (Type::Named(n1), Type::Named(n2)) => n1 == n2,
            (Type::NonNullNamed(n1), Type::NonNullNamed(n2)) => n1 == n2,
            (Type::List(inner1), Type::List(inner2)) => Self::same_type(inner1, inner2),
            (Type::NonNullList(inner1), Type::NonNullList(inner2)) => {
                Self::same_type(inner1, inner2)
            }
            _ => false,
        }
    }

    pub(in crate::merger) fn is_strict_subtype(
        &self,
        potential_supertype: &Type,
        potential_subtype: &Type,
    ) -> Result<bool, FederationError> {
        // Hardcoded subtyping rules based on the default configuration:
        // - Direct: Interface/union subtyping relationships
        // - NonNullableDowngrade: NonNull T is subtype of T
        // - ListPropagation: [T] is subtype of [U] if T is subtype of U
        // - NonNullablePropagation: NonNull T is subtype of NonNull U if T is subtype of U
        // - ListUpgrade is NOT supported (was excluded by default)

        match (potential_subtype, potential_supertype) {
            // -------- List & NonNullList --------
            // ListPropagation: [T] is subtype of [U] if T is subtype of U
            (Type::List(inner_sub), Type::List(inner_super)) => {
                self.is_strict_subtype(inner_super, inner_sub)
            }
            // NonNullablePropagation and NonNullableDowngrade
            (Type::NonNullList(inner_sub), Type::NonNullList(inner_super))
            | (Type::NonNullList(inner_sub), Type::List(inner_super)) => {
                self.is_strict_subtype(inner_super, inner_sub)
            }

            // Anything else with list on the left is not a strict subtype
            (Type::List(_), _) | (Type::NonNullList(_), _) => Ok(false),

            // -------- Named & NonNullNamed --------
            // Same named type => not strict subtype
            (Type::Named(a), Type::Named(b)) | (Type::Named(a), Type::NonNullNamed(b))
                if a == b =>
            {
                Ok(false)
            }
            (Type::NonNullNamed(a), Type::NonNullNamed(b)) if a == b => Ok(false),

            // NonNull downgrade: T! ⊑ T
            (Type::NonNullNamed(sub), Type::Named(super_)) if sub == super_ => Ok(true),

            // Interface/Union relationships (includes downgrade handled above)
            (Type::Named(sub), Type::Named(super_))
            | (Type::Named(sub), Type::NonNullNamed(super_))
            | (Type::NonNullNamed(sub), Type::Named(super_))
            | (Type::NonNullNamed(sub), Type::NonNullNamed(super_)) => {
                self.is_named_type_subtype(super_, sub)
            }

            // ListUpgrade not supported; any other combination is not strict
            _ => Ok(false),
        }
    }

    fn is_named_type_subtype(
        &self,
        potential_supertype: &NamedType,
        potential_subtype: &NamedType,
    ) -> Result<bool, FederationError> {
        let Some(subtype_def) = self.schema().schema().types.get(potential_subtype) else {
            bail!("Cannot find type '{}' in schema", potential_subtype);
        };

        let Some(supertype_def) = self.schema().schema().types.get(potential_supertype) else {
            bail!("Cannot find type '{}' in schema", potential_supertype);
        };

        // Direct subtyping relationships (interface/union) are always supported
        match (subtype_def, supertype_def) {
            // Object type implementing an interface
            (ExtendedType::Object(obj), ExtendedType::Interface(_)) => {
                Ok(obj.implements_interfaces.contains(potential_supertype))
            }
            // Interface extending another interface
            (ExtendedType::Interface(sub_intf), ExtendedType::Interface(_)) => {
                Ok(sub_intf.implements_interfaces.contains(potential_supertype))
            }
            // Object type that is a member of a union
            (ExtendedType::Object(_), ExtendedType::Union(union_type)) => {
                Ok(union_type.members.contains(potential_subtype))
            }
            // Interface that is a member of a union (if supported)
            (ExtendedType::Interface(_), ExtendedType::Union(union_type)) => {
                Ok(union_type.members.contains(potential_subtype))
            }
            _ => Ok(false),
        }
    }

    pub(crate) fn copy_type_reference(
        &mut self,
        source_type: &Type,
    ) -> Result<Type, FederationError> {
        // Check if the type is already defined in the target schema
        let target_schema = self.schema().schema();

        let name = source_type.inner_named_type();
        if !target_schema.types.contains_key(name) {
            self.error_reporter_mut()
                .add_error(CompositionError::InternalError {
                    message: format!("Cannot find type '{}' in target schema", name),
                });
        }

        Ok(source_type.clone())
    }

    pub(in crate::merger) fn merge_description<T>(&mut self, _sources: &Sources<T>, _dest: &T) {
        todo!("Implement merge_description")
    }

<<<<<<< HEAD
    pub(in crate::merger) fn add_join_field<T>(&mut self, _sources: &Sources<T>, _dest: &T) {
        todo!("Implement add_join_field")
    }

    /// This method gets called at various points during the merge to allow subgraph directive
    /// applications to be reflected (unapplied) in the supergraph, using the
    /// @join__directive(graphs, name, args) directive.
=======
>>>>>>> bc0c0126
    pub(in crate::merger) fn add_join_directive_directives<T>(
        &mut self,
        sources: &Sources<T>,
        dest: &T,
    ) -> Result<(), FederationError>
    where
        // If we implemented a `HasDirectives` trait for this bound, we could call that instead
        // of cloning and converting to `DirectiveTargetPosition`.
        T: Clone + TryInto<DirectiveTargetPosition>,
        FederationError: From<<T as TryInto<DirectiveTargetPosition>>::Error>,
    {
        // Joins are grouped by directive name and arguments. So, a directive with the same
        // arguments in multiple subgraphs is merged with a single `@join__directive` that
        // specifies both graphs. If two applications have different arguments, each application
        // gets its own `@join__directive` specifying the different arugments per graph.
        let mut joins_by_directive_name: HashMap<
            Name,
            HashMap<Vec<Node<Argument>>, IndexSet<Name>>,
        > = HashMap::new();
        let mut links_to_persist: Vec<(Url, Directive)> = Vec::new();

        for (idx, source) in sources.iter() {
            let Some(source) = source else {
                continue;
            };
            let graph = self.join_spec_name(*idx)?;
            let schema = self.subgraphs[*idx].schema();
            let Some(link_import_identity_url_map) = schema.metadata() else {
                continue;
            };
            let Ok(Some(link_directive_name)) = self
                .link_spec_definition
                .directive_name_in_schema(schema, &DEFAULT_LINK_NAME)
            else {
                continue;
            };

            let source: DirectiveTargetPosition = source.clone().try_into()?;
            for directive in source.get_all_applied_directives(schema).iter() {
                let mut should_include_as_join_directive = false;

                if directive.name == link_directive_name {
                    if let Ok(link) = Link::from_directive_application(directive) {
                        should_include_as_join_directive =
                            self.should_use_join_directive_for_url(&link.url);

                        if should_include_as_join_directive
                            && SPEC_REGISTRY.get_definition(&link.url).is_some()
                        {
                            links_to_persist.push((link.url.clone(), directive.as_ref().clone()));
                        }
                    }
                } else if let Some(url_for_directive) =
                    link_import_identity_url_map.source_link_of_directive(&directive.name)
                {
                    should_include_as_join_directive =
                        self.should_use_join_directive_for_url(&url_for_directive.link.url);
                }

                if should_include_as_join_directive {
                    let existing_joins = joins_by_directive_name
                        .entry(directive.name.clone())
                        .or_default();
                    let existing_graphs_with_these_arguments = existing_joins
                        .entry(directive.arguments.clone())
                        .or_default();
                    existing_graphs_with_these_arguments.insert(graph.clone());
                }
            }
        }

        let Some(link_directive_name) = self
            .link_spec_definition
            .directive_name_in_schema(&self.merged, &DEFAULT_LINK_NAME)?
        else {
            bail!(
                "Link directive must exist in the supergraph schema in order to apply join directives"
            );
        };

        // When adding links to the supergraph schema, we have to pick a single version (see
        // `Merger::validate_and_maybe_add_specs` for spec selection). For pre-1.0 specs, like the
        // join spec, we generally take the latest known version because they are not necessarily
        // compatible from version to version. This means upgrading composition version will likely
        // change the output supergraph schema. Here, when we encounter a link directive, we
        // preserve the version the subgraph used in a `@join__directive` so the query planner can
        // extract the subgraph schemas with correct links.
        let mut latest_or_highest_link_by_identity: HashMap<Identity, (Url, Directive)> =
            HashMap::new();
        for (url, link_directive) in links_to_persist {
            if let Some((existing_url, existing_directive)) =
                latest_or_highest_link_by_identity.get_mut(&url.identity)
            {
                if url.version > existing_url.version {
                    *existing_url = url;
                    *existing_directive = link_directive;
                }
            } else {
                latest_or_highest_link_by_identity
                    .insert(url.identity.clone(), (url, link_directive));
            }
        }

        let dest: DirectiveTargetPosition = dest.clone().try_into()?;
        for (_, directive) in latest_or_highest_link_by_identity.into_values() {
            // We insert the directive as it was in the subgraph, but with the name of `@link` in
            // the supergraph, in case it was renamed in the subgraph.
            dest.insert_directive(
                &mut self.merged,
                Directive {
                    name: link_directive_name.clone(),
                    arguments: directive.arguments,
                },
            )?;
        }

        let Ok(join_directive_name) = self
            .join_spec_definition
            .directive_name_in_schema(&self.merged, &JOIN_DIRECTIVE_DIRECTIVE_NAME_IN_SPEC)
        else {
            // If we got here and have no definition for `@join__directive`, then we're probably
            // operating on a schema that uses join v0.3 or earlier. We don't want to break those
            // schemas, but we also can't insert the directives.
            return Ok(());
        };

        for (name, args_to_graphs_map) in joins_by_directive_name {
            for (args, graphs) in args_to_graphs_map {
                dest.insert_directive(
                    &mut self.merged,
                    self.join_spec_definition
                        .directive_directive(&name, graphs, args),
                )?;
            }
        }

        Ok(())
    }

    fn should_use_join_directive_for_url(&self, url: &Url) -> bool {
        self.join_directive_identities.contains(&url.identity)
    }

    pub(in crate::merger) fn add_arguments_shallow<T>(&mut self, _sources: &Sources<T>, _dest: &T) {
        todo!("Implement add_arguments_shallow")
    }

    pub(in crate::merger) fn record_applied_directives_to_merge<T>(
        &mut self,
        _sources: &Sources<T>,
        _dest: &T,
    ) {
        todo!("Implement record_applied_directives_to_merge")
    }

    fn is_inaccessible_directive_in_supergraph(&self, _value: &EnumValueDefinition) -> bool {
        todo!("Implement is_inaccessible_directive_in_supergraph")
    }

    /// Like Iterator::any, but for Sources<T> maps - checks if any source satisfies the predicate
    pub(in crate::merger) fn some_sources<T, F>(sources: &Sources<T>, mut predicate: F) -> bool
    where
        F: FnMut(&Option<T>, usize) -> bool,
    {
        sources.iter().any(|(idx, source)| predicate(source, *idx))
    }

    // TODO: These error reporting functions are not yet fully implemented
    pub(crate) fn report_mismatch_error_with_specifics<T>(
        &mut self,
        error: CompositionError,
        sources: &Sources<T>,
        accessor: impl Fn(&Option<T>) -> &str,
    ) {
        // Build a detailed error message by showing which subgraphs have/don't have the element
        let mut details = Vec::new();
        let mut has_subgraphs = Vec::new();
        let mut missing_subgraphs = Vec::new();

        for (&idx, source) in sources.iter() {
            let subgraph_name = if idx < self.names.len() {
                &self.names[idx]
            } else {
                "unknown"
            };

            let result = accessor(source);
            if result == "yes" {
                has_subgraphs.push(subgraph_name);
            } else {
                missing_subgraphs.push(subgraph_name);
            }
        }

        // Format the subgraph lists
        if !has_subgraphs.is_empty() {
            details.push(format!("defined in {}", has_subgraphs.join(", ")));
        }
        if !missing_subgraphs.is_empty() {
            details.push(format!("but not in {}", missing_subgraphs.join(", ")));
        }

        // Create the enhanced error with details
        let enhanced_error = match error {
            CompositionError::EnumValueMismatch { message } => {
                CompositionError::EnumValueMismatch {
                    message: format!("{}{}", message, details.join(" ")),
                }
            }
            // Add other error types as needed
            other => other,
        };

        self.error_reporter.add_error(enhanced_error);
    }

    pub(crate) fn report_mismatch_hint<T>(
        &mut self,
        code: HintCode,
        message: String,
        sources: &Sources<Node<T>>,
        accessor: impl Fn(&Option<Node<T>>) -> bool,
    ) {
        // Build detailed hint message showing which subgraphs have/don't have the element
        let mut has_subgraphs = Vec::new();
        let mut missing_subgraphs = Vec::new();

        for (&idx, source) in sources.iter() {
            let subgraph_name = if idx < self.names.len() {
                &self.names[idx]
            } else {
                "unknown"
            };
            let result = accessor(source);
            if result {
                has_subgraphs.push(subgraph_name);
            } else {
                missing_subgraphs.push(subgraph_name);
            }
        }

        let detailed_message = format!(
            "{}defined in {} but not in {}",
            message,
            has_subgraphs.join(", "),
            missing_subgraphs.join(", ")
        );

        // Add the hint to the error reporter
        let hint = CompositionHint {
            code: code.definition().code().to_string(),
            message: detailed_message,
            locations: self.source_locations(sources),
        };
        self.error_reporter.add_hint(hint);
    }

    /// Merge argument definitions from subgraphs
    pub(in crate::merger) fn merge_argument(
        &mut self,
        _sources: &Sources<Node<InputValueDefinition>>,
        _dest: &Node<InputValueDefinition>,
    ) -> Result<(), FederationError> {
        // TODO: Implement argument merging logic
        // This should merge argument definitions from multiple subgraphs
        // including type validation, default value merging, etc.
        Ok(())
    }

    pub(crate) fn source_locations<T>(&self, sources: &Sources<Node<T>>) -> Vec<SubgraphLocation> {
        let mut result = Vec::new();
        for (subgraph_id, node) in sources {
            let Some(node) = node else {
                continue; // Skip if the node is None
            };
            let Some(subgraph) = self.subgraphs.get(*subgraph_id) else {
                // Skip if the subgraph is not found
                // Note: This is unexpected in production, but it happens in unit tests.
                continue;
            };
            let locations = subgraph
                .schema()
                .node_locations(node)
                .map(|loc| SubgraphLocation {
                    subgraph: subgraph.name.clone(),
                    range: loc,
                });
            result.extend(locations);
        }
        result
    }
}

// Public function to start the merging process
#[allow(dead_code)]
pub(crate) fn merge_subgraphs(
    subgraphs: Vec<Subgraph<Validated>>,
    options: CompositionOptions,
) -> Result<MergeResult, FederationError> {
    Ok(Merger::new(subgraphs, options)?.merge())
}

/// Map over sources, applying a function to each element
/// TODO: Consider moving this into a trait or Sources
pub(in crate::merger) fn map_sources<T, U, F>(sources: &Sources<T>, f: F) -> Sources<U>
where
    F: Fn(&Option<T>) -> Option<U>,
{
    sources
        .iter()
        .map(|(idx, source)| (*idx, f(source)))
        .collect()
}

#[cfg(test)]
pub(crate) mod tests {
    use apollo_compiler::Name;
    use apollo_compiler::Node;
    use apollo_compiler::ast::FieldDefinition;
    use apollo_compiler::ast::InputValueDefinition;
    use apollo_compiler::schema::ComponentName;
    use apollo_compiler::schema::EnumType;
    use apollo_compiler::schema::ExtendedType;
    use apollo_compiler::schema::InterfaceType;
    use apollo_compiler::schema::ObjectType;
    use apollo_compiler::schema::UnionType;

    use super::*;

    /// Test helper struct for type merging tests
    /// In production, this trait is implemented by real schema elements like FieldDefinition and InputValueDefinition
    #[derive(Debug, Clone)]
    pub(crate) struct TestSchemaElement {
        pub(crate) coordinate: String,
        pub(crate) typ: Option<Type>,
    }

    impl SchemaElementWithType for TestSchemaElement {
        fn coordinate(&self, parent_name: &str) -> String {
            format!("{}.{}", parent_name, self.coordinate)
        }

        fn set_type(&mut self, typ: Type) {
            self.typ = Some(typ);
        }
        fn enum_example_ast(&self) -> Option<EnumExampleAst> {
            Some(EnumExampleAst::Field(Node::new(FieldDefinition {
                name: Name::new("dummy").unwrap(),
                description: None,
                arguments: vec![],
                directives: Default::default(),
                ty: Type::Named(Name::new("String").unwrap()),
            })))
        }
    }

    fn create_test_schema() -> Schema {
        let mut schema = Schema::new();

        // Add interface I
        let interface_type = InterfaceType {
            description: None,
            name: Name::new("I").unwrap(),
            implements_interfaces: Default::default(),
            directives: Default::default(),
            fields: Default::default(),
        };
        schema.types.insert(
            Name::new("I").unwrap(),
            ExtendedType::Interface(Node::new(interface_type)),
        );

        // Add object type A implementing I
        let mut object_type = ObjectType {
            description: None,
            name: Name::new("A").unwrap(),
            implements_interfaces: Default::default(),
            directives: Default::default(),
            fields: Default::default(),
        };
        object_type
            .implements_interfaces
            .insert(ComponentName::from(Name::new("I").unwrap()));
        schema.types.insert(
            Name::new("A").unwrap(),
            ExtendedType::Object(Node::new(object_type)),
        );

        // Add union U with member A
        let mut union_type = UnionType {
            description: None,
            name: Name::new("U").unwrap(),
            directives: Default::default(),
            members: Default::default(),
        };
        union_type
            .members
            .insert(ComponentName::from(Name::new("A").unwrap()));
        schema.types.insert(
            Name::new("U").unwrap(),
            ExtendedType::Union(Node::new(union_type)),
        );

        // Add enum Status for enum usage tracking tests
        let enum_type = EnumType {
            description: None,
            name: Name::new("Status").unwrap(),
            directives: Default::default(),
            values: Default::default(),
        };
        schema.types.insert(
            Name::new("Status").unwrap(),
            ExtendedType::Enum(Node::new(enum_type)),
        );

        schema
    }

    fn create_test_merger() -> Result<Merger, FederationError> {
        crate::merger::merge_enum::tests::create_test_merger()
    }

    #[test]
    fn same_types() {
        let _schema = create_test_schema();
        let mut merger = create_test_merger().expect("Failed to create test merger");

        let mut sources: Sources<Type> = (0..2).map(|i| (i, None)).collect();
        sources.insert(0, Some(Type::Named(Name::new("String").unwrap())));
        sources.insert(1, Some(Type::Named(Name::new("String").unwrap())));

        let result = merger.merge_type_reference(
            &sources,
            &mut TestSchemaElement {
                coordinate: "testField".to_string(),
                typ: None,
            },
            false,
            Name::new("Parent").unwrap().as_str(),
        );

        // Check that there are no errors or hints
        assert!(result.is_ok());
        assert!(!merger.has_errors());
        assert_eq!(merger.enum_usages().len(), 0);
    }

    #[test]
    fn nullable_vs_non_nullable() {
        let _schema = create_test_schema();
        let mut merger = create_test_merger().expect("Failed to create test merger");

        let mut sources: Sources<Type> = (0..2).map(|i| (i, None)).collect();
        sources.insert(0, Some(Type::NonNullNamed(Name::new("String").unwrap())));
        sources.insert(1, Some(Type::Named(Name::new("String").unwrap())));

        // For output types, should use the more general type (nullable)
        let result = merger.merge_type_reference(
            &sources,
            &mut TestSchemaElement {
                coordinate: "testField".to_string(),
                typ: None,
            },
            false,
            Name::new("Parent").unwrap().as_str(),
        );
        // Check that there are no errors but there might be hints
        assert!(result.is_ok());
        assert!(!merger.has_errors());
        assert_eq!(merger.enum_usages().len(), 0);

        // Create a new merger for the next test since we can't clear the reporter
        let mut merger = create_test_merger().expect("Failed to create test merger");

        // For input types, should use the more specific type (non-nullable)
        let _result = merger.merge_type_reference(
            &sources,
            &mut TestSchemaElement {
                coordinate: "testArg".to_string(),
                typ: None,
            },
            true,
            Name::new("Parent").unwrap().as_str(),
        );
        // Check that there are no errors but there might be hints
        assert!(!merger.has_errors());
        assert_eq!(merger.enum_usages().len(), 0);
    }

    #[test]
    fn interface_subtype() {
        let _schema = create_test_schema();
        let mut merger = create_test_merger().expect("Failed to create test merger");

        let mut sources: Sources<Type> = (0..2).map(|i| (i, None)).collect();
        sources.insert(0, Some(Type::Named(Name::new("I").unwrap())));
        sources.insert(1, Some(Type::Named(Name::new("A").unwrap())));

        // For output types, should use the more general type (interface)
        let result = merger.merge_type_reference(
            &sources,
            &mut TestSchemaElement {
                coordinate: "testField".to_string(),
                typ: None,
            },
            false,
            Name::new("Parent").unwrap().as_str(),
        );
        // Check that there are no errors but there might be hints
        assert!(result.is_ok());
        assert!(!merger.has_errors());
        assert_eq!(merger.enum_usages().len(), 0);

        // For input types, should use the more specific type (implementing type)
        let _result = merger.merge_type_reference(
            &sources,
            &mut TestSchemaElement {
                coordinate: "testArg".to_string(),
                typ: None,
            },
            true,
            Name::new("Parent").unwrap().as_str(),
        );
        // Check that there are no errors but there might be hints
        assert!(!merger.has_errors());
        assert_eq!(merger.enum_usages().len(), 0);
    }

    #[test]
    fn incompatible_types() {
        let _schema = create_test_schema();
        let mut merger = create_test_merger().expect("Failed to create test merger");

        let mut sources: Sources<Type> = (0..2).map(|i| (i, None)).collect();
        sources.insert(0, Some(Type::Named(Name::new("String").unwrap())));
        sources.insert(1, Some(Type::Named(Name::new("Int").unwrap())));

        let _result = merger.merge_type_reference(
            &sources,
            &mut TestSchemaElement {
                coordinate: "testField".to_string(),
                typ: None,
            },
            false,
            Name::new("Parent").unwrap().as_str(),
        );
        // Check that there are errors for incompatible types
        assert!(merger.has_errors());
        assert_eq!(merger.enum_usages().len(), 0);
    }

    #[test]
    fn enum_usage_tracking() {
        let _schema = create_test_schema();
        let mut merger = create_test_merger().expect("Failed to create test merger");

        // Test enum usage in output position
        let mut sources: Sources<Type> = (0..2).map(|i| (i, None)).collect();
        sources.insert(0, Some(Type::Named(Name::new("Status").unwrap())));
        sources.insert(1, Some(Type::Named(Name::new("Status").unwrap())));

        let _ = merger.merge_type_reference(
            &sources,
            &mut TestSchemaElement {
                coordinate: "user_status".to_string(),
                typ: None,
            },
            false,
            Name::new("Parent").unwrap().as_str(),
        );

        // Test enum usage in input position
        let mut arg_sources: Sources<Type> = (0..2).map(|i| (i, None)).collect();
        arg_sources.insert(0, Some(Type::Named(Name::new("Status").unwrap())));
        arg_sources.insert(1, Some(Type::Named(Name::new("Status").unwrap())));

        let _ = merger.merge_type_reference(
            &arg_sources,
            &mut TestSchemaElement {
                coordinate: "status_filter".to_string(),
                typ: None,
            },
            true,
            Name::new("Parent").unwrap().as_str(),
        );

        // Verify enum usage tracking
        let enum_usage = merger.get_enum_usage("Status");
        assert!(enum_usage.is_some());

        let usage = enum_usage.unwrap();
        match usage {
            EnumTypeUsage::Both {
                input_example,
                output_example,
            } => {
                assert_eq!(input_example.coordinate, "Parent.status_filter");
                assert_eq!(output_example.coordinate, "Parent.user_status");
            }
            _ => panic!("Expected Both usage, got {:?}", usage),
        }
    }

    #[test]
    fn enum_usage_output_only() {
        let _schema = create_test_schema();
        let mut merger = create_test_merger().expect("Failed to create test merger");

        // Track enum in output position only
        let mut sources: Sources<Type> = (0..2).map(|i| (i, None)).collect();
        sources.insert(0, Some(Type::Named(Name::new("Status").unwrap())));
        sources.insert(1, Some(Type::Named(Name::new("Status").unwrap())));

        let _ = merger.merge_type_reference(
            &sources,
            &mut TestSchemaElement {
                coordinate: "status_out".to_string(),
                typ: None,
            },
            false,
            Name::new("Parent").unwrap().as_str(),
        );

        let usage = merger.get_enum_usage("Status").expect("usage");
        match usage {
            EnumTypeUsage::Output { output_example } => {
                assert_eq!(output_example.coordinate, "Parent.status_out");
            }
            _ => panic!("Expected Output usage"),
        }
    }

    #[test]
    fn enum_usage_input_only() {
        let _schema = create_test_schema();
        let mut merger = create_test_merger().expect("Failed to create test merger");

        // Track enum in input position only
        let mut sources: Sources<Type> = (0..2).map(|i| (i, None)).collect();
        sources.insert(0, Some(Type::Named(Name::new("Status").unwrap())));
        sources.insert(1, Some(Type::Named(Name::new("Status").unwrap())));

        let _ = merger.merge_type_reference(
            &sources,
            &mut TestSchemaElement {
                coordinate: "status_in".to_string(),
                typ: None,
            },
            true,
            Name::new("Parent").unwrap().as_str(),
        );

        let usage = merger.get_enum_usage("Status").expect("usage");
        match usage {
            EnumTypeUsage::Input { input_example } => {
                assert_eq!(input_example.coordinate, "Parent.status_in");
            }
            _ => panic!("Expected Input usage"),
        }
    }

    #[test]
    fn empty_sources_reports_error() {
        let _schema = create_test_schema();
        let mut merger = create_test_merger().expect("Failed to create test merger");

        // Test with empty sources
        let sources: Sources<Type> = IndexMap::default();
        let mut element = TestSchemaElement {
            coordinate: "f".into(),
            typ: None,
        };

        let result = merger.merge_type_reference(
            &sources,
            &mut element,
            false,
            Name::new("Parent").unwrap().as_str(),
        );

        // The implementation returns Ok(false) but adds an error to the error reporter
        match result {
            Ok(false) => {} // Expected
            Ok(true) => panic!("Expected Ok(false), got Ok(true)"),
            Err(e) => panic!("Expected Ok(false), got Err: {:?}", e),
        }
        assert!(
            merger.has_errors(),
            "Expected an error to be reported for empty sources"
        );
    }

    #[test]
    fn sources_with_no_defined_types_reports_error() {
        let _schema = create_test_schema();
        let mut merger = create_test_merger().expect("Failed to create test merger");

        let sources: Sources<Type> = (0..2).map(|i| (i, None)).collect();
        // both entries None by default

        let mut element = TestSchemaElement {
            coordinate: "f".into(),
            typ: None,
        };

        let result = merger.merge_type_reference(
            &sources,
            &mut element,
            false,
            Name::new("Parent").unwrap().as_str(),
        );

        // The implementation skips None sources, finds no result_type,
        // then returns Ok(false) but adds an error to the error reporter
        match result {
            Ok(false) => {} // Expected
            Ok(true) => panic!("Expected Ok(false), got Ok(true)"),
            Err(e) => panic!("Expected Ok(false), got Err: {:?}", e),
        }
        assert!(
            merger.has_errors(),
            "Expected an error to be reported when no sources have types defined"
        );
    }

    #[test]
    fn merge_with_field_definition_element() {
        let _schema = create_test_schema();
        let mut merger = create_test_merger().expect("Failed to create test merger");

        // Prepare a field definition in the schema
        let mut field_def = FieldDefinition {
            name: Name::new("field").unwrap(),
            description: None,
            arguments: vec![],
            directives: Default::default(),
            ty: Type::Named(Name::new("String").unwrap()),
        };
        let mut sources: Sources<Type> = (0..1).map(|i| (i, None)).collect();
        sources.insert(0, Some(Type::Named(Name::new("String").unwrap())));

        // Call merge_type_reference on a FieldDefinition (TElement = FieldDefinition)
        let res = merger.merge_type_reference(
            &sources,
            &mut field_def,
            false,
            Name::new("Parent").unwrap().as_str(),
        );
        assert!(
            res.is_ok(),
            "Merging identical types on a FieldDefinition should return true"
        );
        assert_eq!(
            match field_def.ty.clone() {
                Type::Named(n) => n.to_string(),
                _ => String::new(),
            },
            "String"
        );
    }

    #[test]
    fn merge_with_input_value_definition_element() {
        let _schema = create_test_schema();
        let mut merger = create_test_merger().expect("Failed to create test merger");

        // Prepare an input value definition (argument) type
        let mut input_def = InputValueDefinition {
            name: Name::new("arg").unwrap(),
            description: None,
            default_value: None,
            directives: Default::default(),
            ty: Type::Named(Name::new("Int").unwrap()).into(),
        };
        let mut sources: Sources<Type> = (0..2).map(|i| (i, None)).collect();
        sources.insert(0, Some(Type::Named(Name::new("Int").unwrap())));
        sources.insert(1, Some(Type::NonNullNamed(Name::new("Int").unwrap())));

        // In input position, non-null should be overridden by nullable
        let res = merger.merge_type_reference(
            &sources,
            &mut input_def,
            true,
            Name::new("Parent").unwrap().as_str(),
        );
        assert!(res.is_ok(), "Input position merging should work");
        assert_eq!(
            match input_def.ty.as_ref() {
                Type::Named(n) => n.as_str(),
                _ => "",
            },
            "Int"
        );
    }
}<|MERGE_RESOLUTION|>--- conflicted
+++ resolved
@@ -31,11 +31,8 @@
 use crate::link::Link;
 use crate::link::federation_spec_definition::FEDERATION_OPERATION_TYPES;
 use crate::link::federation_spec_definition::FEDERATION_VERSIONS;
-<<<<<<< HEAD
+use crate::link::join_spec_definition::EnumValue;
 use crate::link::join_spec_definition::JOIN_DIRECTIVE_DIRECTIVE_NAME_IN_SPEC;
-=======
-use crate::link::join_spec_definition::EnumValue;
->>>>>>> bc0c0126
 use crate::link::join_spec_definition::JOIN_VERSIONS;
 use crate::link::join_spec_definition::JoinSpecDefinition;
 use crate::link::link_spec_definition::LINK_VERSIONS;
@@ -1215,16 +1212,9 @@
         todo!("Implement merge_description")
     }
 
-<<<<<<< HEAD
-    pub(in crate::merger) fn add_join_field<T>(&mut self, _sources: &Sources<T>, _dest: &T) {
-        todo!("Implement add_join_field")
-    }
-
     /// This method gets called at various points during the merge to allow subgraph directive
     /// applications to be reflected (unapplied) in the supergraph, using the
     /// @join__directive(graphs, name, args) directive.
-=======
->>>>>>> bc0c0126
     pub(in crate::merger) fn add_join_directive_directives<T>(
         &mut self,
         sources: &Sources<T>,
