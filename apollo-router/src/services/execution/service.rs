--- conflicted
+++ resolved
@@ -62,11 +62,7 @@
 pub(crate) struct ExecutionService {
     pub(crate) schema: Arc<Schema>,
     pub(crate) subgraph_schemas: Arc<SubgraphSchemas>,
-<<<<<<< HEAD
-    pub(crate) subgraph_service_factory: Arc<SubgraphServiceFactory>,
-=======
     pub(crate) fetch_service_factory: Arc<FetchServiceFactory>,
->>>>>>> 25dc5bd2
     /// Subscription config if enabled
     subscription_config: Option<SubscriptionConfig>,
     apollo_telemetry_config: Option<ApolloTelemetryConfig>,
