---
source: apollo-federation/src/sources/connect/expand/tests/mod.rs
expression: connectors.by_service_name
input_file: apollo-federation/src/sources/connect/expand/tests/schemas/expand/interface-object.graphql
---
{
    "connectors_Itf_e_0": Connector {
        id: ConnectId {
            label: "connectors.json http: GET /itfs/{$this.id}/e",
            subgraph_name: "connectors",
            source_name: Some(
                "json",
            ),
            directive: Field(
                ObjectOrInterfaceFieldDirectivePosition {
                    field: Object(Itf.e),
                    directive_name: "connect",
                    directive_index: 0,
                },
            ),
        },
        transport: HttpJsonTransport {
<<<<<<< HEAD
            source_uri: Some(
=======
            source_url: Some(
>>>>>>> 56e95131
                http://localhost:4001/,
            ),
            connect_template: StringTemplate {
                parts: [
                    Constant(
                        Constant {
                            value: "/itfs/",
                            location: 0..6,
                        },
                    ),
                    Expression(
                        Expression {
                            expression: Path(
                                PathSelection {
                                    path: WithRange {
                                        node: Var(
                                            WithRange {
                                                node: $this,
                                                range: Some(
                                                    0..5,
                                                ),
                                            },
                                            WithRange {
                                                node: Key(
                                                    WithRange {
                                                        node: Field(
                                                            "id",
                                                        ),
                                                        range: Some(
                                                            6..8,
                                                        ),
                                                    },
                                                    WithRange {
                                                        node: Empty,
                                                        range: Some(
                                                            8..8,
                                                        ),
                                                    },
                                                ),
                                                range: Some(
                                                    5..8,
                                                ),
                                            },
                                        ),
                                        range: Some(
                                            0..8,
                                        ),
                                    },
                                },
                            ),
                            location: 7..15,
                        },
                    ),
                    Constant(
                        Constant {
                            value: "/e",
                            location: 16..18,
                        },
                    ),
                ],
            },
            method: Get,
            headers: {},
            body: None,
            origin: None,
            source_path: None,
            source_query_params: None,
            connect_path: None,
            connect_query_params: None,
        },
        selection: Path(
            PathSelection {
                path: WithRange {
                    node: Var(
                        WithRange {
                            node: $,
                            range: Some(
                                0..1,
                            ),
                        },
                        WithRange {
                            node: Empty,
                            range: Some(
                                1..1,
                            ),
                        },
                    ),
                    range: Some(
                        0..1,
                    ),
                },
            },
        ),
        config: None,
        max_requests: None,
        entity_resolver: Some(
            Implicit,
        ),
        spec: V0_1,
        request_variables: {
            $this,
        },
        response_variables: {},
        request_headers: {},
        response_headers: {},
        batch_settings: Some(
            ConnectorBatchSettings {
                max_size: None,
            },
        ),
    },
    "connectors_Query_itfs_0": Connector {
        id: ConnectId {
            label: "connectors.json http: GET /itfs",
            subgraph_name: "connectors",
            source_name: Some(
                "json",
            ),
            directive: Field(
                ObjectOrInterfaceFieldDirectivePosition {
                    field: Object(Query.itfs),
                    directive_name: "connect",
                    directive_index: 0,
                },
            ),
        },
        transport: HttpJsonTransport {
<<<<<<< HEAD
            source_uri: Some(
=======
            source_url: Some(
>>>>>>> 56e95131
                http://localhost:4001/,
            ),
            connect_template: StringTemplate {
                parts: [
                    Constant(
                        Constant {
                            value: "/itfs",
                            location: 0..5,
                        },
                    ),
                ],
            },
            method: Get,
            headers: {},
            body: None,
            origin: None,
            source_path: None,
            source_query_params: None,
            connect_path: None,
            connect_query_params: None,
        },
        selection: Named(
            SubSelection {
                selections: [
                    Field(
                        None,
                        WithRange {
                            node: Field(
                                "id",
                            ),
                            range: Some(
                                0..2,
                            ),
                        },
                        None,
                    ),
                    Field(
                        None,
                        WithRange {
                            node: Field(
                                "c",
                            ),
                            range: Some(
                                3..4,
                            ),
                        },
                        None,
                    ),
                ],
                range: Some(
                    0..4,
                ),
            },
        ),
        config: None,
        max_requests: None,
        entity_resolver: None,
        spec: V0_1,
        request_variables: {},
        response_variables: {},
        request_headers: {},
        response_headers: {},
        batch_settings: Some(
            ConnectorBatchSettings {
                max_size: None,
            },
        ),
    },
    "connectors_Query_itf_0": Connector {
        id: ConnectId {
            label: "connectors.json http: GET /itfs/{$args.id}",
            subgraph_name: "connectors",
            source_name: Some(
                "json",
            ),
            directive: Field(
                ObjectOrInterfaceFieldDirectivePosition {
                    field: Object(Query.itf),
                    directive_name: "connect",
                    directive_index: 0,
                },
            ),
        },
        transport: HttpJsonTransport {
<<<<<<< HEAD
            source_uri: Some(
=======
            source_url: Some(
>>>>>>> 56e95131
                http://localhost:4001/,
            ),
            connect_template: StringTemplate {
                parts: [
                    Constant(
                        Constant {
                            value: "/itfs/",
                            location: 0..6,
                        },
                    ),
                    Expression(
                        Expression {
                            expression: Path(
                                PathSelection {
                                    path: WithRange {
                                        node: Var(
                                            WithRange {
                                                node: $args,
                                                range: Some(
                                                    0..5,
                                                ),
                                            },
                                            WithRange {
                                                node: Key(
                                                    WithRange {
                                                        node: Field(
                                                            "id",
                                                        ),
                                                        range: Some(
                                                            6..8,
                                                        ),
                                                    },
                                                    WithRange {
                                                        node: Empty,
                                                        range: Some(
                                                            8..8,
                                                        ),
                                                    },
                                                ),
                                                range: Some(
                                                    5..8,
                                                ),
                                            },
                                        ),
                                        range: Some(
                                            0..8,
                                        ),
                                    },
                                },
                            ),
                            location: 7..15,
                        },
                    ),
                ],
            },
            method: Get,
            headers: {},
            body: None,
            origin: None,
            source_path: None,
            source_query_params: None,
            connect_path: None,
            connect_query_params: None,
        },
        selection: Named(
            SubSelection {
                selections: [
                    Field(
                        None,
                        WithRange {
                            node: Field(
                                "id",
                            ),
                            range: Some(
                                0..2,
                            ),
                        },
                        None,
                    ),
                    Field(
                        None,
                        WithRange {
                            node: Field(
                                "c",
                            ),
                            range: Some(
                                3..4,
                            ),
                        },
                        None,
                    ),
                    Field(
                        None,
                        WithRange {
                            node: Field(
                                "d",
                            ),
                            range: Some(
                                5..6,
                            ),
                        },
                        None,
                    ),
                ],
                range: Some(
                    0..6,
                ),
            },
        ),
        config: None,
        max_requests: None,
        entity_resolver: Some(
            Explicit,
        ),
        spec: V0_1,
        request_variables: {
            $args,
        },
        response_variables: {},
        request_headers: {},
        response_headers: {},
        batch_settings: Some(
            ConnectorBatchSettings {
                max_size: None,
            },
        ),
    },
}<|MERGE_RESOLUTION|>--- conflicted
+++ resolved
@@ -20,11 +20,7 @@
             ),
         },
         transport: HttpJsonTransport {
-<<<<<<< HEAD
-            source_uri: Some(
-=======
             source_url: Some(
->>>>>>> 56e95131
                 http://localhost:4001/,
             ),
             connect_template: StringTemplate {
@@ -152,11 +148,7 @@
             ),
         },
         transport: HttpJsonTransport {
-<<<<<<< HEAD
-            source_uri: Some(
-=======
             source_url: Some(
->>>>>>> 56e95131
                 http://localhost:4001/,
             ),
             connect_template: StringTemplate {
@@ -241,11 +233,7 @@
             ),
         },
         transport: HttpJsonTransport {
-<<<<<<< HEAD
-            source_uri: Some(
-=======
             source_url: Some(
->>>>>>> 56e95131
                 http://localhost:4001/,
             ),
             connect_template: StringTemplate {
