--- conflicted
+++ resolved
@@ -627,7 +627,6 @@
     target: ObjectOrInterfaceTypeDefinitionPosition,
 }
 
-<<<<<<< HEAD
 impl HasFields for KeyDirective<'_> {
     fn fields(&self) -> &str {
         self.arguments.fields
@@ -635,11 +634,12 @@
 
     fn target_type(&self) -> &Name {
         self.target.type_name()
-=======
+    }
+}
+
 impl KeyDirective<'_> {
     pub(crate) fn target(&self) -> &ObjectOrInterfaceTypeDefinitionPosition {
         &self.target
->>>>>>> 056c71a1
     }
 }
 
