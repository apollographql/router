--- conflicted
+++ resolved
@@ -875,12 +875,9 @@
             max_requests: None,
             request_variables: Default::default(),
             response_variables: Default::default(),
-<<<<<<< HEAD
             batch_settings: None,
-=======
             request_headers: Default::default(),
             response_headers: Default::default(),
->>>>>>> 92f9efdf
         };
 
         assert_debug_snapshot!(super::root_fields(Arc::new(connector), &req), @r#"
@@ -964,12 +961,9 @@
             max_requests: None,
             request_variables: Default::default(),
             response_variables: Default::default(),
-<<<<<<< HEAD
             batch_settings: None,
-=======
             request_headers: Default::default(),
             response_headers: Default::default(),
->>>>>>> 92f9efdf
         };
 
         assert_debug_snapshot!(super::root_fields(Arc::new(connector), &req), @r#"
@@ -1079,12 +1073,9 @@
             max_requests: None,
             request_variables: Default::default(),
             response_variables: Default::default(),
-<<<<<<< HEAD
             batch_settings: None,
-=======
             request_headers: Default::default(),
             response_headers: Default::default(),
->>>>>>> 92f9efdf
         };
 
         assert_debug_snapshot!(super::root_fields(Arc::new(connector), &req), @r#"
@@ -1206,12 +1197,9 @@
             max_requests: None,
             request_variables: Default::default(),
             response_variables: Default::default(),
-<<<<<<< HEAD
             batch_settings: None,
-=======
             request_headers: Default::default(),
             response_headers: Default::default(),
->>>>>>> 92f9efdf
         };
 
         assert_debug_snapshot!(super::entities_from_request(Arc::new(connector), &req).unwrap(), @r#"
@@ -1332,12 +1320,9 @@
             max_requests: None,
             request_variables: Default::default(),
             response_variables: Default::default(),
-<<<<<<< HEAD
             batch_settings: None,
-=======
             request_headers: Default::default(),
             response_headers: Default::default(),
->>>>>>> 92f9efdf
         };
 
         assert_debug_snapshot!(super::entities_from_request(Arc::new(connector), &req).unwrap(), @r#"
@@ -1439,12 +1424,9 @@
             max_requests: None,
             request_variables: Default::default(),
             response_variables: Default::default(),
-<<<<<<< HEAD
             batch_settings: None,
-=======
             request_headers: Default::default(),
             response_headers: Default::default(),
->>>>>>> 92f9efdf
         };
 
         assert_debug_snapshot!(super::entities_from_request(Arc::new(connector), &req).unwrap(), @r#"
@@ -1568,12 +1550,9 @@
             max_requests: None,
             request_variables: Default::default(),
             response_variables: Default::default(),
-<<<<<<< HEAD
             batch_settings: None,
-=======
             request_headers: Default::default(),
             response_headers: Default::default(),
->>>>>>> 92f9efdf
         };
 
         assert_debug_snapshot!(super::entities_with_fields_from_request(Arc::new(connector), &req).unwrap(), @r#"
@@ -1732,12 +1711,9 @@
             max_requests: None,
             request_variables: Default::default(),
             response_variables: Default::default(),
-<<<<<<< HEAD
             batch_settings: None,
-=======
             request_headers: Default::default(),
             response_headers: Default::default(),
->>>>>>> 92f9efdf
         };
 
         assert_debug_snapshot!(super::entities_with_fields_from_request(Arc::new(connector), &req).unwrap(), @r#"
@@ -1893,12 +1869,9 @@
             max_requests: None,
             request_variables: Default::default(),
             response_variables: Default::default(),
-<<<<<<< HEAD
             batch_settings: None,
-=======
             request_headers: Default::default(),
             response_headers: Default::default(),
->>>>>>> 92f9efdf
         };
 
         assert_debug_snapshot!(super::entities_with_fields_from_request(Arc::new(connector), &req).unwrap(), @r#"
@@ -2025,12 +1998,9 @@
             max_requests: None,
             request_variables: Default::default(),
             response_variables: Default::default(),
-<<<<<<< HEAD
             batch_settings: None,
-=======
             request_headers: Default::default(),
             response_headers: Default::default(),
->>>>>>> 92f9efdf
         };
 
         assert_debug_snapshot!(super::batch_entities_from_request(Arc::new(connector), &req).unwrap(), @r#"
@@ -2144,12 +2114,9 @@
             max_requests: None,
             request_variables: Default::default(),
             response_variables: Default::default(),
-<<<<<<< HEAD
             batch_settings: None,
-=======
             request_headers: Default::default(),
             response_headers: Default::default(),
->>>>>>> 92f9efdf
         };
 
         assert_debug_snapshot!(super::entities_from_request(Arc::new(connector), &req).unwrap(), @r#"
@@ -2226,12 +2193,9 @@
             max_requests: None,
             request_variables: Default::default(),
             response_variables: Default::default(),
-<<<<<<< HEAD
             batch_settings: None,
-=======
             request_headers: Default::default(),
             response_headers: Default::default(),
->>>>>>> 92f9efdf
         };
 
         let requests: Vec<_> = super::make_requests(
