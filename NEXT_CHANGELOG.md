--- conflicted
+++ resolved
@@ -72,20 +72,17 @@
 
 By [@bnjjj](https://github.com/bnjjj) in https://github.com/apollographql/router/pull/1557
 
-<<<<<<< HEAD
 ### Formatting problem fix of scalar fields selected several times ([PR #1583](https://github.com/apollographql/router/issues/1583))
 
 Fixed a bug where querying scalar fields several times would put `null`s instead of expected values.
 
 By [@eole1712](https://github.com/eole1712) in https://github.com/apollographql/router/pull/1585
-=======
+
 ### Fix typo on HTTP errors from subgraph ([#1593](https://github.com/apollographql/router/pull/1593))
 
 Remove the closed parenthesis at the end of error messages resulting from HTTP errors from subgraphs.
 
 By [@nmoutschen](https://github.com/nmoutschen) in https://github.com/apollographql/router/pull/1593
 
->>>>>>> 7265bcc6
-
 ## 🛠 Maintenance
 ## 📚 Documentation