[package]
name = "apollo-router"
version = "0.1.0-preview.7"
authors = ["Apollo Graph, Inc. <packages@apollographql.com>"]
edition = "2021"
license-file = "./LICENSE"
publish = false

[[bin]]
name = "router"
path = "src/main.rs"

[dependencies]
anyhow = "1.0.55"
apollo-parser = { git = "https://github.com/apollographql/apollo-rs.git", rev = "e707e0f78f41ace1c3ecfe69bc10f4144ffbf7ac" }
apollo-router-core = { path = "../apollo-router-core" }
apollo-uplink = { path = "../uplink" }
async-trait = "0.1.53"
atty = "0.2.14"
bytes = "1.1.0"
clap = { version = "3.1.3", default-features = false, features = ["env", "derive", "std"] }
derivative = "2.2.0"
derive_more = {version = "0.99.17", default-features = false, features = ["from", "display"] }
directories = "4.0.1"
displaydoc = "0.2"
envmnt = "0.9.1"
futures = { version = "0.3.21", features = ["thread-pool"] }
hotwatch = "0.4.6"
http = "0.2.7"
humantime = "2.1.0"
humantime-serde = "1.0.1"
hyper = { version = "0.14.18", features = ["server"] }
itertools = "0.10.3"
indexmap = "1.8.1"
jsonschema = { version = "0.16.0", default-features = false }
once_cell = "1.9.0"
opentelemetry = { version = "0.17.0", features = [
    "rt-tokio",
    "serialize",
    "metrics",
] }
opentelemetry-datadog = { version = "0.5.0", features = ["reqwest-client"] }
opentelemetry-http = "0.6.0"
opentelemetry-jaeger = { version = "0.16.0", features = [
    "collector_client",
    "reqwest_collector_client",
    "rt-tokio",
] }
opentelemetry-otlp = { version = "0.10.0", default-features = false, features = [
    "tonic",
    "tonic-build",
    "prost",
    "tls",
    "http-proto",
    "metrics",
] }
opentelemetry-semantic-conventions = "0.9.0"
opentelemetry-zipkin = { version = "0.15.0", default-features = false, features = [
    "reqwest-blocking-client",
    "reqwest-rustls",
] }
opentelemetry-prometheus = "0.10.0"
paste = "1.0.7"
prometheus = "0.13"
regex = "1.5.4"
reqwest = { version = "0.11.10", default-features = false, features = [
    "rustls-tls",
    "json",
    "stream",
] }
schemars = { version = "0.8.8", features = ["url"] }
serde = { version = "1.0.136", features = ["derive", "rc"] }
serde_json_bytes = { version = "0.2.0", features = ["preserve_order"] }
serde_json = { version = "1.0.79", features = ["preserve_order"] }
serde_yaml = "0.8.24"
thiserror = "1.0.30"
tokio = { version = "1.17.0", features = ["full"] }
tokio-util = { version = "0.7.1", features = ["net", "codec"] }
tonic = { version = "0.6.2", features = ["transport", "tls"] }
tower = { version = "0.4.12", features = ["full"] }
tower-http = { version = "0.2.5", features = ["trace", "cors"] }
tower-service = "0.3.1"
tracing = "0.1.34"
tracing-core = "0.1.26"
tracing-opentelemetry = "0.17.2"
tracing-subscriber = { version = "0.3.11", features = ["env-filter", "json"] }
typed-builder = "0.10.0"
url = { version = "2.2.2", features = ["serde"] }
apollo-spaceport = { path = "../apollo-spaceport" }
axum = { version = "0.5.4", features = ["headers", "json", "original-uri"] }
<<<<<<< HEAD
rhai = { version = "1.6.1", features = ["sync", "serde", "internals"] }
libc = "0.2.124"
=======
rhai = { version = "1.5.0", features = ["sync", "serde", "internals"] }
libc = "0.2.125"
>>>>>>> d13998f3
yaml-rust = "0.4.5"

[dev-dependencies]
insta = "1.12.0"
jsonpath_lib = "0.3.0"
maplit = "1.0.2"
mockall = "0.11.0"
reqwest = { version = "0.11.10", default-features = false, features = [
    "json",
    "stream",
] }
tempfile = "3.3.0"
test-log = { version = "0.2.10", default-features = false, features = [
    "trace",
] }
test-span = "0.6"
tower-test = "0.4.0"
tracing-subscriber = { version = "0.3", default-features = false, features = [
    "env-filter",
    "fmt",
] }
tracing-test = "0.2.1"
uuid = { version = "1.0.0", features = ["serde", "v4"] }
url = "2.2.2"
walkdir = "2.3.2"
[[test]]
name = "integration_tests"
path = "tests/integration_tests.rs"<|MERGE_RESOLUTION|>--- conflicted
+++ resolved
@@ -88,13 +88,8 @@
 url = { version = "2.2.2", features = ["serde"] }
 apollo-spaceport = { path = "../apollo-spaceport" }
 axum = { version = "0.5.4", features = ["headers", "json", "original-uri"] }
-<<<<<<< HEAD
 rhai = { version = "1.6.1", features = ["sync", "serde", "internals"] }
-libc = "0.2.124"
-=======
-rhai = { version = "1.5.0", features = ["sync", "serde", "internals"] }
 libc = "0.2.125"
->>>>>>> d13998f3
 yaml-rust = "0.4.5"
 
 [dev-dependencies]
