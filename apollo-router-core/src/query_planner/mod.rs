--- conflicted
+++ resolved
@@ -178,22 +178,6 @@
         })
     }
 
-<<<<<<< HEAD
-    /// Retrieves all the variables used across all plan nodes.
-    ///
-    /// Note that duplicates are not filtered.
-    fn variable_usage<'a>(&'a self) -> Box<dyn Iterator<Item = &'a str> + 'a> {
-        match self {
-            Self::Sequence { nodes } | Self::Parallel { nodes } => {
-                Box::new(nodes.iter().flat_map(|x| x.variable_usage()))
-            }
-            Self::Fetch(fetch) => fetch.variable_usage(),
-            Self::Flatten(flatten) => flatten.node.variable_usage(),
-        }
-    }
-
-=======
->>>>>>> 7a6833ce
     /// Retrieves all the services used across all plan nodes.
     ///
     /// Note that duplicates are not filtered.
