--- conflicted
+++ resolved
@@ -1,10 +1,6 @@
 [package]
 name = "apollo-router-benchmarks"
-<<<<<<< HEAD
-version = "0.1.0-alpha.3"
-=======
 version = "0.1.0-alpha.4"
->>>>>>> c58ee9d9
 authors = ["Apollo Graph, Inc. <packages@apollographql.com>"]
 edition = "2021"
 license = "LicenseRef-ELv2"
