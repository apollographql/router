[package]
name = "apollo-router"
version = "1.7.0"
authors = ["Apollo Graph, Inc. <packages@apollographql.com>"]
repository = "https://github.com/apollographql/router/"
documentation = "https://www.apollographql.com/docs/router/"
description = "A configurable, high-performance routing runtime for Apollo Federation 🚀"
license = "Elastic-2.0"

# renovate-automation: rustc version
rust-version = "1.65.0"
edition = "2021"
build = "build/main.rs"

[[bin]]
name = "router"
path = "src/main.rs"

[features]
# if you are doing heap profiling
dhat-heap = ["dhat"]
dhat-ad-hoc = ["dhat"]
# Prevents the query execution to continue if any error occurs while fetching
# the data of a subgraph. This is useful in development as you want to be
# alerted early when something is wrong instead of receiving an invalid result.
failfast = []
# Enables usage of tokio-console with the router
# tokio-console also requires at build time the environment variable
# RUSTFLAGS="--cfg tokio_unstable"
console = ["tokio/tracing", "console-subscriber"]
# "fake" feature to disable V8 usage when building on docs.rs
# See https://github.com/apollographql/federation-rs/pull/185
docs_rs = ["router-bridge/docs_rs"]
experimental_cache = ["redis", "redis_cluster_async"]
default = []

[package.metadata.docs.rs]
features = ["docs_rs"]

[dependencies]
access-json = "0.1.0"
anyhow = "1.0.68"
ansi_term = "0.12"
apollo-parser = "0.4.1"
arc-swap = "1.6.0"
async-compression = { version = "0.3.15", features = [
    "tokio",
    "brotli",
    "gzip",
    "deflate",
] }
async-trait = "0.1.60"
atty = "0.2.14"
axum = { version = "0.6.1", features = ["headers", "json", "original-uri"] }
backtrace = "0.3.67"
base64 = "0.20.0"
buildstructor = "0.5.1"
bytes = "1.3.0"
clap = { version = "4.0.32", default-features = false, features = [
    "env",
    "derive",
    "std",
    "help",
] }
console-subscriber = { version = "0.1.8", optional = true }
dashmap = { version = "5.4.0", features = ["serde"] }
derivative = "2.2.0"
derive_more = { version = "0.99.17", default-features = false, features = [
    "from",
    "display",
] }
dhat = { version = "0.3.2", optional = true }
diff = "0.1.13"
directories = "4.0.1"
displaydoc = "0.2"
flate2 = "1.0.25"
futures = { version = "0.3.25", features = ["thread-pool"] }
graphql_client = "0.11.0"
hex = "0.4.3"
http = "0.2.8"
http-body = "0.4.5"
humantime = "2.1.0"
humantime-serde = "1.1.1"
hyper = { version = "0.14.23", features = ["server", "client"] }
hyper-rustls = { version = "0.23.2", features = ["http1", "http2"] }
indexmap = { version = "1.9.2", features = ["serde-1"] }
itertools = "0.10.5"
jsonpath_lib = "0.3.0"
jsonschema = { version = "0.16.1", default-features = false }
lazy_static = "1.4.0"
libc = "0.2.139"
linkme = "0.3.7"
lru = "0.8.1"
mediatype = "0.19.11"
mockall = "0.11.3"
miette = { version = "5.5.0", features = ["fancy"] }
mime = "0.3.16"
multer = "2.0.4"
multimap = "0.8.3"
# To avoid tokio issues
notify = { version = "5.0.0", default-features = false, features=["macos_kqueue"] }
once_cell = "1.17.0"

# Any package that starts with `opentelemetry` needs to be updated with care
# because it is tightly intertwined with the `tracing` packages on account of
# the `opentelemetry-tracing` package.
#
# We are constrained in our ability to update the `tracing` packages and that is
# tracked in https://github.com/apollographql/router/issues/1407.
#
# To codify this with code, a rule in our Renovate configuration constraints and
# groups `^tracing` and `^opentelemetry*` dependencies together as of
# https://github.com/apollographql/router/pull/1509.  A comment which exists
# there (and on `tracing` packages below) should be updated should this change.
opentelemetry = { version = "0.18.0", features = [
    "rt-tokio",
    "metrics",
] }
opentelemetry-datadog = { version = "0.6.0", features = ["reqwest-client"] }
opentelemetry-http = "0.7.0"
opentelemetry-jaeger = { version = "0.17.0", features = [
    "collector_client",
    "reqwest_collector_client",
    "rt-tokio",
] }
opentelemetry-otlp = { version = "0.11.0", default-features = false, features = [
    "grpc-tonic",
    "tonic",
    "tls",
    "http-proto",
    "metrics",
    "reqwest-client",
] }
opentelemetry-semantic-conventions = "0.10.0"
opentelemetry-zipkin = { version = "0.16.0", default-features = false, features = [
    "reqwest-client",
    "reqwest-rustls",
] }
opentelemetry-prometheus = "0.11.0"
paste = "1.0.11"
pin-project-lite = "0.2.9"
prometheus = "0.13"
prost = "0.11.5"
prost-types = "0.11.5"
proteus = "0.5.0"
rand = "0.8.5"
<<<<<<< HEAD
rhai = { version = "1.11.0", features = ["sync", "serde", "internals"] }
redis = { version = "0.21.7", optional = true, features = ["tokio-comp", "tls", "tokio-native-tls-comp"] }
=======
rhai = { version = "1.12.0", features = ["sync", "serde", "internals"] }
redis = { version = "0.21.7", optional = true, features = ["cluster", "tokio-comp"] }
>>>>>>> 9b047f9c
redis_cluster_async =  { version = "0.7.0", optional = true }
regex = "1.7.0"
reqwest = { version = "0.11.13", default-features = false, features = [
    "rustls-tls",
    "json",
    "stream",
] }
router-bridge = "0.1.12"
rust-embed="6.4.2"
schemars = { version = "0.8.11", features = ["url"] }
shellexpand = "3.0.0"
sha2 = "0.10.6"
serde = { version = "1.0.152", features = ["derive", "rc"] }
serde_json_bytes = { version = "0.2.0", features = ["preserve_order"] }
serde_json = { version = "1.0.91", features = ["preserve_order"] }
serde_urlencoded = "0.7.1"
serde_yaml = "0.8.26"
static_assertions = "1.1.0"
strum_macros = "0.24.3"
sys-info = "0.9.1"
thiserror = "1.0.38"
tokio = { version = "1.23.1", features = ["full"] }
tokio-stream = { version = "0.1.11", features = ["sync", "net"] }
tokio-util = { version = "0.7.4", features = ["net", "codec"] }
tonic = { version = "0.8.3", features = ["transport", "tls", "tls-roots", "gzip"] }
tower = { version = "0.4.13", features = ["full"] }
tower-http = { version = "0.3.5", features = [
    "add-extension",
    "trace",
    "cors",
    "compression-br",
    "compression-deflate",
    "compression-gzip",
    "decompression-br",
    "decompression-deflate",
    "decompression-gzip",
    "timeout",
] }
tower-service = "0.3.2"
tracing = "0.1.37"
tracing-core = "0.1.30"
tracing-futures = { version = "0.2.5", features = ["futures-03"] }
tracing-opentelemetry = "0.18.0"
tracing-subscriber = { version = "0.3.11", features = ["env-filter", "json"] }
url = { version = "2.3.1", features = ["serde"] }
urlencoding = "2.1.2"
uuid = { version = "1.2.2", features = ["serde", "v4"] }
yaml-rust = "0.4.5"
askama = "0.11.1"
heck = "0.4.0"
apollo-encoder = "0.4.0"

[target.'cfg(macos)'.dependencies]
uname = "0.1.1"

[target.'cfg(unix)'.dependencies]
uname = "0.1.1"

[dev-dependencies]
insta = { version = "1.24.1", features = ["json", "redactions", "yaml"] }
introspector-gadget = "0.2.0"
maplit = "1.0.2"
memchr = { version = "2.5.0", default-features = false }
mockall = "0.11.3"
once_cell = "1.17.0"
reqwest = { version = "0.11.13", default-features = false, features = [
    "json",
    "stream",
] }
tempfile = "3.3.0"
test-log = { version = "0.2.11", default-features = false, features = [
    "trace",
] }
test-span = "0.7"
tower-test = "0.4.0"

# See note above in this file about `^tracing` packages which also applies to
# these dev dependencies.
tracing-subscriber = { version = "0.3", default-features = false, features = [
    "env-filter",
    "fmt",
] }
tracing-test = "0.2.2"
walkdir = "2.3.2"

[build-dependencies]
tonic-build = "0.8.4"


[[test]]
name = "integration_tests"
path = "tests/integration_tests.rs"<|MERGE_RESOLUTION|>--- conflicted
+++ resolved
@@ -144,13 +144,8 @@
 prost-types = "0.11.5"
 proteus = "0.5.0"
 rand = "0.8.5"
-<<<<<<< HEAD
-rhai = { version = "1.11.0", features = ["sync", "serde", "internals"] }
+rhai = { version = "1.12.0", features = ["sync", "serde", "internals"] }
 redis = { version = "0.21.7", optional = true, features = ["tokio-comp", "tls", "tokio-native-tls-comp"] }
-=======
-rhai = { version = "1.12.0", features = ["sync", "serde", "internals"] }
-redis = { version = "0.21.7", optional = true, features = ["cluster", "tokio-comp"] }
->>>>>>> 9b047f9c
 redis_cluster_async =  { version = "0.7.0", optional = true }
 regex = "1.7.0"
 reqwest = { version = "0.11.13", default-features = false, features = [
