--- conflicted
+++ resolved
@@ -1512,11 +1512,7 @@
                 "test label",
             ),
             transport: HttpJsonTransport {
-<<<<<<< HEAD
-                source_uri: Some(Uri::from_str("http://localhost/api").unwrap()),
-=======
                 source_url: Some(Uri::from_str("http://localhost/api").unwrap()),
->>>>>>> 56e95131
                 connect_template: "/path".parse().unwrap(),
                 ..Default::default()
             },
@@ -1603,11 +1599,7 @@
                 "test label",
             ),
             transport: HttpJsonTransport {
-<<<<<<< HEAD
-                source_uri: Some(Uri::from_str("http://localhost/api").unwrap()),
-=======
                 source_url: Some(Uri::from_str("http://localhost/api").unwrap()),
->>>>>>> 56e95131
                 connect_template: "/path".parse().unwrap(),
                 ..Default::default()
             },
