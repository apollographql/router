[package]
name = "apollo-router-scaffold"
version = "1.19.1"
authors = ["Apollo Graph, Inc. <packages@apollographql.com>"]
edition = "2021"
license = "Elastic-2.0"
publish = false

[dependencies]
<<<<<<< HEAD
anyhow = "1.0.69"
clap = { version = "4.1.6", features = ["derive"] }
cargo-scaffold = { version = "0.8.7", default-features = false }
=======
anyhow = "1.0.68"
clap = { version = "4.1.4", features = ["derive"] }
cargo-scaffold = { version = "0.8.9", default-features = false }
>>>>>>> feefbb38
regex = "1"
str_inflector = "0.12.0"
toml = "0.5.11"
[dev-dependencies]
tempfile = "3.4.0"
copy_dir = "0.1.2"<|MERGE_RESOLUTION|>--- conflicted
+++ resolved
@@ -7,15 +7,9 @@
 publish = false
 
 [dependencies]
-<<<<<<< HEAD
 anyhow = "1.0.69"
 clap = { version = "4.1.6", features = ["derive"] }
-cargo-scaffold = { version = "0.8.7", default-features = false }
-=======
-anyhow = "1.0.68"
-clap = { version = "4.1.4", features = ["derive"] }
 cargo-scaffold = { version = "0.8.9", default-features = false }
->>>>>>> feefbb38
 regex = "1"
 str_inflector = "0.12.0"
 toml = "0.5.11"
