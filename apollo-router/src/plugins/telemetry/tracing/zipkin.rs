--- conflicted
+++ resolved
@@ -4,10 +4,6 @@
 use http::Uri;
 use opentelemetry::Key;
 use opentelemetry_sdk::trace::BatchSpanProcessor;
-<<<<<<< HEAD
-use opentelemetry_sdk::trace::TracerProviderBuilder;
-=======
->>>>>>> 84439adf
 use opentelemetry_semantic_conventions::resource::SERVICE_NAME;
 use schemars::JsonSchema;
 use serde::Deserialize;
@@ -16,13 +12,9 @@
 use crate::plugins::telemetry::config::Conf;
 use crate::plugins::telemetry::config::GenericWith;
 use crate::plugins::telemetry::endpoint::UriEndpoint;
-<<<<<<< HEAD
-=======
 use crate::plugins::telemetry::error_handler::NamedSpanExporter;
-use crate::plugins::telemetry::otel::named_runtime_channel::NamedTokioRuntime;
 use crate::plugins::telemetry::reload::tracing::TracingBuilder;
 use crate::plugins::telemetry::reload::tracing::TracingConfigurator;
->>>>>>> 84439adf
 use crate::plugins::telemetry::tracing::BatchProcessorConfig;
 use crate::plugins::telemetry::tracing::SpanProcessorExt;
 
@@ -54,16 +46,7 @@
         self.enabled
     }
 
-<<<<<<< HEAD
-    fn apply(
-        &self,
-        builder: TracerProviderBuilder,
-        trace: &TracingCommon,
-        _spans_config: &Spans,
-    ) -> Result<TracerProviderBuilder, BoxError> {
-=======
     fn configure(&self, builder: &mut TracingBuilder) -> Result<(), BoxError> {
->>>>>>> 84439adf
         tracing::info!("configuring Zipkin tracing: {}", self.batch_processor);
         let common: opentelemetry_sdk::trace::Config = builder.tracing_common().into();
         let endpoint = &self.endpoint.to_full_uri(&DEFAULT_ENDPOINT);
@@ -75,14 +58,9 @@
             )
             .build()?;
 
-<<<<<<< HEAD
-        Ok(builder.with_span_processor(
-            BatchSpanProcessor::builder(exporter)
-=======
         let named_exporter = NamedSpanExporter::new(exporter, "zipkin");
         builder.with_span_processor(
-            BatchSpanProcessor::builder(named_exporter, NamedTokioRuntime::new("zipkin-tracing"))
->>>>>>> 84439adf
+            BatchSpanProcessor::builder(named_exporter)
                 .with_batch_config(self.batch_processor.clone().into())
                 .build()
                 .filtered(),
