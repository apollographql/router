# Changelog for the next release

All notable changes to Router will be documented in this file.

This project adheres to [Semantic Versioning](https://semver.org/spec/v2.0.0.html).

<!-- <THIS IS AN EXAMPLE, DO NOT REMOVE>

# [x.x.x] (unreleased) - 2022-mm-dd
> Important: X breaking changes below, indicated by **❗ BREAKING ❗**
## ❗ BREAKING ❗
## 🚀 Features ( :rocket: )
## 🐛 Fixes ( :bug: )
## 🛠 Maintenance ( :hammer_and_wrench: )
## 📚 Documentation ( :books: )
## 🐛 Fixes ( :bug: )

## Example section entry format

### **Headline** ([Issue #ISSUE_NUMBER](https://github.com/apollographql/router/issues/ISSUE_NUMBER))

Description! And a link to a [reference](http://url)

By [@USERNAME](https://github.com/USERNAME) in https://github.com/apollographql/router/pull/PULL_NUMBER
-->

# [0.9.4] (unreleased) - 2022-mm-dd

## 🚀 Features
<<<<<<< HEAD
### Scaffold custom binary support ([PR #1104](https://github.com/apollographql/router/pull/1104))
  Added CLI support for scaffolding a new Router binary project. This provides a starting point for people who want to use the Router as a library and create their own plugins

### rhai Context::upsert() supported with example [PR #1136](https://github.com/apollographql/router/pull/1136)

  Rhai plugins can now interact with Context::upsert(). We provide an example (rhai-surrogate-cache-key) to illustrate its use.

### Add an experimental optimization to deduplicate variables in query planner [PR #872](https://github.com/apollographql/router/pull/872)
Get rid of duplicated variables in requests and responses of the query planner. This optimization is disabled by default, if you want to enable it you just need override your configuration:

```yaml title="router.yaml"
plugins:
  experimental.traffic_shaping:
    variables_deduplication: true # Enable the variables deduplication optimization
```

### Measure APQ cache hits and registers ([PR #1117](https://github.com/apollographql/router/pull/1117))

  The APQ layer will now report cache hits and misses to Apollo Studio if telemetry is configured

- **Add more information for the subgraph_request span** ([PR #1119](https://github.com/apollographql/router/pull/1119))

  Add a new span only for the subgraph request, with all HTTP and net information needed for the opentelemetry specs
=======
### Allow to set a custom health check path ([PR #1164](https://github.com/apollographql/router/pull/1164))
Added the possibility to set a custom health check path
```yaml
server:
  # Default is /.well-known/apollo/server-health
  health_check_path: /health
```
>>>>>>> f304c215

By [@jcaromiq](https://github.com/jcaromiq) in https://github.com/apollographql/router/pull/1164

<<<<<<< HEAD
### Compute default port in span information ([1160](https://github.com/apollographql/router/issues/1160)) 
  Compute default port in span information for `net.peer.port` regarding the scheme of the request URI.

### Content-Type is application/json ([1154](https://github.com/apollographql/router/issues/1154)) 
  The router was not setting a content-type on results. This fix ensures that a content-type of application/json is added when returning a graphql response.

### Prevent memory leaks when tasks are cancelled [PR #767](https://github.com/apollographql/router/pull/767)
  Cancelling a request could put the router in an unresponsive state where the deduplication layer or cache would make subgraph requests hang.

## 🛠 Maintenance

### Use subgraphs deployed on Fly in CI [PR #1090](https://github.com/apollographql/router/pull/1090)
The CI needs some node subgraphs for integration tests, which complicates its setup and increases the run time. By deploying in advance those subgraphs on fly.io, we can simplify the CI run.

### Unpin schemars version [#1074](https://github.com/apollographql/router/issues/1074)
The Schemars 0.8.9 caused compile errors due to it validating default types.
This change has however been rolled back upstream.
We can now safely depend on schemars 0.8.10.

### Update Moka to fix occasional panics on AMD hardware [#1137](https://github.com/apollographql/router/issues/1137)
Moka has a dependency on Quanta which had an issue with AMD hardware. This is now fixed via [Moka-#119](https://github.com/moka-rs/moka/issues/119).
=======
## 🛠 Maintenance ( :hammer_and_wrench: )
>>>>>>> f304c215

### Fix a flappy test to test custom health check path ([PR #1176](https://github.com/apollographql/router/pull/1176))
Force the creation of `SocketAddr` to use a new unused port.

By [@bnjjj](https://github.com/bnjjj) in https://github.com/apollographql/router/pull/1176<|MERGE_RESOLUTION|>--- conflicted
+++ resolved
@@ -27,14 +27,6 @@
 # [0.9.4] (unreleased) - 2022-mm-dd
 
 ## 🚀 Features
-<<<<<<< HEAD
-### Scaffold custom binary support ([PR #1104](https://github.com/apollographql/router/pull/1104))
-  Added CLI support for scaffolding a new Router binary project. This provides a starting point for people who want to use the Router as a library and create their own plugins
-
-### rhai Context::upsert() supported with example [PR #1136](https://github.com/apollographql/router/pull/1136)
-
-  Rhai plugins can now interact with Context::upsert(). We provide an example (rhai-surrogate-cache-key) to illustrate its use.
-
 ### Add an experimental optimization to deduplicate variables in query planner [PR #872](https://github.com/apollographql/router/pull/872)
 Get rid of duplicated variables in requests and responses of the query planner. This optimization is disabled by default, if you want to enable it you just need override your configuration:
 
@@ -44,14 +36,6 @@
     variables_deduplication: true # Enable the variables deduplication optimization
 ```
 
-### Measure APQ cache hits and registers ([PR #1117](https://github.com/apollographql/router/pull/1117))
-
-  The APQ layer will now report cache hits and misses to Apollo Studio if telemetry is configured
-
-- **Add more information for the subgraph_request span** ([PR #1119](https://github.com/apollographql/router/pull/1119))
-
-  Add a new span only for the subgraph request, with all HTTP and net information needed for the opentelemetry specs
-=======
 ### Allow to set a custom health check path ([PR #1164](https://github.com/apollographql/router/pull/1164))
 Added the possibility to set a custom health check path
 ```yaml
@@ -59,35 +43,10 @@
   # Default is /.well-known/apollo/server-health
   health_check_path: /health
 ```
->>>>>>> f304c215
 
 By [@jcaromiq](https://github.com/jcaromiq) in https://github.com/apollographql/router/pull/1164
 
-<<<<<<< HEAD
-### Compute default port in span information ([1160](https://github.com/apollographql/router/issues/1160)) 
-  Compute default port in span information for `net.peer.port` regarding the scheme of the request URI.
-
-### Content-Type is application/json ([1154](https://github.com/apollographql/router/issues/1154)) 
-  The router was not setting a content-type on results. This fix ensures that a content-type of application/json is added when returning a graphql response.
-
-### Prevent memory leaks when tasks are cancelled [PR #767](https://github.com/apollographql/router/pull/767)
-  Cancelling a request could put the router in an unresponsive state where the deduplication layer or cache would make subgraph requests hang.
-
-## 🛠 Maintenance
-
-### Use subgraphs deployed on Fly in CI [PR #1090](https://github.com/apollographql/router/pull/1090)
-The CI needs some node subgraphs for integration tests, which complicates its setup and increases the run time. By deploying in advance those subgraphs on fly.io, we can simplify the CI run.
-
-### Unpin schemars version [#1074](https://github.com/apollographql/router/issues/1074)
-The Schemars 0.8.9 caused compile errors due to it validating default types.
-This change has however been rolled back upstream.
-We can now safely depend on schemars 0.8.10.
-
-### Update Moka to fix occasional panics on AMD hardware [#1137](https://github.com/apollographql/router/issues/1137)
-Moka has a dependency on Quanta which had an issue with AMD hardware. This is now fixed via [Moka-#119](https://github.com/moka-rs/moka/issues/119).
-=======
 ## 🛠 Maintenance ( :hammer_and_wrench: )
->>>>>>> f304c215
 
 ### Fix a flappy test to test custom health check path ([PR #1176](https://github.com/apollographql/router/pull/1176))
 Force the creation of `SocketAddr` to use a new unused port.
