use derivative::Derivative;
use opentelemetry::Array;
use opentelemetry::StringValue;
use opentelemetry::Value;
use schemars::JsonSchema;
use serde::Deserialize;
use tower::BoxError;

use crate::Context;
use crate::plugins::connectors::handle_responses::MappedResponse;
use crate::plugins::telemetry::config::AttributeValue;
use crate::plugins::telemetry::config_new::Selector;
use crate::plugins::telemetry::config_new::Stage;
use crate::plugins::telemetry::config_new::connector::ConnectorRequest;
use crate::plugins::telemetry::config_new::connector::ConnectorResponse;
use crate::plugins::telemetry::config_new::instruments::InstrumentValue;
use crate::plugins::telemetry::config_new::instruments::Standard;
use crate::plugins::telemetry::config_new::selectors::ErrorRepr;
use crate::plugins::telemetry::config_new::selectors::ResponseStatus;
use crate::services::connector::request_service::TransportRequest;
use crate::services::connector::request_service::TransportResponse;

#[derive(Deserialize, JsonSchema, Clone, Debug, PartialEq)]
#[serde(deny_unknown_fields, rename_all = "snake_case")]
pub(crate) enum ConnectorSource {
    /// The name of the connector source.
    Name,
}

#[derive(Deserialize, JsonSchema, Clone, Debug)]
#[serde(deny_unknown_fields, rename_all = "snake_case", untagged)]
pub(crate) enum ConnectorValue {
    Standard(Standard),
    Custom(ConnectorSelector),
}

impl From<&ConnectorValue> for InstrumentValue<ConnectorSelector> {
    fn from(value: &ConnectorValue) -> Self {
        match value {
            ConnectorValue::Standard(s) => InstrumentValue::Standard(s.clone()),
            ConnectorValue::Custom(selector) => InstrumentValue::Custom(selector.clone()),
        }
    }
}

#[derive(Deserialize, JsonSchema, Clone, Debug, PartialEq)]
#[serde(deny_unknown_fields, rename_all = "snake_case")]
pub(crate) enum MappingProblems {
    Problems,
    Count,
}

#[derive(Deserialize, JsonSchema, Clone, Derivative)]
#[serde(deny_unknown_fields, rename_all = "snake_case", untagged)]
#[derivative(Debug, PartialEq)]
pub(crate) enum ConnectorSelector {
    SubgraphName {
        /// The subgraph name
        subgraph_name: bool,
    },
    ConnectorSource {
        /// The connector source.
        connector_source: ConnectorSource,
    },
    HttpRequestHeader {
        /// The name of a connector HTTP request header.
        connector_http_request_header: String,
        #[serde(skip)]
        #[allow(dead_code)]
        /// Optional redaction pattern.
        redact: Option<String>,
        /// Optional default value.
        default: Option<String>,
    },
    ConnectorResponseHeader {
        /// The name of a connector HTTP response header.
        connector_http_response_header: String,
        #[serde(skip)]
        #[allow(dead_code)]
        /// Optional redaction pattern.
        redact: Option<String>,
        /// Optional default value.
        default: Option<String>,
    },
    ConnectorResponseStatus {
        /// The connector HTTP response status code.
        connector_http_response_status: ResponseStatus,
    },
    ConnectorHttpMethod {
        /// The connector HTTP method.
        connector_http_method: bool,
    },
    ConnectorUrlTemplate {
        /// The connector URL template.
        connector_url_template: bool,
    },
    StaticField {
        /// A static value
        r#static: AttributeValue,
    },
    Error {
        /// Critical error if it happens
        error: ErrorRepr,
    },
    RequestMappingProblems {
        /// Request mapping problems, if any
        connector_request_mapping_problems: MappingProblems,
    },
    ResponseMappingProblems {
        /// Response mapping problems, if any
        connector_response_mapping_problems: MappingProblems,
    },
}

impl Selector for ConnectorSelector {
    type Request = ConnectorRequest;
    type Response = ConnectorResponse;
    type EventResponse = ();

    fn on_request(&self, request: &Self::Request) -> Option<Value> {
        match self {
            ConnectorSelector::SubgraphName { subgraph_name } if *subgraph_name => Some(
                opentelemetry::Value::from(request.connector.id.subgraph_name.clone()),
            ),
            ConnectorSelector::ConnectorSource { .. } => request
                .connector
                .id
                .source_name
                .as_ref()
                .cloned()
                .map(opentelemetry::Value::from),
            ConnectorSelector::ConnectorHttpMethod {
                connector_http_method,
            } if *connector_http_method => Some(opentelemetry::Value::from(
                request.connector.transport.method_attr(),
            )),
            ConnectorSelector::ConnectorUrlTemplate {
                connector_url_template,
            } if *connector_url_template => Some(opentelemetry::Value::from(
                request.connector.transport.url_attr(),
            )),
            ConnectorSelector::HttpRequestHeader {
                connector_http_request_header: connector_request_header,
                default,
                ..
            } => {
                let TransportRequest::Http(ref http_request) = request.transport_request;
                http_request
                    .inner
                    .headers()
                    .get(connector_request_header)
                    .and_then(|h| Some(h.to_str().ok()?.to_string()))
                    .or_else(|| default.clone())
                    .map(opentelemetry::Value::from)
            }
            ConnectorSelector::RequestMappingProblems {
                connector_request_mapping_problems: mapping_problems,
            } => match mapping_problems {
                MappingProblems::Problems => Some(Value::Array(Array::String(
                    request
                        .mapping_problems
                        .iter()
                        .filter_map(|problem| {
                            serde_json::to_string(problem).ok().map(StringValue::from)
                        })
                        .collect(),
                ))),
                MappingProblems::Count => Some(Value::I64(
                    request
                        .mapping_problems
                        .iter()
                        .map(|problem| problem.count as i64)
                        .sum(),
                )),
            },
            ConnectorSelector::StaticField { r#static } => Some(r#static.clone().into()),
            _ => None,
        }
    }

    fn on_response(&self, response: &Self::Response) -> Option<Value> {
        match self {
            ConnectorSelector::ConnectorResponseHeader {
                connector_http_response_header: connector_response_header,
                default,
                ..
            } => {
                if let Ok(TransportResponse::Http(ref http_response)) = response.transport_result {
                    http_response
                        .inner
                        .headers
                        .get(connector_response_header)
                        .and_then(|h| Some(h.to_str().ok()?.to_string()))
                        .or_else(|| default.clone())
                        .map(opentelemetry::Value::from)
                } else {
                    None
                }
            }
            ConnectorSelector::ConnectorResponseStatus {
                connector_http_response_status: response_status,
            } => {
                if let Ok(TransportResponse::Http(ref http_response)) = response.transport_result {
                    let status = http_response.inner.status;
                    match response_status {
                        ResponseStatus::Code => Some(Value::I64(status.as_u16() as i64)),
                        ResponseStatus::Reason => {
                            status.canonical_reason().map(|reason| reason.into())
                        }
                    }
                } else {
                    None
                }
            }
            ConnectorSelector::ResponseMappingProblems {
                connector_response_mapping_problems: mapping_problems,
            } => {
                if let MappedResponse::Data { ref problems, .. } = response.mapped_response {
                    match mapping_problems {
                        MappingProblems::Problems => Some(Value::Array(Array::String(
                            problems
                                .iter()
                                .filter_map(|problem| {
                                    serde_json::to_string(problem).ok().map(StringValue::from)
                                })
                                .collect(),
                        ))),
                        MappingProblems::Count => Some(Value::I64(
                            problems.iter().map(|problem| problem.count as i64).sum(),
                        )),
                    }
                } else {
                    None
                }
            }
            _ => None,
        }
    }

    fn on_error(&self, error: &BoxError, _: &Context) -> Option<Value> {
        match self {
            ConnectorSelector::Error { .. } => Some(error.to_string().into()),
            ConnectorSelector::StaticField { r#static } => Some(r#static.clone().into()),
            _ => None,
        }
    }

    fn on_drop(&self) -> Option<Value> {
        match self {
            ConnectorSelector::StaticField { r#static } => Some(r#static.clone().into()),
            _ => None,
        }
    }

    fn is_active(&self, stage: Stage) -> bool {
        match stage {
            Stage::Request => matches!(
                self,
                ConnectorSelector::HttpRequestHeader { .. }
                    | ConnectorSelector::SubgraphName { .. }
                    | ConnectorSelector::ConnectorSource { .. }
                    | ConnectorSelector::ConnectorHttpMethod { .. }
                    | ConnectorSelector::ConnectorUrlTemplate { .. }
                    | ConnectorSelector::StaticField { .. }
                    | ConnectorSelector::RequestMappingProblems { .. }
            ),
            Stage::Response => matches!(
                self,
                ConnectorSelector::ConnectorResponseHeader { .. }
                    | ConnectorSelector::ConnectorResponseStatus { .. }
                    | ConnectorSelector::SubgraphName { .. }
                    | ConnectorSelector::ConnectorSource { .. }
                    | ConnectorSelector::ConnectorHttpMethod { .. }
                    | ConnectorSelector::ConnectorUrlTemplate { .. }
                    | ConnectorSelector::StaticField { .. }
                    | ConnectorSelector::ResponseMappingProblems { .. }
            ),
            Stage::ResponseEvent => false,
            Stage::ResponseField => false,
            Stage::Error => matches!(
                self,
                ConnectorSelector::Error { .. }
                    | ConnectorSelector::SubgraphName { .. }
                    | ConnectorSelector::ConnectorSource { .. }
                    | ConnectorSelector::ConnectorHttpMethod { .. }
                    | ConnectorSelector::ConnectorUrlTemplate { .. }
                    | ConnectorSelector::StaticField { .. }
            ),
            Stage::Drop => matches!(self, ConnectorSelector::StaticField { .. }),
        }
    }
}

#[cfg(test)]
mod tests {
    use std::str::FromStr;
    use std::sync::Arc;

    use apollo_compiler::name;
    use apollo_federation::sources::connect::ConnectId;
    use apollo_federation::sources::connect::ConnectSpec;
    use apollo_federation::sources::connect::Connector;
    use apollo_federation::sources::connect::HttpJsonTransport;
    use apollo_federation::sources::connect::JSONSelection;
    use apollo_federation::sources::connect::StringTemplate;
    use http::HeaderValue;
    use http::StatusCode;
    use opentelemetry::Array;
    use opentelemetry::StringValue;
    use opentelemetry::Value;

    use super::ConnectorSelector;
    use super::ConnectorSource;
    use super::MappingProblems;
    use crate::Context;
    use crate::plugins::connectors::handle_responses::MappedResponse;
    use crate::plugins::connectors::make_requests::ResponseKey;
    use crate::plugins::connectors::mapping::Problem;
    use crate::plugins::telemetry::config_new::Selector;
    use crate::plugins::telemetry::config_new::selectors::ResponseStatus;
    use crate::services::connector::request_service::Request;
    use crate::services::connector::request_service::Response;
    use crate::services::connector::request_service::TransportRequest;
    use crate::services::connector::request_service::TransportResponse;
    use crate::services::connector::request_service::transport;
    use crate::services::router::body;

    const TEST_SUBGRAPH_NAME: &str = "test_subgraph_name";
    const TEST_SOURCE_NAME: &str = "test_source_name";
    const TEST_URL_TEMPLATE: &str = "/test";
    const TEST_HEADER_NAME: &str = "test_header_name";
    const TEST_HEADER_VALUE: &str = "test_header_value";
    const TEST_STATIC: &str = "test_static";

    fn context() -> Context {
        Context::default()
    }

    fn connector() -> Connector {
        Connector {
            id: ConnectId::new(
                TEST_SUBGRAPH_NAME.into(),
                Some(TEST_SOURCE_NAME.into()),
                name!(Query),
                name!(users),
                0,
                "label",
            ),
            transport: HttpJsonTransport {
<<<<<<< HEAD
                source_uri: None,
                connect_template: StringTemplate::from_str(TEST_URL_TEMPLATE).unwrap(),
                ..Default::default()
=======
                source_url: None,
                connect_template: StringTemplate::from_str(TEST_URL_TEMPLATE).unwrap(),
                method: HTTPMethod::Get,
                headers: Default::default(),
                body: None,
>>>>>>> 56e95131
            },
            selection: JSONSelection::empty(),
            config: None,
            max_requests: None,
            entity_resolver: None,
            spec: ConnectSpec::V0_1,
            request_variables: Default::default(),
            response_variables: Default::default(),
            batch_settings: None,
            request_headers: Default::default(),
            response_headers: Default::default(),
        }
    }

    fn response_key() -> ResponseKey {
        ResponseKey::RootField {
            name: "hello".to_string(),
            inputs: Default::default(),
            selection: Arc::new(JSONSelection::parse("$.data").unwrap()),
        }
    }

    fn http_request() -> http::Request<String> {
        http::Request::builder().body("".into()).unwrap()
    }

    fn http_request_with_header() -> http::Request<String> {
        let mut http_request = http::Request::builder().body("".into()).unwrap();
        http_request.headers_mut().insert(
            TEST_HEADER_NAME,
            HeaderValue::from_static(TEST_HEADER_VALUE),
        );
        http_request
    }

    fn connector_request(http_request: http::Request<String>) -> Request {
        connector_request_with_mapping_problems(http_request, vec![])
    }

    fn connector_request_with_mapping_problems(
        http_request: http::Request<String>,
        mapping_problems: Vec<Problem>,
    ) -> Request {
        Request {
            context: context(),
            connector: Arc::new(connector()),
            service_name: Default::default(),
            transport_request: TransportRequest::Http(transport::http::HttpRequest {
                inner: http_request,
                debug: None,
            }),
            key: response_key(),
            mapping_problems,
            supergraph_request: Default::default(),
        }
    }

    fn connector_response(status_code: StatusCode) -> Response {
        connector_response_with_mapping_problems(status_code, vec![])
    }

    fn connector_response_with_mapping_problems(
        status_code: StatusCode,
        mapping_problems: Vec<Problem>,
    ) -> Response {
        Response {
            context: context(),
            connector: connector().into(),
            transport_result: Ok(TransportResponse::Http(transport::http::HttpResponse {
                inner: http::Response::builder()
                    .status(status_code)
                    .body(body::empty())
                    .expect("expecting valid response")
                    .into_parts()
                    .0,
            })),
            mapped_response: MappedResponse::Data {
                data: serde_json::json!({})
                    .try_into()
                    .expect("expecting valid JSON"),
                key: response_key(),
                problems: mapping_problems,
            },
        }
    }

    fn connector_response_with_header() -> Response {
        Response {
            context: context(),
            connector: connector().into(),
            transport_result: Ok(TransportResponse::Http(transport::http::HttpResponse {
                inner: http::Response::builder()
                    .status(200)
                    .header(TEST_HEADER_NAME, TEST_HEADER_VALUE)
                    .body(body::empty())
                    .expect("expecting valid response")
                    .into_parts()
                    .0,
            })),
            mapped_response: MappedResponse::Data {
                data: serde_json::json!({})
                    .try_into()
                    .expect("expecting valid JSON"),
                key: response_key(),
                problems: vec![],
            },
        }
    }

    fn mapping_problems() -> Vec<Problem> {
        vec![
            Problem {
                count: 1,
                message: "error message".to_string(),
                path: "@.id".to_string(),
            },
            Problem {
                count: 2,
                message: "warn message".to_string(),
                path: "@.id".to_string(),
            },
            Problem {
                count: 3,
                message: "info message".to_string(),
                path: "@.id".to_string(),
            },
        ]
    }

    fn mapping_problem_array() -> Value {
        Value::Array(Array::String(vec![
            StringValue::from(String::from(
                "{\"message\":\"error message\",\"path\":\"@.id\",\"count\":1}",
            )),
            StringValue::from(String::from(
                "{\"message\":\"warn message\",\"path\":\"@.id\",\"count\":2}",
            )),
            StringValue::from(String::from(
                "{\"message\":\"info message\",\"path\":\"@.id\",\"count\":3}",
            )),
        ]))
    }

    #[test]
    fn connector_on_request_static_field() {
        let selector = ConnectorSelector::StaticField {
            r#static: TEST_STATIC.into(),
        };
        assert_eq!(
            Some(TEST_STATIC.into()),
            selector.on_request(&connector_request(http_request()))
        );
    }

    #[test]
    fn connector_on_request_subgraph_name() {
        let selector = ConnectorSelector::SubgraphName {
            subgraph_name: true,
        };
        assert_eq!(
            Some(TEST_SUBGRAPH_NAME.into()),
            selector.on_request(&connector_request(http_request()))
        );
    }

    #[test]
    fn connector_on_request_connector_source() {
        let selector = ConnectorSelector::ConnectorSource {
            connector_source: ConnectorSource::Name,
        };
        assert_eq!(
            Some(TEST_SOURCE_NAME.into()),
            selector.on_request(&connector_request(http_request()))
        );
    }

    #[test]
    fn connector_on_request_url_template() {
        let selector = ConnectorSelector::ConnectorUrlTemplate {
            connector_url_template: true,
        };
        assert_eq!(
            Some(TEST_URL_TEMPLATE.into()),
            selector.on_request(&connector_request(http_request()))
        );
    }

    #[test]
    fn connector_on_request_header_defaulted() {
        let selector = ConnectorSelector::HttpRequestHeader {
            connector_http_request_header: TEST_HEADER_NAME.to_string(),
            redact: None,
            default: Some("defaulted".into()),
        };
        assert_eq!(
            Some("defaulted".into()),
            selector.on_request(&connector_request(http_request()))
        );
    }

    #[test]
    fn connector_on_request_header_with_value() {
        let selector = ConnectorSelector::HttpRequestHeader {
            connector_http_request_header: TEST_HEADER_NAME.to_string(),
            redact: None,
            default: None,
        };
        assert_eq!(
            Some(TEST_HEADER_VALUE.into()),
            selector.on_request(&connector_request(http_request_with_header()))
        );
    }

    #[test]
    fn connector_on_response_header_defaulted() {
        let selector = ConnectorSelector::ConnectorResponseHeader {
            connector_http_response_header: TEST_HEADER_NAME.to_string(),
            redact: None,
            default: Some("defaulted".into()),
        };
        assert_eq!(
            Some("defaulted".into()),
            selector.on_response(&connector_response(StatusCode::OK))
        );
    }

    #[test]
    fn connector_on_response_header_with_value() {
        let selector = ConnectorSelector::ConnectorResponseHeader {
            connector_http_response_header: TEST_HEADER_NAME.to_string(),
            redact: None,
            default: None,
        };
        assert_eq!(
            Some(TEST_HEADER_VALUE.into()),
            selector.on_response(&connector_response_with_header())
        );
    }

    #[test]
    fn connector_on_response_status_code() {
        let selector = ConnectorSelector::ConnectorResponseStatus {
            connector_http_response_status: ResponseStatus::Code,
        };
        assert_eq!(
            Some(200.into()),
            selector.on_response(&connector_response(StatusCode::OK))
        );
    }

    #[test]
    fn connector_on_response_status_reason_ok() {
        let selector = ConnectorSelector::ConnectorResponseStatus {
            connector_http_response_status: ResponseStatus::Reason,
        };
        assert_eq!(
            Some("OK".into()),
            selector.on_response(&connector_response(StatusCode::OK))
        );
    }

    #[test]
    fn connector_on_response_status_code_not_found() {
        let selector = ConnectorSelector::ConnectorResponseStatus {
            connector_http_response_status: ResponseStatus::Reason,
        };
        assert_eq!(
            Some("Not Found".into()),
            selector.on_response(&connector_response(StatusCode::NOT_FOUND))
        );
    }

    #[test]
    fn connector_on_request_mapping_problems_none() {
        let selector = ConnectorSelector::RequestMappingProblems {
            connector_request_mapping_problems: MappingProblems::Problems,
        };
        assert_eq!(
            Some(Value::Array(Array::String(vec![]))),
            selector.on_request(&connector_request(http_request()))
        );
    }

    #[test]
    fn connector_on_request_mapping_problems_count_zero() {
        let selector = ConnectorSelector::RequestMappingProblems {
            connector_request_mapping_problems: MappingProblems::Count,
        };
        assert_eq!(
            Some(0.into()),
            selector.on_request(&connector_request(http_request()))
        );
    }

    #[test]
    fn connector_on_request_mapping_problems() {
        let selector = ConnectorSelector::RequestMappingProblems {
            connector_request_mapping_problems: MappingProblems::Problems,
        };
        assert_eq!(
            Some(mapping_problem_array()),
            selector.on_request(&connector_request_with_mapping_problems(
                http_request(),
                mapping_problems()
            ))
        );
    }

    #[test]
    fn connector_on_request_mapping_problems_count() {
        let selector = ConnectorSelector::RequestMappingProblems {
            connector_request_mapping_problems: MappingProblems::Count,
        };
        assert_eq!(
            Some(6.into()),
            selector.on_request(&connector_request_with_mapping_problems(
                http_request(),
                mapping_problems()
            ))
        );
    }

    #[test]
    fn connector_on_response_mapping_problems_none() {
        let selector = ConnectorSelector::ResponseMappingProblems {
            connector_response_mapping_problems: MappingProblems::Problems,
        };
        assert_eq!(
            Some(Value::Array(Array::String(vec![]))),
            selector.on_response(&connector_response(StatusCode::OK))
        );
    }

    #[test]
    fn connector_on_response_mapping_problems_count_zero() {
        let selector = ConnectorSelector::ResponseMappingProblems {
            connector_response_mapping_problems: MappingProblems::Count,
        };
        assert_eq!(
            Some(0.into()),
            selector.on_response(&connector_response(StatusCode::OK))
        );
    }

    #[test]
    fn connector_on_response_mapping_problems() {
        let selector = ConnectorSelector::ResponseMappingProblems {
            connector_response_mapping_problems: MappingProblems::Problems,
        };
        assert_eq!(
            Some(mapping_problem_array()),
            selector.on_response(&connector_response_with_mapping_problems(
                StatusCode::OK,
                mapping_problems()
            ))
        );
    }

    #[test]
    fn connector_on_response_mapping_problems_count() {
        let selector = ConnectorSelector::ResponseMappingProblems {
            connector_response_mapping_problems: MappingProblems::Count,
        };
        assert_eq!(
            Some(6.into()),
            selector.on_response(&connector_response_with_mapping_problems(
                StatusCode::OK,
                mapping_problems()
            ))
        );
    }

    #[test]
    fn connector_on_drop_static_field() {
        let selector = ConnectorSelector::StaticField {
            r#static: TEST_STATIC.into(),
        };
        assert_eq!(Some(TEST_STATIC.into()), selector.on_drop());
    }
}<|MERGE_RESOLUTION|>--- conflicted
+++ resolved
@@ -347,17 +347,9 @@
                 "label",
             ),
             transport: HttpJsonTransport {
-<<<<<<< HEAD
-                source_uri: None,
+                source_url: None,
                 connect_template: StringTemplate::from_str(TEST_URL_TEMPLATE).unwrap(),
                 ..Default::default()
-=======
-                source_url: None,
-                connect_template: StringTemplate::from_str(TEST_URL_TEMPLATE).unwrap(),
-                method: HTTPMethod::Get,
-                headers: Default::default(),
-                body: None,
->>>>>>> 56e95131
             },
             selection: JSONSelection::empty(),
             config: None,
