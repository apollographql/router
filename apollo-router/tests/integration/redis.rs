--- conflicted
+++ resolved
@@ -26,12 +26,8 @@
     // 2. run `docker-compose up -d` and connect to the redis container by running `docker-compose exec redis /bin/bash`.
     // 3. Run the `redis-cli` command from the shell and start the redis `monitor` command.
     // 4. Run this test and yank the updated cache key from the redis logs.
-<<<<<<< HEAD
     // If you have redis running locally, you can skip step 1 and 2, and proceed with steps 3-4.
-    let known_cache_key = "plan:0:v2.8.3:70f115ebba5991355c17f4f56ba25bb093c519c4db49a30f3b10de279a4e3fa4:3973e022e93220f9212c18d0d0c543ae7c309e46640da93a4a0314de999f5112:adb64b5139d6a15f187056ef4e7f53152892520d8a06cfaf49d1547f6330dede";
-=======
     let known_cache_key = "plan:0:v2.8.3:16385ebef77959fcdc520ad507eb1f7f7df28f1d54a0569e3adabcb4cd00d7ce:3973e022e93220f9212c18d0d0c543ae7c309e46640da93a4a0314de999f5112:8ecc6cbc98bab2769e6666a72ba47a4ebd90e6f62256ddcbdc7f352a805e0fe6";
->>>>>>> 438b5c7f
 
     let config = RedisConfig::from_url("redis://127.0.0.1:6379").unwrap();
     let client = RedisClient::new(config, None, None, None);
