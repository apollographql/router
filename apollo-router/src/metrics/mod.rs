//! APIs for integrating with the router's metrics.
//!
//! The macros contained here are a replacement for the telemetry crate's `MetricsLayer`. We will
//! eventually convert all metrics to use these macros and deprecate the `MetricsLayer`.
//! The reason for this is that the `MetricsLayer` has:
//!
//! * No support for dynamic attributes
//! * No support dynamic metrics.
//! * Imperfect mapping to metrics API that can only be checked at runtime.
//!
//! New metrics should be added using these macros.
//!
//! Prefer using `_with_unit` types for all new macros. Units should conform to the
//! [OpenTelemetry semantic conventions](https://opentelemetry.io/docs/specs/semconv/general/metrics/#units),
//! some of which has been copied here for reference:
//! * Instruments that measure a count of something should only use annotations with curly braces to
//!   give additional meaning. For example, use `{packet}`, `{error}`, `{fault}`, etc., not `packet`,
//!   `error`, `fault`, etc.
//! * Other instrument units should be specified using the UCUM case sensitive (c/s) variant. For
//!   example, Cel for the unit with full name degree Celsius.
//! * When instruments are measuring durations, seconds (i.e. s) should be used.
//! * Instruments should use non-prefixed units (i.e. By instead of MiBy) unless there is good
//!   technical reason to not do so.
//!
//! NB: we have not yet modified the existing metrics because some metric exporters (notably
//! Prometheus) include the unit in the metric name, and changing the metric name will be a breaking
//! change for customers.
//!
//! ## Compatibility
//! This module uses types from the [opentelemetry] crates. Since OpenTelemetry for Rust is not yet
//! API-stable, we may update it in a minor version, which may require code changes to plugins.
//!
//!
//! # Examples
//! ```ignore
//! // Count a thing:
//! u64_counter!(
//!     "apollo.router.operations.frobbles",
//!     "The amount of frobbles we've operated on",
//!     1
//! );
//! // Count a thing with attributes:
//! u64_counter!(
//!     "apollo.router.operations.frobbles",
//!     "The amount of frobbles we've operated on",
//!     1,
//!     frobbles.color = "blue"
//! );
//! // Count a thing with dynamic attributes:
//! let attributes = vec![];
//! if (frobbled) {
//!     attributes.push(opentelemetry::KeyValue::new("frobbles.color".to_string(), "blue".into()));
//! }
//! u64_counter!(
//!     "apollo.router.operations.frobbles",
//!     "The amount of frobbles we've operated on",
//!     1,
//!     attributes
//! );
//! // Measure a thing with units:
//! f64_histogram_with_unit!(
//!     "apollo.router.operation.frobbles.time",
//!     "Duration to operate on frobbles",
//!     "s",
//!     1.0,
//!     frobbles.color = "red"
//! );
//! ```

#[cfg(test)]
use std::future::Future;
#[cfg(test)]
use std::pin::Pin;
use std::sync::OnceLock;

#[cfg(test)]
use futures::FutureExt;

use crate::metrics::aggregation::AggregateMeterProvider;

pub(crate) mod aggregation;
pub(crate) mod filter;

#[cfg(test)]
pub(crate) mod test_utils {
    use std::cmp::Ordering;
    use std::collections::BTreeMap;
    use std::fmt::Debug;
    use std::fmt::Display;
    use std::sync::OnceLock;

    use itertools::Itertools;
    use num_traits::NumCast;
    use num_traits::ToPrimitive;
    use opentelemetry::Array;
    use opentelemetry::KeyValue;
    use opentelemetry::StringValue;
    use opentelemetry::Value;
    use opentelemetry_sdk::metrics::Temporality;
    use opentelemetry_sdk::metrics::ManualReader;
    use opentelemetry_sdk::metrics::MeterProviderBuilder;
    use opentelemetry_sdk::metrics::data::DataPoint;
    use opentelemetry_sdk::metrics::data::Gauge;
    use opentelemetry_sdk::metrics::data::Histogram;
    use opentelemetry_sdk::metrics::data::HistogramDataPoint;
    use opentelemetry_sdk::metrics::InstrumentKind;
    use opentelemetry_sdk::metrics::data::Metric;
    use opentelemetry_sdk::metrics::data::ResourceMetrics;
    use opentelemetry_sdk::metrics::data::Sum;
    use opentelemetry_sdk::metrics::Pipeline;
    use opentelemetry_sdk::metrics::reader::MetricReader;
    use serde::Serialize;
    use std::sync::Weak;
    use std::sync::Arc;
    use std::time::Duration;
    use tokio::task_local;

    use crate::metrics::aggregation::AggregateMeterProvider;
    use crate::metrics::aggregation::MeterProviderType;
    use crate::metrics::filter::FilterMeterProvider;

        #[derive(Debug, Clone, Default)]
    pub(crate) struct ClonableManualReader {
        reader: Arc<ManualReader>,
    }

    impl MetricReader for ClonableManualReader {
        fn register_pipeline(&self, pipeline: Weak<Pipeline>) {
            self.reader.register_pipeline(pipeline)
        }

        fn collect(&self, rm: &mut ResourceMetrics) -> opentelemetry_sdk::error::OTelSdkResult {
            self.reader.collect(rm)
        }

        fn force_flush(&self) -> opentelemetry_sdk::error::OTelSdkResult {
            self.reader.force_flush()
        }

        fn shutdown(&self) -> opentelemetry_sdk::error::OTelSdkResult {
            self.reader.shutdown()
        }

        fn shutdown_with_timeout(&self, timeout: Duration) -> opentelemetry_sdk::error::OTelSdkResult {
            self.reader.shutdown_with_timeout(timeout);
        }

        fn temporality(&self, kind: InstrumentKind) -> Temporality {
            Temporality::Cumulative
        }
    }

    task_local! {
        pub(crate) static AGGREGATE_METER_PROVIDER_ASYNC: OnceLock<(AggregateMeterProvider, ClonableManualReader)>;
    }
    thread_local! {
        pub(crate) static AGGREGATE_METER_PROVIDER: OnceLock<(AggregateMeterProvider, ClonableManualReader)> = const { OnceLock::new() };
    }

    fn create_test_meter_provider() -> (AggregateMeterProvider, ClonableManualReader) {
        {
            let meter_provider = AggregateMeterProvider::default();
            let reader = ClonableManualReader::default();

            meter_provider.set(
                MeterProviderType::Public,
                Some(FilterMeterProvider::all(
                    MeterProviderBuilder::default()
                        .with_reader(reader.clone())
                        .build(),
                )),
            );

            (meter_provider, reader)
        }
    }
    pub(crate) fn meter_provider_and_readers() -> (AggregateMeterProvider, ClonableManualReader) {
        if tokio::runtime::Handle::try_current().is_ok() {
            AGGREGATE_METER_PROVIDER_ASYNC
                .try_with(|cell| cell.get_or_init(create_test_meter_provider).clone())
                // We need to silently fail here.
                // Otherwise we fail every multi-threaded test that touches metrics
                .unwrap_or_default()
        } else {
            AGGREGATE_METER_PROVIDER
                .with(|cell| cell.get_or_init(create_test_meter_provider).clone())
        }
    }

    pub(crate) struct Metrics {
        resource_metrics: ResourceMetrics,
    }

    impl Default for Metrics {
        fn default() -> Self {
            Metrics {
                resource_metrics: ResourceMetrics {
                    resource: Default::default(),
                    scope_metrics: vec![],
                },
            }
        }
    }

    pub(crate) fn collect_metrics() -> Metrics {
        let mut metrics = Metrics::default();
        let (_, reader) = meter_provider_and_readers();
        reader
            .collect(&mut metrics.resource_metrics)
            .expect("Failed to collect metrics. Did you forget to use `async{}.with_metrics()`? See dev-docs/metrics.md");
        metrics
    }

    impl Metrics {
        pub(crate) fn find(&self, name: &str) -> Option<&opentelemetry_sdk::metrics::data::Metric> {
            self.resource_metrics
                .scope_metrics()
                .iter()
                .flat_map(|scope_metrics| {
                    scope_metrics
                        .metrics
                        .iter()
                        .filter(|metric| metric.name == name)
                })
                .next()
        }

        pub(crate) fn assert<T: NumCast + Display + 'static>(
            &self,
            name: &str,
            ty: MetricType,
            value: T,
            // Useful for histogram to check the count and not the sum
            count: bool,
            attributes: &[KeyValue],
        ) -> bool {
<<<<<<< HEAD
            if let Some(value) = value.to_u64() {
                if self.metric_matches(name, &ty, value, count, attributes) {
                    return true;
                }
            }

            if let Some(value) = value.to_i64() {
                if self.metric_matches(name, &ty, value, count, attributes) {
                    return true;
                }
=======
            let attributes = AttributeSet::from(attributes);
            if let Some(value) = value.to_u64()
                && self.metric_matches(name, &ty, value, count, &attributes)
            {
                return true;
            }

            if let Some(value) = value.to_i64()
                && self.metric_matches(name, &ty, value, count, &attributes)
            {
                return true;
>>>>>>> 618cf566
            }

            if let Some(value) = value.to_f64()
                && self.metric_matches(name, &ty, value, count, &attributes)
            {
                return true;
            }

            false
        }

        pub(crate) fn metric_matches<T: Debug + PartialEq + Display + ToPrimitive + 'static>(
            &self,
            name: &str,
            ty: &MetricType,
            value: T,
            count: bool,
            attributes: &[KeyValue],
        ) -> bool {
            if let Some(metric) = self.find(name) {
                // Try to downcast the metric to each type of aggregation and assert that the value is correct.
                if let Some(gauge) = metric.data.as_any().downcast_ref::<Gauge<T>>() {
                    // Find the datapoint with the correct attributes.
                    if matches!(ty, MetricType::Gauge) {
                        return gauge.data_points.iter().any(|datapoint| {
                            datapoint.value == value
                                && Self::equal_attributes(attributes, &datapoint.attributes)
                        });
                    }
                } else if let Some(sum) = metric.data.as_any().downcast_ref::<Sum<T>>() {
                    // Note that we can't actually tell if the sum is monotonic or not, so we just check if it's a sum.
                    if matches!(ty, MetricType::Counter | MetricType::UpDownCounter) {
                        return sum.data_points.iter().any(|datapoint| {
                            datapoint.value == value
                                && Self::equal_attributes(attributes, &datapoint.attributes)
                        });
                    }
                } else if let Some(histogram) = metric.data.as_any().downcast_ref::<Histogram<T>>()
                    && matches!(ty, MetricType::Histogram)
                {
                    if count {
                        return histogram.data_points.iter().any(|datapoint| {
                            datapoint.count == value.to_u64().unwrap()
                                && Self::equal_attributes(attributes, &datapoint.attributes)
                        });
                    } else {
                        return histogram.data_points.iter().any(|datapoint| {
                            datapoint.sum == value
                                && Self::equal_attributes(attributes, &datapoint.attributes)
                        });
                    }
                }
            }
            false
        }

        pub(crate) fn metric_exists<T: Debug + PartialEq + Display + ToPrimitive + 'static>(
            &self,
            name: &str,
            ty: MetricType,
            attributes: &[KeyValue],
        ) -> bool {
            if let Some(metric) = self.find(name) {
                // Try to downcast the metric to each type of aggregation and assert that the value is correct.
                if let Some(gauge) = metric.data.as_any().downcast_ref::<Gauge<T>>() {
                    // Find the datapoint with the correct attributes.
                    if matches!(ty, MetricType::Gauge) {
                        return gauge.data_points.iter().any(|datapoint| {
                            Self::equal_attributes(&attributes, &datapoint.attributes)
                        });
                    }
                } else if let Some(sum) = metric.data.as_any().downcast_ref::<Sum<T>>() {
                    // Note that we can't actually tell if the sum is monotonic or not, so we just check if it's a sum.
                    if matches!(ty, MetricType::Counter | MetricType::UpDownCounter) {
                        return sum.data_points.iter().any(|datapoint| {
                            Self::equal_attributes(&attributes, &datapoint.attributes)
                        });
                    }
                } else if let Some(histogram) = metric.data.as_any().downcast_ref::<Histogram<T>>()
                    && matches!(ty, MetricType::Histogram)
                {
                    return histogram.data_points.iter().any(|datapoint| {
                        Self::equal_attributes(&attributes, &datapoint.attributes)
                    });
                }
            }
            false
        }

        #[allow(dead_code)]
        pub(crate) fn all(self) -> Vec<SerdeMetric> {
            self.resource_metrics
                .scope_metrics
                .into_iter()
                .flat_map(|scope_metrics| {
                    scope_metrics.metrics.into_iter().map(|metric| {
                        let serde_metric: SerdeMetric = metric.into();
                        serde_metric
                    })
                })
                .sorted()
                .collect()
        }

        #[allow(dead_code)]
        pub(crate) fn non_zero(self) -> Vec<SerdeMetric> {
            self.all()
                .into_iter()
                .filter(|m| {
                    m.data.datapoints.iter().any(|d| {
                        d.value
                            .as_ref()
                            .map(|v| v.as_f64().unwrap_or_default() > 0.0)
                            .unwrap_or_default()
                            || d.sum
                                .as_ref()
                                .map(|v| v.as_f64().unwrap_or_default() > 0.0)
                                .unwrap_or_default()
                    })
                })
                .collect()
        }

        fn equal_attributes(expected: &[KeyValue], actual: &[KeyValue]) -> bool {
            // If lengths are different, we can short circuit. This also accounts for a bug where
            // an empty attributes list would always be considered "equal" due to zip capping at
            // the shortest iter's length
            if expected.len() != actual.len() {
                return false;
            }
            // This works because the attributes are always sorted
            expected.iter().zip(actual.iter()).all(|((k, v), kv)| {
                kv.key == *k
                    && (kv.value == *v || kv.value == Value::String(StringValue::from("<any>")))
            })
        }
    }

    #[derive(Serialize, Eq, PartialEq)]
    pub(crate) struct SerdeMetric {
        pub(crate) name: String,
        #[serde(skip_serializing_if = "String::is_empty")]
        pub(crate) description: String,
        #[serde(skip_serializing_if = "String::is_empty")]
        pub(crate) unit: String,
        pub(crate) data: SerdeMetricData,
    }

    impl Ord for SerdeMetric {
        fn cmp(&self, other: &Self) -> Ordering {
            self.name.cmp(&other.name)
        }
    }

    impl PartialOrd for SerdeMetric {
        fn partial_cmp(&self, other: &Self) -> Option<Ordering> {
            Some(self.cmp(other))
        }
    }

    #[derive(Clone, Serialize, Eq, PartialEq, Default)]
    pub(crate) struct SerdeMetricData {
        pub(crate) datapoints: Vec<SerdeMetricDataPoint>,
    }

    #[derive(Clone, Serialize, Eq, PartialEq)]
    pub(crate) struct SerdeMetricDataPoint {
        #[serde(skip_serializing_if = "Option::is_none")]
        pub(crate) value: Option<serde_json::Value>,
        #[serde(skip_serializing_if = "Option::is_none")]
        pub(crate) sum: Option<serde_json::Value>,
        #[serde(skip_serializing_if = "Option::is_none")]
        pub(crate) count: Option<u64>,
        pub(crate) attributes: BTreeMap<String, serde_json::Value>,
    }

    impl Ord for SerdeMetricDataPoint {
        fn cmp(&self, other: &Self) -> Ordering {
            //Horribly inefficient, but it's just for testing
            let self_string = serde_json::to_string(&self.attributes).expect("serde failed");
            let other_string = serde_json::to_string(&other.attributes).expect("serde failed");
            self_string.cmp(&other_string)
        }
    }

    impl PartialOrd for SerdeMetricDataPoint {
        fn partial_cmp(&self, other: &Self) -> Option<Ordering> {
            Some(self.cmp(other))
        }
    }

    impl SerdeMetricData {
        fn extract_datapoints<T: Into<serde_json::Value> + Clone + 'static>(
            metric_data: &mut SerdeMetricData,
            value: &dyn opentelemetry_sdk::metrics::data::Aggregation,
        ) {
            if let Some(gauge) = value.as_any().downcast_ref::<Gauge<T>>() {
                gauge.data_points.iter().for_each(|datapoint| {
                    metric_data.datapoints.push(datapoint.into());
                });
            }
            if let Some(sum) = value.as_any().downcast_ref::<Sum<T>>() {
                sum.data_points.iter().for_each(|datapoint| {
                    metric_data.datapoints.push(datapoint.into());
                });
            }
            if let Some(histogram) = value.as_any().downcast_ref::<Histogram<T>>() {
                histogram.data_points.iter().for_each(|datapoint| {
                    metric_data.datapoints.push(datapoint.into());
                });
            }
        }
    }

    impl From<Metric> for SerdeMetric {
        fn from(value: Metric) -> Self {
            let mut serde_metric = SerdeMetric {
                name: value.name.into_owned(),
                description: value.description.into_owned(),
                unit: value.unit.to_string(),
                data: value.data.into(),
            };
            // Sort the datapoints so that we can compare them
            serde_metric.data.datapoints.sort();

            // Redact duration metrics;
            if serde_metric.name.ends_with(".duration") {
                serde_metric
                    .data
                    .datapoints
                    .iter_mut()
                    .for_each(|datapoint| {
                        if let Some(sum) = &datapoint.sum
                            && sum.as_f64().unwrap_or_default() > 0.0
                        {
                            datapoint.sum = Some(0.1.into());
                        }
                    });
            }
            serde_metric
        }
    }

    impl<T> From<&DataPoint<T>> for SerdeMetricDataPoint
    where
        T: Into<serde_json::Value> + Clone,
    {
        fn from(value: &DataPoint<T>) -> Self {
            SerdeMetricDataPoint {
                value: Some(value.value.clone().into()),
                sum: None,
                count: None,
                attributes: value
                    .attributes
                    .iter()
                    .map(|kv| (kv.key.to_string(), Self::convert(&kv.value)))
                    .collect(),
            }
        }
    }

    impl SerdeMetricDataPoint {
        pub(crate) fn convert(v: &Value) -> serde_json::Value {
            match v.clone() {
                Value::Bool(v) => v.into(),
                Value::I64(v) => v.into(),
                Value::F64(v) => v.into(),
                Value::String(v) => v.to_string().into(),
                Value::Array(v) => match v {
                    Array::Bool(v) => v.into(),
                    Array::I64(v) => v.into(),
                    Array::F64(v) => v.into(),
                    Array::String(v) => v.iter().map(|v| v.to_string()).collect::<Vec<_>>().into(),
                },
            }
        }
    }

    impl<T> From<&HistogramDataPoint<T>> for SerdeMetricDataPoint
    where
        T: Into<serde_json::Value> + Clone,
    {
        fn from(value: &HistogramDataPoint<T>) -> Self {
            SerdeMetricDataPoint {
                sum: Some(value.sum.clone().into()),
                value: None,
                count: Some(value.count),
                attributes: value
                    .attributes
                    .iter()
                    .map(|kv| (kv.key.to_string(), Self::convert(&kv.value)))
                    .collect(),
            }
        }
    }

    impl From<Box<dyn opentelemetry_sdk::metrics::data::Aggregation>> for SerdeMetricData {
        fn from(value: Box<dyn opentelemetry_sdk::metrics::data::Aggregation>) -> Self {
            let mut metric_data = SerdeMetricData::default();
            Self::extract_datapoints::<u64>(&mut metric_data, value.as_ref());
            Self::extract_datapoints::<f64>(&mut metric_data, value.as_ref());
            Self::extract_datapoints::<i64>(&mut metric_data, value.as_ref());
            metric_data
        }
    }

    pub(crate) enum MetricType {
        Counter,
        UpDownCounter,
        Histogram,
        Gauge,
    }
}

/// Returns a MeterProvider, as a concrete type so we can use our own extensions.
///
/// During tests this is a task local so that we can test metrics without having to worry about other tests interfering.
#[cfg(test)]
pub(crate) fn meter_provider_internal() -> AggregateMeterProvider {
    test_utils::meter_provider_and_readers().0
}

#[cfg(test)]
pub(crate) use test_utils::collect_metrics;

#[cfg(not(test))]
static AGGREGATE_METER_PROVIDER: OnceLock<AggregateMeterProvider> = OnceLock::new();

/// Returns the currently configured global MeterProvider, as a concrete type
/// so we can use our own extensions.
#[cfg(not(test))]
pub(crate) fn meter_provider_internal() -> AggregateMeterProvider {
    AGGREGATE_METER_PROVIDER
        .get_or_init(Default::default)
        .clone()
}

/// Returns the currently configured global [`MeterProvider`].
///
/// See the [module-level documentation] for important details on the semver-compatibility guarantees of this API.
///
/// [`MeterProvider`]: opentelemetry::metrics::MeterProvider
/// [module-level documentation]: crate::metrics
pub fn meter_provider() -> impl opentelemetry::metrics::MeterProvider {
    meter_provider_internal()
}

/// Parse key/value attributes into `opentelemetry::KeyValue` structs. Should only be used within
/// this module, as a helper for the various metric macros (ie `u64_counter!`).
macro_rules! parse_attributes {
    ($($attr_key:literal = $attr_value:expr),+) => {[$(opentelemetry::KeyValue::new($attr_key, $attr_value)),+]};
    ($($($attr_key:ident).+ = $attr_value:expr),+) => {[$(opentelemetry::KeyValue::new(stringify!($($attr_key).+), $attr_value)),+]};
    ($attrs:expr) => {$attrs};
}

/// Get or create a `u64` monotonic counter metric and add a value to it.
/// The metric must include a description.
///
/// See the [module-level documentation](crate::metrics) for examples and details on the reasoning
/// behind this API.
#[allow(unused_macros)]
#[deprecated(since = "TBD", note = "use `u64_counter_with_unit` instead")]
macro_rules! u64_counter {
    ($($name:ident).+, $description:literal, $value: expr, $($attrs:tt)*) => {
        metric!(u64, counter, add, stringify!($($name).+), $description, $value, parse_attributes!($($attrs)*));
    };

    ($name:literal, $description:literal, $value: expr, $($attrs:tt)*) => {
        metric!(u64, counter, add, $name, $description, $value, parse_attributes!($($attrs)*));
    };

    ($name:literal, $description:literal, $value: expr) => {
        metric!(u64, counter, add, $name, $description, $value, []);
    }
}

/// Get or create a u64 monotonic counter metric and add a value to it.
/// The metric must include a description and a unit.
///
/// The units should conform to the [OpenTelemetry semantic conventions](https://opentelemetry.io/docs/specs/semconv/general/metrics/#units).
///
/// See the [module-level documentation](crate::metrics) for examples and details on the reasoning
/// behind this API.
#[allow(unused_macros)]
macro_rules! u64_counter_with_unit {
    ($($name:ident).+, $description:literal, $unit:literal, $value: expr, $($attrs:tt)*) => {
        metric!(u64, counter, add, stringify!($($name).+), $description, $unit, $value, parse_attributes!($($attrs)*));
    };

    ($name:literal, $description:literal, $unit:literal, $value: expr, $($attrs:tt)*) => {
        metric!(u64, counter, add, $name, $description, $unit, $value, parse_attributes!($($attrs)*));
    };

    ($name:literal, $description:literal, $unit:literal, $value: expr) => {
        metric!(u64, counter, add, $name, $description, $unit, $value, []);
    }
}

/// Get or create a f64 monotonic counter metric and add a value to it.
/// The metric must include a description.
///
/// See the [module-level documentation](crate::metrics) for examples and details on the reasoning
/// behind this API.
#[allow(unused_macros)]
#[deprecated(since = "TBD", note = "use `f64_counter_with_unit` instead")]
macro_rules! f64_counter {
    ($($name:ident).+, $description:literal, $value: expr, $($attrs:tt)*) => {
        metric!(f64, counter, add, stringify!($($name).+), $description, $value, parse_attributes!($($attrs)*));
    };

    ($name:literal, $description:literal, $value: expr, $($attrs:tt)*) => {
        metric!(f64, counter, add, $name, $description, $value, parse_attributes!($($attrs)*));
    };

    ($name:literal, $description:literal, $value: expr) => {
        metric!(f64, counter, add, $name, $description, $value, []);
    }
}

/// Get or create an f64 monotonic counter metric and add a value to it.
/// The metric must include a description and a unit.
///
/// The units should conform to the [OpenTelemetry semantic conventions](https://opentelemetry.io/docs/specs/semconv/general/metrics/#units).
///
/// See the [module-level documentation](crate::metrics) for examples and details on the reasoning
/// behind this API.
#[allow(unused_macros)]
macro_rules! f64_counter_with_unit {
    ($($name:ident).+, $description:literal, $unit:literal, $value: expr, $($attrs:tt)*) => {
        metric!(f64, counter, add, stringify!($($name).+), $description, $unit, $value, parse_attributes!($($attrs)*));
    };

    ($name:literal, $description:literal, $unit:literal, $value: expr, $($attrs:tt)*) => {
        metric!(f64, counter, add, $name, $description, $unit, $value, parse_attributes!($($attrs)*));
    };

    ($name:literal, $description:literal, $unit:literal, $value: expr) => {
        metric!(f64, counter, add, $name, $description, $unit, $value, []);
    }
}

/// Get or create an i64 up down counter metric and add a value to it.
/// The metric must include a description.
///
/// See the [module-level documentation](crate::metrics) for examples and details on the reasoning
/// behind this API.
#[allow(unused_macros)]
#[deprecated(since = "TBD", note = "use `i64_up_down_counter_with_unit` instead")]
macro_rules! i64_up_down_counter {
    ($($name:ident).+, $description:literal, $value: expr, $($attrs:tt)*) => {
        metric!(i64, up_down_counter, add, stringify!($($name).+), $description, $value, parse_attributes!($($attrs)*));
    };

    ($name:literal, $description:literal, $value: expr, $($attrs:tt)*) => {
        metric!(i64, up_down_counter, add, $name, $description, $value, parse_attributes!($($attrs)*));
    };

    ($name:literal, $description:literal, $value: expr) => {
        metric!(i64, up_down_counter, add, $name, $description, $value, []);
    };
}

/// Get or create an i64 up down counter metric and add a value to it.
/// The metric must include a description and a unit.
///
/// The units should conform to the [OpenTelemetry semantic conventions](https://opentelemetry.io/docs/specs/semconv/general/metrics/#units).
///
/// See the [module-level documentation](crate::metrics) for examples and details on the reasoning
/// behind this API.
#[allow(unused_macros)]
macro_rules! i64_up_down_counter_with_unit {
    ($($name:ident).+, $description:literal, $unit:literal, $value: expr, $($attrs:tt)*) => {
        metric!(i64, up_down_counter, add, stringify!($($name).+), $description, $unit, $value, parse_attributes!($($attrs)*));
    };

    ($name:literal, $description:literal, $unit:literal, $value: expr, $($attrs:tt)*) => {
        metric!(i64, up_down_counter, add, $name, $description, $unit, $value, parse_attributes!($($attrs)*));
    };

    ($name:literal, $description:literal, $unit:literal, $value: expr) => {
        metric!(i64, up_down_counter, add, $name, $description, $unit, $value, []);
    }
}

/// Get or create an f64 up down counter metric and add a value to it.
/// The metric must include a description.
///
/// See the [module-level documentation](crate::metrics) for examples and details on the reasoning
/// behind this API.
#[allow(unused_macros)]
#[deprecated(since = "TBD", note = "use `f64_up_down_counter_with_unit` instead")]
macro_rules! f64_up_down_counter {
    ($($name:ident).+, $description:literal, $value: expr, $($attrs:tt)*) => {
        metric!(f64, up_down_counter, add, stringify!($($name).+), $description, $value, parse_attributes!($($attrs)*));
    };

    ($name:literal, $description:literal, $value: expr, $($attrs:tt)*) => {
        metric!(f64, up_down_counter, add, $name, $description, $value, parse_attributes!($($attrs)*));
    };

    ($name:literal, $description:literal, $value: expr) => {
        metric!(f64, up_down_counter, add, $name, $description, $value, []);
    };
}

/// Get or create an f64 up down counter metric and add a value to it.
/// The metric must include a description and a unit.
///
/// The units should conform to the [OpenTelemetry semantic conventions](https://opentelemetry.io/docs/specs/semconv/general/metrics/#units).
///
/// See the [module-level documentation](crate::metrics) for examples and details on the reasoning
/// behind this API.
#[allow(unused_macros)]
macro_rules! f64_up_down_counter_with_unit {
    ($($name:ident).+, $description:literal, $unit:literal, $value: expr, $($attrs:tt)*) => {
        metric!(f64, up_down_counter, add, stringify!($($name).+), $description, $unit, $value, parse_attributes!($($attrs)*));
    };

    ($name:literal, $description:literal, $unit:literal, $value: expr, $($attrs:tt)*) => {
        metric!(f64, up_down_counter, add, $name, $description, $unit, $value, parse_attributes!($($attrs)*));
    };

    ($name:literal, $description:literal, $unit:literal, $value: expr) => {
        metric!(f64, up_down_counter, add, $name, $description, $unit, $value, []);
    }
}

/// Get or create an f64 histogram metric and add a value to it.
/// The metric must include a description.
///
/// See the [module-level documentation](crate::metrics) for examples and details on the reasoning
/// behind this API.
#[allow(unused_macros)]
#[deprecated(since = "TBD", note = "use `f64_histogram_with_unit` instead")]
macro_rules! f64_histogram {
    ($($name:ident).+, $description:literal, $value: expr, $($attrs:tt)*) => {
        metric!(f64, histogram, record, stringify!($($name).+), $description, $value, parse_attributes!($($attrs)*));
    };

    ($name:literal, $description:literal, $value: expr, $($attrs:tt)*) => {
        metric!(f64, histogram, record, $name, $description, $value, parse_attributes!($($attrs)*));
    };

    ($name:literal, $description:literal, $value: expr) => {
        metric!(f64, histogram, record, $name, $description, $value, []);
    };
}

/// Get or create an f64 histogram metric and add a value to it.
/// The metric must include a description and a unit.
///
/// The units should conform to the [OpenTelemetry semantic conventions](https://opentelemetry.io/docs/specs/semconv/general/metrics/#units).
///
/// See the [module-level documentation](crate::metrics) for examples and details on the reasoning
/// behind this API.
///
/// ## Caveat
///
/// Two metrics with the same name but different descriptions and/or units will be created as
/// _separate_ metrics.
///
/// ```ignore
/// f64_histogram_with_unit!("test", "test description", "s", 1.0, "attr" = "val");
/// assert_histogram_sum!("test", 1, "attr" = "val");
///
/// f64_histogram_with_unit!("test", "test description", "Hz", 1.0, "attr" = "val");
/// assert_histogram_sum!("test", 1, "attr" = "val");
/// ```
#[allow(unused_macros)]
macro_rules! f64_histogram_with_unit {
    ($($name:ident).+, $description:literal, $unit:literal, $value: expr, $($attrs:tt)*) => {
        metric!(f64, histogram, record, stringify!($($name).+), $description, $unit, $value, parse_attributes!($($attrs)*));
    };

    ($name:literal, $description:literal, $unit:literal, $value: expr, $($attrs:tt)*) => {
        metric!(f64, histogram, record, $name, $description, $unit, $value, parse_attributes!($($attrs)*));
    };

    ($name:literal, $description:literal, $unit:literal, $value: expr) => {
        metric!(f64, histogram, record, $name, $description, $unit, $value, []);
    };
}

/// Get or create a u64 histogram metric and add a value to it.
/// The metric must include a description.
///
/// See the [module-level documentation](crate::metrics) for examples and details on the reasoning
/// behind this API.
#[allow(unused_macros)]
#[deprecated(since = "TBD", note = "use `u64_histogram_with_unit` instead")]
macro_rules! u64_histogram {
    ($($name:ident).+, $description:literal, $value: expr, $($attrs:tt)*) => {
        metric!(u64, histogram, record, stringify!($($name).+), $description, $value, parse_attributes!($($attrs)*));
    };

    ($name:literal, $description:literal, $value: expr, $($attrs:tt)*) => {
        metric!(u64, histogram, record, $name, $description, $value, parse_attributes!($($attrs)*));
    };

    ($name:literal, $description:literal, $value: expr) => {
        metric!(u64, histogram, record, $name, $description, $value, []);
    };
}

/// Get or create a u64 histogram metric and add a value to it.
/// The metric must include a description and a unit.
///
/// The units should conform to the [OpenTelemetry semantic conventions](https://opentelemetry.io/docs/specs/semconv/general/metrics/#units).
///
/// See the [module-level documentation](crate::metrics) for examples and details on the reasoning
/// behind this API.
#[allow(unused_macros)]
macro_rules! u64_histogram_with_unit {
    ($($name:ident).+, $description:literal, $unit:literal, $value: expr, $($attrs:tt)*) => {
        metric!(u64, histogram, record, stringify!($($name).+), $description, $unit, $value, parse_attributes!($($attrs)*));
    };

    ($name:literal, $description:literal, $unit:literal, $value: expr, $($attrs:tt)*) => {
        metric!(u64, histogram, record, $name, $description, $unit, $value, parse_attributes!($($attrs)*));
    };

    ($name:literal, $description:literal, $unit:literal, $value: expr) => {
        metric!(u64, histogram, record, $name, $description, $unit, $value, []);
    };
}

thread_local! {
    // This is used exactly once in testing callsite caching.
    #[cfg(test)]
    pub(crate) static CACHE_CALLSITE: std::sync::atomic::AtomicBool = const {std::sync::atomic::AtomicBool::new(false)};
}
macro_rules! metric {
    ($ty:ident, $instrument:ident, $mutation:ident, $name:expr, $description:literal, $unit:literal, $value:expr, $attrs:expr) => {
        // The way this works is that we have a static at each call site that holds a weak reference to the instrument.
        // We make a call we try to upgrade the weak reference. If it succeeds we use the instrument.
        // Otherwise we create a new instrument and update the static.
        // The aggregate meter provider is used to hold on to references of all instruments that have been created and will clear references when the underlying configuration has changed.
        // There is a Mutex involved, however it is only locked for the duration of the upgrade once the instrument has been created.
        // The Reason a Mutex is used rather than an RwLock is that we are not holding the lock for any significant period of time and the cost of an RwLock is potentially higher.
        // If we profile and deem it's worth switching to RwLock then we can do that.

        paste::paste! {
            {
                // There is a single test for caching callsites. Other tests do not cache because they will interfere with each other due to them using a task local meter provider to aid testing.
                #[cfg(test)]
                let cache_callsite = crate::metrics::CACHE_CALLSITE.with(|cell| cell.load(std::sync::atomic::Ordering::SeqCst));

                // The compiler will optimize this in non test builds
                #[cfg(not(test))]
                let cache_callsite = true;

                let create_instrument_fn = |meter: opentelemetry::metrics::Meter| {
                    let mut builder = meter.[<$ty _ $instrument>]($name);
                    builder = builder.with_description($description);

                    if !$unit.is_empty() {
                        builder = builder.with_unit($unit);
                    }

                    builder.build()
                };

                if cache_callsite {
                    static INSTRUMENT_CACHE: std::sync::OnceLock<parking_lot::Mutex<std::sync::Weak<opentelemetry::metrics::[<$instrument:camel>]<$ty>>>> = std::sync::OnceLock::new();

                    let mut instrument_guard = INSTRUMENT_CACHE
                        .get_or_init(|| {
                            let meter_provider = crate::metrics::meter_provider_internal();
                            let instrument_ref = meter_provider.create_registered_instrument(|p| create_instrument_fn(p.meter("apollo/router")));
                            parking_lot::Mutex::new(std::sync::Arc::downgrade(&instrument_ref))
                        })
                        .lock();
                    let instrument = if let Some(instrument) = instrument_guard.upgrade() {
                        // Fast path, we got the instrument, drop the mutex guard immediately.
                        drop(instrument_guard);
                        instrument
                    } else {
                        // Slow path, we need to obtain the instrument again.
                        let meter_provider = crate::metrics::meter_provider_internal();
                        let instrument_ref = meter_provider.create_registered_instrument(|p| create_instrument_fn(p.meter("apollo/router")));
                        *instrument_guard = std::sync::Arc::downgrade(&instrument_ref);
                        // We've updated the instrument and got a strong reference to it. We can drop the mutex guard now.
                        drop(instrument_guard);
                        instrument_ref
                    };
                    instrument.$mutation($value, &$attrs);
                }
                else {
                    let meter_provider = crate::metrics::meter_provider();
                    let meter = opentelemetry::metrics::MeterProvider::meter(&meter_provider, "apollo/router");
                    create_instrument_fn(meter).$mutation($value, &$attrs);
                }
            }
        }
    };

    ($ty:ident, $instrument:ident, $mutation:ident, $name:expr, $description:literal, $value: expr, $attrs: expr) => {
        metric!($ty, $instrument, $mutation, $name, $description, "", $value, $attrs);
    }
}

#[cfg(test)]
macro_rules! assert_metric {
    ($result:expr, $name:expr, $value:expr, $sum:expr, $count:expr, $attrs:expr) => {
        if !$result {
            let metric = crate::metrics::test_utils::SerdeMetric {
                name: $name.to_string(),
                description: "".to_string(),
                unit: "".to_string(),
                data: crate::metrics::test_utils::SerdeMetricData {
                    datapoints: [crate::metrics::test_utils::SerdeMetricDataPoint {
                        value: $value,
                        sum: $sum,
                        count: $count,
                        attributes: $attrs
                            .iter()
                            .map(|kv: &opentelemetry::KeyValue| {
                                (
                                    kv.key.to_string(),
                                    crate::metrics::test_utils::SerdeMetricDataPoint::convert(
                                        &kv.value,
                                    ),
                                )
                            })
                            .collect::<std::collections::BTreeMap<_, _>>(),
                    }]
                    .to_vec(),
                },
            };
            panic!(
                "metric not found:\n{}\nmetrics present:\n{}",
                serde_yaml::to_string(&metric).unwrap(),
                serde_yaml::to_string(&crate::metrics::collect_metrics().all()).unwrap()
            )
        }
    };
}

#[cfg(test)]
macro_rules! assert_no_metric {
    ($result:expr, $name:expr, $value:expr, $sum:expr, $count:expr, $attrs:expr) => {
        if $result {
            let metric = crate::metrics::test_utils::SerdeMetric {
                name: $name.to_string(),
                description: "".to_string(),
                unit: "".to_string(),
                data: crate::metrics::test_utils::SerdeMetricData {
                    datapoints: [crate::metrics::test_utils::SerdeMetricDataPoint {
                        value: $value,
                        sum: $sum,
                        count: $count,
                        attributes: $attrs
                            .iter()
                            .map(|kv: &opentelemetry::KeyValue| {
                                (
                                    kv.key.to_string(),
                                    crate::metrics::test_utils::SerdeMetricDataPoint::convert(
                                        &kv.value,
                                    ),
                                )
                            })
                            .collect::<std::collections::BTreeMap<_, _>>(),
                    }]
                    .to_vec(),
                },
            };
            panic!(
                "unexpected metric found:\n{}\nmetrics present:\n{}",
                serde_yaml::to_string(&metric).unwrap(),
                serde_yaml::to_string(&crate::metrics::collect_metrics().all()).unwrap()
            )
        }
    };
}

/// Assert the value of a counter metric that has the given name and attributes.
///
/// In asynchronous tests, you must use [`FutureMetricsExt::with_metrics`]. See dev-docs/metrics.md
/// for details: <https://github.com/apollographql/router/blob/4fc63d55104c81c77e6e0a3cca615eac28e39dc3/dev-docs/metrics.md#testing>
#[cfg(test)]
macro_rules! assert_counter {
    ($($name:ident).+, $value: expr, $($attr_key:literal = $attr_value:expr),+) => {
        let name = stringify!($($name).+);
        let attributes = &[$(opentelemetry::KeyValue::new($attr_key, $attr_value)),+];
        let result = crate::metrics::collect_metrics().assert(name, crate::metrics::test_utils::MetricType::Counter, $value, false, attributes);
        assert_metric!(result, name, Some($value.into()), None, None, &attributes);
    };

    ($($name:ident).+, $value: expr, $($($attr_key:ident).+ = $attr_value:expr),+) => {
        let name = stringify!($($name).+);
        let attributes = &[$(opentelemetry::KeyValue::new(stringify!($($attr_key).+), $attr_value)),+];
        let result = crate::metrics::collect_metrics().assert(name, crate::metrics::test_utils::MetricType::Counter, $value, false, attributes);
        assert_metric!(result, name, Some($value.into()), None, None, &attributes);
    };

    ($name:literal, $value: expr, $($attr_key:literal = $attr_value:expr),+) => {
        let attributes = &[$(opentelemetry::KeyValue::new($attr_key, $attr_value)),+];
        let result = crate::metrics::collect_metrics().assert($name, crate::metrics::test_utils::MetricType::Counter, $value, false, attributes);
        assert_metric!(result, $name, Some($value.into()), None, None, &attributes);
    };

    ($name:literal, $value: expr, $($($attr_key:ident).+ = $attr_value:expr),+) => {
        let attributes = &[$(opentelemetry::KeyValue::new(stringify!($($attr_key).+), $attr_value)),+];
        let result = crate::metrics::collect_metrics().assert($name, crate::metrics::test_utils::MetricType::Counter, $value, false, attributes);
        assert_metric!(result, $name, Some($value.into()), None, None, &attributes);
    };

    ($name:literal, $value: expr, $attributes: expr) => {
        let result = crate::metrics::collect_metrics().assert($name, crate::metrics::test_utils::MetricType::Counter, $value, false, $attributes);
        assert_metric!(result, $name, Some($value.into()), None, None, &$attributes);
    };

    ($name:literal, $value: expr) => {
        let result = crate::metrics::collect_metrics().assert($name, crate::metrics::test_utils::MetricType::Counter, $value, false, &[]);
        assert_metric!(result, $name, Some($value.into()), None, None, &[]);
    };
}

/// Assert that a counter metric does not exist with the given name and attributes.
///
/// In asynchronous tests, you must use [`FutureMetricsExt::with_metrics`]. See dev-docs/metrics.md
/// for details: <https://github.com/apollographql/router/blob/4fc63d55104c81c77e6e0a3cca615eac28e39dc3/dev-docs/metrics.md#testing>
#[cfg(test)]
macro_rules! assert_counter_not_exists {

    ($($name:ident).+, $value: ty, $($attr_key:literal = $attr_value:expr),+) => {
        let attributes = &[$(opentelemetry::KeyValue::new($attr_key, $attr_value)),+];
        let result = crate::metrics::collect_metrics().metric_exists::<$value>(stringify!($($name).+), crate::metrics::test_utils::MetricType::Counter, attributes);
        assert_no_metric!(result, $name, None, None, None, attributes);
    };

    ($($name:ident).+, $value: ty, $($($attr_key:ident).+ = $attr_value:expr),+) => {
        let attributes = &[$(opentelemetry::KeyValue::new(stringify!($($attr_key).+), $attr_value)),+];
        let result = crate::metrics::collect_metrics().metric_exists::<$value>(stringify!($($name).+), crate::metrics::test_utils::MetricType::Counter, attributes);
        assert_no_metric!(result, $name, None, None, None, attributes);
    };

    ($name:literal, $value: ty, $($attr_key:literal = $attr_value:expr),+) => {
        let attributes = &[$(opentelemetry::KeyValue::new($attr_key, $attr_value)),+];
        let result = crate::metrics::collect_metrics().metric_exists::<$value>($name, crate::metrics::test_utils::MetricType::Counter, attributes);
        assert_no_metric!(result, $name, None, None, None, attributes);
    };

    ($name:literal, $value: ty, $($($attr_key:ident).+ = $attr_value:expr),+) => {
        let attributes = &[$(opentelemetry::KeyValue::new(stringify!($($attr_key).+), $attr_value)),+];
        let result = crate::metrics::collect_metrics().metric_exists::<$value>($name, crate::metrics::test_utils::MetricType::Counter, attributes);
        assert_no_metric!(result, $name, None, None, None, attributes);
    };


    ($name:literal, $value: ty, $attributes: expr) => {
        let result = crate::metrics::collect_metrics().metric_exists::<$value>($name, crate::metrics::test_utils::MetricType::Counter, $attributes);
        assert_no_metric!(result, $name, None, None, None, &$attributes);
    };

    ($name:literal, $value: ty) => {
        let result = crate::metrics::collect_metrics().metric_exists::<$value>($name, crate::metrics::test_utils::MetricType::Counter, &[]);
        assert_no_metric!(result, $name, None, None, None, &[]);
    };
}

/// Assert the value of a counter metric that has the given name and attributes.
///
/// In asynchronous tests, you must use [`FutureMetricsExt::with_metrics`]. See dev-docs/metrics.md
/// for details: <https://github.com/apollographql/router/blob/4fc63d55104c81c77e6e0a3cca615eac28e39dc3/dev-docs/metrics.md#testing>
#[cfg(test)]
macro_rules! assert_up_down_counter {

    ($($name:ident).+, $value: expr, $($attr_key:literal = $attr_value:expr),+) => {
        let attributes = &[$(opentelemetry::KeyValue::new($attr_key, $attr_value)),+];
        let result = crate::metrics::collect_metrics().assert(stringify!($($name).+), crate::metrics::test_utils::MetricType::UpDownCounter, $value, false, attributes);
        assert_metric!(result, $name, Some($value.into()), None, None, attributes);
    };

    ($($name:ident).+, $value: expr, $($($attr_key:ident).+ = $attr_value:expr),+) => {
        let attributes = &[$(opentelemetry::KeyValue::new(stringify!($($attr_key).+), $attr_value)),+];
        let result = crate::metrics::collect_metrics().assert(stringify!($($name).+), crate::metrics::test_utils::MetricType::UpDownCounter, $value, false, attributes);
        assert_metric!(result, $name, Some($value.into()), None, None, attributes);
    };

    ($name:literal, $value: expr, $($attr_key:literal = $attr_value:expr),+) => {
        let attributes = &[$(opentelemetry::KeyValue::new($attr_key, $attr_value)),+];
        let result = crate::metrics::collect_metrics().assert($name, crate::metrics::test_utils::MetricType::UpDownCounter, $value, false, attributes);
        assert_metric!(result, $name, Some($value.into()), None, None, attributes);
    };

    ($name:literal, $value: expr, $($($attr_key:ident).+ = $attr_value:expr),+) => {
        let attributes = &[$(opentelemetry::KeyValue::new(stringify!($($attr_key).+), $attr_value)),+];
        let result = crate::metrics::collect_metrics().assert($name, crate::metrics::test_utils::MetricType::UpDownCounter, $value, false, attributes);
        assert_metric!(result, $name, Some($value.into()), None, None, attributes);
    };

    ($name:literal, $value: expr) => {
        let result = crate::metrics::collect_metrics().assert($name, crate::metrics::test_utils::MetricType::UpDownCounter, $value, false, &[]);
        assert_metric!(result, $name, Some($value.into()), None, None, &[]);
    };
}

/// Assert the value of a gauge metric that has the given name and attributes.
///
/// In asynchronous tests, you must use [`FutureMetricsExt::with_metrics`]. See dev-docs/metrics.md
/// for details: <https://github.com/apollographql/router/blob/4fc63d55104c81c77e6e0a3cca615eac28e39dc3/dev-docs/metrics.md#testing>
#[cfg(test)]
macro_rules! assert_gauge {

    ($($name:ident).+, $value: expr, $($attr_key:literal = $attr_value:expr),+) => {
        let attributes = &[$(opentelemetry::KeyValue::new($attr_key, $attr_value)),+];
        let result = crate::metrics::collect_metrics().assert(stringify!($($name).+), crate::metrics::test_utils::MetricType::Gauge, $value, false, attributes);
        assert_metric!(result, $name, Some($value.into()), None, None, attributes);
    };

    ($($name:ident).+, $value: expr, $($($attr_key:ident).+ = $attr_value:expr),+) => {
        let attributes = &[$(opentelemetry::KeyValue::new(stringify!($($attr_key).+), $attr_value)),+];
        let result = crate::metrics::collect_metrics().assert(stringify!($($name).+), crate::metrics::test_utils::MetricType::Gauge, $value, false, attributes);
        assert_metric!(result, $name, Some($value.into()), None, None, attributes);
    };

    ($name:literal, $value: expr, $($attr_key:literal = $attr_value:expr),+) => {
        let attributes = &[$(opentelemetry::KeyValue::new($attr_key, $attr_value)),+];
        let result = crate::metrics::collect_metrics().assert($name, crate::metrics::test_utils::MetricType::Gauge, $value, false, attributes);
        assert_metric!(result, $name, Some($value.into()), None, None, attributes);
    };

    ($name:literal, $value: expr, $($($attr_key:ident).+ = $attr_value:expr),+) => {
        let attributes = &[$(opentelemetry::KeyValue::new(stringify!($($attr_key).+), $attr_value)),+];
        let result = crate::metrics::collect_metrics().assert($name, crate::metrics::test_utils::MetricType::Gauge, $value, false, attributes);
        assert_metric!(result, $name, Some($value.into()), None, None, attributes);
    };

    ($name:literal, $value: expr) => {
        let result = crate::metrics::collect_metrics().assert($name, crate::metrics::test_utils::MetricType::Gauge, $value, false, &[]);
        assert_metric!(result, $name, Some($value.into()), None, None, &[]);
    };
}

#[cfg(test)]
macro_rules! assert_histogram_count {

    ($($name:ident).+, $value: expr, $($attr_key:literal = $attr_value:expr),+) => {
        let attributes = &[$(opentelemetry::KeyValue::new($attr_key, $attr_value)),+];
        let result = crate::metrics::collect_metrics().assert(stringify!($($name).+), crate::metrics::test_utils::MetricType::Histogram, $value, true, attributes);
        assert_metric!(result, $name, None, Some($value.into()), Some(num_traits::ToPrimitive::to_u64(&$value).expect("count should be convertible to u64")), attributes);
    };

    ($($name:ident).+, $value: expr, $($($attr_key:ident).+ = $attr_value:expr),+) => {
        let attributes = &[$(opentelemetry::KeyValue::new(stringify!($($attr_key).+), $attr_value)),+];
        let result = crate::metrics::collect_metrics().assert(stringify!($($name).+), crate::metrics::test_utils::MetricType::Histogram, $value, true, attributes);
        assert_metric!(result, $name, None, Some($value.into()), Some(num_traits::ToPrimitive::to_u64(&$value).expect("count should be convertible to u64")), attributes);
    };

    ($name:literal, $value: expr, $($attr_key:literal = $attr_value:expr),+) => {
        let attributes = &[$(opentelemetry::KeyValue::new($attr_key, $attr_value)),+];
        let result = crate::metrics::collect_metrics().assert($name, crate::metrics::test_utils::MetricType::Histogram, $value, true, attributes);
        assert_metric!(result, $name, None, Some($value.into()), Some(num_traits::ToPrimitive::to_u64(&$value).expect("count should be convertible to u64")), attributes);
    };

    ($name:literal, $value: expr, $($($attr_key:ident).+ = $attr_value:expr),+) => {
        let attributes = &[$(opentelemetry::KeyValue::new(stringify!($($attr_key).+), $attr_value)),+];
        let result = crate::metrics::collect_metrics().assert($name, crate::metrics::test_utils::MetricType::Histogram, $value, attributes);
        assert_metric!(result, $name, None, Some($value.into()), Some(num_traits::ToPrimitive::to_u64(&$value).expect("count should be convertible to u64")), attributes);
    };

    ($name:literal, $value: expr) => {
        let result = crate::metrics::collect_metrics().assert($name, crate::metrics::test_utils::MetricType::Histogram, $value, true, &[]);
        assert_metric!(result, $name, None, Some($value.into()), Some(num_traits::ToPrimitive::to_u64(&$value).expect("count should be convertible to u64")), &[]);
    };
}

/// Assert the sum value of a histogram metric with the given name and attributes.
///
/// In asynchronous tests, you must use [`FutureMetricsExt::with_metrics`]. See dev-docs/metrics.md
/// for details: <https://github.com/apollographql/router/blob/4fc63d55104c81c77e6e0a3cca615eac28e39dc3/dev-docs/metrics.md#testing>
#[cfg(test)]
macro_rules! assert_histogram_sum {

    ($($name:ident).+, $value: expr, $($attr_key:literal = $attr_value:expr),+) => {
        let attributes = &[$(opentelemetry::KeyValue::new($attr_key, $attr_value)),+];
        let result = crate::metrics::collect_metrics().assert(stringify!($($name).+), crate::metrics::test_utils::MetricType::Histogram, $value, false, attributes);
        assert_metric!(result, $name, None, Some($value.into()), None, attributes);
    };

    ($($name:ident).+, $value: expr, $($($attr_key:ident).+ = $attr_value:expr),+) => {
        let attributes = &[$(opentelemetry::KeyValue::new(stringify!($($attr_key).+), $attr_value)),+];
        let result = crate::metrics::collect_metrics().assert(stringify!($($name).+), crate::metrics::test_utils::MetricType::Histogram, $value, false, attributes);
        assert_metric!(result, $name, None, Some($value.into()), None, attributes);
    };

    ($name:literal, $value: expr, $($attr_key:literal = $attr_value:expr),+) => {
        let attributes = &[$(opentelemetry::KeyValue::new($attr_key, $attr_value)),+];
        let result = crate::metrics::collect_metrics().assert($name, crate::metrics::test_utils::MetricType::Histogram, $value, false, attributes);
        assert_metric!(result, $name, None, Some($value.into()), None, attributes);
    };

    ($name:literal, $value: expr, $($($attr_key:ident).+ = $attr_value:expr),+) => {
        let attributes = &[$(opentelemetry::KeyValue::new(stringify!($($attr_key).+), $attr_value)),+];
        let result = crate::metrics::collect_metrics().assert($name, crate::metrics::test_utils::MetricType::Histogram, $value, false, attributes);
        assert_metric!(result, $name, None, Some($value.into()), None, attributes);
    };

    ($name:literal, $value: expr) => {
        let result = crate::metrics::collect_metrics().assert($name, crate::metrics::test_utils::MetricType::Histogram, $value, false, &[]);
        assert_metric!(result, $name, None, Some($value.into()), None, &[]);
    };
}

/// Assert that a histogram metric exists with the given name and attributes.
///
/// In asynchronous tests, you must use [`FutureMetricsExt::with_metrics`]. See dev-docs/metrics.md
/// for details: <https://github.com/apollographql/router/blob/4fc63d55104c81c77e6e0a3cca615eac28e39dc3/dev-docs/metrics.md#testing>
#[cfg(test)]
macro_rules! assert_histogram_exists {

    ($($name:ident).+, $value: ty, $($attr_key:literal = $attr_value:expr),+) => {
        let attributes = &[$(opentelemetry::KeyValue::new($attr_key, $attr_value)),+];
        let result = crate::metrics::collect_metrics().metric_exists::<$value>(stringify!($($name).+), crate::metrics::test_utils::MetricType::Histogram, attributes);
        assert_metric!(result, $name, None, None, None, attributes);
    };

    ($($name:ident).+, $value: ty, $($($attr_key:ident).+ = $attr_value:expr),+) => {
        let attributes = &[$(opentelemetry::KeyValue::new(stringify!($($attr_key).+), $attr_value)),+];
        let result = crate::metrics::collect_metrics().metric_exists::<$value>(stringify!($($name).+), crate::metrics::test_utils::MetricType::Histogram, attributes);
        assert_metric!(result, $name, None, None, None, attributes);
    };

    ($name:literal, $value: ty, $($attr_key:literal = $attr_value:expr),+) => {
        let attributes = &[$(opentelemetry::KeyValue::new($attr_key, $attr_value)),+];
        let result = crate::metrics::collect_metrics().metric_exists::<$value>($name, crate::metrics::test_utils::MetricType::Histogram, attributes);
        assert_metric!(result, $name, None, None, None, attributes);
    };

    ($name:literal, $value: ty, $($($attr_key:ident).+ = $attr_value:expr),+) => {
        let attributes = &[$(opentelemetry::KeyValue::new(stringify!($($attr_key).+), $attr_value)),+];
        let result = crate::metrics::collect_metrics().metric_exists::<$value>($name, crate::metrics::test_utils::MetricType::Histogram, attributes);
        assert_metric!(result, $name, None, None, None, attributes);
    };

    ($name:literal, $value: ty) => {
        let result = crate::metrics::collect_metrics().metric_exists::<$value>($name, crate::metrics::test_utils::MetricType::Histogram, &[]);
        assert_metric!(result, $name, None, None, None, &[]);
    };
}

/// Assert that a histogram metric does not exist with the given name and attributes.
///
/// In asynchronous tests, you must use [`FutureMetricsExt::with_metrics`]. See dev-docs/metrics.md
/// for details: <https://github.com/apollographql/router/blob/4fc63d55104c81c77e6e0a3cca615eac28e39dc3/dev-docs/metrics.md#testing>
#[cfg(test)]
macro_rules! assert_histogram_not_exists {

    ($($name:ident).+, $value: ty, $($attr_key:literal = $attr_value:expr),+) => {
        let attributes = &[$(opentelemetry::KeyValue::new($attr_key, $attr_value)),+];
        let result = crate::metrics::collect_metrics().metric_exists::<$value>(stringify!($($name).+), crate::metrics::test_utils::MetricType::Histogram, attributes);
        assert_no_metric!(result, $name, None, None, None, attributes);
    };

    ($($name:ident).+, $value: ty, $($($attr_key:ident).+ = $attr_value:expr),+) => {
        let attributes = &[$(opentelemetry::KeyValue::new(stringify!($($attr_key).+), $attr_value)),+];
        let result = crate::metrics::collect_metrics().metric_exists::<$value>(stringify!($($name).+), crate::metrics::test_utils::MetricType::Histogram, attributes);
        assert_no_metric!(result, $name, None, None, None, attributes);
    };

    ($name:literal, $value: ty, $($attr_key:literal = $attr_value:expr),+) => {
        let attributes = &[$(opentelemetry::KeyValue::new($attr_key, $attr_value)),+];
        let result = crate::metrics::collect_metrics().metric_exists::<$value>($name, crate::metrics::test_utils::MetricType::Histogram, attributes);
        assert_no_metric!(result, $name, None, None, None, attributes);
    };

    ($name:literal, $value: ty, $($($attr_key:ident).+ = $attr_value:expr),+) => {
        let attributes = &[$(opentelemetry::KeyValue::new(stringify!($($attr_key).+), $attr_value)),+];
        let result = crate::metrics::collect_metrics().metric_exists::<$value>($name, crate::metrics::test_utils::MetricType::Histogram, attributes);
        assert_no_metric!(result, $name, None, None, None, attributes);
    };

    ($name:literal, $value: ty) => {
        let result = crate::metrics::collect_metrics().metric_exists::<$value>($name, crate::metrics::test_utils::MetricType::Histogram, &[]);
        assert_no_metric!(result, $name, None, None, None, &[]);
    };
}

/// Assert that all metrics match an [insta] snapshot.
///
/// Consider using [assert_non_zero_metrics_snapshot] to produce more grokkable snapshots if
/// zero-valued metrics are not relevant to your test.
///
/// In asynchronous tests, you must use [`FutureMetricsExt::with_metrics`]. See dev-docs/metrics.md
/// for details: <https://github.com/apollographql/router/blob/4fc63d55104c81c77e6e0a3cca615eac28e39dc3/dev-docs/metrics.md#testing>
#[cfg(test)]
#[allow(unused_macros)]
macro_rules! assert_metrics_snapshot {
    ($file_name: expr) => {
        insta::with_settings!({sort_maps => true, snapshot_suffix => $file_name}, {
            let metrics = crate::metrics::collect_metrics();
            insta::assert_yaml_snapshot!(&metrics.all());
        });

    };
    () => {
        insta::with_settings!({sort_maps => true}, {
            let metrics = crate::metrics::collect_metrics();
            insta::assert_yaml_snapshot!(&metrics.all());
        });
    };
}

/// Assert that all metrics with a non-zero value match an [insta] snapshot.
///
/// In asynchronous tests, you must use [`FutureMetricsExt::with_metrics`]. See dev-docs/metrics.md
/// for details: <https://github.com/apollographql/router/blob/4fc63d55104c81c77e6e0a3cca615eac28e39dc3/dev-docs/metrics.md#testing>
#[cfg(test)]
#[allow(unused_macros)]
macro_rules! assert_non_zero_metrics_snapshot {
    ($file_name: expr) => {
        insta::with_settings!({sort_maps => true, snapshot_suffix => $file_name}, {
            let metrics = crate::metrics::collect_metrics();
            insta::assert_yaml_snapshot!(&metrics.non_zero());
        });
    };
    () => {
        insta::with_settings!({sort_maps => true}, {
            let metrics = crate::metrics::collect_metrics();
            insta::assert_yaml_snapshot!(&metrics.non_zero());
        });
    };
}

#[cfg(test)]
pub(crate) type MetricFuture<T> = Pin<Box<dyn Future<Output = <T as Future>::Output>>>;

/// Extension trait for Futures that wish to test metrics.
pub(crate) trait FutureMetricsExt<T> {
    /// Wraps a Future with metrics collection capabilities.
    ///
    /// This method creates a new Future that will:
    /// 1. Initialize the meter provider before executing the Future
    /// 2. Execute the original Future
    /// 3. Shutdown the meter provider after completion
    ///
    /// This is useful for testing scenarios where you need to ensure metrics are properly
    /// collected throughout the entire Future's execution.
    ///
    /// # Example
    /// ```rust
    /// # use apollo_router::metrics::FutureMetricsExt;
    /// # async fn example() {
    /// let future = async { /* your async code that produces metrics */ };
    /// let result = future.with_metrics().await;
    /// # }
    /// ```
    #[cfg(test)]
    fn with_metrics(
        self,
    ) -> tokio::task::futures::TaskLocalFuture<
        OnceLock<(AggregateMeterProvider, test_utils::ClonableManualReader)>,
        MetricFuture<Self>,
    >
    where
        Self: Sized + Future + 'static,
        <Self as Future>::Output: 'static,
    {
        test_utils::AGGREGATE_METER_PROVIDER_ASYNC.scope(
            Default::default(),
            async move {
                // We want to eagerly create the meter provider, the reason is that this will be shared among subtasks that use `with_current_meter_provider`.
                let _ = meter_provider_internal();
                let result = self.await;
                let _ = tokio::task::spawn_blocking(|| {
                    meter_provider_internal().shutdown();
                })
                .await;
                result
            }
            .boxed_local(),
        )
    }

    /// Propagates the current meter provider to child tasks during test execution.
    ///
    /// This method ensures that the meter provider is properly shared across tasks
    /// during test scenarios. In non-test contexts, it returns the original Future
    /// unchanged.
    ///
    /// # Example
    /// ```rust
    /// # use apollo_router::metrics::FutureMetricsExt;
    /// # async fn example() {
    /// let result = tokio::task::spawn(async { /* your async code that produces metrics */ }.with_current_meter_provider()).await;
    /// # }
    /// ```
    #[cfg(test)]
    fn with_current_meter_provider(
        self,
    ) -> tokio::task::futures::TaskLocalFuture<
        OnceLock<(AggregateMeterProvider, test_utils::ClonableManualReader)>,
        Self,
    >
    where
        Self: Sized + Future + 'static,
        <Self as Future>::Output: 'static,
    {
        // We need to determine if the meter was set. If not then we can use default provider which is empty
        let meter_provider_set = test_utils::AGGREGATE_METER_PROVIDER_ASYNC
            .try_with(|_| {})
            .is_ok();
        if meter_provider_set {
            test_utils::AGGREGATE_METER_PROVIDER_ASYNC
                .scope(test_utils::AGGREGATE_METER_PROVIDER_ASYNC.get(), self)
        } else {
            test_utils::AGGREGATE_METER_PROVIDER_ASYNC.scope(Default::default(), self)
        }
    }

    #[cfg(not(test))]
    fn with_current_meter_provider(self) -> Self
    where
        Self: Sized + Future + 'static,
    {
        // This is intentionally a noop. In the real world meter provider is a global variable.
        self
    }
}

impl<T> FutureMetricsExt<T> for T where T: Future {}

#[cfg(test)]
mod test {
    use opentelemetry::KeyValue;
    use opentelemetry::metrics::MeterProvider;

    use crate::metrics::FutureMetricsExt;
    use crate::metrics::aggregation::MeterProviderType;
    use crate::metrics::meter_provider;
    use crate::metrics::meter_provider_internal;

    fn assert_unit(name: &str, unit: &str) {
        let collected_metrics = crate::metrics::collect_metrics();
        let metric = collected_metrics.find(name).unwrap();
        assert_eq!(metric.unit(), unit);
    }

    #[test]
    fn test_gauge() {
        // Observables are cleaned up when they dropped, so keep this around.
        let _gauge = meter_provider()
            .meter("test")
            .u64_observable_gauge("test")
            .with_callback(|m| m.observe(5, &[]))
            .init();
        assert_gauge!("test", 5);
    }

    #[test]
    fn test_gauge_record() {
        let gauge = meter_provider().meter("test").u64_gauge("test").init();
        gauge.record(5, &[]);
        assert_gauge!("test", 5);
    }

    #[test]
    fn test_no_attributes() {
        u64_counter!("test", "test description", 1);
        assert_counter!("test", 1);
    }

    #[test]
    fn test_dynamic_attributes() {
        let attributes = vec![KeyValue::new("attr", "val")];
        u64_counter!("test", "test description", 1, attributes);
        assert_counter!("test", 1, "attr" = "val");
        assert_counter!("test", 1, &attributes);
    }

    #[test]
    fn test_multiple_calls() {
        fn my_method(val: &'static str) {
            u64_counter!("test", "test description", 1, "attr" = val);
        }

        my_method("jill");
        my_method("jill");
        my_method("bob");
        assert_counter!("test", 2, "attr" = "jill");
        assert_counter!("test", 1, "attr" = "bob");
    }

    #[test]
    fn test_non_async() {
        // Each test is run in a separate thread, metrics are stored in a thread local.
        u64_counter!("test", "test description", 1, "attr" = "val");
        assert_counter!("test", 1, "attr" = "val");
    }

    #[tokio::test(flavor = "multi_thread")]
    async fn test_async_multi() {
        // Multi-threaded runtime needs to use a tokio task local to avoid tests interfering with each other
        async {
            u64_counter!("test", "test description", 1, "attr" = "val");
            assert_counter!("test", 1, "attr" = "val");
        }
        .with_metrics()
        .await;
    }

    #[tokio::test]
    async fn test_async_single() {
        async {
            // It's a single threaded tokio runtime, so we can still use a thread local
            u64_counter!("test", "test description", 1, "attr" = "val");
            assert_counter!("test", 1, "attr" = "val");
        }
        .with_metrics()
        .await;
    }

    #[tokio::test]
    async fn test_u64_counter() {
        async {
            u64_counter!("test", "test description", 1, attr = "val");
            u64_counter!("test", "test description", 1, attr.test = "val");
            u64_counter!("test", "test description", 1, attr.test_underscore = "val");
            u64_counter!(
                test.dot,
                "test description",
                1,
                "attr.test_underscore" = "val"
            );
            u64_counter!(
                test.dot,
                "test description",
                1,
                attr.test_underscore = "val"
            );
            assert_counter!("test", 1, "attr" = "val");
            assert_counter!("test", 1, "attr.test" = "val");
            assert_counter!("test", 1, attr.test_underscore = "val");
            assert_counter!(test.dot, 2, attr.test_underscore = "val");
            assert_counter!(test.dot, 2, "attr.test_underscore" = "val");
        }
        .with_metrics()
        .await;
    }

    #[tokio::test]
    async fn test_f64_counter() {
        async {
            f64_counter!("test", "test description", 1.5, "attr" = "val");
            assert_counter!("test", 1.5, "attr" = "val");
        }
        .with_metrics()
        .await;
    }

    #[tokio::test]
    async fn test_i64_up_down_counter() {
        async {
            i64_up_down_counter!("test", "test description", 1, "attr" = "val");
            assert_up_down_counter!("test", 1, "attr" = "val");
        }
        .with_metrics()
        .await;
    }

    #[tokio::test]
    async fn test_f64_up_down_counter() {
        async {
            f64_up_down_counter!("test", "test description", 1.5, "attr" = "val");
            assert_up_down_counter!("test", 1.5, "attr" = "val");
        }
        .with_metrics()
        .await;
    }

    #[tokio::test]
    async fn test_u64_histogram() {
        async {
            u64_histogram!("test", "test description", 1, "attr" = "val");
            assert_histogram_sum!("test", 1, "attr" = "val");
        }
        .with_metrics()
        .await;
    }

    #[tokio::test]
    async fn test_f64_histogram() {
        async {
            f64_histogram!("test", "test description", 1.0, "attr" = "val");
            assert_histogram_sum!("test", 1, "attr" = "val");
        }
        .with_metrics()
        .await;
    }

    #[tokio::test]
    #[should_panic]
    async fn test_type_histogram() {
        async {
            f64_histogram!("test", "test description", 1.0, "attr" = "val");
            assert_counter!("test", 1, "attr" = "val");
        }
        .with_metrics()
        .await;
    }

    #[tokio::test]
    #[should_panic]
    async fn test_type_counter() {
        async {
            f64_counter!("test", "test description", 1.0, "attr" = "val");
            assert_histogram_sum!("test", 1, "attr" = "val");
        }
        .with_metrics()
        .await;
    }

    #[tokio::test]
    #[should_panic]
    async fn test_type_up_down_counter() {
        async {
            f64_up_down_counter!("test", "test description", 1.0, "attr" = "val");
            assert_histogram_sum!("test", 1, "attr" = "val");
        }
        .with_metrics()
        .await;
    }

    #[tokio::test]
    #[should_panic]
    async fn test_type_gauge() {
        async {
            let _gauge = meter_provider()
                .meter("test")
                .u64_observable_gauge("test")
                .with_callback(|m| m.observe(5, &[]))
                .init();
            assert_histogram_sum!("test", 1, "attr" = "val");
        }
        .with_metrics()
        .await;
    }

    #[test]
    fn parse_attributes_should_handle_multiple_input_types() {
        let variable = 123;
        let parsed_idents = parse_attributes!(hello = "world", my.variable = variable);
        let parsed_literals = parse_attributes!("hello" = "world", "my.variable" = variable);
        let parsed_provided = parse_attributes!(vec![
            KeyValue::new("hello", "world"),
            KeyValue::new("my.variable", variable)
        ]);

        assert_eq!(parsed_idents, parsed_literals);
        assert_eq!(parsed_idents.as_slice(), parsed_provided.as_slice());
        assert_eq!(parsed_literals.as_slice(), parsed_provided.as_slice());
    }

    #[test]
    fn test_callsite_caching() {
        // Creating instruments may be slow due to multiple levels of locking that needs to happen through the various metrics layers.
        // Callsite caching is implemented to prevent this happening on every call.
        // See the metric macro above to see more information.
        super::CACHE_CALLSITE.with(|cell| cell.store(true, std::sync::atomic::Ordering::SeqCst));
        fn test() {
            // This is a single callsite so should only have one metric
            u64_counter!("test", "test description", 1, "attr" = "val");
        }

        // Callsite hasn't been used yet, so there should be no metrics
        assert_eq!(meter_provider_internal().registered_instruments(), 0);

        // Call the metrics, it will be registered
        test();
        assert_counter!("test", 1, "attr" = "val");
        assert_eq!(meter_provider_internal().registered_instruments(), 1);

        // Call the metrics again, but the second call will not register a new metric because it will have be retrieved from the static
        test();
        assert_counter!("test", 2, "attr" = "val");
        assert_eq!(meter_provider_internal().registered_instruments(), 1);

        // Force invalidation of instruments
        meter_provider_internal().set(MeterProviderType::PublicPrometheus, None);
        assert_eq!(meter_provider_internal().registered_instruments(), 0);

        // Slow path
        test();
        assert_eq!(meter_provider_internal().registered_instruments(), 1);

        // Fast path
        test();
        assert_eq!(meter_provider_internal().registered_instruments(), 1);
    }

    #[tokio::test]
    async fn test_f64_histogram_with_unit() {
        async {
            f64_histogram_with_unit!("test", "test description", "m/s", 1.0, "attr" = "val");
            assert_histogram_sum!("test", 1, "attr" = "val");
            assert_unit("test", "m/s");
        }
        .with_metrics()
        .await;
    }

    #[tokio::test]
    async fn test_u64_counter_with_unit() {
        async {
            u64_counter_with_unit!("test", "test description", "Hz", 1, attr = "val");
            assert_counter!("test", 1, "attr" = "val");
            assert_unit("test", "Hz");
        }
        .with_metrics()
        .await;
    }

    #[tokio::test]
    async fn test_i64_up_down_counter_with_unit() {
        async {
            i64_up_down_counter_with_unit!(
                "test",
                "test description",
                "{request}",
                1,
                attr = "val"
            );
            assert_up_down_counter!("test", 1, "attr" = "val");
            assert_unit("test", "{request}");
        }
        .with_metrics()
        .await;
    }

    #[tokio::test]
    async fn test_f64_up_down_counter_with_unit() {
        async {
            f64_up_down_counter_with_unit!("test", "test description", "kg", 1.5, "attr" = "val");
            assert_up_down_counter!("test", 1.5, "attr" = "val");
            assert_unit("test", "kg");
        }
        .with_metrics()
        .await;
    }

    #[tokio::test]
    async fn test_u64_histogram_with_unit() {
        async {
            u64_histogram_with_unit!("test", "test description", "{packet}", 1, "attr" = "val");
            assert_histogram_sum!("test", 1, "attr" = "val");
            assert_unit("test", "{packet}");
        }
        .with_metrics()
        .await;
    }

    #[tokio::test]
    async fn test_f64_counter_with_unit() {
        async {
            f64_counter_with_unit!("test", "test description", "s", 1.5, "attr" = "val");
            assert_counter!("test", 1.5, "attr" = "val");
            assert_unit("test", "s");
        }
        .with_metrics()
        .await;
    }

    #[tokio::test]
    async fn test_metrics_across_tasks() {
        async {
            // Initial metric in the main task
            u64_counter!("apollo.router.test", "metric", 1);
            assert_counter!("apollo.router.test", 1);

            // Spawn a task that also records metrics
            let handle = tokio::spawn(
                async move {
                    u64_counter!("apollo.router.test", "metric", 2);
                }
                .with_current_meter_provider(),
            );

            // Wait for the spawned task to complete
            handle.await.unwrap();

            // The metric should now be 3 since both tasks contributed
            assert_counter!("apollo.router.test", 3);
        }
        .with_metrics()
        .await;
    }
}<|MERGE_RESOLUTION|>--- conflicted
+++ resolved
@@ -234,18 +234,6 @@
             count: bool,
             attributes: &[KeyValue],
         ) -> bool {
-<<<<<<< HEAD
-            if let Some(value) = value.to_u64() {
-                if self.metric_matches(name, &ty, value, count, attributes) {
-                    return true;
-                }
-            }
-
-            if let Some(value) = value.to_i64() {
-                if self.metric_matches(name, &ty, value, count, attributes) {
-                    return true;
-                }
-=======
             let attributes = AttributeSet::from(attributes);
             if let Some(value) = value.to_u64()
                 && self.metric_matches(name, &ty, value, count, &attributes)
@@ -257,7 +245,6 @@
                 && self.metric_matches(name, &ty, value, count, &attributes)
             {
                 return true;
->>>>>>> 618cf566
             }
 
             if let Some(value) = value.to_f64()
