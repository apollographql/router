use std::collections::HashMap;
use std::fs;
use std::net::SocketAddr;
use std::net::TcpListener;
use std::path::PathBuf;
use std::process::Stdio;
use std::time::Duration;

use buildstructor::buildstructor;
use http::header::ACCEPT;
use http::header::CONTENT_TYPE;
use http::HeaderValue;
use jsonpath_lib::Selector;
use mediatype::names::BOUNDARY;
use mediatype::names::FORM_DATA;
use mediatype::names::MULTIPART;
use mediatype::MediaType;
use mediatype::WriteParams;
use mime::APPLICATION_JSON;
use opentelemetry::global;
use opentelemetry::propagation::TextMapPropagator;
use opentelemetry::sdk::trace::config;
use opentelemetry::sdk::trace::BatchSpanProcessor;
use opentelemetry::sdk::trace::TracerProvider;
use opentelemetry::sdk::Resource;
use opentelemetry::testing::trace::NoopSpanExporter;
use opentelemetry::trace::TraceContextExt;
use opentelemetry_api::trace::TracerProvider as OtherTracerProvider;
use opentelemetry_api::Context;
use opentelemetry_api::KeyValue;
use opentelemetry_otlp::HttpExporterBuilder;
use opentelemetry_otlp::Protocol;
use opentelemetry_otlp::SpanExporterBuilder;
use opentelemetry_otlp::WithExportConfig;
use opentelemetry_semantic_conventions::resource::SERVICE_NAME;
use reqwest::Request;
use serde_json::json;
use serde_json::Value;
use tokio::io::AsyncBufReadExt;
use tokio::io::AsyncWriteExt;
use tokio::io::BufReader;
use tokio::process::Child;
use tokio::process::Command;
use tokio::task;
use tokio::time::Instant;
use tower::BoxError;
use tracing::info_span;
use tracing_core::Dispatch;
use tracing_core::LevelFilter;
use tracing_futures::Instrument;
use tracing_futures::WithSubscriber;
use tracing_opentelemetry::OpenTelemetrySpanExt;
use tracing_subscriber::layer::SubscriberExt;
use tracing_subscriber::EnvFilter;
use tracing_subscriber::Layer;
use tracing_subscriber::Registry;
use uuid::Uuid;
use wiremock::matchers::method;
use wiremock::Mock;
use wiremock::Respond;
use wiremock::ResponseTemplate;

pub struct IntegrationTest {
    router: Option<Child>,
    test_config_location: PathBuf,
    router_location: PathBuf,
    stdio_tx: tokio::sync::mpsc::Sender<String>,
    stdio_rx: tokio::sync::mpsc::Receiver<String>,
    collect_stdio: Option<(tokio::sync::oneshot::Sender<String>, regex::Regex)>,
    supergraph: PathBuf,
    _subgraphs: wiremock::MockServer,
    telemetry: Telemetry,

    // Don't remove these, there is a weak reference to the tracer provider from a tracer and if the provider is dropped then no export will happen.
    pub _tracer_provider_client: TracerProvider,
    pub _tracer_provider_subgraph: TracerProvider,
    subscriber_client: Dispatch,

    _subgraph_overrides: HashMap<String, String>,
    pub bind_address: SocketAddr,
}

struct TracedResponder {
    response_template: ResponseTemplate,
    telemetry: Telemetry,
    subscriber_subgraph: Dispatch,
}

impl Respond for TracedResponder {
    fn respond(&self, request: &wiremock::Request) -> ResponseTemplate {
        let context = self.telemetry.extract_context(request);
        tracing_core::dispatcher::with_default(&self.subscriber_subgraph, || {
            let _context_guard = context.attach();
            let span = info_span!("subgraph server");
            let _span_guard = span.enter();
            self.response_template.clone()
        })
    }
}

#[derive(Debug, Clone, Default)]
#[allow(dead_code)]
pub enum Telemetry {
    Jaeger,
    Otlp {
        endpoint: String,
    },
    Datadog,
    Zipkin,
    #[default]
    None,
}

impl Telemetry {
    fn tracer_provider(&self, service_name: &str) -> TracerProvider {
        let config = config().with_resource(Resource::new(vec![KeyValue::new(
            SERVICE_NAME,
            service_name.to_string(),
        )]));

        match self {
            Telemetry::Jaeger => TracerProvider::builder()
                .with_config(config)
                .with_span_processor(
                    BatchSpanProcessor::builder(
                        opentelemetry_jaeger::new_agent_pipeline()
                            .with_service_name(service_name)
                            .build_sync_agent_exporter()
                            .expect("jaeger pipeline failed"),
                        opentelemetry::runtime::Tokio,
                    )
                    .with_scheduled_delay(Duration::from_millis(10))
                    .build(),
                )
                .build(),
            Telemetry::Otlp { endpoint } => TracerProvider::builder()
                .with_config(config)
                .with_span_processor(
                    BatchSpanProcessor::builder(
                        SpanExporterBuilder::Http(
                            HttpExporterBuilder::default()
                                .with_endpoint(endpoint)
                                .with_protocol(Protocol::HttpBinary),
                        )
                        .build_span_exporter()
                        .expect("otlp pipeline failed"),
                        opentelemetry::runtime::Tokio,
                    )
                    .with_scheduled_delay(Duration::from_millis(10))
                    .build(),
                )
                .build(),
            Telemetry::Datadog => TracerProvider::builder()
                .with_config(config)
                .with_span_processor(
                    BatchSpanProcessor::builder(
                        opentelemetry_datadog::new_pipeline()
                            .build_exporter()
                            .expect("datadog pipeline failed"),
                        opentelemetry::runtime::Tokio,
                    )
                    .with_scheduled_delay(Duration::from_millis(10))
                    .build(),
                )
                .build(),
            Telemetry::Zipkin => TracerProvider::builder()
                .with_config(config)
                .with_span_processor(
                    BatchSpanProcessor::builder(
                        opentelemetry_zipkin::new_pipeline()
                            .with_service_name(service_name)
                            .init_exporter()
                            .expect("zipkin pipeline failed"),
                        opentelemetry::runtime::Tokio,
                    )
                    .with_scheduled_delay(Duration::from_millis(10))
                    .build(),
                )
                .build(),
            Telemetry::None => TracerProvider::builder()
                .with_config(config)
                .with_simple_exporter(NoopSpanExporter::default())
                .build(),
        }
    }

    fn inject_context(&self, request: &mut Request) {
        let ctx = tracing::span::Span::current().context();

        match self {
            Telemetry::Jaeger => {
                let propagator = opentelemetry_jaeger::Propagator::new();
                propagator.inject_context(
                    &ctx,
                    &mut opentelemetry_http::HeaderInjector(request.headers_mut()),
                )
            }
            Telemetry::Datadog => {
                let propagator = opentelemetry_datadog::DatadogPropagator::new();
                propagator.inject_context(
                    &ctx,
                    &mut opentelemetry_http::HeaderInjector(request.headers_mut()),
                )
            }
            Telemetry::Otlp { .. } => {
                let propagator = opentelemetry::sdk::propagation::TraceContextPropagator::default();
                propagator.inject_context(
                    &ctx,
                    &mut opentelemetry_http::HeaderInjector(request.headers_mut()),
                )
            }
            Telemetry::Zipkin => {
                let propagator = opentelemetry_zipkin::Propagator::new();
                propagator.inject_context(
                    &ctx,
                    &mut opentelemetry_http::HeaderInjector(request.headers_mut()),
                )
            }
            _ => {}
        }
    }

    pub(crate) fn extract_context(&self, request: &wiremock::Request) -> Context {
        let headers: HashMap<String, String> = request
            .headers
            .iter()
            .map(|(name, value)| (name.as_str().to_string(), value.as_str().to_string()))
            .collect();

        match self {
            Telemetry::Jaeger => {
                let propagator = opentelemetry_jaeger::Propagator::new();
                propagator.extract(&headers)
            }
            Telemetry::Datadog => {
                let propagator = opentelemetry_datadog::DatadogPropagator::new();
                propagator.extract(&headers)
            }
            Telemetry::Otlp { .. } => {
                let propagator = opentelemetry::sdk::propagation::TraceContextPropagator::default();
                propagator.extract(&headers)
            }
            Telemetry::Zipkin => {
                let propagator = opentelemetry_zipkin::Propagator::new();
                propagator.extract(&headers)
            }
            _ => Context::current(),
        }
    }
}

#[buildstructor]
impl IntegrationTest {
    // The lifetime is needed in the new method below, but clippy hates it
    #[allow(clippy::needless_lifetimes)]
    #[builder]
<<<<<<< HEAD
    pub async fn new<'a>(
        config: &'a str,
=======
    pub async fn new(
        config: String,
>>>>>>> 0df629f6
        telemetry: Option<Telemetry>,
        responder: Option<ResponseTemplate>,
        collect_stdio: Option<tokio::sync::oneshot::Sender<String>>,
        supergraph: Option<PathBuf>,
        mut subgraph_overrides: HashMap<String, String>,
    ) -> Self {
        let telemetry = telemetry.unwrap_or_default();
        let tracer_provider_client = telemetry.tracer_provider("client");
        let subscriber_client = Self::dispatch(&tracer_provider_client);
        let tracer_provider_subgraph = telemetry.tracer_provider("subgraph");

        let listener = TcpListener::bind(SocketAddr::from(([127, 0, 0, 1], 0))).unwrap();
        let address = listener.local_addr().unwrap();
        let url = format!("http://{address}/");

        // Add a default override for products, if not specified
        subgraph_overrides.entry("products".into()).or_insert(url);

        // Bind to a random port
        // Note: This might still fail if a different process binds to the port found here
        // before the router is started.
        // Note: We need the nested scope so that the listener gets dropped once its address
        // is resolved.
        let bind_address = {
            let bound = TcpListener::bind(SocketAddr::from(([127, 0, 0, 1], 0))).unwrap();
            bound.local_addr().unwrap()
        };

        // Insert the overrides into the config
        let config_str = merge_overrides(&config, &subgraph_overrides, &bind_address);

        let supergraph = supergraph.unwrap_or(PathBuf::from_iter([
            "..",
            "examples",
            "graphql",
            "local.graphql",
        ]));
        let subgraphs = wiremock::MockServer::builder()
            .listener(listener)
            .start()
            .await;

        Mock::given(method("POST"))
            .respond_with(TracedResponder{response_template:responder.unwrap_or_else(||
                ResponseTemplate::new(200).set_body_json(json!({"data":{"topProducts":[{"name":"Table"},{"name":"Couch"},{"name":"Chair"}]}}))),
                telemetry: telemetry.clone(),
                subscriber_subgraph: Self::dispatch(&tracer_provider_subgraph),
            })
            .mount(&subgraphs)
            .await;

        let mut test_config_location = std::env::temp_dir();
        let location = format!("apollo-router-test-{}.yaml", Uuid::new_v4());
        test_config_location.push(location);

        fs::write(&test_config_location, &config_str).expect("could not write config");

        let (stdio_tx, stdio_rx) = tokio::sync::mpsc::channel(2000);
        let collect_stdio = collect_stdio.map(|sender| {
            let version_line_re = regex::Regex::new("Apollo Router v[^ ]+ ").unwrap();
            (sender, version_line_re)
        });

        Self {
            router: None,
            router_location: Self::router_location(),
            test_config_location,
            stdio_tx,
            stdio_rx,
            collect_stdio,
            supergraph,
            _subgraphs: subgraphs,
            _subgraph_overrides: subgraph_overrides,
            bind_address,
            _tracer_provider_client: tracer_provider_client,
            subscriber_client,
            _tracer_provider_subgraph: tracer_provider_subgraph,
            telemetry,
        }
    }

    fn dispatch(tracer_provider: &TracerProvider) -> Dispatch {
        let tracer = tracer_provider.tracer("tracer");
        let tracing_layer = tracing_opentelemetry::layer()
            .with_tracer(tracer)
            .with_filter(LevelFilter::INFO);

        let subscriber = Registry::default().with(tracing_layer).with(
            tracing_subscriber::fmt::Layer::default()
                .compact()
                .with_filter(EnvFilter::from_default_env()),
        );
        Dispatch::new(subscriber)
    }

    pub fn router_location() -> PathBuf {
        PathBuf::from(env!("CARGO_BIN_EXE_router"))
    }

    #[allow(dead_code)]
    pub async fn start(&mut self) {
        let mut router = Command::new(&self.router_location);
        if let (Ok(apollo_key), Ok(apollo_graph_ref)) = (
            std::env::var("TEST_APOLLO_KEY"),
            std::env::var("TEST_APOLLO_GRAPH_REF"),
        ) {
            router
                .env("APOLLO_KEY", apollo_key)
                .env("APOLLO_GRAPH_REF", apollo_graph_ref);
        }

        router
            .args([
                "--hr",
                "--config",
                &self.test_config_location.to_string_lossy(),
                "--supergraph",
                &self.supergraph.to_string_lossy(),
                "--log",
                "error,apollo_router=info",
            ])
            .stdout(Stdio::piped());

        let mut router = router.spawn().expect("router should start");
        let reader = BufReader::new(router.stdout.take().expect("out"));
        let stdio_tx = self.stdio_tx.clone();
        let collect_stdio = self.collect_stdio.take();
        // We need to read from stdout otherwise we will hang
        task::spawn(async move {
            let mut collected = Vec::new();
            let mut lines = reader.lines();
            while let Ok(Some(line)) = lines.next_line().await {
                println!("{line}");
                if let Some((_sender, version_line_re)) = &collect_stdio {
                    #[derive(serde::Deserialize)]
                    struct Log {
                        #[allow(unused)]
                        timestamp: String,
                        level: String,
                        message: String,
                    }
                    let log = serde_json::from_str::<Log>(&line).unwrap();
                    // Omit this message from snapshots since it depends on external environment
                    if !log.message.starts_with("RUST_BACKTRACE=full detected") {
                        collected.push(format!(
                            "{}: {}",
                            log.level,
                            // Redacted so we don't need to update snapshots every release
                            version_line_re
                                .replace(&log.message, "Apollo Router [version number] ")
                        ))
                    }
                }
                let _ = stdio_tx.send(line).await;
            }
            if let Some((sender, _version_line_re)) = collect_stdio {
                let _ = sender.send(collected.join("\n"));
            }
        });

        self.router = Some(router);
    }

    #[allow(dead_code)]
    pub async fn assert_started(&mut self) {
        self.assert_log_contains("GraphQL endpoint exposed").await;
    }

    #[allow(dead_code)]
    pub async fn assert_not_started(&mut self) {
        self.assert_log_contains("no valid configuration").await;
    }

    #[allow(dead_code)]
    pub async fn touch_config(&self) {
        let mut f = tokio::fs::OpenOptions::new()
            .append(true)
            .open(&self.test_config_location)
            .await
            .expect("must have been able to open config file");
        f.write_all("\n#touched\n".as_bytes())
            .await
            .expect("must be able to write config file");
    }

    #[allow(dead_code)]
    pub async fn update_config(&self, yaml: &str) {
        tokio::fs::write(
            &self.test_config_location,
            &merge_overrides(yaml, &self._subgraph_overrides, &self.bind_address),
        )
        .await
        .expect("must be able to write config");
    }

    #[allow(dead_code)]
    pub fn execute_default_query(
        &self,
    ) -> impl std::future::Future<Output = (String, reqwest::Response)> {
        self.execute_query_internal(
            &json!({"query":"query {topProducts{name}}","variables":{}}),
            None,
        )
    }

    #[allow(dead_code)]
    pub fn execute_query(
        &self,
        query: &Value,
    ) -> impl std::future::Future<Output = (String, reqwest::Response)> {
        self.execute_query_internal(query, None)
    }

    #[allow(dead_code)]
    pub fn execute_bad_query(
        &self,
    ) -> impl std::future::Future<Output = (String, reqwest::Response)> {
        self.execute_query_internal(&json!({"garbage":{}}), None)
    }

    #[allow(dead_code)]
    pub fn execute_huge_query(
        &self,
    ) -> impl std::future::Future<Output = (String, reqwest::Response)> {
        self.execute_query_internal(&json!({"query":"query {topProducts{name, name, name, name, name, name, name, name, name, name}}","variables":{}}), None)
    }

    #[allow(dead_code)]
    pub fn execute_bad_content_type(
        &self,
    ) -> impl std::future::Future<Output = (String, reqwest::Response)> {
        self.execute_query_internal(&json!({"garbage":{}}), Some("garbage"))
    }

    fn execute_query_internal(
        &self,
        query: &Value,
        content_type: Option<&'static str>,
    ) -> impl std::future::Future<Output = (String, reqwest::Response)> {
        assert!(
            self.router.is_some(),
            "router was not started, call `router.start().await; router.assert_started().await`"
        );
        let telemetry = self.telemetry.clone();

        let query = query.clone();
        let url = format!("http://{}", self.bind_address);

        async move {
            let span = info_span!("client_request");
            let span_id = span.context().span().span_context().trace_id().to_string();

            async move {
                let client = reqwest::Client::new();

                let mut request = client
                    .post(url)
                    .header(
                        CONTENT_TYPE,
                        content_type.unwrap_or(APPLICATION_JSON.essence_str()),
                    )
                    .header("apollographql-client-name", "custom_name")
                    .header("apollographql-client-version", "1.0")
                    .header("x-my-header", "test")
                    .json(&query)
                    .build()
                    .unwrap();
                telemetry.inject_context(&mut request);
                request.headers_mut().remove(ACCEPT);
                match client.execute(request).await {
                    Ok(response) => (span_id, response),
                    Err(err) => {
                        panic!("unable to send successful request to router, {err}")
                    }
                }
            }
            .instrument(span)
            .await
        }
        .with_subscriber(self.subscriber_client.clone())
    }

    #[allow(dead_code)]
    pub fn execute_untraced_query(
        &self,
        query: &Value,
    ) -> impl std::future::Future<Output = (String, reqwest::Response)> {
        assert!(
            self.router.is_some(),
            "router was not started, call `router.start().await; router.assert_started().await`"
        );
        let query = query.clone();
        let url = format!("http://{}", self.bind_address);

        async move {
            let client = reqwest::Client::new();

            let mut request = client
                .post(url)
                .header(CONTENT_TYPE, APPLICATION_JSON.essence_str())
                .header("apollographql-client-name", "custom_name")
                .header("apollographql-client-version", "1.0")
                .json(&query)
                .build()
                .unwrap();

            request.headers_mut().remove(ACCEPT);
            match client.execute(request).await {
                Ok(response) => (
                    response
                        .headers()
                        .get("apollo-custom-trace-id")
                        .cloned()
                        .unwrap_or(HeaderValue::from_static("no-trace-id"))
                        .to_str()
                        .unwrap_or_default()
                        .to_string(),
                    response,
                ),
                Err(err) => {
                    panic!("unable to send successful request to router, {err}")
                }
            }
        }
        .with_subscriber(self.subscriber_client.clone())
    }

    /// Make a raw multipart request to the router.
    #[allow(dead_code)]
    pub fn execute_multipart_request(
        &self,
        request: reqwest::multipart::Form,
        transform: Option<fn(reqwest::Request) -> reqwest::Request>,
    ) -> impl std::future::Future<Output = (String, reqwest::Response)> {
        assert!(
            self.router.is_some(),
            "router was not started, call `router.start().await; router.assert_started().await`"
        );

        let url = format!("http://{}", self.bind_address);
        async move {
            let span = info_span!("client_raw_request");
            let span_id = span.context().span().span_context().trace_id().to_string();

            async move {
                let client = reqwest::Client::new();
                let mime = {
                    let mut m = MediaType::new(MULTIPART, FORM_DATA);
                    m.set_param(BOUNDARY, mediatype::Value::new(request.boundary()).unwrap());

                    m
                };

                let mut request = client
                    .post(url)
                    .header(CONTENT_TYPE, mime.to_string())
                    .header("apollographql-client-name", "custom_name")
                    .header("apollographql-client-version", "1.0")
                    .header("x-my-header", "test")
                    .multipart(request)
                    .build()
                    .unwrap();

                // Optionally transform the request if needed
                let transformer = transform.unwrap_or(core::convert::identity);

                global::get_text_map_propagator(|propagator| {
                    propagator.inject_context(
                        &tracing::span::Span::current().context(),
                        &mut opentelemetry_http::HeaderInjector(request.headers_mut()),
                    );
                });
                request.headers_mut().remove(ACCEPT);
                match client.execute(transformer(request)).await {
                    Ok(response) => (span_id, response),
                    Err(err) => {
                        panic!("unable to send successful request to router, {err}")
                    }
                }
            }
            .instrument(span)
            .await
        }
        .with_subscriber(self.subscriber_client.clone())
    }

    #[allow(dead_code)]
    pub async fn run_subscription(&self, subscription: &str) -> (String, reqwest::Response) {
        assert!(
            self.router.is_some(),
            "router was not started, call `router.start().await; router.assert_started().await`"
        );
        let client = reqwest::Client::new();
        let id = Uuid::new_v4().to_string();
        let span = info_span!("client_request", unit_test = id.as_str());
        let _span_guard = span.enter();

        let mut request = client
            .post(format!("http://{}", self.bind_address))
            .header(CONTENT_TYPE, APPLICATION_JSON.essence_str())
            .header(ACCEPT, "multipart/mixed;subscriptionSpec=1.0")
            .header("apollographql-client-name", "custom_name")
            .header("apollographql-client-version", "1.0")
            .json(&json!({"query":subscription,"variables":{}}))
            .build()
            .unwrap();

        global::get_text_map_propagator(|propagator| {
            propagator.inject_context(
                &span.context(),
                &mut opentelemetry_http::HeaderInjector(request.headers_mut()),
            );
        });

        match client.execute(request).await {
            Ok(response) => (id, response),
            Err(err) => {
                panic!("unable to send successful request to router, {err}")
            }
        }
    }

    #[allow(dead_code)]
    pub async fn get_metrics_response(&self) -> reqwest::Result<reqwest::Response> {
        let client = reqwest::Client::new();

        let request = client
            .get(format!("http://{}/metrics", self.bind_address))
            .header("apollographql-client-name", "custom_name")
            .header("apollographql-client-version", "1.0")
            .build()
            .unwrap();

        client.execute(request).await
    }

    #[allow(dead_code)]
    #[cfg(target_family = "unix")]
    pub async fn graceful_shutdown(&mut self) {
        // Send a sig term and then wait for the process to finish.
        unsafe {
            libc::kill(self.pid(), libc::SIGTERM);
        }
        self.assert_shutdown().await;
    }

    #[cfg(target_os = "windows")]
    pub async fn graceful_shutdown(&mut self) {
        // We don’t have SIGTERM on Windows, so do a non-graceful kill instead
        self.kill().await
    }

    #[allow(dead_code)]
    pub async fn kill(&mut self) {
        let _ = self
            .router
            .as_mut()
            .expect("router not started")
            .kill()
            .await;
        self.assert_shutdown().await;
    }

    #[allow(dead_code)]
    pub(crate) fn pid(&mut self) -> i32 {
        self.router
            .as_ref()
            .expect("router must have been started")
            .id()
            .expect("id expected") as i32
    }

    #[allow(dead_code)]
    pub async fn assert_reloaded(&mut self) {
        self.assert_log_contains("reload complete").await;
    }

    #[allow(dead_code)]
    pub async fn assert_no_reload_necessary(&mut self) {
        self.assert_log_contains("no reload necessary").await;
    }

    #[allow(dead_code)]
    pub async fn assert_not_reloaded(&mut self) {
        self.assert_log_contains("continuing with previous configuration")
            .await;
    }

    #[allow(dead_code)]
    pub async fn assert_log_contains(&mut self, msg: &str) {
        let now = Instant::now();
        while now.elapsed() < Duration::from_secs(10) {
            if let Ok(line) = self.stdio_rx.try_recv() {
                if line.contains(msg) {
                    return;
                }
            }
            tokio::time::sleep(Duration::from_millis(10)).await;
        }
        self.dump_stack_traces();
        panic!("'{msg}' not detected in logs");
    }

    #[allow(dead_code)]
    pub async fn assert_log_not_contains(&mut self, msg: &str) {
        let now = Instant::now();
        while now.elapsed() < Duration::from_secs(5) {
            if let Ok(line) = self.stdio_rx.try_recv() {
                if line.contains(msg) {
                    self.dump_stack_traces();
                    panic!("'{msg}' detected in logs");
                }
            }
            tokio::time::sleep(Duration::from_millis(10)).await;
        }
    }

    #[allow(dead_code)]
    pub async fn assert_metrics_contains(&self, text: &str, duration: Option<Duration>) {
        let now = Instant::now();
        let mut last_metrics = String::new();
        while now.elapsed() < duration.unwrap_or_else(|| Duration::from_secs(15)) {
            if let Ok(metrics) = self
                .get_metrics_response()
                .await
                .expect("failed to fetch metrics")
                .text()
                .await
            {
                if metrics.contains(text) {
                    return;
                }
                last_metrics = metrics;
            }
            tokio::time::sleep(Duration::from_millis(10)).await;
        }
        panic!("'{text}' not detected in metrics\n{last_metrics}");
    }

    #[allow(dead_code)]
    pub async fn assert_metrics_does_not_contain(&self, text: &str) {
        if let Ok(metrics) = self
            .get_metrics_response()
            .await
            .expect("failed to fetch metrics")
            .text()
            .await
        {
            if metrics.contains(text) {
                panic!("'{text}' detected in metrics\n{metrics}");
            }
        }
    }

    #[allow(dead_code)]
    pub async fn assert_shutdown(&mut self) {
        let router = self.router.as_mut().expect("router must have been started");
        let now = Instant::now();
        while now.elapsed() < Duration::from_secs(3) {
            match router.try_wait() {
                Ok(Some(_)) => {
                    self.router = None;
                    return;
                }
                Ok(None) => tokio::time::sleep(Duration::from_millis(10)).await,
                _ => {}
            }
        }

        self.dump_stack_traces();
        panic!("unable to shutdown router, this probably means a hang and should be investigated");
    }

    #[allow(dead_code)]
    #[cfg(target_family = "unix")]
    pub async fn send_sighup(&mut self) {
        unsafe {
            libc::kill(self.pid(), libc::SIGHUP);
        }
    }

    #[cfg(target_os = "linux")]
    pub fn dump_stack_traces(&mut self) {
        if let Ok(trace) = rstack::TraceOptions::new()
            .symbols(true)
            .thread_names(true)
            .trace(self.pid() as u32)
        {
            println!("dumped stack traces");
            for thread in trace.threads() {
                println!(
                    "thread id: {}, name: {}",
                    thread.id(),
                    thread.name().unwrap_or("<unknown>")
                );

                for frame in thread.frames() {
                    println!(
                        "  {}",
                        frame.symbol().map(|s| s.name()).unwrap_or("<unknown>")
                    );
                }
            }
        } else {
            println!("failed to dump stack trace");
        }
    }
    #[cfg(not(target_os = "linux"))]
    pub fn dump_stack_traces(&mut self) {}

    #[allow(dead_code)]
    pub(crate) fn force_flush(&self) {
        let tracer_provider_client = self._tracer_provider_client.clone();
        let tracer_provider_subgraph = self._tracer_provider_subgraph.clone();
        for r in tracer_provider_subgraph.force_flush() {
            if let Err(e) = r {
                eprintln!("failed to flush subgraph tracer: {e}");
            }
        }

        for r in tracer_provider_client.force_flush() {
            if let Err(e) = r {
                eprintln!("failed to flush client tracer: {e}");
            }
        }
    }
}

impl Drop for IntegrationTest {
    fn drop(&mut self) {
        if let Some(child) = &mut self.router {
            let _ = child.start_kill();
        }
    }
}

pub trait ValueExt {
    fn select_path<'a>(&'a self, path: &str) -> Result<Vec<&'a Value>, BoxError>;
    fn as_string(&self) -> Option<String>;
}

impl ValueExt for Value {
    fn select_path<'a>(&'a self, path: &str) -> Result<Vec<&'a Value>, BoxError> {
        Ok(Selector::new().str_path(path)?.value(self).select()?)
    }
    fn as_string(&self) -> Option<String> {
        self.as_str().map(|s| s.to_string())
    }
}

/// Merge in overrides to a yaml config.
///
/// The test harness needs some options to be present for it to work, so this
/// function allows patching any config to include the needed values.
fn merge_overrides(
    yaml: &str,
    subgraph_overrides: &HashMap<String, String>,
    bind_addr: &SocketAddr,
) -> String {
    // Parse the config as yaml
    let mut config: Value = serde_yaml::from_str(yaml).unwrap();

    // Insert subgraph overrides, making sure to keep other overrides if present
    let overrides = subgraph_overrides
        .iter()
        .map(|(name, url)| (name.clone(), serde_json::Value::String(url.clone())));
    match config
        .as_object_mut()
        .and_then(|o| o.get_mut("override_subgraph_url"))
        .and_then(|o| o.as_object_mut())
    {
        None => {
            if let Some(o) = config.as_object_mut() {
                o.insert("override_subgraph_url".to_string(), overrides.collect());
            }
        }
        Some(override_url) => {
            override_url.extend(overrides);
        }
    }

    // Override the listening address always since we spawn the router on a
    // random port.
    match config
        .as_object_mut()
        .and_then(|o| o.get_mut("supergraph"))
        .and_then(|o| o.as_object_mut())
    {
        None => {
            if let Some(o) = config.as_object_mut() {
                o.insert(
                    "supergraph".to_string(),
                    serde_json::json!({
                        "listen": bind_addr.to_string(),
                    }),
                );
            }
        }
        Some(supergraph_conf) => {
            supergraph_conf.insert(
                "listen".to_string(),
                serde_json::Value::String(bind_addr.to_string()),
            );
        }
    }

    // Override the metrics listening address always since we spawn the router on a
    // random port.
    if let Some(prom_config) = config
        .as_object_mut()
        .and_then(|o| o.get_mut("telemetry"))
        .and_then(|o| o.as_object_mut())
        .and_then(|o| o.get_mut("exporters"))
        .and_then(|o| o.as_object_mut())
        .and_then(|o| o.get_mut("metrics"))
        .and_then(|o| o.as_object_mut())
        .and_then(|o| o.get_mut("prometheus"))
        .and_then(|o| o.as_object_mut())
    {
        prom_config.insert(
            "listen".to_string(),
            serde_json::Value::String(bind_addr.to_string()),
        );
    }

    // Set health check listen address to avoid port conflicts
    config
        .as_object_mut()
        .expect("config should be an object")
        .insert(
            "health_check".to_string(),
            json!({"listen": bind_addr.to_string()}),
        );

    serde_yaml::to_string(&config).unwrap()
}<|MERGE_RESOLUTION|>--- conflicted
+++ resolved
@@ -251,16 +251,9 @@
 
 #[buildstructor]
 impl IntegrationTest {
-    // The lifetime is needed in the new method below, but clippy hates it
-    #[allow(clippy::needless_lifetimes)]
     #[builder]
-<<<<<<< HEAD
-    pub async fn new<'a>(
-        config: &'a str,
-=======
     pub async fn new(
         config: String,
->>>>>>> 0df629f6
         telemetry: Option<Telemetry>,
         responder: Option<ResponseTemplate>,
         collect_stdio: Option<tokio::sync::oneshot::Sender<String>>,
