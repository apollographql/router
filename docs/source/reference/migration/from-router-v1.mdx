--- conflicted
+++ resolved
@@ -72,8 +72,8 @@
     metrics_reference_mode: standard
 ```
 
-<<<<<<< HEAD
 ### Logging
+<!-- PR: https://github.com/apollographql/router/pull/6285 -->
 
 If you used the `experimental_when_header` feature previously like this for example:
 
@@ -135,12 +135,11 @@
             - supergraph_request_header: apollo-router-log-request
             - my_client
 ```
-=======
+
 ### Check CORS configuration
 
 If you already configured [CORS](../../routing/security/cors) on the router, the configuration won't change but with v1.x it accepted bad configuration and displayed an error log when some header names or regexes were invalid.
 With v2.x it will end up with an error and it won't start at all to avoid confusions and misconfigurations.
->>>>>>> 9d947dd9
 
 ### Deploy your router
 
