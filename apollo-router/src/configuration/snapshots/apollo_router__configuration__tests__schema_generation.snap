--- conflicted
+++ resolved
@@ -8311,17 +8311,10 @@
       "$ref": "#/definitions/CSRFConfig",
       "description": "#/definitions/CSRFConfig"
     },
-<<<<<<< HEAD
-=======
     "demand_control": {
       "$ref": "#/definitions/DemandControlConfig",
       "description": "#/definitions/DemandControlConfig"
     },
-    "experimental_apollo_metrics_generation_mode": {
-      "$ref": "#/definitions/ApolloMetricsGenerationMode",
-      "description": "#/definitions/ApolloMetricsGenerationMode"
-    },
->>>>>>> 195c0b23
     "experimental_chaos": {
       "$ref": "#/definitions/Chaos",
       "description": "#/definitions/Chaos"
