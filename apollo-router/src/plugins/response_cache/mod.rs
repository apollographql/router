--- conflicted
+++ resolved
@@ -4,12 +4,8 @@
 pub(crate) mod invalidation_endpoint;
 pub(crate) mod metrics;
 pub(crate) mod plugin;
-<<<<<<< HEAD
 mod storage;
-=======
-pub(crate) mod postgres;
 pub(crate) mod serde_blake3;
->>>>>>> 1618489e
 #[cfg(all(
     test,
     any(not(feature = "ci"), all(target_arch = "x86_64", target_os = "linux"))
