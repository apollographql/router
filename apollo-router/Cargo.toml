--- conflicted
+++ resolved
@@ -154,15 +154,9 @@
     "reqwest-client",
     "reqwest-rustls",
 ] }
-<<<<<<< HEAD
 opentelemetry-prometheus = "0.12.0"
-paste = "1.0.12"
-pin-project-lite = "0.2.9"
-=======
-opentelemetry-prometheus = "0.11.0"
 paste = "1.0.13"
 pin-project-lite = "0.2.10"
->>>>>>> 3ce6dcf7
 prometheus = "0.13"
 prost = "0.11.9"
 prost-types = "0.11.9"
