---
source: apollo-federation/src/sources/connect/expand/tests/mod.rs
expression: connectors.by_service_name
input_file: apollo-federation/src/sources/connect/expand/tests/schemas/expand/sibling_fields.graphql
---
{
    "connectors_Query_f_0": Connector {
        id: ConnectId {
            label: "connectors. http: GET https://my.api/t",
            subgraph_name: "connectors",
            source_name: None,
            directive: Field(
                ObjectOrInterfaceFieldDirectivePosition {
                    field: Object(Query.f),
                    directive_name: "connect",
                    directive_index: 0,
                },
            ),
        },
        transport: HttpJsonTransport {
<<<<<<< HEAD
            source_uri: None,
=======
            source_url: None,
>>>>>>> 56e95131
            connect_template: StringTemplate {
                parts: [
                    Constant(
                        Constant {
                            value: "https://my.api/t",
                            location: 0..16,
                        },
                    ),
                ],
            },
            method: Get,
            headers: {},
            body: None,
            origin: None,
            source_path: None,
            source_query_params: None,
            connect_path: None,
            connect_query_params: None,
        },
        selection: Named(
            SubSelection {
                selections: [
                    Field(
                        None,
                        WithRange {
                            node: Field(
                                "k",
                            ),
                            range: Some(
                                0..1,
                            ),
                        },
                        Some(
                            SubSelection {
                                selections: [
                                    Field(
                                        None,
                                        WithRange {
                                            node: Field(
                                                "id",
                                            ),
                                            range: Some(
                                                4..6,
                                            ),
                                        },
                                        None,
                                    ),
                                ],
                                range: Some(
                                    2..8,
                                ),
                            },
                        ),
                    ),
                ],
                range: Some(
                    0..8,
                ),
            },
        ),
        config: None,
        max_requests: None,
        entity_resolver: None,
        spec: V0_1,
        request_variables: {},
        response_variables: {},
        request_headers: {},
        response_headers: {},
        batch_settings: Some(
            ConnectorBatchSettings {
                max_size: None,
            },
        ),
    },
    "connectors_T_b_0": Connector {
        id: ConnectId {
            label: "connectors. http: GET https://my.api/t/{$this.k.id}",
            subgraph_name: "connectors",
            source_name: None,
            directive: Field(
                ObjectOrInterfaceFieldDirectivePosition {
                    field: Object(T.b),
                    directive_name: "connect",
                    directive_index: 0,
                },
            ),
        },
        transport: HttpJsonTransport {
<<<<<<< HEAD
            source_uri: None,
=======
            source_url: None,
>>>>>>> 56e95131
            connect_template: StringTemplate {
                parts: [
                    Constant(
                        Constant {
                            value: "https://my.api/t/",
                            location: 0..17,
                        },
                    ),
                    Expression(
                        Expression {
                            expression: Path(
                                PathSelection {
                                    path: WithRange {
                                        node: Var(
                                            WithRange {
                                                node: $this,
                                                range: Some(
                                                    0..5,
                                                ),
                                            },
                                            WithRange {
                                                node: Key(
                                                    WithRange {
                                                        node: Field(
                                                            "k",
                                                        ),
                                                        range: Some(
                                                            6..7,
                                                        ),
                                                    },
                                                    WithRange {
                                                        node: Key(
                                                            WithRange {
                                                                node: Field(
                                                                    "id",
                                                                ),
                                                                range: Some(
                                                                    8..10,
                                                                ),
                                                            },
                                                            WithRange {
                                                                node: Empty,
                                                                range: Some(
                                                                    10..10,
                                                                ),
                                                            },
                                                        ),
                                                        range: Some(
                                                            7..10,
                                                        ),
                                                    },
                                                ),
                                                range: Some(
                                                    5..10,
                                                ),
                                            },
                                        ),
                                        range: Some(
                                            0..10,
                                        ),
                                    },
                                },
                            ),
                            location: 18..28,
                        },
                    ),
                ],
            },
            method: Get,
            headers: {},
            body: None,
            origin: None,
            source_path: None,
            source_query_params: None,
            connect_path: None,
            connect_query_params: None,
        },
        selection: Named(
            SubSelection {
                selections: [
                    Field(
                        None,
                        WithRange {
                            node: Field(
                                "b",
                            ),
                            range: Some(
                                0..1,
                            ),
                        },
                        None,
                    ),
                ],
                range: Some(
                    0..1,
                ),
            },
        ),
        config: None,
        max_requests: None,
        entity_resolver: Some(
            Implicit,
        ),
        spec: V0_1,
        request_variables: {
            $this,
        },
        response_variables: {},
        request_headers: {},
        response_headers: {},
        batch_settings: Some(
            ConnectorBatchSettings {
                max_size: None,
            },
        ),
    },
}<|MERGE_RESOLUTION|>--- conflicted
+++ resolved
@@ -18,11 +18,7 @@
             ),
         },
         transport: HttpJsonTransport {
-<<<<<<< HEAD
-            source_uri: None,
-=======
             source_url: None,
->>>>>>> 56e95131
             connect_template: StringTemplate {
                 parts: [
                     Constant(
@@ -111,11 +107,7 @@
             ),
         },
         transport: HttpJsonTransport {
-<<<<<<< HEAD
-            source_uri: None,
-=======
             source_url: None,
->>>>>>> 56e95131
             connect_template: StringTemplate {
                 parts: [
                     Constant(
