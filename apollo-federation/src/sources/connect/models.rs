--- conflicted
+++ resolved
@@ -52,8 +52,6 @@
     pub request_headers: HashSet<String>,
     /// The request or response headers referenced in the connectors response mapping
     pub response_headers: HashSet<String>,
-<<<<<<< HEAD
-=======
 
     pub batch_settings: Option<ConnectorBatchSettings>,
 }
@@ -69,7 +67,6 @@
             max_size: connect.batch.as_ref().and_then(|b| b.max_size),
         })
     }
->>>>>>> df593628
 }
 
 pub type CustomConfiguration = Arc<HashMap<String, Value>>;
@@ -180,10 +177,7 @@
             response_variables,
             request_headers,
             response_headers,
-<<<<<<< HEAD
-=======
             batch_settings,
->>>>>>> df593628
         };
 
         Ok((id, connector))
@@ -461,14 +455,11 @@
                 response_variables: {},
                 request_headers: {},
                 response_headers: {},
-<<<<<<< HEAD
-=======
                 batch_settings: Some(
                     ConnectorBatchSettings {
                         max_size: None,
                     },
                 ),
->>>>>>> df593628
             },
             ConnectId {
                 label: "connectors.json http: GET /posts",
@@ -591,14 +582,11 @@
                 response_variables: {},
                 request_headers: {},
                 response_headers: {},
-<<<<<<< HEAD
-=======
                 batch_settings: Some(
                     ConnectorBatchSettings {
                         max_size: None,
                     },
                 ),
->>>>>>> df593628
             },
         }
         "###);
