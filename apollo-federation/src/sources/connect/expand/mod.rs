--- conflicted
+++ resolved
@@ -437,51 +437,30 @@
 
             // The body of the request might include references to input arguments / sibling fields
             // that will need to be handled, so we extract any referenced variables now
-<<<<<<< HEAD
-            let body_parameters = extract_params_from_body(connector);
-
-            let parameters = connector.transport.connect_template.variables().cloned();
-            // We'll need to collect all synthesized keys for the output type, adding a federation
-            // `@key` directive once completed.
-            let mut keys = Vec::new();
-            for Variable { var_type, path, .. } in
-                Iterator::chain(body_parameters.into_iter(), parameters).unique()
-            {
-                match var_type {
-=======
             let body_parameters = connector
                 .transport
                 .body
                 .as_ref()
                 .map(extract_params_from_selection)
-                .transpose()?
-                .unwrap_or_default();
+                .into_iter()
+                .flatten();
 
             // The HTTP body might contain references to $this, so we grab those usages as well
-            let path_parameters =
-                connector
-                    .transport
-                    .connect_template
-                    .parameters()
-                    .map_err(|e| {
-                        FederationError::internal(format!(
-                            "could not extract path template parameters: {e}"
-                        ))
-                    })?;
-
-            // Most importantly, the actual selection might make use of the $this variable, so we grab them too
-            let selection_parameters = extract_params_from_selection(&connector.selection)?;
+            let url_parameters = connector.transport.connect_template.variables().cloned();
+
+            // The actual selection might make use of the $this variable, so we grab them too
+            let selection_parameters = extract_params_from_selection(&connector.selection);
 
             // We'll need to collect all synthesized keys for the output type, adding a federation
             // `@key` directive once completed.
             let mut keys = Vec::new();
-            for parameter in body_parameters
-                .iter()
-                .chain(&path_parameters)
-                .chain(&selection_parameters)
+            for Variable { var_type, path, .. } in body_parameters
+                .into_iter()
+                .chain(url_parameters)
+                .chain(selection_parameters)
+                .unique()
             {
-                match parameter {
->>>>>>> c199e4aa
+                match var_type {
                     // Arguments should be added to the synthesized key, since they are mandatory
                     // to resolving the output type. The synthesized key should only include the portions
                     // of the inputs actually used throughout the selections of the transport.
@@ -772,15 +751,13 @@
         }
     }
 
-<<<<<<< HEAD
-    fn extract_params_from_body(connector: &Connector) -> impl Iterator<Item = Variable> + '_ {
-        connector
-            .transport
-            .body
-            .as_ref()
-            .map(|body| body.external_var_paths())
+    /// Extract all seen parameters from a JSONSelection
+    fn extract_params_from_selection(
+        selection: &JSONSelection,
+    ) -> impl Iterator<Item = Variable> + '_ {
+        selection
+            .external_var_paths()
             .into_iter()
-            .flatten()
             .flat_map(|var_path| {
                 let (known_type, keys) = var_path.var_name_and_nested_keys()?;
                 let var_type = match known_type {
@@ -797,16 +774,6 @@
                         return None;
                     }
                 };
-=======
-    /// Extract all seen parameters from a JSONSelection
-    fn extract_params_from_selection(
-        selection: &JSONSelection,
-    ) -> Result<HashSet<Parameter>, FederationError> {
-        use crate::sources::connect::json_selection::ExternalVarPaths;
-        let var_paths = selection.external_var_paths();
-
-        let mut results = HashSet::with_capacity_and_hasher(var_paths.len(), Default::default());
->>>>>>> c199e4aa
 
                 Some(Variable {
                     var_type,
