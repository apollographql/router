# Changelog for the next release

All notable changes to Router will be documented in this file.

This project adheres to [Semantic Versioning](https://semver.org/spec/v2.0.0.html).

<!-- <THIS IS AN EXAMPLE, DO NOT REMOVE>

# [x.x.x] (unreleased) - 2022-mm-dd
> Important: X breaking changes below, indicated by **❗ BREAKING ❗**
## ❗ BREAKING ❗
## 🚀 Features
## 🐛 Fixes
## 🛠 Maintenance
## 📚 Documentation

## Example section entry format

### Headline ([Issue #ISSUE_NUMBER](https://github.com/apollographql/router/issues/ISSUE_NUMBER))

Description! And a link to a [reference](http://url)

By [@USERNAME](https://github.com/USERNAME) in https://github.com/apollographql/router/pull/PULL_NUMBER
-->

# [x.x.x] (unreleased) - 2022-mm-dd


## ❗ BREAKING ❗

## 🚀 Features
## 🐛 Fixes

### Fix --hot-reload in kubernetes and docker ([Issue #1476](https://github.com/apollographql/router/issues/1476))

--hot-reload now chooses a file event notification mechanism at runtime. The exact mechanism is determined by the `notify` crate.

By [@garypen](https://github.com/garypen) in https://github.com/apollographql/router/pull/1964

### Fix a coercion rule that failed to validate 64 bit integers ([PR #1951](https://github.com/apollographql/router/pull/1951))

Queries that passed 64 bit integers for Float values would (incorrectly) fail to validate.

By [@o0Ignition0o](https://github.com/o0Ignition0o) in https://github.com/apollographql/router/pull/1951

### Set no_delay and keepalive on subgraph requests [Issue #1905](https://github.com/apollographql/router/issues/1905))

It was incorrectly removed in a previous pull request.

By [@Geal](https://github.com/Geal) in https://github.com/apollographql/router/pull/1910

<<<<<<< HEAD
## 🛠 Maintenance

### Update docker-compose and Dockerfiles now that the submodules have been removed ([PR #1950](https://github.com/apollographql/router/pull/1950))

We recently removed git submodules dependency, but we didn't update the global and the fuzzer `docker-compose.yml`.

This PR adds new Dockerfiles and updates `docker-compose.yml` so we can run integration tests and the fuzzer without needing to clone and set up the federation and fed2-demo repositories.

By [@o0Ignition0o](https://github.com/o0Ignition0o) in https://github.com/apollographql/router/pull/1950
=======
### Fix logic around Accept headers and multipart ([PR #1923](https://github.com/apollographql/router/pull/1923))

If the Accept header contained `multipart/mixed`, even with other alternatives like `application/json`,
a query with a single response was still sent as multipart, which made Explorer fail on the initial
introspection query.

This changes the logic so that:

* if we accept application/json or wildcard and there's a single response, it comes as json
* if there are multiple responses or we only accept multipart, send a multipart responses
* otherwise return a HTTP 406 Not Acceptable

By [@Geal](https://github.com/Geal) in https://github.com/apollographql/router/pull/1923

## 🛠 Maintenance
## 📚 Documentation
>>>>>>> 283d75d7
<|MERGE_RESOLUTION|>--- conflicted
+++ resolved
@@ -49,7 +49,6 @@
 
 By [@Geal](https://github.com/Geal) in https://github.com/apollographql/router/pull/1910
 
-<<<<<<< HEAD
 ## 🛠 Maintenance
 
 ### Update docker-compose and Dockerfiles now that the submodules have been removed ([PR #1950](https://github.com/apollographql/router/pull/1950))
@@ -59,7 +58,7 @@
 This PR adds new Dockerfiles and updates `docker-compose.yml` so we can run integration tests and the fuzzer without needing to clone and set up the federation and fed2-demo repositories.
 
 By [@o0Ignition0o](https://github.com/o0Ignition0o) in https://github.com/apollographql/router/pull/1950
-=======
+
 ### Fix logic around Accept headers and multipart ([PR #1923](https://github.com/apollographql/router/pull/1923))
 
 If the Accept header contained `multipart/mixed`, even with other alternatives like `application/json`,
@@ -76,4 +75,3 @@
 
 ## 🛠 Maintenance
 ## 📚 Documentation
->>>>>>> 283d75d7
