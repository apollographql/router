---
title: Enterprise features for the Apollo Router
description: Available with GraphOS Enterprise
---

The Apollo Router provides expanded performance, security, and customization features for organizations with a [GraphOS Enterprise plan](https://www.apollographql.com/pricing/).

<Tip>

<<<<<<< HEAD
You can test out these features for free with an [Enterprise trial](/graphos/org/plans/#enterprise-trials).
=======
Try out these Enterprise features for free with an [Enterprise trial](/graphos/org/plans/#enterprise-trials).
>>>>>>> 35999676

</Tip>

## List of features

- **Real-time updates** via [GraphQL subscriptions](./executing-operations/subscription-support/)
- **Authentication of inbound requests** via [JSON Web Token (JWT)](./configuration/authn-jwt/)
- [**Authorization** of specific fields and types](./configuration/authorization) through the [`@requiresScopes`](./configuration/authorization#requiresscopes), [`@authenticated`](./configuration/authorization#authenticated), and [`@policy`](./configuration/authorization#policy) directives
- Redis-backed [**distributed caching** of query plans and persisted queries](./configuration/distributed-caching/)
- **Custom request handling** in any language via [external coprocessing](./customizations/coprocessor/)
- **Mitigation of potentially malicious requests** via [operation limits](./configuration/operation-limits) and [safelisting with persisted queries](./configuration/persisted-queries)

Articles specifically about Enterprise features are marked with a **❖** icon in the left navigation.

<<<<<<< HEAD
**For details on these features,** see [this blog post](https://blog.apollographql.com/apollo-router-v1-12-improved-router-security-performance-and-extensibility) in addition to the documentation links above.
=======
For details on these features, see [this blog post](https://blog.apollographql.com/apollo-router-v1-12-improved-router-security-performance-and-extensibility) in addition to the documentation links above.
>>>>>>> 35999676

## Enabling Enterprise features

To enable support for Apollo Router Enterprise features:

- Your organization must have a [GraphOS Enterprise plan](https://www.apollographql.com/pricing/).
- You must run v1.12 or later of the Apollo Router. [Download the latest version.](./quickstart#download-options)
    - Certain Enterprise features might require a later router version. See a particular feature's documentation for details.
- Your Apollo Router instances must connect to GraphOS with a **graph API key** and **graph ref** associated with your organization.
    - You connect your router to GraphOS by setting [these environment variables](./configuration/overview/#environment-variables) when starting the router.
    - If your router _already_ connects to your GraphOS Enterprise organization, no further action is required.

After enabling support, you can begin using all Enterprise features. Consult [the documentation for each feature](#list-of-features) to learn more.

### The Enterprise license

Whenever your router instance starts up and connects to GraphOS, it fetches a **license**, which is the credential that authorizes its use of Enterprise features:

```mermaid
flowchart LR;
  subgraph "Your Infrastructure";
  router(["Apollo Router"]);
  end;
  subgraph "GraphOS";
  uplink(Apollo Uplink)
  end;
  router--"Fetches supergraph schema<br/>and license"-->uplink;
```

<<<<<<< HEAD
A router instance retains its license for the duration of its execution. If you terminate a router instance and then later start a new instance on the same machine, it must fetch a new license.

Licenses are served via [Apollo Uplink](/federation/managed-federation/uplink/), the same multi-cloud endpoint that your router uses to fetch its supergraph schema from GraphOS. Because of this, licenses introduce no additional network dependencies, meaning your router's uptime remains unaffected. For more details about multi-cloud Uplink, see [the Apollo blog post](https://www.apollographql.com/blog/announcement/backend/introducing-multi-cloud-support-for-apollo-uplink).
=======
A router instance retains its license for the duration of its execution. If you terminate a router instance and then later start a new instance on the same machine, it must fetch a new license. 

Licenses are served via [Apollo Uplink](/federation/managed-federation/uplink/), the same multi-cloud endpoint that your router uses to fetch its supergraph schema from GraphOS. Because of this, licenses introduce no additional network dependencies, meaning your router's uptime remains unaffected. To learn more about multi-cloud Uplink, read the [Apollo blog post](https://www.apollographql.com/blog/announcement/backend/introducing-multi-cloud-support-for-apollo-uplink).
>>>>>>> 35999676

A router instance's license is valid for the duration of your organization's current subscription billing period (plus a [grace period](#grace-period-for-expired-plans)), even if the router temporarily becomes disconnected from GraphOS.

### Licenses with local development

While building your supergraph, you might run an Apollo Router instance on your local machine (such as with the [`rover dev`](/graphos/graphs/local-development) command). It's likely that this router instance _doesn't_ currently connect to GraphOS, because it obtains its supergraph schema via another mechanism. For example, `rover dev` performs composition locally after introspecting your running subgraphs, which might change frequently as you develop.

**You _can_ use Enterprise router features with a locally composed supergraph schema!** To do so, your router must still connect to GraphOS to obtain its [license](#the-enterprise-license).

#### Setup

These steps work both for running the router executable directly (`./router`) and for running it via `rover dev`:

1. [Create a new variant](/graphos/graphs/federated-graphs/#adding-a-variant-via-the-rover-cli) for your supergraph that you'll use _only_ to fetch Enterprise licenses.
    - Give the variant a name that clearly distinguishes it from variants that track schemas and metrics.
    - Every team member that runs a router locally can use this same variant.
    - When you create this variant, publish a dummy subgraph schema like the following (your router won't use it):

    ```graphql
    type Query {
      hello: String
    }
    ```

2. Create a [graph API key](/graphos/api-keys/#graph-api-keys) for your supergraph and assign it the **Contributor** role.
    - We recommend creating a separate graph API key for _each team member_ that will run the router locally.

3. When you start up your local router with your usual command, set the `APOLLO_GRAPH_REF` and `APOLLO_KEY` environment variables for that command:

    ```bash
    APOLLO_GRAPH_REF="..." APOLLO_KEY="..." ./router --supergraph schema.graphql
    ```

    - The value of `APOLLO_GRAPH_REF` is the graph ref for the new, license-specific variant you created (e.g., `docs-example-graph@local-licenses`).
    - The value of `APOLLO_KEY` is the graph API key you created.

4. Your router will fetch an Enterprise license while using its locally composed supergraph schema.

### Common errors

**If your router doesn't successfully connect to GraphOS,** it logs an error that begins with one of the following strings if any Enterprise features are enabled:

| Error Message               | Description |
|-----------------------------|-------------|
| `Not connected to GraphOS.` | At least one of the `APOLLO_KEY` and `APOLLO_GRAPH_REF` environment variables wasn't set on router startup. |
| `License not found.`        | The router connected to GraphOS with credentials that are not associated with a GraphOS Enterprise plan. |
| `License has expired.`      | Your organization's GraphOS Enterprise subscription has ended. **Your router will stop processing incoming requests at the end of the standard [grace period](#grace-period-for-expired-plans).** |

## Disabling Enterprise features

To disable an Enterprise feature, remove all of its associated configuration keys from your router's [YAML config file](./configuration/overview/#yaml-config-file).

## Grace period for expired plans

If your organization terminates its GraphOS Enterprise subscription, your router's Enterprise license is considered expired at the end of your final paid subscription period. GraphOS provides a grace period for expired licenses so that you can disable Enterprise features before they produce breaking errors in your router.

If your router has an expired Enterprise license, its behavior degrades according to the following schedule, _if_ any Enterprise features are still enabled:

- **For the first 14 days after your license expires,** your router continues to behave as though it has a valid license.
- **After 14 days,** your router begins a **soft outage**: it continues processing client requests, but it emits logs and metrics that indicate it's experiencing an outage.
- **After 28 days,** your router begins a **hard outage**. It no longer processes incoming client requests and continues emitting logs and metrics from the soft outage.

<<<<<<< HEAD
Your router resumes normal functioning whenever you renew your GraphOS Enterprise subscription or disable all [Enterprise features](#list-of-features).

To disable an Enterprise feature, remove all of its associated configuration keys from your router's [YAML config file](./configuration/overview/#yaml-config-file).
=======
Your router resumes normal functioning whenever you renew your GraphOS Enterprise subscription or disable all [Enterprise features](#list-of-features).
>>>>>>> 35999676
<|MERGE_RESOLUTION|>--- conflicted
+++ resolved
@@ -7,11 +7,7 @@
 
 <Tip>
 
-<<<<<<< HEAD
-You can test out these features for free with an [Enterprise trial](/graphos/org/plans/#enterprise-trials).
-=======
 Try out these Enterprise features for free with an [Enterprise trial](/graphos/org/plans/#enterprise-trials).
->>>>>>> 35999676
 
 </Tip>
 
@@ -26,11 +22,7 @@
 
 Articles specifically about Enterprise features are marked with a **❖** icon in the left navigation.
 
-<<<<<<< HEAD
-**For details on these features,** see [this blog post](https://blog.apollographql.com/apollo-router-v1-12-improved-router-security-performance-and-extensibility) in addition to the documentation links above.
-=======
 For details on these features, see [this blog post](https://blog.apollographql.com/apollo-router-v1-12-improved-router-security-performance-and-extensibility) in addition to the documentation links above.
->>>>>>> 35999676
 
 ## Enabling Enterprise features
 
@@ -60,15 +52,9 @@
   router--"Fetches supergraph schema<br/>and license"-->uplink;
 ```
 
-<<<<<<< HEAD
-A router instance retains its license for the duration of its execution. If you terminate a router instance and then later start a new instance on the same machine, it must fetch a new license.
-
-Licenses are served via [Apollo Uplink](/federation/managed-federation/uplink/), the same multi-cloud endpoint that your router uses to fetch its supergraph schema from GraphOS. Because of this, licenses introduce no additional network dependencies, meaning your router's uptime remains unaffected. For more details about multi-cloud Uplink, see [the Apollo blog post](https://www.apollographql.com/blog/announcement/backend/introducing-multi-cloud-support-for-apollo-uplink).
-=======
 A router instance retains its license for the duration of its execution. If you terminate a router instance and then later start a new instance on the same machine, it must fetch a new license. 
 
 Licenses are served via [Apollo Uplink](/federation/managed-federation/uplink/), the same multi-cloud endpoint that your router uses to fetch its supergraph schema from GraphOS. Because of this, licenses introduce no additional network dependencies, meaning your router's uptime remains unaffected. To learn more about multi-cloud Uplink, read the [Apollo blog post](https://www.apollographql.com/blog/announcement/backend/introducing-multi-cloud-support-for-apollo-uplink).
->>>>>>> 35999676
 
 A router instance's license is valid for the duration of your organization's current subscription billing period (plus a [grace period](#grace-period-for-expired-plans)), even if the router temporarily becomes disconnected from GraphOS.
 
@@ -131,10 +117,4 @@
 - **After 14 days,** your router begins a **soft outage**: it continues processing client requests, but it emits logs and metrics that indicate it's experiencing an outage.
 - **After 28 days,** your router begins a **hard outage**. It no longer processes incoming client requests and continues emitting logs and metrics from the soft outage.
 
-<<<<<<< HEAD
-Your router resumes normal functioning whenever you renew your GraphOS Enterprise subscription or disable all [Enterprise features](#list-of-features).
-
-To disable an Enterprise feature, remove all of its associated configuration keys from your router's [YAML config file](./configuration/overview/#yaml-config-file).
-=======
-Your router resumes normal functioning whenever you renew your GraphOS Enterprise subscription or disable all [Enterprise features](#list-of-features).
->>>>>>> 35999676
+Your router resumes normal functioning whenever you renew your GraphOS Enterprise subscription or disable all [Enterprise features](#list-of-features).