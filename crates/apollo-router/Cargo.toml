--- conflicted
+++ resolved
@@ -21,13 +21,9 @@
     "tonic/tls",
 ]
 otlp-http = ["opentelemetry-otlp/http-proto"]
-<<<<<<< HEAD
-tls = ["opentelemetry-otlp/tls", "tonic/transport", "tonic/tls"]
 # activates the response post-processing feature. It is deactivated by default
 # until we solve performance issues
 post-processing = []
-=======
->>>>>>> 3f282070
 
 [dependencies]
 anyhow = "1.0.48"
