//! Authorization plugin
//!
//! Implementation of the `@policy` directive:
//!
//! ```graphql
//! directive @policy(policies: [String!]!) on OBJECT | FIELD_DEFINITION | INTERFACE | SCALAR | ENUM
//! ```
use std::collections::HashMap;
use std::collections::HashSet;

use apollo_compiler::ast;
use apollo_compiler::schema;
use apollo_compiler::schema::Name;
use tower::BoxError;

use crate::json_ext::Path;
use crate::json_ext::PathElement;
use crate::spec::query::transform;
use crate::spec::query::traverse;
<<<<<<< HEAD
use crate::spec::TYPENAME;
=======
use crate::spec::Schema;
>>>>>>> 88804347

pub(crate) struct PolicyExtractionVisitor<'a> {
    schema: &'a schema::Schema,
    fragments: HashMap<&'a ast::Name, &'a ast::FragmentDefinition>,
    pub(crate) extracted_policies: HashSet<String>,
    policy_directive_name: String,
}

pub(crate) const POLICY_DIRECTIVE_NAME: &str = "policy";
pub(crate) const POLICY_SPEC_URL: &str = "https://specs.apollo.dev/policy/v0.1";

impl<'a> PolicyExtractionVisitor<'a> {
    #[allow(dead_code)]
    pub(crate) fn new(schema: &'a schema::Schema, executable: &'a ast::Document) -> Option<Self> {
        Some(Self {
            schema,
            fragments: transform::collect_fragments(executable),
            extracted_policies: HashSet::new(),
            policy_directive_name: Schema::directive_name(
                schema,
                POLICY_SPEC_URL,
                POLICY_DIRECTIVE_NAME,
            )?,
        })
    }

    fn get_policies_from_field(&mut self, field: &schema::FieldDefinition) {
        self.extracted_policies.extend(policy_argument(
            field.directives.get(&self.policy_directive_name),
        ));

        if let Some(ty) = self.schema.types.get(field.ty.inner_named_type()) {
            self.get_policies_from_type(ty)
        }
    }

    fn get_policies_from_type(&mut self, ty: &schema::ExtendedType) {
        self.extracted_policies.extend(policy_argument(
            ty.directives().get(&self.policy_directive_name),
        ));
    }
}

fn policy_argument(
    opt_directive: Option<&impl AsRef<ast::Directive>>,
) -> impl Iterator<Item = String> + '_ {
    opt_directive
        .and_then(|directive| directive.as_ref().argument_by_name("policies"))
        .and_then(|value| value.as_list())
        .into_iter()
        .flatten()
        .filter_map(|v| v.as_str().map(str::to_owned))
}

impl<'a> traverse::Visitor for PolicyExtractionVisitor<'a> {
    fn operation(
        &mut self,
        root_type: &str,
        node: &ast::OperationDefinition,
    ) -> Result<(), BoxError> {
        if let Some(ty) = self.schema.types.get(root_type) {
            self.extracted_policies.extend(policy_argument(
                ty.directives().get(&self.policy_directive_name),
            ));
        }

        traverse::operation(self, root_type, node)
    }

    fn field(
        &mut self,
        _parent_type: &str,
        field_def: &ast::FieldDefinition,
        node: &ast::Field,
    ) -> Result<(), BoxError> {
        self.get_policies_from_field(field_def);

        traverse::field(self, field_def, node)
    }

    fn fragment_definition(&mut self, node: &ast::FragmentDefinition) -> Result<(), BoxError> {
        if let Some(ty) = self.schema.types.get(&node.type_condition) {
            self.get_policies_from_type(ty);
        }
        traverse::fragment_definition(self, node)
    }

    fn fragment_spread(&mut self, node: &ast::FragmentSpread) -> Result<(), BoxError> {
        let type_condition = &self
            .fragments
            .get(&node.fragment_name)
            .ok_or("MissingFragment")?
            .type_condition;

        if let Some(ty) = self.schema.types.get(type_condition) {
            self.get_policies_from_type(ty);
        }
        traverse::fragment_spread(self, node)
    }

    fn inline_fragment(
        &mut self,
        parent_type: &str,
        node: &ast::InlineFragment,
    ) -> Result<(), BoxError> {
        if let Some(type_condition) = &node.type_condition {
            if let Some(ty) = self.schema.types.get(type_condition) {
                self.get_policies_from_type(ty);
            }
        }
        traverse::inline_fragment(self, parent_type, node)
    }

    fn schema(&self) -> &apollo_compiler::Schema {
        self.schema
    }
}

pub(crate) struct PolicyFilteringVisitor<'a> {
    schema: &'a schema::Schema,
    fragments: HashMap<&'a ast::Name, &'a ast::FragmentDefinition>,
    implementers_map: &'a HashMap<Name, HashSet<Name>>,
    request_policies: HashSet<String>,
    pub(crate) query_requires_policies: bool,
    pub(crate) unauthorized_paths: Vec<Path>,
    current_path: Path,
    policy_directive_name: String,
}

impl<'a> PolicyFilteringVisitor<'a> {
    pub(crate) fn new(
        schema: &'a schema::Schema,
        executable: &'a ast::Document,
        implementers_map: &'a HashMap<Name, HashSet<Name>>,
        successful_policies: HashSet<String>,
    ) -> Option<Self> {
        Some(Self {
            schema,
            fragments: transform::collect_fragments(executable),
            implementers_map,
            request_policies: successful_policies,
            query_requires_policies: false,
            unauthorized_paths: vec![],
            current_path: Path::default(),
            policy_directive_name: Schema::directive_name(
                schema,
                POLICY_SPEC_URL,
                POLICY_DIRECTIVE_NAME,
            )?,
        })
    }

    fn is_field_authorized(&mut self, field: &schema::FieldDefinition) -> bool {
        let field_policies = policy_argument(field.directives.get(&self.policy_directive_name))
            .collect::<HashSet<_>>();

        // The field is authorized if any of the policies succeeds
        if !field_policies.is_empty()
            && self
                .request_policies
                .intersection(&field_policies)
                .next()
                .is_none()
        {
            return false;
        }

        if let Some(ty) = self.schema.types.get(field.ty.inner_named_type()) {
            self.is_type_authorized(ty)
        } else {
            false
        }
    }

    fn is_type_authorized(&self, ty: &schema::ExtendedType) -> bool {
        let type_policies = policy_argument(ty.directives().get(&self.policy_directive_name))
            .collect::<HashSet<_>>();
        // The field is authorized if any of the policies succeeds
        type_policies.is_empty()
            || self
                .request_policies
                .intersection(&type_policies)
                .next()
                .is_some()
    }

    fn parent_implementors_with_different_requirements(
        &self,
        field_def: &ast::FieldDefinition,
        node: &ast::Field,
    ) -> bool {
<<<<<<< HEAD
        // we can request __typename outside of fragments even if the types have different
        // authorization requirements
        if node.name() == TYPENAME {
            return false;
        }

        if let Some(type_definition) = self
            .compiler
            .db
            .types_definitions_by_name()
            .get(parent_type)
        {
            if self.implementors_with_different_type_requirements(type_definition) {
=======
        // if all selections under the interface field are fragments with type conditions
        // then we don't need to check that they have the same authorization requirements
        if node.selection_set.iter().all(|sel| {
            matches!(
                sel,
                ast::Selection::FragmentSpread(_) | ast::Selection::InlineFragment(_)
            )
        }) {
            return false;
        }

        let type_name = field_def.ty.inner_named_type();
        if let Some(type_definition) = self.schema.types.get(type_name) {
            if self.implementors_with_different_type_requirements(type_name, type_definition) {
>>>>>>> 88804347
                return true;
            }
        }
        false
    }

    fn implementors_with_different_type_requirements(
        &self,
        type_name: &str,
        t: &schema::ExtendedType,
    ) -> bool {
        if t.is_interface() {
            let mut policies: Option<Vec<String>> = None;

            for ty in self
                .implementers_map
                .get(type_name)
                .into_iter()
                .flatten()
                .filter_map(|ty| self.schema.types.get(ty))
            {
                // aggregate the list of scope sets
                // we transform to a common representation of sorted vectors because the element order
                // of hashsets is not stable
                let field_policies = ty
                    .directives()
                    .get(&self.policy_directive_name)
                    .map(|directive| {
                        let mut v = policy_argument(Some(directive)).collect::<Vec<_>>();
                        v.sort();
                        v
                    })
                    .unwrap_or_default();

                match &policies {
                    None => policies = Some(field_policies),
                    Some(other_policies) => {
                        if field_policies != *other_policies {
                            return true;
                        }
                    }
                }
            }
        }

        false
    }

    fn implementors_with_different_field_requirements(
        &self,
        parent_type: &str,
        field: &ast::Field,
    ) -> bool {
        if let Some(t) = self.schema.types.get(parent_type) {
            if t.is_interface() {
                let mut policies: Option<Vec<String>> = None;

                for ty in self.implementers_map.get(parent_type).into_iter().flatten() {
                    if let Ok(f) = self.schema.type_field(ty, &field.name) {
                        // aggregate the list of scope sets
                        // we transform to a common representation of sorted vectors because the element order
                        // of hashsets is not stable
                        let field_policies = f
                            .directives
                            .get(&self.policy_directive_name)
                            .map(|directive| {
                                let mut v = policy_argument(Some(directive)).collect::<Vec<_>>();
                                v.sort();
                                v
                            })
                            .unwrap_or_default();

                        match &policies {
                            None => policies = Some(field_policies),
                            Some(other_policies) => {
                                if field_policies != *other_policies {
                                    return true;
                                }
                            }
                        }
                    }
                }
            }
        }
        false
    }
}

impl<'a> transform::Visitor for PolicyFilteringVisitor<'a> {
    fn operation(
        &mut self,
        root_type: &str,
        node: &ast::OperationDefinition,
    ) -> Result<Option<ast::OperationDefinition>, BoxError> {
        let is_authorized = if let Some(ty) = self.schema.get_object(root_type) {
            match ty.directives.get(&self.policy_directive_name) {
                None => true,
                Some(directive) => {
                    let type_policies = policy_argument(Some(directive)).collect::<HashSet<_>>();
                    // The field is authorized if any of the policies succeeds
                    type_policies.is_empty()
                        || self
                            .request_policies
                            .intersection(&type_policies)
                            .next()
                            .is_some()
                }
            }
        } else {
            false
        };

        if is_authorized {
            transform::operation(self, root_type, node)
        } else {
            self.unauthorized_paths.push(self.current_path.clone());
            self.query_requires_policies = true;
            Ok(None)
        }
    }

    fn field(
        &mut self,
        parent_type: &str,
        field_def: &ast::FieldDefinition,
        node: &ast::Field,
    ) -> Result<Option<ast::Field>, BoxError> {
        let field_name = &node.name;
        let is_field_list = field_def.ty.is_list();

        let is_authorized = self.is_field_authorized(field_def);

        let implementors_with_different_requirements =
<<<<<<< HEAD
            self.parent_implementors_with_different_requirements(parent_type, node);
=======
            self.implementors_with_different_requirements(field_def, node);
>>>>>>> 88804347

        let implementors_with_different_field_requirements =
            self.implementors_with_different_field_requirements(parent_type, node);

        self.current_path
            .push(PathElement::Key(field_name.as_str().into()));
        if is_field_list {
            self.current_path.push(PathElement::Flatten);
        }

        let res = if is_authorized
            && !implementors_with_different_requirements
            && !implementors_with_different_field_requirements
        {
            transform::field(self, field_def, node)
        } else {
            self.unauthorized_paths.push(self.current_path.clone());
            self.query_requires_policies = true;
            Ok(None)
        };

        if is_field_list {
            self.current_path.pop();
        }
        self.current_path.pop();

        res
    }

    fn fragment_definition(
        &mut self,
        node: &ast::FragmentDefinition,
    ) -> Result<Option<ast::FragmentDefinition>, BoxError> {
        let fragment_is_authorized = self
            .schema
            .types
            .get(&node.type_condition)
            .is_some_and(|ty| self.is_type_authorized(ty));

        if !fragment_is_authorized {
            Ok(None)
        } else {
            transform::fragment_definition(self, node)
        }
    }

    fn fragment_spread(
        &mut self,
        node: &ast::FragmentSpread,
    ) -> Result<Option<ast::FragmentSpread>, BoxError> {
        let condition = &self
            .fragments
            .get(&node.fragment_name)
            .ok_or("MissingFragment")?
            .type_condition;
        self.current_path
            .push(PathElement::Fragment(condition.as_str().into()));

        let fragment_is_authorized = self
            .schema
            .types
            .get(condition)
            .is_some_and(|ty| self.is_type_authorized(ty));

        let res = if !fragment_is_authorized {
            self.query_requires_policies = true;
            self.unauthorized_paths.push(self.current_path.clone());

            Ok(None)
        } else {
            transform::fragment_spread(self, node)
        };

        self.current_path.pop();
        res
    }

    fn inline_fragment(
        &mut self,
        parent_type: &str,
        node: &ast::InlineFragment,
    ) -> Result<Option<ast::InlineFragment>, BoxError> {
        match &node.type_condition {
            None => {
                self.current_path.push(PathElement::Fragment(String::new()));
                let res = transform::inline_fragment(self, parent_type, node);
                self.current_path.pop();
                res
            }
            Some(name) => {
                self.current_path
                    .push(PathElement::Fragment(name.as_str().into()));

                let fragment_is_authorized = self
                    .schema
                    .types
                    .get(name)
                    .is_some_and(|ty| self.is_type_authorized(ty));

                let res = if !fragment_is_authorized {
                    self.query_requires_policies = true;
                    self.unauthorized_paths.push(self.current_path.clone());
                    Ok(None)
                } else {
                    transform::inline_fragment(self, parent_type, node)
                };

                self.current_path.pop();

                res
            }
        }
    }

    fn schema(&self) -> &apollo_compiler::Schema {
        self.schema
    }
}

#[cfg(test)]
mod tests {
    use std::collections::BTreeSet;
    use std::collections::HashSet;

    use apollo_compiler::ast;
    use apollo_compiler::ast::Document;
    use apollo_compiler::Schema;

    use crate::json_ext::Path;
    use crate::plugins::authorization::policy::PolicyExtractionVisitor;
    use crate::plugins::authorization::policy::PolicyFilteringVisitor;
    use crate::spec::query::transform;
    use crate::spec::query::traverse;

    static BASIC_SCHEMA: &str = r#"
    schema
      @link(url: "https://specs.apollo.dev/link/v1.0")
      @link(url: "https://specs.apollo.dev/join/v0.3", for: EXECUTION)
      @link(url: "https://specs.apollo.dev/policy/v0.1", for: SECURITY)
    {
      query: Query
      mutation: Mutation
    }
    directive @link(url: String, as: String, for: link__Purpose, import: [link__Import]) repeatable on SCHEMA
    directive @policy(policies: [String]) on OBJECT | FIELD_DEFINITION | INTERFACE | SCALAR | ENUM
    scalar link__Import
      enum link__Purpose {
    """
    `SECURITY` features provide metadata necessary to securely resolve fields.
    """
    SECURITY
  
    """
    `EXECUTION` features provide metadata necessary for operation execution.
    """
    EXECUTION
  }

    type Query {
      topProducts: Product
      customer: User
      me: User @policy(policies: ["profile"])
      itf: I
    }

    type Mutation @policy(policies: ["mut"]) {
        ping: User @policy(policies: ["ping"])
        other: String
    }

    interface I {
        id: ID
    }

    type Product {
      type: String
      price(setPrice: Int): Int
      reviews: [Review]
      internal: Internal
      publicReviews: [Review]
    }

    scalar Internal @policy(policies: ["internal"]) @specifiedBy(url: "http///example.com/test")

    type Review @policy(policies: ["review"]) {
        body: String
        author: User
    }

    type User implements I @policy(policies: ["read user"]) {
      id: ID
      name: String @policy(policies: ["read username"])
    }
    "#;

    fn extract(schema: &str, query: &str) -> BTreeSet<String> {
        let schema = Schema::parse(schema, "schema.graphql");
        let doc = ast::Document::parse(query, "query.graphql");
        schema.validate().unwrap();
        doc.to_executable(&schema).validate(&schema).unwrap();
        let mut visitor = PolicyExtractionVisitor::new(&schema, &doc).unwrap();
        traverse::document(&mut visitor, &doc).unwrap();

        visitor.extracted_policies.into_iter().collect()
    }

    #[test]
    fn extract_policies() {
        static QUERY: &str = r#"
        {
            topProducts {
                type
                internal
            }

            me {
                name
            }
        }
        "#;

        let doc = extract(BASIC_SCHEMA, QUERY);
        insta::assert_debug_snapshot!(doc);
    }

    #[track_caller]
    fn filter(schema: &str, query: &str, policies: HashSet<String>) -> (ast::Document, Vec<Path>) {
        let schema = Schema::parse(schema, "schema.graphql");
        let doc = ast::Document::parse(query, "query.graphql");
        schema.validate().unwrap();
        doc.to_executable(&schema).validate(&schema).unwrap();
        let map = schema.implementers_map();
        let mut visitor = PolicyFilteringVisitor::new(&schema, &doc, &map, policies).unwrap();
        (
            transform::document(&mut visitor, &doc).unwrap(),
            visitor.unauthorized_paths,
        )
    }

    struct TestResult<'a> {
        query: &'a str,
        extracted_policies: &'a BTreeSet<String>,
        result: Document,
        successful_policies: Vec<String>,
        paths: Vec<Path>,
    }

    impl<'a> std::fmt::Display for TestResult<'a> {
        fn fmt(&self, f: &mut std::fmt::Formatter<'_>) -> std::fmt::Result {
            write!(
                f,
                "query:\n{}\nextracted_policies: {:?}\nsuccessful policies: {:?}\nfiltered:\n{}\npaths: {:?}",
                self.query,
                self.extracted_policies,
                self.successful_policies,
                self.result,
                self.paths.iter().map(|p| p.to_string()).collect::<Vec<_>>()
            )
        }
    }

    #[test]
    fn filter_basic_query() {
        static QUERY: &str = r#"
        {
            topProducts {
                type
                internal
            }

            me {
                id
                name
            }
        }
        "#;

        let extracted_policies = extract(BASIC_SCHEMA, QUERY);
        let (doc, paths) = filter(BASIC_SCHEMA, QUERY, HashSet::new());
        insta::assert_display_snapshot!(TestResult {
            query: QUERY,
            extracted_policies: &extracted_policies,
            successful_policies: Vec::new(),
            result: doc,
            paths
        });

        let (doc, paths) = filter(
            BASIC_SCHEMA,
            QUERY,
            ["profile".to_string(), "internal".to_string()]
                .into_iter()
                .collect(),
        );
        insta::assert_display_snapshot!(TestResult {
            query: QUERY,
            extracted_policies: &extracted_policies,
            successful_policies: ["profile".to_string(), "internal".to_string()]
                .into_iter()
                .collect(),
            result: doc,
            paths
        });

        let (doc, paths) = filter(
            BASIC_SCHEMA,
            QUERY,
            [
                "profile".to_string(),
                "read user".to_string(),
                "internal".to_string(),
            ]
            .into_iter()
            .collect(),
        );
        insta::assert_display_snapshot!(TestResult {
            query: QUERY,
            extracted_policies: &extracted_policies,
            successful_policies: [
                "profile".to_string(),
                "read user".to_string(),
                "internal".to_string()
            ]
            .into_iter()
            .collect(),
            result: doc,
            paths
        });

        let (doc, paths) = filter(
            BASIC_SCHEMA,
            QUERY,
            [
                "profile".to_string(),
                "read user".to_string(),
                "read username".to_string(),
            ]
            .into_iter()
            .collect(),
        );
        insta::assert_display_snapshot!(TestResult {
            query: QUERY,
            extracted_policies: &extracted_policies,
            successful_policies: [
                "profile".to_string(),
                "read user".to_string(),
                "read username".to_string(),
            ]
            .into_iter()
            .collect(),
            result: doc,
            paths
        });
    }

    #[test]
    fn mutation() {
        static QUERY: &str = r#"
        mutation {
            ping {
                name
            }
            other
        }
        "#;

        let extracted_policies = extract(BASIC_SCHEMA, QUERY);
        let (doc, paths) = filter(BASIC_SCHEMA, QUERY, HashSet::new());

        insta::assert_display_snapshot!(TestResult {
            query: QUERY,
            extracted_policies: &extracted_policies,
            successful_policies: Vec::new(),
            result: doc,
            paths
        });
    }

    #[test]
    fn query_field() {
        static QUERY: &str = r#"
        query {
            topProducts {
                type
            }

            me {
                name
            }
        }
        "#;

        let extracted_policies = extract(BASIC_SCHEMA, QUERY);
        let (doc, paths) = filter(BASIC_SCHEMA, QUERY, HashSet::new());

        insta::assert_display_snapshot!(TestResult {
            query: QUERY,
            extracted_policies: &extracted_policies,
            successful_policies: Vec::new(),
            result: doc,
            paths
        });
    }

    #[test]
    fn query_field_alias() {
        static QUERY: &str = r#"
        query {
            topProducts {
                type
            }

            moi: me {
                name
            }
        }
        "#;

        let extracted_policies = extract(BASIC_SCHEMA, QUERY);
        let (doc, paths) = filter(BASIC_SCHEMA, QUERY, HashSet::new());
        insta::assert_display_snapshot!(TestResult {
            query: QUERY,
            extracted_policies: &extracted_policies,
            successful_policies: Vec::new(),
            result: doc,
            paths
        });
    }

    #[test]
    fn scalar() {
        static QUERY: &str = r#"
        query {
            topProducts {
                type
                internal
            }
        }
        "#;

        let extracted_policies = extract(BASIC_SCHEMA, QUERY);
        let (doc, paths) = filter(BASIC_SCHEMA, QUERY, HashSet::new());
        insta::assert_display_snapshot!(TestResult {
            query: QUERY,
            extracted_policies: &extracted_policies,
            successful_policies: Vec::new(),
            result: doc,
            paths
        });
    }

    #[test]
    fn array() {
        static QUERY: &str = r#"
        query {
            topProducts {
                type
                publicReviews {
                    body
                    author {
                        name
                    }
                }
            }
        }
        "#;

        let extracted_policies = extract(BASIC_SCHEMA, QUERY);
        let (doc, paths) = filter(BASIC_SCHEMA, QUERY, HashSet::new());
        insta::assert_display_snapshot!(TestResult {
            query: QUERY,
            extracted_policies: &extracted_policies,
            successful_policies: Vec::new(),
            result: doc,
            paths
        });
    }

    #[test]
    fn interface_inline_fragment() {
        static QUERY: &str = r#"
        query {
            topProducts {
                type
            }
            itf {
                id
                ... on User {
                    name
                }
            }
        }
        "#;

        let extracted_policies = extract(BASIC_SCHEMA, QUERY);
        let (doc, paths) = filter(BASIC_SCHEMA, QUERY, HashSet::new());
        insta::assert_display_snapshot!(TestResult {
            query: QUERY,
            extracted_policies: &extracted_policies,
            successful_policies: Vec::new(),
            result: doc,
            paths
        });
    }

    #[test]
    fn interface_fragment() {
        static QUERY: &str = r#"
        query {
            topProducts {
                type
            }
            itf {
                id
                ...F
            }
        }

        fragment F on User {
            name
        }
        "#;

        let extracted_policies = extract(BASIC_SCHEMA, QUERY);
        let (doc, paths) = filter(BASIC_SCHEMA, QUERY, HashSet::new());
        insta::assert_display_snapshot!(TestResult {
            query: QUERY,
            extracted_policies: &extracted_policies,
            successful_policies: Vec::new(),
            result: doc,
            paths
        });

        let (doc, paths) = filter(
            BASIC_SCHEMA,
            QUERY,
            ["read user".to_string(), "read username".to_string()]
                .into_iter()
                .collect(),
        );
        insta::assert_display_snapshot!(TestResult {
            query: QUERY,
            extracted_policies: &extracted_policies,
            successful_policies: ["read user".to_string(), "read username".to_string()]
                .into_iter()
                .collect(),
            result: doc,
            paths
        });
    }

    static INTERFACE_SCHEMA: &str = r#"
    schema
      @link(url: "https://specs.apollo.dev/link/v1.0")
      @link(url: "https://specs.apollo.dev/join/v0.3", for: EXECUTION)
      @link(url: "https://specs.apollo.dev/policy/v0.1", for: SECURITY)
    {
      query: Query
    }
    directive @link(url: String, as: String, for: link__Purpose, import: [link__Import]) repeatable on SCHEMA
    directive @policy(policies: [String]) on OBJECT | FIELD_DEFINITION | INTERFACE | SCALAR | ENUM
    directive @defer on INLINE_FRAGMENT | FRAGMENT_SPREAD
    scalar link__Import
      enum link__Purpose {
    """
    `SECURITY` features provide metadata necessary to securely resolve fields.
    """
    SECURITY
  
    """
    `EXECUTION` features provide metadata necessary for operation execution.
    """
    EXECUTION
  }

    type Query {
        test: String
        itf: I!
    }
    interface I @policy(policies: ["itf"]) {
        id: ID
    }
    type A implements I @policy(policies: ["a"]) {
        id: ID
        a: String
    }
    type B implements I @policy(policies: ["b"]) {
        id: ID
        b: String
    }
    "#;

    #[test]
    fn interface_type() {
        static QUERY: &str = r#"
        query {
            test
            itf {
                id
            }
        }
        "#;

        let extracted_policies = extract(INTERFACE_SCHEMA, QUERY);
        let (doc, paths) = filter(INTERFACE_SCHEMA, QUERY, HashSet::new());
        insta::assert_display_snapshot!(TestResult {
            query: QUERY,
            extracted_policies: &extracted_policies,
            successful_policies: Vec::new(),
            result: doc,
            paths
        });

        let (doc, paths) = filter(
            INTERFACE_SCHEMA,
            QUERY,
            ["itf".to_string()].into_iter().collect(),
        );
        insta::assert_display_snapshot!(TestResult {
            query: QUERY,
            extracted_policies: &extracted_policies,
            successful_policies: ["itf".to_string()].into_iter().collect(),
            result: doc,
            paths
        });

        static QUERY2: &str = r#"
        query {
            test
            itf {
                ... on A {
                    id
                }
                ... on B {
                    id
                }
            }
        }
        "#;

        let extracted_policies = extract(INTERFACE_SCHEMA, QUERY2);
        let (doc, paths) = filter(INTERFACE_SCHEMA, QUERY2, HashSet::new());
        insta::assert_display_snapshot!(TestResult {
            query: QUERY2,
            extracted_policies: &extracted_policies,
            successful_policies: Vec::new(),
            result: doc,
            paths
        });

        let (doc, paths) = filter(
            INTERFACE_SCHEMA,
            QUERY2,
            ["itf".to_string()].into_iter().collect(),
        );
        insta::assert_display_snapshot!(TestResult {
            query: QUERY2,
            extracted_policies: &extracted_policies,
            successful_policies: ["itf".to_string()].into_iter().collect(),
            result: doc,
            paths
        });

        let (doc, paths) = filter(
            INTERFACE_SCHEMA,
            QUERY2,
            ["itf".to_string(), "a".to_string()].into_iter().collect(),
        );
        insta::assert_display_snapshot!(TestResult {
            query: QUERY2,
            extracted_policies: &extracted_policies,
            successful_policies: ["itf".to_string(), "a".to_string()].into_iter().collect(),
            result: doc,
            paths
        });
    }

    static INTERFACE_FIELD_SCHEMA: &str = r#"
    schema
      @link(url: "https://specs.apollo.dev/link/v1.0")
      @link(url: "https://specs.apollo.dev/join/v0.3", for: EXECUTION)
      @link(url: "https://specs.apollo.dev/policy/v0.1", for: SECURITY)
    {
      query: Query
    }
    directive @link(url: String, as: String, for: link__Purpose, import: [link__Import]) repeatable on SCHEMA
    directive @policy(policies: [String]) on OBJECT | FIELD_DEFINITION | INTERFACE | SCALAR | ENUM
    directive @defer on INLINE_FRAGMENT | FRAGMENT_SPREAD
    scalar link__Import
      enum link__Purpose {
    """
    `SECURITY` features provide metadata necessary to securely resolve fields.
    """
    SECURITY
  
    """
    `EXECUTION` features provide metadata necessary for operation execution.
    """
    EXECUTION
  }

    type Query {
        test: String
        itf: I!
    }
    interface I {
        id: ID
        other: String
    }
    type A implements I {
        id: ID @policy(policies: ["a"])
        other: String
        a: String
    }
    type B implements I {
        id: ID @policy(policies: ["b"])
        other: String
        b: String
    }
    "#;

    #[test]
    fn interface_field() {
        static QUERY: &str = r#"
        query {
            test
            itf {
                id
                other
            }
        }
        "#;

        let extracted_policies = extract(INTERFACE_FIELD_SCHEMA, QUERY);
        let (doc, paths) = filter(INTERFACE_FIELD_SCHEMA, QUERY, HashSet::new());
        insta::assert_display_snapshot!(TestResult {
            query: QUERY,
            extracted_policies: &extracted_policies,
            successful_policies: Vec::new(),
            result: doc,
            paths
        });

        static QUERY2: &str = r#"
        query {
            test
            itf {
                ... on A {
                    id
                    other
                }
                ... on B {
                    id
                    other
                }
            }
        }
        "#;

        let extracted_policies = extract(INTERFACE_FIELD_SCHEMA, QUERY2);
        let (doc, paths) = filter(INTERFACE_FIELD_SCHEMA, QUERY2, HashSet::new());
        insta::assert_display_snapshot!(TestResult {
            query: QUERY2,
            extracted_policies: &extracted_policies,
            successful_policies: Vec::new(),
            result: doc,
            paths
        });
    }

    #[test]
    fn union() {
        static UNION_MEMBERS_SCHEMA: &str = r#"
        schema
          @link(url: "https://specs.apollo.dev/link/v1.0")
          @link(url: "https://specs.apollo.dev/join/v0.3", for: EXECUTION)
          @link(url: "https://specs.apollo.dev/policy/v0.1", for: SECURITY)
        {
          query: Query
        }
        directive @link(url: String, as: String, for: link__Purpose, import: [link__Import]) repeatable on SCHEMA
        directive @policy(policies: [String]) on OBJECT | FIELD_DEFINITION | INTERFACE | SCALAR | ENUM
        directive @defer on INLINE_FRAGMENT | FRAGMENT_SPREAD
        scalar link__Import
          enum link__Purpose {
    """
    `SECURITY` features provide metadata necessary to securely resolve fields.
    """
    SECURITY
  
    """
    `EXECUTION` features provide metadata necessary for operation execution.
    """
    EXECUTION
  }

        type Query {
            test: String
            uni: I!
        }
        union I = A | B
        type A @policy(policies: ["a"]) {
            id: ID
        }
        type B @policy(policies: ["b"]) {
            id: ID
        }
        "#;

        static QUERY: &str = r#"
        query {
            test
            uni {
                ... on A {
                    id
                }
                ... on B {
                    id
                }
            }
        }
        "#;

        let extracted_policies = extract(UNION_MEMBERS_SCHEMA, QUERY);
        let (doc, paths) = filter(
            UNION_MEMBERS_SCHEMA,
            QUERY,
            ["a".to_string()].into_iter().collect(),
        );
        insta::assert_display_snapshot!(TestResult {
            query: QUERY,
            extracted_policies: &extracted_policies,
            successful_policies: ["a".to_string()].into_iter().collect(),
            result: doc,
            paths
        });
    }

    static RENAMED_SCHEMA: &str = r#"
      schema
        @link(url: "https://specs.apollo.dev/link/v1.0")
        @link(url: "https://specs.apollo.dev/join/v0.3", for: EXECUTION)
        @link(url: "https://specs.apollo.dev/policy/v0.1", as: "policies" for: SECURITY)
      {
          query: Query
          mutation: Mutation
      }
      directive @link(url: String, as: String, for: link__Purpose, import: [link__Import]) repeatable on SCHEMA
      directive @policies(policies: [String!]!) on OBJECT | FIELD_DEFINITION | INTERFACE | SCALAR | ENUM
      scalar link__Import
        enum link__Purpose {
      """
      `SECURITY` features provide metadata necessary to securely resolve fields.
      """
      SECURITY

      """
      `EXECUTION` features provide metadata necessary for operation execution.
      """
      EXECUTION
    }

      type Query {
        topProducts: Product
        customer: User
        me: User @policies(policies: ["profile"])
        itf: I
      }
      type Mutation @policies(policies: ["mut"]) {
          ping: User @policies(policies: ["ping"])
          other: String
      }
      interface I {
          id: ID
      }
      type Product {
        type: String
        price(setPrice: Int): Int
        reviews: [Review]
        internal: Internal
        publicReviews: [Review]
      }
      scalar Internal @policies(policies: ["internal", "test"]) @specifiedBy(url: "http///example.com/test")
      type Review @policies(policies: ["review"]) {
          body: String
          author: User
      }
      type User implements I @policies(policies: ["read:user"]) {
        id: ID
        name: String @policies(policies: ["read:username"])
      }
      "#;

    #[test]
    fn renamed_directive() {
        static QUERY: &str = r#"
          query {
              topProducts {
                  type
              }
              me {
                  name
              }
          }
          "#;

        let extracted_policies = extract(RENAMED_SCHEMA, QUERY);
        let (doc, paths) = filter(RENAMED_SCHEMA, QUERY, HashSet::new());

        insta::assert_display_snapshot!(TestResult {
            query: QUERY,
            extracted_policies: &extracted_policies,
            successful_policies: Vec::new(),
            result: doc,
            paths
        });
    }

    #[test]
    fn interface_typename() {
        static SCHEMA: &str = r#"
        directive @policy(policies: [String]) on OBJECT | FIELD_DEFINITION | INTERFACE | SCALAR | ENUM
        directive @defer on INLINE_FRAGMENT | FRAGMENT_SPREAD

        type Query {
            post(id: ID!): Post
          }
          
          interface Post {
            id: ID!
            author: String!
            title: String!
            content: String!
          }
          
          type Stats {
            views: Int
          }
          
          type PublicBlog implements Post {
            id: ID!
            author: String!
            title: String!
            content: String!
            stats: Stats @policy(policies: ["a"])
          }
          
          type PrivateBlog implements Post @policy(policies: ["b"]) {
            id: ID!
            author: String!
            title: String!
            content: String!
            publishAt: String
          }
        "#;

        static QUERY: &str = r#"
        query Anonymous {
            post(id: "1") {
              ... on PublicBlog {
                __typename
                title
              }
            }
          }
        "#;

        let (doc, paths) = filter(SCHEMA, QUERY, HashSet::new());

        insta::assert_display_snapshot!(doc);
        insta::assert_debug_snapshot!(paths);

        static QUERY2: &str = r#"
        query Anonymous {
            post(id: "1") {
              __typename
              ... on PublicBlog {
                __typename
                title
              }
            }
          }
        "#;

        let (doc, paths) = filter(SCHEMA, QUERY2, HashSet::new());

        insta::assert_display_snapshot!(doc);
        insta::assert_debug_snapshot!(paths);
    }
}<|MERGE_RESOLUTION|>--- conflicted
+++ resolved
@@ -17,11 +17,8 @@
 use crate::json_ext::PathElement;
 use crate::spec::query::transform;
 use crate::spec::query::traverse;
-<<<<<<< HEAD
+use crate::spec::Schema;
 use crate::spec::TYPENAME;
-=======
-use crate::spec::Schema;
->>>>>>> 88804347
 
 pub(crate) struct PolicyExtractionVisitor<'a> {
     schema: &'a schema::Schema,
@@ -213,21 +210,11 @@
         field_def: &ast::FieldDefinition,
         node: &ast::Field,
     ) -> bool {
-<<<<<<< HEAD
         // we can request __typename outside of fragments even if the types have different
         // authorization requirements
         if node.name() == TYPENAME {
             return false;
         }
-
-        if let Some(type_definition) = self
-            .compiler
-            .db
-            .types_definitions_by_name()
-            .get(parent_type)
-        {
-            if self.implementors_with_different_type_requirements(type_definition) {
-=======
         // if all selections under the interface field are fragments with type conditions
         // then we don't need to check that they have the same authorization requirements
         if node.selection_set.iter().all(|sel| {
@@ -242,7 +229,6 @@
         let type_name = field_def.ty.inner_named_type();
         if let Some(type_definition) = self.schema.types.get(type_name) {
             if self.implementors_with_different_type_requirements(type_name, type_definition) {
->>>>>>> 88804347
                 return true;
             }
         }
@@ -376,11 +362,7 @@
         let is_authorized = self.is_field_authorized(field_def);
 
         let implementors_with_different_requirements =
-<<<<<<< HEAD
-            self.parent_implementors_with_different_requirements(parent_type, node);
-=======
             self.implementors_with_different_requirements(field_def, node);
->>>>>>> 88804347
 
         let implementors_with_different_field_requirements =
             self.implementors_with_different_field_requirements(parent_type, node);
