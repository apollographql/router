--- conflicted
+++ resolved
@@ -133,12 +133,18 @@
         Some(start..end)
     }
 
-<<<<<<< HEAD
     pub(crate) fn slice(mut self, range: Range<usize>) -> Self {
-        self.offset += range.start;
-        self.raw_string = &self.raw_string[range];
+        let data = match &mut self {
+            Self::Standard { data, .. } => data,
+            Self::Block { data, .. } => data,
+        };
+        data.raw_offset += range.start;
+        if let Some(new_slice) = data.raw_string.get(range) {
+            data.raw_string = new_slice;
+        }
         self
-=======
+    }
+
     /// Given an offset into the compiled string, compute the true offset in the raw source string.
     /// See: https://spec.graphql.org/October2021/#sec-String-Value
     fn true_offset(&self, input_offset: usize) -> Option<usize> {
@@ -213,7 +219,6 @@
                 Some(true_offset + skip_chars)
             }
         }
->>>>>>> d4ea048d
     }
 }
 
