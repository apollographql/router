//! Query processing.
//!
//! Parsing, formatting and manipulation of queries.
#![allow(clippy::mutable_key_type)]

use std::collections::HashMap;
use std::collections::HashSet;
use std::sync::Arc;

use apollo_compiler::hir;
use apollo_compiler::ApolloCompiler;
use apollo_compiler::AstDatabase;
use apollo_compiler::FileId;
use apollo_compiler::HirDatabase;
use derivative::Derivative;
use serde::de::Visitor;
use serde::Deserialize;
use serde::Serialize;
use serde_json_bytes::ByteString;
use tokio::sync::Mutex;
use tokio::sync::MutexGuard;
use tracing::level_filters::LevelFilter;

use crate::error::FetchError;
use crate::graphql::Error;
use crate::graphql::Request;
use crate::graphql::Response;
use crate::json_ext::Object;
use crate::json_ext::Path;
use crate::json_ext::ResponsePathElement;
use crate::json_ext::Value;
use crate::query_planner::fetch::OperationKind;
use crate::spec::FieldType;
use crate::spec::Fragments;
use crate::spec::InvalidValue;
use crate::spec::Schema;
use crate::spec::Selection;
use crate::spec::SpecError;
use crate::Configuration;

pub(crate) const TYPENAME: &str = "__typename";
pub(crate) const QUERY_EXECUTABLE: &str = "query";

/// A GraphQL query.
#[derive(Derivative, Default, Serialize, Deserialize)]
#[derivative(PartialEq, Hash, Eq, Debug)]
pub(crate) struct Query {
    pub(crate) string: String,
    #[derivative(PartialEq = "ignore", Hash = "ignore", Debug = "ignore")]
    #[serde(skip)]
    pub(crate) compiler: Arc<Mutex<ApolloCompiler>>,
    #[derivative(PartialEq = "ignore", Hash = "ignore")]
    fragments: Fragments,
    #[derivative(PartialEq = "ignore", Hash = "ignore")]
    pub(crate) operations: Vec<Operation>,
    #[derivative(PartialEq = "ignore", Hash = "ignore")]
    pub(crate) subselections: HashMap<SubSelection, Query>,
    #[derivative(PartialEq = "ignore", Hash = "ignore")]
    pub(crate) filtered_query: Option<Arc<Query>>,
}

#[derive(Debug, Derivative, Default)]
#[derivative(PartialEq, Hash, Eq)]
pub(crate) struct SubSelection {
    pub(crate) path: Path,
    pub(crate) subselection: String,
}

impl Serialize for SubSelection {
    fn serialize<S>(&self, serializer: S) -> Result<S::Ok, S::Error>
    where
        S: serde::Serializer,
    {
        let s = format!("{}|{}", self.path, self.subselection);
        serializer.serialize_str(&s)
    }
}

impl<'de> Deserialize<'de> for SubSelection {
    fn deserialize<D>(deserializer: D) -> Result<Self, D::Error>
    where
        D: serde::Deserializer<'de>,
    {
        deserializer.deserialize_str(SubSelectionVisitor)
    }
}

struct SubSelectionVisitor;
impl<'de> Visitor<'de> for SubSelectionVisitor {
    type Value = SubSelection;

    fn expecting(&self, formatter: &mut std::fmt::Formatter) -> std::fmt::Result {
        formatter.write_str("a string containing the path and the subselection separated by |")
    }

    fn visit_str<E>(self, s: &str) -> Result<Self::Value, E>
    where
        E: serde::de::Error,
    {
        if let Some((path, subselection)) = s.split_once('|') {
            Ok(SubSelection {
                path: Path::from(path),
                subselection: subselection.to_string(),
            })
        } else {
            Err(E::custom("invalid subselection"))
        }
    }
}

impl Query {
    /// Re-format the response value to match this query.
    ///
    /// This will discard unrequested fields and re-order the output to match the order of the
    /// query.
    #[tracing::instrument(skip_all, level = "trace")]
    pub(crate) fn format_response(
        &self,
        response: &mut Response,
        operation_name: Option<&str>,
        is_deferred: bool,
        variables: Object,
        schema: &Schema,
    ) -> Vec<Path> {
        let data = std::mem::take(&mut response.data);

        let original_operation = self.operation(operation_name);
        match data {
            Some(Value::Object(mut input)) => {
                if is_deferred {
                    if let Some(subselection) = &response.subselection {
                        // Get subselection from hashmap
                        match self.subselections.get(&SubSelection {
                            path: response.path.clone().unwrap_or_default(),
                            subselection: subselection.clone(),
                        }) {
                            Some(subselection_query) => {
                                let mut output = Object::default();
                                let operation = &subselection_query.operations[0];
                                let mut parameters = FormatParameters {
                                    variables: &variables,
                                    schema,
                                    errors: Vec::new(),
                                    nullified: Vec::new(),
                                };
                                // Detect if root __typename is asked in the original query (the qp doesn't put root __typename in subselections)
                                // cf https://github.com/apollographql/router/issues/1677
                                let operation_kind_if_root_typename =
                                    original_operation.and_then(|op| {
                                        op.selection_set
                                            .iter()
                                            .any(|f| f.is_typename_field())
                                            .then(|| *op.kind())
                                    });
                                if let Some(operation_kind) = operation_kind_if_root_typename {
                                    output.insert(TYPENAME, operation_kind.as_str().into());
                                }

                                response.data = Some(
                                    match self.apply_root_selection_set(
                                        operation,
                                        &mut parameters,
                                        &mut input,
                                        &mut output,
                                        &mut Vec::new(),
                                    ) {
                                        Ok(()) => output.into(),
                                        Err(InvalidValue) => Value::Null,
                                    },
                                );

                                if !parameters.errors.is_empty() {
                                    if let Ok(value) =
                                        serde_json_bytes::to_value(&parameters.errors)
                                    {
                                        response.extensions.insert("valueCompletion", value);
                                    }
                                }

                                return parameters.nullified;
                            }
                            None => {
                                failfast_debug!("can't find subselection for {:?}", subselection)
                            }
                        }
                    // the primary query was empty, we return an empty object
                    } else {
                        response.data = Some(Value::Object(Object::default()));
                        return vec![];
                    }
                } else if let Some(operation) = original_operation {
                    let mut output = Object::default();

                    let all_variables = if operation.variables.is_empty() {
                        variables
                    } else {
                        operation
                            .variables
                            .iter()
                            .filter_map(|(k, Variable { default_value, .. })| {
                                default_value.as_ref().map(|v| (k, v))
                            })
                            .chain(variables.iter())
                            .map(|(k, v)| (k.clone(), v.clone()))
                            .collect()
                    };

                    let mut parameters = FormatParameters {
                        variables: &all_variables,
                        schema,
                        errors: Vec::new(),
                        nullified: Vec::new(),
                    };

                    response.data = Some(
                        match self.apply_root_selection_set(
                            operation,
                            &mut parameters,
                            &mut input,
                            &mut output,
                            &mut Vec::new(),
                        ) {
                            Ok(()) => output.into(),
                            Err(InvalidValue) => Value::Null,
                        },
                    );
                    if !parameters.errors.is_empty() {
                        if let Ok(value) = serde_json_bytes::to_value(&parameters.errors) {
                            response.extensions.insert("valueCompletion", value);
                        }
                    }

                    return parameters.nullified;
                } else {
                    failfast_debug!("can't find operation for {:?}", operation_name);
                }
            }
            Some(Value::Null) => {
                // Detect if root __typename is asked in the original query (the qp doesn't put root __typename in subselections)
                // cf https://github.com/apollographql/router/issues/1677
                let operation_kind_if_root_typename = original_operation.and_then(|op| {
                    op.selection_set
                        .iter()
                        .any(|f| f.is_typename_field())
                        .then(|| *op.kind())
                });
                response.data = match operation_kind_if_root_typename {
                    Some(operation_kind) => {
                        let mut output = Object::default();
                        output.insert(TYPENAME, operation_kind.as_str().into());
                        Some(output.into())
                    }
                    None => Some(Value::default()),
                };

                return vec![];
            }
            _ => {
                failfast_debug!("invalid type for data in response. data: {:#?}", data);
            }
        }

        response.data = Some(Value::default());

        vec![]
    }

    pub(crate) fn make_compiler(
        query: &str,
        schema: &Schema,
        configuration: &Configuration,
    ) -> (ApolloCompiler, FileId) {
        let mut compiler = ApolloCompiler::new()
            .recursion_limit(configuration.preview_operation_limits.parser_max_recursion)
            .token_limit(configuration.preview_operation_limits.parser_max_tokens);
        compiler.set_type_system_hir(schema.type_system.clone());
<<<<<<< HEAD
        let id = compiler.add_executable(query, "query");
=======
        let id = compiler.add_executable(query, QUERY_EXECUTABLE);
>>>>>>> d994a6b8
        (compiler, id)
    }

    pub(crate) fn parse(
        query: impl Into<String>,
        schema: &Schema,
        configuration: &Configuration,
    ) -> Result<Self, SpecError> {
        let query = query.into();
<<<<<<< HEAD
        let (compiler, id) = Self::make_compiler(&query, schema, configuration);
=======

        let (compiler, id) = Self::make_compiler(&query, schema, configuration);
        let (fragments, operations) = Self::extract_query_information(&compiler, id, schema)?;

        Ok(Query {
            string: query,
            compiler: Arc::new(Mutex::new(compiler)),
            fragments,
            operations,
            subselections: HashMap::new(),
        })
    }

    pub(crate) async fn parse_with_compiler(
        query: String,
        compiler: Arc<Mutex<ApolloCompiler>>,
        id: FileId,
        schema: &Schema,
    ) -> Result<Self, SpecError> {
        let compiler_guard = compiler.lock().await;
        let (fragments, operations) = Self::extract_query_information(&compiler_guard, id, schema)?;
        drop(compiler_guard);

        Ok(Query {
            string: query,
            compiler,
            fragments,
            operations,
            subselections: HashMap::new(),
        })
    }

    fn extract_query_information(
        compiler: &ApolloCompiler,
        id: FileId,
        schema: &Schema,
    ) -> Result<(Fragments, Vec<Operation>), SpecError> {
>>>>>>> d994a6b8
        let ast = compiler.db.ast(id);

        // Trace log recursion limit data
        let recursion_limit = ast.recursion_limit();
        tracing::trace!(?recursion_limit, "recursion limit data");

        let errors = ast
            .errors()
            .map(|err| format!("{err:?}"))
            .collect::<Vec<_>>();

        if !errors.is_empty() {
            let errors = errors.join(", ");
            failfast_debug!("parsing error(s): {}", errors);
            return Err(SpecError::ParsingError(errors));
        }

        let fragments = Fragments::from_hir(compiler, schema)?;

        let operations = compiler
            .db
            .all_operations()
            .iter()
            .map(|operation| Operation::from_hir(operation, schema))
            .collect::<Result<Vec<_>, SpecError>>()?;

<<<<<<< HEAD
        Ok(Query {
            string: query,
            compiler: OnceCell::from(Mutex::new(compiler)),
            fragments,
            operations,
            subselections: HashMap::new(),
            filtered_query: None,
        })
=======
        Ok((fragments, operations))
>>>>>>> d994a6b8
    }

    pub(crate) async fn compiler(&self) -> MutexGuard<'_, ApolloCompiler> {
        self.compiler.lock().await
    }

    /// Create a new compiler for this query, without caching it
    pub(crate) fn uncached_compiler(&self, schema: Option<&Schema>) -> ApolloCompiler {
        let mut compiler = ApolloCompiler::new();
        if let Some(schema) = schema {
            compiler.set_type_system_hir(schema.type_system.clone());
        }
        // As long as this is the only executable document in this compiler
        // we can use compiler’s `all_operations` and `all_fragments`.
        // If that changes, we’ll need to carry around this ID somehow.
        let _id = compiler.add_executable(&self.string, QUERY_EXECUTABLE);
        compiler
    }

    #[allow(clippy::too_many_arguments)]
    fn format_value<'a: 'b, 'b>(
        &'a self,
        parameters: &mut FormatParameters,
        field_type: &hir::Type,
        input: &mut Value,
        output: &mut Value,
        path: &mut Vec<ResponsePathElement<'b>>,
        parent_type: &hir::Type,
        selection_set: &'a [Selection],
    ) -> Result<(), InvalidValue> {
        // for every type, if we have an invalid value, we will replace it with null
        // and return Ok(()), because values are optional by default
        match field_type {
            // for non null types, we validate with the inner type, then if we get an InvalidValue
            // we set it to null and immediately return an error instead of Ok(()), because we
            // want the error to go up until the next nullable parent
            hir::Type::NonNull { ty: inner_type, .. } => {
                match self.format_value(
                    parameters,
                    inner_type,
                    input,
                    output,
                    path,
                    field_type,
                    selection_set,
                ) {
                    Err(_) => Err(InvalidValue),
                    Ok(_) => {
                        if output.is_null() {
                            let message = match path.last() {
                                Some(ResponsePathElement::Key(k)) => format!(
                                    "Cannot return null for non-nullable field {parent_type}.{k}"
                                ),
                                Some(ResponsePathElement::Index(i)) => format!(
                                    "Cannot return null for non-nullable array element of type {inner_type} at index {i}"
                                ),
                                _ => todo!(),
                            };
                            parameters.errors.push(Error {
                                message,
                                path: Some(Path::from_response_slice(path)),
                                ..Error::default()
                            });

                            Err(InvalidValue)
                        } else {
                            Ok(())
                        }
                    }
                }
            }

            // if the list contains nonnullable types, we will receive a Err(InvalidValue)
            // and should replace the entire list with null
            // if the types are nullable, the inner call to filter_errors will take care
            // of setting the current entry to null
            hir::Type::List { ty: inner_type, .. } => match input {
                Value::Array(input_array) => {
                    if output.is_null() {
                        *output = Value::Array(
                            std::iter::repeat(Value::Null)
                                .take(input_array.len())
                                .collect(),
                        );
                    }
                    let output_array = output.as_array_mut().ok_or(InvalidValue)?;
                    match input_array
                        .iter_mut()
                        .enumerate()
                        .try_for_each(|(i, element)| {
                            path.push(ResponsePathElement::Index(i));
                            let res = self.format_value(
                                parameters,
                                inner_type,
                                element,
                                &mut output_array[i],
                                path,
                                field_type,
                                selection_set,
                            );
                            path.pop();
                            res
                        }) {
                        Err(InvalidValue) => {
                            parameters.nullified.push(Path::from_response_slice(path));
                            *output = Value::Null;
                            Ok(())
                        }
                        Ok(()) => Ok(()),
                    }
                }
                _ => Ok(()),
            },
            hir::Type::Named { name, .. } if name == "Int" => {
                let opt = if input.is_i64() {
                    input.as_i64().and_then(|i| i32::try_from(i).ok())
                } else if input.is_u64() {
                    input.as_i64().and_then(|i| i32::try_from(i).ok())
                } else {
                    None
                };

                // if the value is invalid, we do not insert it in the output object
                // which is equivalent to inserting null
                if opt.is_some() {
                    *output = input.clone();
                } else {
                    *output = Value::Null;
                }
                Ok(())
            }
            hir::Type::Named { name, .. } if name == "Float" => {
                if input.as_f64().is_some() {
                    *output = input.clone();
                } else {
                    *output = Value::Null;
                }
                Ok(())
            }
            hir::Type::Named { name, .. } if name == "Boolean" => {
                if input.as_bool().is_some() {
                    *output = input.clone();
                } else {
                    *output = Value::Null;
                }
                Ok(())
            }
            hir::Type::Named { name, .. } if name == "String" => {
                if input.as_str().is_some() {
                    *output = input.clone();
                } else {
                    *output = Value::Null;
                }
                Ok(())
            }
            hir::Type::Named { name, .. } if name == "Id" => {
                if input.is_string() || input.is_i64() || input.is_u64() || input.is_f64() {
                    *output = input.clone();
                } else {
                    *output = Value::Null;
                }
                Ok(())
            }
            hir::Type::Named {
                name: type_name, ..
            } => {
                let definitions = &parameters.schema.type_system.definitions;
                // we cannot know about the expected format of custom scalars
                // so we must pass them directly to the client
                if definitions.scalars.contains_key(type_name) {
                    *output = input.clone();
                    return Ok(());
                } else if let Some(enum_type) = definitions.enums.get(type_name) {
                    return match input.as_str() {
                        Some(s) => {
                            if enum_type.value(s).is_some() {
                                *output = input.clone();
                                Ok(())
                            } else {
                                *output = Value::Null;
                                Ok(())
                            }
                        }
                        None => {
                            *output = Value::Null;
                            Ok(())
                        }
                    };
                }

                match input {
                    Value::Object(ref mut input_object) => {
                        if let Some(input_type) =
                            input_object.get(TYPENAME).and_then(|val| val.as_str())
                        {
                            let definitions = &parameters.schema.type_system.definitions;
                            // If there is a __typename, make sure the pointed type is a valid type of the schema. Otherwise, something is wrong, and in case we might
                            // be inadvertently leaking some data for an @inacessible type or something, nullify the whole object. However, do note that due to `@interfaceObject`,
                            // some subgraph can have returned a __typename that is the name of an interface in the supergraph, and this is fine (that is, we should not
                            // return such a __typename to the user, but as long as it's not returned, having it in the internal data is ok and sometimes expected).
                            if !definitions.objects.contains_key(input_type)
                                && !definitions.interfaces.contains_key(input_type)
                            {
                                parameters.nullified.push(Path::from_response_slice(path));
                                *output = Value::Null;
                                return Ok(());
                            }
                        }

                        if output.is_null() {
                            *output = Value::Object(Object::default());
                        }
                        let output_object = output.as_object_mut().ok_or(InvalidValue)?;

                        if self
                            .apply_selection_set(
                                selection_set,
                                parameters,
                                input_object,
                                output_object,
                                path,
                                field_type,
                            )
                            .is_err()
                        {
                            parameters.nullified.push(Path::from_response_slice(path));
                            *output = Value::Null;
                        }

                        Ok(())
                    }
                    _ => {
                        parameters.nullified.push(Path::from_response_slice(path));
                        *output = Value::Null;
                        Ok(())
                    }
                }
            }
        }
    }

    fn apply_selection_set<'a: 'b, 'b>(
        &'a self,
        selection_set: &'a [Selection],
        parameters: &mut FormatParameters,
        input: &mut Object,
        output: &mut Object,
        path: &mut Vec<ResponsePathElement<'b>>,
        parent_type: &hir::Type,
    ) -> Result<(), InvalidValue> {
        // For skip and include, using .unwrap_or is legit here because
        // validate_variables should have already checked that
        // the variable is present and it is of the correct type
        for selection in selection_set {
            match selection {
                Selection::Field {
                    name,
                    alias,
                    selection_set,
                    field_type,
                    include_skip,
                } => {
                    let field_name = alias.as_ref().unwrap_or(name);
                    if include_skip.should_skip(parameters.variables) {
                        continue;
                    }

                    if let Some(input_value) = input.get_mut(field_name.as_str()) {
                        // if there's already a value for that key in the output it means either:
                        // - the value is a scalar and was moved into output using take(), replacing
                        // the input value with Null
                        // - the value was already null and is already present in output
                        // if we expect an object or list at that key, output will already contain
                        // an object or list and then input_value cannot be null
                        if input_value.is_null() && output.contains_key(field_name.as_str()) {
                            continue;
                        }

                        let selection_set = selection_set.as_deref().unwrap_or_default();
                        let output_value =
                            output.entry((*field_name).clone()).or_insert(Value::Null);
                        if name.as_str() == TYPENAME {
                            if let Some(input_str) = input_value.as_str() {
                                if parameters
                                    .schema
                                    .type_system
                                    .definitions
                                    .objects
                                    .contains_key(input_str)
                                {
                                    *output_value = input_value.clone();
                                } else {
                                    return Err(InvalidValue);
                                }
                            }
                        } else {
                            path.push(ResponsePathElement::Key(field_name.as_str()));
                            let res = self.format_value(
                                parameters,
                                &field_type.0,
                                input_value,
                                output_value,
                                path,
                                parent_type,
                                selection_set,
                            );
                            path.pop();
                            res?
                        }
                    } else {
                        if !output.contains_key(field_name.as_str()) {
                            output.insert((*field_name).clone(), Value::Null);
                        }
                        if field_type.is_non_null() {
                            parameters.errors.push(Error {
                                message: format!(
                                    "Cannot return null for non-nullable field {parent_type}.{}",
                                    field_name.as_str()
                                ),
                                path: Some(Path::from_response_slice(path)),
                                ..Error::default()
                            });

                            return Err(InvalidValue);
                        }
                    }
                }
                Selection::InlineFragment {
                    type_condition,
                    selection_set,
                    include_skip,
                    known_type,
                } => {
                    if include_skip.should_skip(parameters.variables) {
                        continue;
                    }

                    let is_apply = if let Some(input_type) =
                        input.get(TYPENAME).and_then(|val| val.as_str())
                    {
                        // check if the fragment matches the input type directly, and if not, check if the
                        // input type is a subtype of the fragment's type condition (interface, union)
                        input_type == type_condition.as_str()
                            || parameters.schema.is_subtype(type_condition, input_type)
                    } else {
                        // known_type = true means that from the query's shape, we know
                        // we should get the right type here. But in the case we get a
                        // __typename field and it does not match, we should not apply
                        // that fragment
                        // If the type condition is an interface and the current known type implements it
                        known_type
                            .as_ref()
                            .map(|k| parameters.schema.is_subtype(type_condition, k))
                            .unwrap_or_default()
                            || known_type.as_deref() == Some(type_condition.as_str())
                    };

                    if is_apply {
                        self.apply_selection_set(
                            selection_set,
                            parameters,
                            input,
                            output,
                            path,
                            parent_type,
                        )?;
                    }
                }
                Selection::FragmentSpread {
                    name,
                    known_type,
                    include_skip,
                } => {
                    if include_skip.should_skip(parameters.variables) {
                        continue;
                    }

                    if let Some(fragment) = self.fragments.get(name) {
                        if fragment.include_skip.should_skip(parameters.variables) {
                            continue;
                        }

                        let is_apply = if let Some(input_type) =
                            input.get(TYPENAME).and_then(|val| val.as_str())
                        {
                            // check if the fragment matches the input type directly, and if not, check if the
                            // input type is a subtype of the fragment's type condition (interface, union)
                            input_type == fragment.type_condition.as_str()
                                || parameters
                                    .schema
                                    .is_subtype(&fragment.type_condition, input_type)
                        } else {
                            // If the type condition is an interface and the current known type implements it
                            known_type
                                .as_ref()
                                .map(|k| parameters.schema.is_subtype(&fragment.type_condition, k))
                                .unwrap_or_default()
                                || known_type.as_deref() == Some(fragment.type_condition.as_str())
                        };

                        if is_apply {
                            self.apply_selection_set(
                                &fragment.selection_set,
                                parameters,
                                input,
                                output,
                                path,
                                parent_type,
                            )?;
                        }
                    } else {
                        // the fragment should have been already checked with the schema
                        failfast_debug!("missing fragment named: {}", name);
                    }
                }
            }
        }

        Ok(())
    }

    fn apply_root_selection_set<'a: 'b, 'b>(
        &'a self,
        operation: &'a Operation,
        parameters: &mut FormatParameters,
        input: &mut Object,
        output: &mut Object,
        path: &mut Vec<ResponsePathElement<'b>>,
    ) -> Result<(), InvalidValue> {
        for selection in &operation.selection_set {
            match selection {
                Selection::Field {
                    name,
                    alias,
                    selection_set,
                    field_type,
                    include_skip,
                } => {
                    if include_skip.should_skip(parameters.variables) {
                        continue;
                    }

                    let field_name = alias.as_ref().unwrap_or(name);
                    let field_name_str = field_name.as_str();
                    if let Some(input_value) = input.get_mut(field_name_str) {
                        // if there's already a value for that key in the output it means either:
                        // - the value is a scalar and was moved into output using take(), replacing
                        // the input value with Null
                        // - the value was already null and is already present in output
                        // if we expect an object or list at that key, output will already contain
                        // an object or list and then input_value cannot be null
                        if input_value.is_null() && output.contains_key(field_name_str) {
                            continue;
                        }

                        let selection_set = selection_set.as_deref().unwrap_or_default();
                        let output_value =
                            output.entry((*field_name).clone()).or_insert(Value::Null);
                        path.push(ResponsePathElement::Key(field_name_str));
                        let res = self.format_value(
                            parameters,
                            &field_type.0,
                            input_value,
                            output_value,
                            path,
                            &field_type.0,
                            selection_set,
                        );
                        path.pop();
                        res?
                    } else if name.as_str() == TYPENAME {
                        if !output.contains_key(field_name_str) {
                            output.insert(
                                field_name.clone(),
                                Value::String(operation.kind.to_string().into()),
                            );
                        }
                    } else if field_type.is_non_null() {
                        parameters.errors.push(Error {
                            message: format!(
                                "Cannot return null for non-nullable field {}.{field_name_str}",
                                operation.kind
                            ),
                            path: Some(Path::from_response_slice(path)),
                            ..Error::default()
                        });
                        return Err(InvalidValue);
                    } else {
                        output.insert(field_name.clone(), Value::Null);
                    }
                }
                Selection::InlineFragment {
                    type_condition,
                    selection_set,
                    include_skip,
                    ..
                } => {
                    // top level objects will not provide a __typename field
                    if type_condition.as_str()
                        != parameters.schema.root_operation_name(operation.kind)
                    {
                        return Err(InvalidValue);
                    }

                    if include_skip.should_skip(parameters.variables) {
                        continue;
                    }

                    self.apply_selection_set(
                        selection_set,
                        parameters,
                        input,
                        output,
                        path,
                        &FieldType::new_named(type_condition).0,
                    )?;
                }
                Selection::FragmentSpread {
                    name,
                    known_type: _,
                    include_skip,
                } => {
                    if include_skip.should_skip(parameters.variables) {
                        continue;
                    }

                    if let Some(fragment) = self.fragments.get(name) {
                        if fragment.include_skip.should_skip(parameters.variables) {
                            continue;
                        }

                        let operation_type_name =
                            parameters.schema.root_operation_name(operation.kind);
                        let is_apply = {
                            // check if the fragment matches the input type directly, and if not, check if the
                            // input type is a subtype of the fragment's type condition (interface, union)
                            operation_type_name == fragment.type_condition.as_str()
                                || parameters
                                    .schema
                                    .is_subtype(&fragment.type_condition, operation_type_name)
                        };

                        if !is_apply {
                            return Err(InvalidValue);
                        }

                        self.apply_selection_set(
                            &fragment.selection_set,
                            parameters,
                            input,
                            output,
                            path,
                            &FieldType::new_named(operation_type_name).0,
                        )?;
                    } else {
                        // the fragment should have been already checked with the schema
                        failfast_debug!("missing fragment named: {}", name);
                    }
                }
            }
        }

        Ok(())
    }

    /// Validate a [`Request`]'s variables against this [`Query`] using a provided [`Schema`].
    #[tracing::instrument(skip_all, level = "trace")]
    pub(crate) fn validate_variables(
        &self,
        request: &Request,
        schema: &Schema,
    ) -> Result<(), Response> {
        let operation_name = request.operation_name.as_deref();
        let operation_variable_types =
            self.operations
                .iter()
                .fold(HashMap::new(), |mut acc, operation| {
                    if operation_name.is_none() || operation.name.as_deref() == operation_name {
                        acc.extend(operation.variables.iter().map(|(k, v)| (k.as_str(), v)))
                    }
                    acc
                });

        if LevelFilter::current() >= LevelFilter::DEBUG {
            let known_variables = operation_variable_types.keys().cloned().collect();
            let provided_variables = request
                .variables
                .keys()
                .map(|k| k.as_str())
                .collect::<HashSet<_>>();
            let unknown_variables = provided_variables
                .difference(&known_variables)
                .collect::<Vec<_>>();
            if !unknown_variables.is_empty() {
                failfast_debug!(
                    "Received variable unknown to the query: {:?}",
                    unknown_variables,
                );
            }
        }

        let errors = operation_variable_types
            .iter()
            .filter_map(
                |(
                    name,
                    Variable {
                        field_type: ty,
                        default_value,
                    },
                )| {
                    let value = request
                        .variables
                        .get(*name)
                        .or(default_value.as_ref())
                        .unwrap_or(&Value::Null);
                    ty.validate_input_value(value, schema).err().map(|_| {
                        FetchError::ValidationInvalidTypeVariable {
                            name: name.to_string(),
                        }
                        .to_graphql_error(None)
                    })
                },
            )
            .collect::<Vec<_>>();

        if errors.is_empty() {
            Ok(())
        } else {
            Err(Response::builder().errors(errors).build())
        }
    }

    pub(crate) fn contains_introspection(&self) -> bool {
        self.operations.iter().any(Operation::is_introspection)
    }

    pub(crate) fn variable_value<'a>(
        &'a self,
        operation_name: Option<&str>,
        variable_name: &str,
        variables: &'a Object,
    ) -> Option<&'a Value> {
        variables
            .get(variable_name)
            .or_else(|| self.default_variable_value(operation_name, variable_name))
    }

    pub(crate) fn default_variable_value(
        &self,
        operation_name: Option<&str>,
        variable_name: &str,
    ) -> Option<&Value> {
        self.operation(operation_name).and_then(|op| {
            op.variables
                .get(variable_name)
                .and_then(|Variable { default_value, .. }| default_value.as_ref())
        })
    }

    pub(crate) fn operation(&self, operation_name: Option<impl AsRef<str>>) -> Option<&Operation> {
        match operation_name {
            Some(name) => self
                .operations
                .iter()
                // we should have an error if the only operation is anonymous but the query specifies a name
                .find(|op| {
                    if let Some(op_name) = op.name.as_deref() {
                        op_name == name.as_ref()
                    } else {
                        false
                    }
                }),
            None => self.operations.get(0),
        }
    }

    pub(crate) fn contains_error_path(
        &self,
        operation_name: Option<&str>,
        subselection: Option<&str>,
        response_path: Option<&Path>,
        path: &Path,
    ) -> bool {
        let operation = if let Some(subselection) = subselection {
            // Get subselection from hashmap
            match self.subselections.get(&SubSelection {
                path: response_path.cloned().unwrap_or_default(),
                subselection: subselection.to_string(),
            }) {
                Some(subselection_query) => &subselection_query.operations[0],
                None => return false,
            }
        } else {
            match self.operation(operation_name) {
                None => return false,
                Some(op) => op,
            }
        };

        operation
            .selection_set
            .iter()
            .any(|selection| selection.contains_error_path(&path.0, &self.fragments))
    }
}

/// Intermediate structure for arguments passed through the entire formatting
struct FormatParameters<'a> {
    variables: &'a Object,
    errors: Vec<Error>,
    nullified: Vec<Path>,
    schema: &'a Schema,
}

#[derive(Debug, Serialize, Deserialize)]
pub(crate) struct Operation {
    pub(crate) name: Option<String>,
    kind: OperationKind,
    selection_set: Vec<Selection>,
    variables: HashMap<ByteString, Variable>,
}

#[derive(Debug, Serialize, Deserialize)]
pub(crate) struct Variable {
    field_type: FieldType,
    default_value: Option<Value>,
}

impl Operation {
    pub(crate) fn from_hir(
        operation: &hir::OperationDefinition,
        schema: &Schema,
    ) -> Result<Self, SpecError> {
        let name = operation.name().map(|s| s.to_owned());
        let kind = operation.operation_ty().into();
        if kind == OperationKind::Subscription {
            return Err(SpecError::SubscriptionNotSupported);
        }
        let current_field_type = FieldType::new_named(schema.root_operation_name(kind));
        let selection_set = operation
            .selection_set()
            .selection()
            .iter()
            .filter_map(|selection| {
                Selection::from_hir(selection, &current_field_type, schema, 0).transpose()
            })
            .collect::<Result<_, _>>()?;
        let variables = operation
            .variables()
            .iter()
            .map(|variable| {
                let name = variable.name().into();
                let variable = Variable {
                    field_type: variable.ty().into(),
                    default_value: variable.default_value().and_then(parse_hir_value),
                };
                Ok((name, variable))
            })
            .collect::<Result<_, _>>()?;
        Ok(Operation {
            selection_set,
            name,
            variables,
            kind,
        })
    }

    /// Checks to see if this is a query or mutation containing only
    /// `__typename` at the root level (possibly more than one time, possibly
    /// with aliases). If so, returns Some with a Vec of the output keys
    /// corresponding.
    pub(crate) fn is_only_typenames_with_output_keys(&self) -> Option<Vec<ByteString>> {
        if self.selection_set.is_empty() {
            None
        } else {
            let output_keys: Vec<ByteString> = self
                .selection_set
                .iter()
                .filter_map(|s| s.output_key_if_typename_field())
                .collect();
            if output_keys.len() == self.selection_set.len() {
                Some(output_keys)
            } else {
                None
            }
        }
    }

    fn is_introspection(&self) -> bool {
        // If the only field is `__typename` it's considered as an introspection query
        if self.is_only_typenames_with_output_keys().is_some() {
            return true;
        }
        self.selection_set.iter().all(|sel| match sel {
            Selection::Field { name, .. } => {
                let name = name.as_str();
                // `__typename` can only be resolved in runtime,
                // so this query cannot be seen as an introspection query
                name == "__schema" || name == "__type"
            }
            _ => false,
        })
    }

    pub(crate) fn kind(&self) -> &OperationKind {
        &self.kind
    }
}

impl From<hir::OperationType> for OperationKind {
    fn from(operation_type: hir::OperationType) -> Self {
        match operation_type {
            hir::OperationType::Query => Self::Query,
            hir::OperationType::Mutation => Self::Mutation,
            hir::OperationType::Subscription => Self::Subscription,
        }
    }
}

pub(crate) fn parse_hir_value(value: &hir::Value) -> Option<Value> {
    match value {
        hir::Value::Variable(_) => None,
        hir::Value::Int(val) => Some((val.get() as i64).into()),
        hir::Value::Float(val) => Some(val.get().into()),
        hir::Value::Null => Some(Value::Null),
        hir::Value::String(val) => Some(val.as_str().into()),
        hir::Value::Boolean(val) => Some((*val).into()),
        hir::Value::Enum(name) => Some(name.src().into()),
        hir::Value::List(list) => list.iter().map(parse_hir_value).collect(),
        hir::Value::Object(obj) => obj
            .iter()
            .map(|(k, v)| Some((k.src(), parse_hir_value(v)?)))
            .collect(),
    }
}

#[cfg(test)]
mod tests;<|MERGE_RESOLUTION|>--- conflicted
+++ resolved
@@ -274,11 +274,7 @@
             .recursion_limit(configuration.preview_operation_limits.parser_max_recursion)
             .token_limit(configuration.preview_operation_limits.parser_max_tokens);
         compiler.set_type_system_hir(schema.type_system.clone());
-<<<<<<< HEAD
-        let id = compiler.add_executable(query, "query");
-=======
         let id = compiler.add_executable(query, QUERY_EXECUTABLE);
->>>>>>> d994a6b8
         (compiler, id)
     }
 
@@ -288,9 +284,6 @@
         configuration: &Configuration,
     ) -> Result<Self, SpecError> {
         let query = query.into();
-<<<<<<< HEAD
-        let (compiler, id) = Self::make_compiler(&query, schema, configuration);
-=======
 
         let (compiler, id) = Self::make_compiler(&query, schema, configuration);
         let (fragments, operations) = Self::extract_query_information(&compiler, id, schema)?;
@@ -301,6 +294,7 @@
             fragments,
             operations,
             subselections: HashMap::new(),
+            filtered_query: None,
         })
     }
 
@@ -320,6 +314,7 @@
             fragments,
             operations,
             subselections: HashMap::new(),
+            filtered_query: None,
         })
     }
 
@@ -328,7 +323,6 @@
         id: FileId,
         schema: &Schema,
     ) -> Result<(Fragments, Vec<Operation>), SpecError> {
->>>>>>> d994a6b8
         let ast = compiler.db.ast(id);
 
         // Trace log recursion limit data
@@ -355,18 +349,7 @@
             .map(|operation| Operation::from_hir(operation, schema))
             .collect::<Result<Vec<_>, SpecError>>()?;
 
-<<<<<<< HEAD
-        Ok(Query {
-            string: query,
-            compiler: OnceCell::from(Mutex::new(compiler)),
-            fragments,
-            operations,
-            subselections: HashMap::new(),
-            filtered_query: None,
-        })
-=======
         Ok((fragments, operations))
->>>>>>> d994a6b8
     }
 
     pub(crate) async fn compiler(&self) -> MutexGuard<'_, ApolloCompiler> {
