--- conflicted
+++ resolved
@@ -27,43 +27,6 @@
 ## ❗ BREAKING ❗
 ## 🚀 Features
 ## 🐛 Fixes
-<<<<<<< HEAD
-
-### Move the nullifying error messages to extension ([Issue #2071](https://github.com/apollographql/router/issues/2071))
-
-The Router was generating error messages when triggering nullability rules (when a non nullable field is null,
-it will nullify the parent object). Adding those messages in the list of errors was potentially redundant
-(subgraph can already add an error message indicating why a field is null) and could be treated as a failure by
-clients, while nullifying fields is a part of normal operation. We still add the messages in extensions so
-clients can easily debug why parts of the response were removed
-
-By [@Geal](https://github.com/Geal) in https://github.com/apollographql/router/pull/2077
-
-### Fix `Float` input-type coercion for default values with values larger than 32-bits ([Issue #2087](https://github.com/apollographql/router/issues/2087))
-
-A regression has been fixed which caused the Router to reject integers larger than 32-bits used as the default values on `Float` fields in input types.
-
-In other words, the following will once again work as expected:
-
-```graphql
-input MyInputType {
-    a_float_input: Float = 9876543210
-}
-```
-
-By [@o0Ignition0o](https://github.com/o0Ignition0o) in https://github.com/apollographql/router/pull/2090
-
-### Assume `Accept: application/json` when no `Accept` header is present [Issue #1990](https://github.com/apollographql/router/issues/1990))
-
-the `Accept` header means `*/*` when it is absent.
-
-By [@bnjjj](https://github.com/bnjjj) in https://github.com/apollographql/router/pull/2078
-
-### Missing `@skip` and `@include` implementation for root operations ([Issue #2072](https://github.com/apollographql/router/issues/2072))
-
-`@skip` and `@include` were not implemented for inline fragments and fragment spreads on top level operations.
-
-By [@Geal](https://github.com/Geal) in https://github.com/apollographql/router/pull/2096
 
 ### Improve errors when subgraph returns non-GraphQL response with a non-2xx status code ([Issue #2117](https://github.com/apollographql/router/issues/2117))
 
@@ -71,7 +34,5 @@
 
 By [@col](https://github.com/col) in https://github.com/apollographql/router/pull/2118
 
-=======
->>>>>>> 5306abec
 ## 🛠 Maintenance
 ## 📚 Documentation