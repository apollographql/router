//! Logic for loading configuration in to an object model
pub(crate) mod cors;
pub(crate) mod expansion;
mod experimental;
mod persisted_query;
mod schema;
pub(crate) mod subgraph;
#[cfg(test)]
mod tests;
mod upgrade;
mod yaml;

use std::fmt;
use std::io;
use std::io::BufReader;
use std::iter;
use std::net::IpAddr;
use std::net::SocketAddr;
use std::num::NonZeroUsize;
use std::str::FromStr;
use std::sync::Arc;
#[cfg(not(test))]
use std::time::Duration;

use derivative::Derivative;
use displaydoc::Display;
use itertools::Itertools;
use once_cell::sync::Lazy;
pub(crate) use persisted_query::PersistedQueries;
pub(crate) use persisted_query::PersistedQueriesSafelist;
use regex::Regex;
use rustls::Certificate;
use rustls::PrivateKey;
use rustls::ServerConfig;
use rustls_pemfile::certs;
use rustls_pemfile::read_one;
use rustls_pemfile::Item;
use schemars::gen::SchemaGenerator;
use schemars::schema::ObjectValidation;
use schemars::schema::Schema;
use schemars::schema::SchemaObject;
use schemars::JsonSchema;
use serde::Deserialize;
use serde::Deserializer;
use serde::Serialize;
use serde_json::Map;
use serde_json::Value;
use thiserror::Error;

use self::cors::Cors;
use self::expansion::Expansion;
pub(crate) use self::experimental::Discussed;
pub(crate) use self::schema::generate_config_schema;
pub(crate) use self::schema::generate_upgrade;
use self::subgraph::SubgraphConfiguration;
use crate::cache::DEFAULT_CACHE_CAPACITY;
use crate::configuration::schema::Mode;
use crate::graphql;
use crate::notification::Notify;
use crate::plugin::plugins;
#[cfg(not(test))]
use crate::plugins::subscription::SubscriptionConfig;
#[cfg(not(test))]
use crate::plugins::subscription::APOLLO_SUBSCRIPTION_PLUGIN;
#[cfg(not(test))]
use crate::plugins::subscription::APOLLO_SUBSCRIPTION_PLUGIN_NAME;
use crate::uplink::UplinkConfig;
use crate::ApolloRouterError;

// TODO: Talk it through with the teams
#[cfg(not(test))]
static HEARTBEAT_TIMEOUT_DURATION_SECONDS: u64 = 15;

static SUPERGRAPH_ENDPOINT_REGEX: Lazy<Regex> = Lazy::new(|| {
    Regex::new(r"(?P<first_path>.*/)(?P<sub_path>.+)\*$")
        .expect("this regex to check the path is valid")
});

/// Configuration error.
#[derive(Debug, Error, Display)]
#[non_exhaustive]
pub enum ConfigurationError {
    /// could not expand variable: {key}, {cause}
    CannotExpandVariable { key: String, cause: String },
    /// could not expand variable: {key}. Variables must be prefixed with one of '{supported_modes}' followed by '.' e.g. 'env.'
    UnknownExpansionMode {
        key: String,
        supported_modes: String,
    },
    /// unknown plugin {0}
    PluginUnknown(String),
    /// plugin {plugin} could not be configured: {error}
    PluginConfiguration { plugin: String, error: String },
    /// {message}: {error}
    InvalidConfiguration {
        message: &'static str,
        error: String,
    },
    /// could not deserialize configuration: {0}
    DeserializeConfigError(serde_json::Error),

    /// APOLLO_ROUTER_CONFIG_SUPPORTED_MODES must be of the format env,file,... Possible modes are 'env' and 'file'.
    InvalidExpansionModeConfig,

    /// could not migrate configuration: {error}.
    MigrationFailure { error: String },

    /// could not load certificate authorities: {error}
    CertificateAuthorities { error: String },
}

/// The configuration for the router.
///
/// Can be created through `serde::Deserialize` from various formats,
/// or inline in Rust code with `serde_json::json!` and `serde_json::from_value`.
#[derive(Clone, Derivative, Serialize, JsonSchema)]
#[derivative(Debug)]
// We can't put a global #[serde(default)] here because of the Default implementation using `from_str` which use deserialize
pub struct Configuration {
    /// The raw configuration string.
    #[serde(skip)]
    pub(crate) validated_yaml: Option<Value>,

    /// Health check configuration
    #[serde(default)]
    pub(crate) health_check: HealthCheck,

    /// Sandbox configuration
    #[serde(default)]
    pub(crate) sandbox: Sandbox,

    /// Homepage configuration
    #[serde(default)]
    pub(crate) homepage: Homepage,

    /// Configuration for the supergraph
    #[serde(default)]
    pub(crate) supergraph: Supergraph,

    /// Cross origin request headers.
    #[serde(default)]
    pub(crate) cors: Cors,

    #[serde(default)]
    pub(crate) tls: Tls,

    /// Configures automatic persisted queries
    #[serde(default)]
    pub(crate) apq: Apq,

<<<<<<< HEAD
    // NOTE: when renaming this to move out of preview, also update paths
    // in `uplink/license.rs`.
    /// Configures managed persisted queries
    #[serde(default)]
    pub preview_persisted_queries: PersistedQueries,

    // NOTE: when renaming this to move out of preview, also update paths
    // in `configuration/expansion.rs` and `uplink/license.rs`.
    /// Operation limits
=======
    /// Configuration for operation limits, parser limits, HTTP limits, etc.
>>>>>>> 39101eca
    #[serde(default)]
    pub(crate) limits: Limits,

    /// Configuration for chaos testing, trying to reproduce bugs that require uncommon conditions.
    /// You probably don’t want this in production!
    #[serde(default)]
    pub(crate) experimental_chaos: Chaos,

    /// Set the GraphQL validation implementation to use.
    #[serde(default)]
    pub(crate) experimental_graphql_validation_mode: GraphQLValidationMode,

    /// Plugin configuration
    #[serde(default)]
    pub(crate) plugins: UserPlugins,

    /// Built-in plugin configuration. Built in plugins are pushed to the top level of config.
    #[serde(default)]
    #[serde(flatten)]
    pub(crate) apollo_plugins: ApolloPlugins,

    /// Uplink configuration.
    #[serde(skip)]
    pub uplink: Option<UplinkConfig>,

    #[serde(default, skip_serializing, skip_deserializing)]
    pub(crate) notify: Notify<String, graphql::Response>,
}

/// GraphQL validation modes.
#[derive(Clone, PartialEq, Eq, Default, Derivative, Serialize, Deserialize, JsonSchema)]
#[derivative(Debug)]
#[serde(rename_all = "lowercase")]
pub(crate) enum GraphQLValidationMode {
    /// Use the new Rust-based implementation.
    New,
    /// Use the old JavaScript-based implementation.
    #[default]
    Legacy,
    /// Use Rust-based and Javascript-based implementations side by side, logging warnings if the
    /// implementations disagree.
    Both,
}

impl<'de> serde::Deserialize<'de> for Configuration {
    fn deserialize<D>(deserializer: D) -> Result<Self, D::Error>
    where
        D: serde::Deserializer<'de>,
    {
        // This intermediate structure will allow us to deserialize a Configuration
        // yet still exercise the Configuration validation function
        #[derive(Deserialize, Default)]
        #[serde(default)]
        struct AdHocConfiguration {
            health_check: HealthCheck,
            sandbox: Sandbox,
            homepage: Homepage,
            supergraph: Supergraph,
            cors: Cors,
            plugins: UserPlugins,
            #[serde(flatten)]
            apollo_plugins: ApolloPlugins,
            tls: Tls,
            apq: Apq,
<<<<<<< HEAD
            preview_persisted_queries: PersistedQueries,
            preview_operation_limits: OperationLimits,
            experimental_chaos: Chaos,
            #[serde(skip)]
            uplink: UplinkConfig,
=======
            limits: Limits,
            experimental_chaos: Chaos,
            experimental_graphql_validation_mode: GraphQLValidationMode,
>>>>>>> 39101eca
        }
        let ad_hoc: AdHocConfiguration = serde::Deserialize::deserialize(deserializer)?;

        Configuration::builder()
            .health_check(ad_hoc.health_check)
            .sandbox(ad_hoc.sandbox)
            .homepage(ad_hoc.homepage)
            .supergraph(ad_hoc.supergraph)
            .cors(ad_hoc.cors)
            .plugins(ad_hoc.plugins.plugins.unwrap_or_default())
            .apollo_plugins(ad_hoc.apollo_plugins.plugins)
            .tls(ad_hoc.tls)
            .apq(ad_hoc.apq)
<<<<<<< HEAD
            .persisted_query(ad_hoc.preview_persisted_queries)
            .operation_limits(ad_hoc.preview_operation_limits)
            .chaos(ad_hoc.experimental_chaos)
            .uplink(ad_hoc.uplink)
=======
            .operation_limits(ad_hoc.limits)
            .chaos(ad_hoc.experimental_chaos)
            .graphql_validation_mode(ad_hoc.experimental_graphql_validation_mode)
>>>>>>> 39101eca
            .build()
            .map_err(|e| serde::de::Error::custom(e.to_string()))
    }
}

pub(crate) const APOLLO_PLUGIN_PREFIX: &str = "apollo.";

fn default_graphql_listen() -> ListenAddr {
    SocketAddr::from_str("127.0.0.1:4000").unwrap().into()
}

// This isn't dead code! we use it in buildstructor's fake_new
#[allow(dead_code)]
fn test_listen() -> ListenAddr {
    SocketAddr::from_str("127.0.0.1:0").unwrap().into()
}

#[buildstructor::buildstructor]
impl Configuration {
    #[builder]
    pub(crate) fn new(
        supergraph: Option<Supergraph>,
        health_check: Option<HealthCheck>,
        sandbox: Option<Sandbox>,
        homepage: Option<Homepage>,
        cors: Option<Cors>,
        plugins: Map<String, Value>,
        apollo_plugins: Map<String, Value>,
        tls: Option<Tls>,
        notify: Option<Notify<String, graphql::Response>>,
        apq: Option<Apq>,
<<<<<<< HEAD
        persisted_query: Option<PersistedQueries>,
        operation_limits: Option<OperationLimits>,
        chaos: Option<Chaos>,
        uplink: Option<UplinkConfig>,
=======
        operation_limits: Option<Limits>,
        chaos: Option<Chaos>,
        graphql_validation_mode: Option<GraphQLValidationMode>,
>>>>>>> 39101eca
    ) -> Result<Self, ConfigurationError> {
        #[cfg(not(test))]
        let notify_queue_cap = match apollo_plugins.get(APOLLO_SUBSCRIPTION_PLUGIN_NAME) {
            Some(plugin_conf) => {
                let conf = serde_json::from_value::<SubscriptionConfig>(plugin_conf.clone())
                    .map_err(|err| ConfigurationError::PluginConfiguration {
                        plugin: APOLLO_SUBSCRIPTION_PLUGIN.to_string(),
                        error: format!("{err:?}"),
                    })?;
                conf.queue_capacity
            }
            None => None,
        };

        let conf = Self {
            validated_yaml: Default::default(),
            supergraph: supergraph.unwrap_or_default(),
            health_check: health_check.unwrap_or_default(),
            sandbox: sandbox.unwrap_or_default(),
            homepage: homepage.unwrap_or_default(),
            cors: cors.unwrap_or_default(),
            apq: apq.unwrap_or_default(),
<<<<<<< HEAD
            preview_persisted_queries: persisted_query.unwrap_or_default(),
            preview_operation_limits: operation_limits.unwrap_or_default(),
=======
            limits: operation_limits.unwrap_or_default(),
>>>>>>> 39101eca
            experimental_chaos: chaos.unwrap_or_default(),
            experimental_graphql_validation_mode: graphql_validation_mode.unwrap_or_default(),
            plugins: UserPlugins {
                plugins: Some(plugins),
            },
            apollo_plugins: ApolloPlugins {
                plugins: apollo_plugins,
            },
            tls: tls.unwrap_or_default(),
            uplink,
            #[cfg(test)]
            notify: notify.unwrap_or_default(),
            #[cfg(not(test))]
            notify: notify.map(|n| n.set_queue_size(notify_queue_cap))
                .unwrap_or_else(|| Notify::builder().and_queue_size(notify_queue_cap).ttl(Duration::from_secs(HEARTBEAT_TIMEOUT_DURATION_SECONDS)).heartbeat_error_message(graphql::Response::builder().errors(vec![graphql::Error::builder().message("the connection has been closed because it hasn't heartbeat for a while").extension_code("SUBSCRIPTION_HEARTBEAT_ERROR").build()]).build()).build()),
        };

        conf.validate()
    }
}

impl Default for Configuration {
    fn default() -> Self {
        // We want to trigger all defaulting logic so don't use the raw builder.
        Configuration::from_str("").expect("default configuration must be valid")
    }
}

#[cfg(test)]
#[buildstructor::buildstructor]
impl Configuration {
    #[builder]
    pub(crate) fn fake_new(
        supergraph: Option<Supergraph>,
        health_check: Option<HealthCheck>,
        sandbox: Option<Sandbox>,
        homepage: Option<Homepage>,
        cors: Option<Cors>,
        plugins: Map<String, Value>,
        apollo_plugins: Map<String, Value>,
        tls: Option<Tls>,
        notify: Option<Notify<String, graphql::Response>>,
        apq: Option<Apq>,
<<<<<<< HEAD
        persisted_query: Option<PersistedQueries>,
        operation_limits: Option<OperationLimits>,
        chaos: Option<Chaos>,
        uplink: Option<UplinkConfig>,
=======
        operation_limits: Option<Limits>,
        chaos: Option<Chaos>,
        graphql_validation_mode: Option<GraphQLValidationMode>,
>>>>>>> 39101eca
    ) -> Result<Self, ConfigurationError> {
        let configuration = Self {
            validated_yaml: Default::default(),
            supergraph: supergraph.unwrap_or_else(|| Supergraph::fake_builder().build()),
            health_check: health_check.unwrap_or_else(|| HealthCheck::fake_builder().build()),
            sandbox: sandbox.unwrap_or_else(|| Sandbox::fake_builder().build()),
            homepage: homepage.unwrap_or_else(|| Homepage::fake_builder().build()),
            cors: cors.unwrap_or_default(),
            limits: operation_limits.unwrap_or_default(),
            experimental_chaos: chaos.unwrap_or_default(),
            experimental_graphql_validation_mode: graphql_validation_mode.unwrap_or_default(),
            plugins: UserPlugins {
                plugins: Some(plugins),
            },
            apollo_plugins: ApolloPlugins {
                plugins: apollo_plugins,
            },
            tls: tls.unwrap_or_default(),
            notify: notify.unwrap_or_default(),
            apq: apq.unwrap_or_default(),
            preview_persisted_queries: persisted_query.unwrap_or_default(),
            uplink,
        };

        configuration.validate()
    }
}

impl Configuration {
    pub(crate) fn validate(self) -> Result<Self, ConfigurationError> {
        // Sandbox and Homepage cannot be both enabled
        if self.sandbox.enabled && self.homepage.enabled {
            return Err(ConfigurationError::InvalidConfiguration {
                message: "sandbox and homepage cannot be enabled at the same time",
                error: "disable the homepage if you want to enable sandbox".to_string(),
            });
        }
        // Sandbox needs Introspection to be enabled
        if self.sandbox.enabled && !self.supergraph.introspection {
            return Err(ConfigurationError::InvalidConfiguration {
                message: "sandbox requires introspection",
                error: "sandbox needs introspection to be enabled".to_string(),
            });
        }
        if !self.supergraph.path.starts_with('/') {
            return Err(ConfigurationError::InvalidConfiguration {
            message: "invalid 'server.graphql_path' configuration",
            error: format!(
                "'{}' is invalid, it must be an absolute path and start with '/', you should try with '/{}'",
                self.supergraph.path,
                self.supergraph.path
            ),
        });
        }
        if self.supergraph.path.ends_with('*')
            && !self.supergraph.path.ends_with("/*")
            && !SUPERGRAPH_ENDPOINT_REGEX.is_match(&self.supergraph.path)
        {
            return Err(ConfigurationError::InvalidConfiguration {
                message: "invalid 'server.graphql_path' configuration",
                error: format!(
                    "'{}' is invalid, you can only set a wildcard after a '/'",
                    self.supergraph.path
                ),
            });
        }
        if self.supergraph.path.contains("/*/") {
            return Err(
                ConfigurationError::InvalidConfiguration {
                    message: "invalid 'server.graphql_path' configuration",
                    error: format!(
                        "'{}' is invalid, if you need to set a path like '/*/graphql' then specify it as a path parameter with a name, for example '/:my_project_key/graphql'",
                        self.supergraph.path
                    ),
                },
            );
        }

        Ok(self)
    }
}

/// Parse configuration from a string in YAML syntax
impl FromStr for Configuration {
    type Err = ConfigurationError;

    fn from_str(s: &str) -> Result<Self, Self::Err> {
        schema::validate_yaml_configuration(s, Expansion::default()?, Mode::Upgrade)?.validate()
    }
}

fn gen_schema(plugins: schemars::Map<String, Schema>) -> Schema {
    let plugins_object = SchemaObject {
        object: Some(Box::new(ObjectValidation {
            properties: plugins,
            additional_properties: Option::Some(Box::new(Schema::Bool(false))),
            ..Default::default()
        })),
        ..Default::default()
    };

    Schema::Object(plugins_object)
}

/// Plugins provided by Apollo.
///
/// These plugins are processed prior to user plugins. Also, their configuration
/// is "hoisted" to the top level of the config rather than being processed
/// under "plugins" as for user plugins.
#[derive(Clone, Debug, Default, Deserialize, Serialize)]
#[serde(transparent)]
pub(crate) struct ApolloPlugins {
    pub(crate) plugins: Map<String, Value>,
}

impl JsonSchema for ApolloPlugins {
    fn schema_name() -> String {
        stringify!(Plugins).to_string()
    }

    fn json_schema(gen: &mut SchemaGenerator) -> Schema {
        // This is a manual implementation of Plugins schema to allow plugins that have been registered at
        // compile time to be picked up.

        let plugins = crate::plugin::plugins()
            .sorted_by_key(|factory| factory.name.clone())
            .filter(|factory| factory.name.starts_with(APOLLO_PLUGIN_PREFIX))
            .map(|factory| {
                (
                    factory.name[APOLLO_PLUGIN_PREFIX.len()..].to_string(),
                    factory.create_schema(gen),
                )
            })
            .collect::<schemars::Map<String, Schema>>();
        gen_schema(plugins)
    }
}

/// Plugins provided by a user.
///
/// These plugins are compiled into a router by and their configuration is performed
/// under the "plugins" section.
#[derive(Clone, Debug, Default, Deserialize, Serialize)]
#[serde(transparent)]
pub(crate) struct UserPlugins {
    pub(crate) plugins: Option<Map<String, Value>>,
}

impl JsonSchema for UserPlugins {
    fn schema_name() -> String {
        stringify!(Plugins).to_string()
    }

    fn json_schema(gen: &mut SchemaGenerator) -> Schema {
        // This is a manual implementation of Plugins schema to allow plugins that have been registered at
        // compile time to be picked up.

        let plugins = crate::plugin::plugins()
            .sorted_by_key(|factory| factory.name.clone())
            .filter(|factory| !factory.name.starts_with(APOLLO_PLUGIN_PREFIX))
            .map(|factory| (factory.name.to_string(), factory.create_schema(gen)))
            .collect::<schemars::Map<String, Schema>>();
        gen_schema(plugins)
    }
}

/// Configuration options pertaining to the supergraph server component.
#[derive(Debug, Clone, Deserialize, Serialize, JsonSchema)]
#[serde(deny_unknown_fields)]
#[serde(default)]
pub(crate) struct Supergraph {
    /// The socket address and port to listen on
    /// Defaults to 127.0.0.1:4000
    pub(crate) listen: ListenAddr,

    /// The HTTP path on which GraphQL requests will be served.
    /// default: "/"
    pub(crate) path: String,

    /// Enable introspection
    /// Default: false
    pub(crate) introspection: bool,

    /// Set to false to disable defer support
    pub(crate) defer_support: bool,

    /// Query planning options
    pub(crate) query_planning: QueryPlanning,
}

fn default_defer_support() -> bool {
    true
}

#[buildstructor::buildstructor]
impl Supergraph {
    #[builder]
    pub(crate) fn new(
        listen: Option<ListenAddr>,
        path: Option<String>,
        introspection: Option<bool>,
        defer_support: Option<bool>,
        query_planning: Option<QueryPlanning>,
    ) -> Self {
        Self {
            listen: listen.unwrap_or_else(default_graphql_listen),
            path: path.unwrap_or_else(default_graphql_path),
            introspection: introspection.unwrap_or_else(default_graphql_introspection),
            defer_support: defer_support.unwrap_or_else(default_defer_support),
            query_planning: query_planning.unwrap_or_default(),
        }
    }
}

#[cfg(test)]
#[buildstructor::buildstructor]
impl Supergraph {
    #[builder]
    pub(crate) fn fake_new(
        listen: Option<ListenAddr>,
        path: Option<String>,
        introspection: Option<bool>,
        defer_support: Option<bool>,
        query_planning: Option<QueryPlanning>,
    ) -> Self {
        Self {
            listen: listen.unwrap_or_else(test_listen),
            path: path.unwrap_or_else(default_graphql_path),
            introspection: introspection.unwrap_or_else(default_graphql_introspection),
            defer_support: defer_support.unwrap_or_else(default_defer_support),
            query_planning: query_planning.unwrap_or_default(),
        }
    }
}

impl Default for Supergraph {
    fn default() -> Self {
        Self::builder().build()
    }
}

impl Supergraph {
    /// To sanitize the path for axum router
    pub(crate) fn sanitized_path(&self) -> String {
        let mut path = self.path.clone();
        if self.path.ends_with("/*") {
            // Needed for axum (check the axum docs for more information about wildcards https://docs.rs/axum/latest/axum/struct.Router.html#wildcards)
            path = format!("{}router_extra_path", self.path);
        } else if SUPERGRAPH_ENDPOINT_REGEX.is_match(&self.path) {
            let new_path = SUPERGRAPH_ENDPOINT_REGEX
                .replace(&self.path, "${first_path}${sub_path}:supergraph_route");
            path = new_path.to_string();
        }

        path
    }
}

/// Configuration for operation limits, parser limits, HTTP limits, etc.
#[derive(Debug, Clone, Deserialize, Serialize, JsonSchema)]
#[serde(deny_unknown_fields)]
#[serde(default)]
pub(crate) struct Limits {
    /// If set, requests with operations deeper than this maximum
    /// are rejected with a HTTP 400 Bad Request response and GraphQL error with
    /// `"extensions": {"code": "MAX_DEPTH_LIMIT"}`
    ///
    /// Counts depth of an operation, looking at its selection sets,
    /// including fields in fragments and inline fragments. The following
    /// example has a depth of 3.
    ///
    /// ```graphql
    /// query getProduct {
    ///   book { # 1
    ///     ...bookDetails
    ///   }
    /// }
    ///
    /// fragment bookDetails on Book {
    ///   details { # 2
    ///     ... on ProductDetailsBook {
    ///       country # 3
    ///     }
    ///   }
    /// }
    /// ```
    pub(crate) max_depth: Option<u32>,

    /// If set, requests with operations higher than this maximum
    /// are rejected with a HTTP 400 Bad Request response and GraphQL error with
    /// `"extensions": {"code": "MAX_DEPTH_LIMIT"}`
    ///
    /// Height is based on simple merging of fields using the same name or alias,
    /// but only within the same selection set.
    /// For example `name` here is only counted once and the query has height 3, not 4:
    ///
    /// ```graphql
    /// query {
    ///     name { first }
    ///     name { last }
    /// }
    /// ```
    ///
    /// This may change in a future version of Apollo Router to do
    /// [full field merging across fragments][merging] instead.
    ///
    /// [merging]: https://spec.graphql.org/October2021/#sec-Field-Selection-Merging]
    pub(crate) max_height: Option<u32>,

    /// If set, requests with operations with more root fields than this maximum
    /// are rejected with a HTTP 400 Bad Request response and GraphQL error with
    /// `"extensions": {"code": "MAX_ROOT_FIELDS_LIMIT"}`
    ///
    /// This limit counts only the top level fields in a selection set,
    /// including fragments and inline fragments.
    pub(crate) max_root_fields: Option<u32>,

    /// If set, requests with operations with more aliases than this maximum
    /// are rejected with a HTTP 400 Bad Request response and GraphQL error with
    /// `"extensions": {"code": "MAX_ALIASES_LIMIT"}`
    pub(crate) max_aliases: Option<u32>,

    /// If set to true (which is the default is dev mode),
    /// requests that exceed a `max_*` limit are *not* rejected.
    /// Instead they are executed normally, and a warning is logged.
    pub(crate) warn_only: bool,

    /// Limit recursion in the GraphQL parser to protect against stack overflow.
    /// default: 4096
    pub(crate) parser_max_recursion: usize,

    /// Limit the number of tokens the GraphQL parser processes before aborting.
    pub(crate) parser_max_tokens: usize,

    /// Limit the size of incoming HTTP requests read from the network,
    /// to protect against running out of memory. Default: 2000000 (2 MB)
    pub(crate) experimental_http_max_request_bytes: usize,
}

impl Default for Limits {
    fn default() -> Self {
        Self {
            // These limits are opt-in
            max_depth: None,
            max_height: None,
            max_root_fields: None,
            max_aliases: None,
            warn_only: false,
            experimental_http_max_request_bytes: 2_000_000,
            parser_max_tokens: 15_000,

            // This is `apollo-parser`’s default, which protects against stack overflow
            // but is still very high for "reasonable" queries.
            // https://docs.rs/apollo-parser/0.2.8/src/apollo_parser/parser/mod.rs.html#368
            parser_max_recursion: 4096,
        }
    }
}

/// Router level (APQ) configuration
#[derive(Debug, Clone, Deserialize, Serialize, JsonSchema, Default)]
#[serde(deny_unknown_fields)]
pub(crate) struct Router {
    #[serde(default)]
    pub(crate) cache: Cache,
}

/// Automatic Persisted Queries (APQ) configuration
#[derive(Debug, Clone, Deserialize, Serialize, JsonSchema)]
#[serde(deny_unknown_fields)]
pub(crate) struct Apq {
    /// Activates Automatic Persisted Queries (enabled by default)
    #[serde(default = "default_apq")]
    pub(crate) enabled: bool,

    #[serde(default)]
    pub(crate) router: Router,

    #[serde(default)]
    pub(crate) subgraph: SubgraphConfiguration<SubgraphApq>,
}

#[cfg(test)]
#[buildstructor::buildstructor]
impl Apq {
    #[builder]
    pub(crate) fn fake_new(enabled: Option<bool>) -> Self {
        Self {
            enabled: enabled.unwrap_or_else(default_apq),
            ..Default::default()
        }
    }
}

/// Subgraph level Automatic Persisted Queries (APQ) configuration
#[derive(Debug, Clone, Default, Deserialize, Serialize, JsonSchema)]
#[serde(deny_unknown_fields)]
pub(crate) struct SubgraphApq {
    /// Enable
    #[serde(default = "default_subgraph_apq")]
    pub(crate) enabled: bool,
}

fn default_subgraph_apq() -> bool {
    false
}

fn default_apq() -> bool {
    true
}

impl Default for Apq {
    fn default() -> Self {
        Self {
            enabled: default_apq(),
            router: Default::default(),
            subgraph: Default::default(),
        }
    }
}

/// Query planning cache configuration
#[derive(Debug, Clone, Default, Deserialize, Serialize, JsonSchema)]
#[serde(deny_unknown_fields, default)]
pub(crate) struct QueryPlanning {
    /// Cache configuration
    pub(crate) experimental_cache: Cache,
    /// Warm up the cache on reloads by running the query plan over
    /// a list of the most used queries
    /// Defaults to 0 (do not warm up the cache)
    #[serde(default)]
    pub(crate) warmed_up_queries: usize,
}

/// Cache configuration
#[derive(Debug, Clone, Default, Deserialize, Serialize, JsonSchema)]
#[serde(deny_unknown_fields, default)]
pub(crate) struct Cache {
    /// Configures the in memory cache (always active)
    pub(crate) in_memory: InMemoryCache,
    /// Configures and activates the Redis cache
    pub(crate) redis: Option<RedisCache>,
}

#[derive(Debug, Clone, Deserialize, Serialize, JsonSchema)]
#[serde(deny_unknown_fields)]
/// In memory cache configuration
pub(crate) struct InMemoryCache {
    /// Number of entries in the Least Recently Used cache
    pub(crate) limit: NonZeroUsize,
}

impl Default for InMemoryCache {
    fn default() -> Self {
        Self {
            limit: DEFAULT_CACHE_CAPACITY,
        }
    }
}

#[derive(Debug, Clone, PartialEq, Eq, Deserialize, Serialize, JsonSchema)]
#[serde(deny_unknown_fields)]
/// Redis cache configuration
pub(crate) struct RedisCache {
    /// List of URLs to the Redis cluster
    pub(crate) urls: Vec<url::Url>,
}

/// TLS related configuration options.
#[derive(Debug, Clone, Default, Deserialize, Serialize, JsonSchema)]
#[serde(deny_unknown_fields)]
#[serde(default)]
pub(crate) struct Tls {
    /// TLS server configuration
    ///
    /// this will affect the GraphQL endpoint and any other endpoint targeting the same listen address
    pub(crate) supergraph: Option<TlsSupergraph>,
    pub(crate) subgraph: SubgraphConfiguration<TlsSubgraph>,
}

/// Configuration options pertaining to the supergraph server component.
#[derive(Debug, Clone, Deserialize, Serialize, JsonSchema)]
#[serde(deny_unknown_fields)]
pub(crate) struct TlsSupergraph {
    /// server certificate in PEM format
    #[serde(deserialize_with = "deserialize_certificate", skip_serializing)]
    #[schemars(with = "String")]
    pub(crate) certificate: Certificate,
    /// server key in PEM format
    #[serde(deserialize_with = "deserialize_key", skip_serializing)]
    #[schemars(with = "String")]
    pub(crate) key: PrivateKey,
    /// list of certificate authorities in PEM format
    #[serde(deserialize_with = "deserialize_certificate_chain", skip_serializing)]
    #[schemars(with = "String")]
    pub(crate) certificate_chain: Vec<Certificate>,
}

impl TlsSupergraph {
    pub(crate) fn tls_config(&self) -> Result<Arc<rustls::ServerConfig>, ApolloRouterError> {
        let mut certificates = vec![self.certificate.clone()];
        certificates.extend(self.certificate_chain.iter().cloned());

        let mut config = ServerConfig::builder()
            .with_safe_defaults()
            .with_no_client_auth()
            .with_single_cert(certificates, self.key.clone())
            .map_err(ApolloRouterError::Rustls)?;
        config.alpn_protocols = vec![b"h2".to_vec(), b"http/1.1".to_vec()];

        Ok(Arc::new(config))
    }
}

fn deserialize_certificate<'de, D>(deserializer: D) -> Result<Certificate, D::Error>
where
    D: Deserializer<'de>,
{
    let data = String::deserialize(deserializer)?;

    load_certs(&data)
        .map_err(serde::de::Error::custom)
        .and_then(|mut certs| {
            if certs.len() > 1 {
                Err(serde::de::Error::custom(
                    "expected exactly one server certificate",
                ))
            } else {
                certs.pop().ok_or(serde::de::Error::custom(
                    "expected exactly one server certificate",
                ))
            }
        })
}

fn deserialize_certificate_chain<'de, D>(deserializer: D) -> Result<Vec<Certificate>, D::Error>
where
    D: Deserializer<'de>,
{
    let data = String::deserialize(deserializer)?;

    load_certs(&data).map_err(serde::de::Error::custom)
}

fn deserialize_key<'de, D>(deserializer: D) -> Result<PrivateKey, D::Error>
where
    D: Deserializer<'de>,
{
    let data = String::deserialize(deserializer)?;

    load_keys(&data).map_err(serde::de::Error::custom)
}

fn load_certs(data: &str) -> io::Result<Vec<Certificate>> {
    certs(&mut BufReader::new(data.as_bytes()))
        .map_err(|_| io::Error::new(io::ErrorKind::InvalidInput, "invalid cert"))
        .map(|mut certs| certs.drain(..).map(Certificate).collect())
}

fn load_keys(data: &str) -> io::Result<PrivateKey> {
    let mut reader = BufReader::new(data.as_bytes());
    let mut key_iterator = iter::from_fn(|| read_one(&mut reader).transpose());

    let private_key = match key_iterator.next() {
        Some(Ok(Item::RSAKey(key))) => PrivateKey(key),
        Some(Ok(Item::PKCS8Key(key))) => PrivateKey(key),
        Some(Ok(Item::ECKey(key))) => PrivateKey(key),
        Some(Err(e)) => {
            return Err(io::Error::new(
                io::ErrorKind::InvalidInput,
                format!("could not parse the key: {e}"),
            ))
        }
        Some(_) => {
            return Err(io::Error::new(
                io::ErrorKind::InvalidInput,
                "expected a private key",
            ))
        }
        None => {
            return Err(io::Error::new(
                io::ErrorKind::InvalidInput,
                "could not find a private key",
            ))
        }
    };

    if key_iterator.next().is_some() {
        return Err(io::Error::new(
            io::ErrorKind::InvalidInput,
            "expected exactly one private key",
        ));
    }
    Ok(private_key)
}

/// Configuration options pertaining to the subgraph server component.
#[derive(Debug, Clone, Deserialize, Serialize, JsonSchema)]
#[serde(deny_unknown_fields)]
#[serde(default)]
pub(crate) struct TlsSubgraph {
    /// list of certificate authorities in PEM format
    pub(crate) certificate_authorities: Option<String>,
}

#[buildstructor::buildstructor]
impl TlsSubgraph {
    #[builder]
    pub(crate) fn new(certificate_authorities: Option<String>) -> Self {
        Self {
            certificate_authorities,
        }
    }
}

impl Default for TlsSubgraph {
    fn default() -> Self {
        Self::builder().build()
    }
}

/// Configuration options pertaining to the sandbox page.
#[derive(Debug, Clone, Deserialize, Serialize, JsonSchema)]
#[serde(deny_unknown_fields)]
#[serde(default)]
pub(crate) struct Sandbox {
    /// Set to true to enable sandbox
    pub(crate) enabled: bool,
}

fn default_sandbox() -> bool {
    false
}

#[buildstructor::buildstructor]
impl Sandbox {
    #[builder]
    pub(crate) fn new(enabled: Option<bool>) -> Self {
        Self {
            enabled: enabled.unwrap_or_else(default_sandbox),
        }
    }
}

#[cfg(test)]
#[buildstructor::buildstructor]
impl Sandbox {
    #[builder]
    pub(crate) fn fake_new(enabled: Option<bool>) -> Self {
        Self {
            enabled: enabled.unwrap_or_else(default_sandbox),
        }
    }
}

impl Default for Sandbox {
    fn default() -> Self {
        Self::builder().build()
    }
}

/// Configuration options pertaining to the home page.
#[derive(Debug, Clone, Deserialize, Serialize, JsonSchema)]
#[serde(deny_unknown_fields)]
#[serde(default)]
pub(crate) struct Homepage {
    /// Set to false to disable the homepage
    pub(crate) enabled: bool,
    /// Graph reference
    /// This will allow you to redirect from the Apollo Router landing page back to Apollo Studio Explorer
    pub(crate) graph_ref: Option<String>,
}

fn default_homepage() -> bool {
    true
}

#[buildstructor::buildstructor]
impl Homepage {
    #[builder]
    pub(crate) fn new(enabled: Option<bool>) -> Self {
        Self {
            enabled: enabled.unwrap_or_else(default_homepage),
            graph_ref: None,
        }
    }
}

#[cfg(test)]
#[buildstructor::buildstructor]
impl Homepage {
    #[builder]
    pub(crate) fn fake_new(enabled: Option<bool>) -> Self {
        Self {
            enabled: enabled.unwrap_or_else(default_homepage),
            graph_ref: None,
        }
    }
}

impl Default for Homepage {
    fn default() -> Self {
        Self::builder().enabled(default_homepage()).build()
    }
}

/// Configuration options pertaining to the http server component.
#[derive(Debug, Clone, Deserialize, Serialize, JsonSchema)]
#[serde(deny_unknown_fields)]
#[serde(default)]
pub(crate) struct HealthCheck {
    /// The socket address and port to listen on
    /// Defaults to 127.0.0.1:8088
    pub(crate) listen: ListenAddr,

    /// Set to false to disable the health check endpoint
    pub(crate) enabled: bool,
}

fn default_health_check_listen() -> ListenAddr {
    SocketAddr::from_str("127.0.0.1:8088").unwrap().into()
}

fn default_health_check() -> bool {
    true
}

#[buildstructor::buildstructor]
impl HealthCheck {
    #[builder]
    pub(crate) fn new(listen: Option<ListenAddr>, enabled: Option<bool>) -> Self {
        Self {
            listen: listen.unwrap_or_else(default_health_check_listen),
            enabled: enabled.unwrap_or_else(default_health_check),
        }
    }
}

#[cfg(test)]
#[buildstructor::buildstructor]
impl HealthCheck {
    #[builder]
    pub(crate) fn fake_new(listen: Option<ListenAddr>, enabled: Option<bool>) -> Self {
        Self {
            listen: listen.unwrap_or_else(test_listen),
            enabled: enabled.unwrap_or_else(default_health_check),
        }
    }
}

impl Default for HealthCheck {
    fn default() -> Self {
        Self::builder().build()
    }
}

/// Configuration for chaos testing, trying to reproduce bugs that require uncommon conditions.
/// You probably don’t want this in production!
#[derive(Debug, Clone, Default, Deserialize, Serialize, JsonSchema)]
#[serde(deny_unknown_fields)]
#[serde(default)]
pub(crate) struct Chaos {
    /// Force a hot reload of the Router (as if the schema or configuration had changed)
    /// at a regular time interval.
    #[serde(with = "humantime_serde")]
    #[schemars(with = "Option<String>")]
    pub(crate) force_reload: Option<std::time::Duration>,
}

/// Listening address.
#[derive(Debug, Clone, PartialEq, Eq, Hash, Deserialize, Serialize, JsonSchema)]
#[serde(untagged)]
pub enum ListenAddr {
    /// Socket address.
    SocketAddr(SocketAddr),
    /// Unix socket.
    #[cfg(unix)]
    UnixSocket(std::path::PathBuf),
}

impl ListenAddr {
    pub(crate) fn ip_and_port(&self) -> Option<(IpAddr, u16)> {
        #[cfg_attr(not(unix), allow(irrefutable_let_patterns))]
        if let Self::SocketAddr(addr) = self {
            Some((addr.ip(), addr.port()))
        } else {
            None
        }
    }
}

impl From<SocketAddr> for ListenAddr {
    fn from(addr: SocketAddr) -> Self {
        Self::SocketAddr(addr)
    }
}

#[allow(clippy::from_over_into)]
impl Into<serde_json::Value> for ListenAddr {
    fn into(self) -> serde_json::Value {
        match self {
            // It avoids to prefix with `http://` when serializing and relying on the Display impl.
            // Otherwise, it's converted to a `UnixSocket` in any case.
            Self::SocketAddr(addr) => serde_json::Value::String(addr.to_string()),
            #[cfg(unix)]
            Self::UnixSocket(path) => serde_json::Value::String(
                path.as_os_str()
                    .to_str()
                    .expect("unsupported non-UTF-8 path")
                    .to_string(),
            ),
        }
    }
}

#[cfg(unix)]
impl From<tokio_util::either::Either<std::net::SocketAddr, tokio::net::unix::SocketAddr>>
    for ListenAddr
{
    fn from(
        addr: tokio_util::either::Either<std::net::SocketAddr, tokio::net::unix::SocketAddr>,
    ) -> Self {
        match addr {
            tokio_util::either::Either::Left(addr) => Self::SocketAddr(addr),
            tokio_util::either::Either::Right(addr) => Self::UnixSocket(
                addr.as_pathname()
                    .map(ToOwned::to_owned)
                    .unwrap_or_default(),
            ),
        }
    }
}

impl fmt::Display for ListenAddr {
    fn fmt(&self, f: &mut fmt::Formatter) -> fmt::Result {
        match self {
            Self::SocketAddr(addr) => write!(f, "http://{addr}"),
            #[cfg(unix)]
            Self::UnixSocket(path) => write!(f, "{}", path.display()),
        }
    }
}

fn default_graphql_path() -> String {
    String::from("/")
}

fn default_graphql_introspection() -> bool {
    false
}<|MERGE_RESOLUTION|>--- conflicted
+++ resolved
@@ -148,19 +148,13 @@
     #[serde(default)]
     pub(crate) apq: Apq,
 
-<<<<<<< HEAD
     // NOTE: when renaming this to move out of preview, also update paths
     // in `uplink/license.rs`.
     /// Configures managed persisted queries
     #[serde(default)]
     pub preview_persisted_queries: PersistedQueries,
 
-    // NOTE: when renaming this to move out of preview, also update paths
-    // in `configuration/expansion.rs` and `uplink/license.rs`.
-    /// Operation limits
-=======
     /// Configuration for operation limits, parser limits, HTTP limits, etc.
->>>>>>> 39101eca
     #[serde(default)]
     pub(crate) limits: Limits,
 
@@ -225,17 +219,12 @@
             apollo_plugins: ApolloPlugins,
             tls: Tls,
             apq: Apq,
-<<<<<<< HEAD
             preview_persisted_queries: PersistedQueries,
-            preview_operation_limits: OperationLimits,
-            experimental_chaos: Chaos,
             #[serde(skip)]
             uplink: UplinkConfig,
-=======
             limits: Limits,
             experimental_chaos: Chaos,
             experimental_graphql_validation_mode: GraphQLValidationMode,
->>>>>>> 39101eca
         }
         let ad_hoc: AdHocConfiguration = serde::Deserialize::deserialize(deserializer)?;
 
@@ -249,16 +238,11 @@
             .apollo_plugins(ad_hoc.apollo_plugins.plugins)
             .tls(ad_hoc.tls)
             .apq(ad_hoc.apq)
-<<<<<<< HEAD
             .persisted_query(ad_hoc.preview_persisted_queries)
-            .operation_limits(ad_hoc.preview_operation_limits)
+            .operation_limits(ad_hoc.limits)
             .chaos(ad_hoc.experimental_chaos)
             .uplink(ad_hoc.uplink)
-=======
-            .operation_limits(ad_hoc.limits)
-            .chaos(ad_hoc.experimental_chaos)
             .graphql_validation_mode(ad_hoc.experimental_graphql_validation_mode)
->>>>>>> 39101eca
             .build()
             .map_err(|e| serde::de::Error::custom(e.to_string()))
     }
@@ -290,16 +274,11 @@
         tls: Option<Tls>,
         notify: Option<Notify<String, graphql::Response>>,
         apq: Option<Apq>,
-<<<<<<< HEAD
         persisted_query: Option<PersistedQueries>,
-        operation_limits: Option<OperationLimits>,
+        operation_limits: Option<Limits>,
         chaos: Option<Chaos>,
         uplink: Option<UplinkConfig>,
-=======
-        operation_limits: Option<Limits>,
-        chaos: Option<Chaos>,
         graphql_validation_mode: Option<GraphQLValidationMode>,
->>>>>>> 39101eca
     ) -> Result<Self, ConfigurationError> {
         #[cfg(not(test))]
         let notify_queue_cap = match apollo_plugins.get(APOLLO_SUBSCRIPTION_PLUGIN_NAME) {
@@ -322,12 +301,8 @@
             homepage: homepage.unwrap_or_default(),
             cors: cors.unwrap_or_default(),
             apq: apq.unwrap_or_default(),
-<<<<<<< HEAD
             preview_persisted_queries: persisted_query.unwrap_or_default(),
-            preview_operation_limits: operation_limits.unwrap_or_default(),
-=======
             limits: operation_limits.unwrap_or_default(),
->>>>>>> 39101eca
             experimental_chaos: chaos.unwrap_or_default(),
             experimental_graphql_validation_mode: graphql_validation_mode.unwrap_or_default(),
             plugins: UserPlugins {
@@ -371,16 +346,11 @@
         tls: Option<Tls>,
         notify: Option<Notify<String, graphql::Response>>,
         apq: Option<Apq>,
-<<<<<<< HEAD
         persisted_query: Option<PersistedQueries>,
-        operation_limits: Option<OperationLimits>,
+        operation_limits: Option<Limits>,
         chaos: Option<Chaos>,
         uplink: Option<UplinkConfig>,
-=======
-        operation_limits: Option<Limits>,
-        chaos: Option<Chaos>,
         graphql_validation_mode: Option<GraphQLValidationMode>,
->>>>>>> 39101eca
     ) -> Result<Self, ConfigurationError> {
         let configuration = Self {
             validated_yaml: Default::default(),
