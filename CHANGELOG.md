# Changelog

All notable changes to Router will be documented in this file.

This project adheres to [Semantic Versioning](https://semver.org/spec/v2.0.0.html).

<!-- # [x.x.x] (unreleased) - 2021-mm-dd
> Important: X breaking changes below, indicated by **❗ BREAKING ❗**
## ❗ BREAKING ❗
## 🚀 Features
## 🐛 Fixes
## 🛠 Maintenance
## 📚 Documentation

## Example section entry format

- **Headline** via [#PR_NUMBER](https://github.com/apollographql/router/pull/PR_NUMBER)

  Description! And a link to a [reference](http://url)

 -->
<<<<<<< HEAD

 # [v0.1.0-alpha.next] not released yet

 ## :bug: Fixes

 - **❗ BREAKING ❗** **use ControlFlow in checkpoints** ([PR #602](https://github.com/apollographql/router/pull/602))
   `checkpoint` and `async_checkpoint` now `use std::ops::ControlFlow instead` of the `Step` enum. ControlFlow has two variants, `Continue` and `Break`.
 
=======
# [x.x.x] (unreleased) - 2021-mm-dd
## ❗ BREAKING ❗
- **Header propagation plugin** ([PR #599](https://github.com/apollographql/router/pull/599))

  Header manipulation has been shifted to a plugin rather than service level layers. It now supports rules for all 
  subgraphs as wel as individual subgraphs.

  ```yaml
  plugins:
    headers:
      all:
      - propagate:
        matching: "aaa.*"
      - propagate:
        named: "bbb"
        default: "def"
        rename: "ccc"
      - insert:
        name: "ddd"
        value: "eee"
      - remove:
        matching: "fff.*"
      - remove:
        name: "ggg"
      subgraphs:
        products:
        - propagate:
          matching: ".*"
    ```
## 🚀 Features
## 🐛 Fixes
## 🛠 Maintenance
## 📚 Documentation

## Example section entry format

- **Headline** via [#PR_NUMBER](https://github.com/apollographql/router/pull/PR_NUMBER)

  Description! And a link to a [reference](http://url)


>>>>>>> 3ad7de2e
# [v0.1.0-alpha.8] 2022-03-08

## :sparkles: Features

- **Request lifecycle checkpoints** ([PR #558](https://github.com/apollographql/router/pull/548) and [PR #580](https://github.com/apollographql/router/pull/548))

    Checkpoints in the request pipeline now allow plugin authors (which includes us!) to check conditions during a request's lifecycle and circumvent further execution if desired.
    
    Using `Step` return types within the checkpoint it's possible to influence what happens (including changing things like the HTTP status code, etc.).  A caching layer, for example, could return `Step::Return(response)` if a cache "hit" occurred and `Step::Continue(request)` (to allow normal processing to continue) in the event of a cache "miss".
    
    These can be either synchronous or asynchronous.  To see examples, see:
    
    - A [synchronous example](https://github.com/apollographql/router/tree/190afe181bf2c50be1761b522fcbdcc82b81d6ca/examples/forbid-anonymous-operations)
    - An [asynchronous example](https://github.com/apollographql/router/tree/190afe181bf2c50be1761b522fcbdcc82b81d6ca/examples/async-allow-client-id)

- **Contracts support** ([PR #573](https://github.com/apollographql/router/pull/573))

  The Apollo Router now supports [Apollo Studio Contracts](https://www.apollographql.com/docs/studio/contracts/)!

- **Add OpenTracing support** ([PR #548](https://github.com/apollographql/router/pull/548))

  OpenTracing support has been added into the reporting plugin.  You're now able to have span propagation (via headers) via two common formats supported by the `opentracing` crate: `zipkin_b3` and `jaeger`.


## :bug: Fixes

- **Configuration no longer requires `router_url`** ([PR #553](https://github.com/apollographql/router/pull/553))

  When using Managed Federation or directly providing a Supergraph file, it is no longer necessary to provide a `routing_url` value.  Instead, the values provided by the Supergraph or Studio will be used and the `routing_url` can be used only to override specific URLs for specific subgraphs.

- **Fix plugin ordering** ([PR #559](https://github.com/apollographql/router/issues/559))

  Plugins need to execute in sequence of declaration *except* for certain "core" plugins (e.g., reporting) which must execute early in the plugin sequence to make sure they are in place as soon as possible in the Router lifecycle. This change now ensures that the reporting plugin executes first and that all other plugins are executed in the order of declaration in configuration.

- **Propagate Router operation lifecycle errors** ([PR #537](https://github.com/apollographql/router/issues/537))

  Our recent extension rework was missing a key part: Error propagation and handling! This change makes sure errors that occurred during query planning and query execution will be displayed as GraphQL errors instead of an empty payload.


# [v0.1.0-alpha.7] 2022-02-25

## :sparkles: Features

- **Apollo Studio Explorer landing page** ([PR #526](https://github.com/apollographql/router/pull/526))

  We've replaced the _redirect_ to Apollo Studio with a statically rendered landing page.  This supersedes the previous redirect approach was merely introduced as a short-cut.  The experience now duplicates the user-experience which exists in Apollo Gateway today.

  It is also possible to _save_ the redirect preference and make the behavior sticky for future visits.  As a bonus, this also resolves the failure to preserve the correct HTTP scheme (e.g., `https://`) in the event that the Apollo Router was operating behind a TLS-terminating proxy, since the redirect is now handled client-side.

  Overall, this should be a more durable and more transparent experience for the user.

- **Display Apollo Router version on startup** ([PR #543](https://github.com/apollographql/router/pull/543))
  The Apollo Router displays its version on startup from now on, which will come in handy when debugging/observing how your application behaves.

## :bug: Fixes

- **Passing a `--supergraph` file supersedes Managed Federation** ([PR #535](https://github.com/apollographql/router/pull/535))

  The `--supergraph` flag will no longer be silently ignored when the Supergraph is already being provided through [Managed Federation](https://www.apollographql.com/docs/federation/managed-federation/overview) (i.e., when the `APOLLO_KEY` and `APOLLO_GRAPH_REF` environment variables are set).  This allows temporarily overriding the Supergraph schema that is fetched from Apollo Studio's Uplink endpoint, while still reporting metrics to Apollo Studio reporting ingress.

- **Anonymous operation names are now empty in tracing** ([PR #525](https://github.com/apollographql/router/pull/525))

  When GraphQL operation names are not necessary to execute an operation (i.e., when there is only a single operation in a GraphQL document) and the GraphQL operation is _not_ named (i.e., it is anonymous), the `operation_name` attribute on the trace spans that are associated with the request will no longer contain a single hyphen character (`-`) but will instead be an empty string.  This matches the way that these operations are represented during the GraphQL operation's life-cycle as well.

- **Resolved missing documentation in Apollo Explorer** ([PR #540](https://github.com/apollographql/router/pull/540))

   We've resolved a scenario that prevented Apollo Explorer from displaying documentation by adding support for a new introspection query which also queries for deprecation (i.e., `includeDeprecated`) on `input` arguments.
  
# [v0.1.0-alpha.6] 2022-02-18

## :sparkles: Features

- **Apollo Studio Managed Federation support** ([PR #498](https://github.com/apollographql/router/pull/498))

  [Managed Federation]: https://www.apollographql.com/docs/federation/managed-federation/overview/

  The Router can now automatically download and check for updates on its schema from Studio (via [Uplink])'s free, [Managed Federation] service.  This is configured in the same way as Apollo Gateway via the `APOLLO_KEY` and `APOLLO_GRAPH_REF` environment variables, in the same way as was true in Apollo Gateway ([seen here](https://www.apollographql.com/docs/federation/managed-federation/setup/#4-connect-the-gateway-to-studio)). This will also enable operation usage reporting.

  > **Note:** It is not yet possible to configure the Router with [`APOLLO_SCHEMA_CONFIG_DELIVERY_ENDPOINT`].  If you need this behavior, please open a feature request with your use case.

  [`APOLLO_SCHEMA_CONFIG_DELIVERY_ENDPOINT`]: https://www.apollographql.com/docs/federation/managed-federation/uplink/#environment-variable
  [Uplink]: https://www.apollographql.com/docs/federation/managed-federation/uplink/
  [operation usage reporting]: https://www.apollographql.com/docs/studio/metrics/usage-reporting/#pushing-metrics-from-apollo-server

- **Subgraph header configuration** ([PR #453](https://github.com/apollographql/router/pull/453))

  The Router now supports passing both client-originated and router-originated headers to specific subgraphs using YAML configuration.  Each subgraph which needs to receive headers can specify which headers (or header patterns) should be forwarded to which subgraph.

  More information can be found in our documentation on [subgraph header configuration].

  At the moment, when using using YAML configuration alone, router-originated headers can only be static strings (e.g., `sent-from-apollo-router: true`).  If you have use cases for deriving headers in the router dynamically, please open or find a feature request issue on the repository which explains the use case.

  [subgraph header configuration]: https://www.apollographql.com/docs/router/configuration/#configuring-headers-received-by-subgraphs

- **In-flight subgraph `query` de-duplication** ([PR #285](https://github.com/apollographql/router/pull/285))

  As a performance booster to both the Router and the subgraphs it communicates with, the Router will now _de-duplicate_ multiple _identical_ requests to subgraphs when there are multiple in-flight requests to the same subgraph with the same `query` (**never** `mutation`s), headers, and GraphQL `variables`.  Instead, a single request will be made to the subgraph and the many client requests will be served via that single response.

  There may be a substantial drop in number of requests observed by subgraphs with this release.

- **Operations can now be made via `GET` requests** ([PR #429](https://github.com/apollographql/router/pull/429))

  The Router now supports `GET` requests for `query` operations.  Previously, the Apollo Router only supported making requests via `POST` requests.  We've always intended on supporting `GET` support, but needed some additional support in place to make sure we could prevent allowing `mutation`s to happen over `GET` requests.

- **Automatic persisted queries (APQ) support** ([PR #433](https://github.com/apollographql/router/pull/433))

  The Router now handles [automatic persisted queries (APQ)] by default, as was previously the case in Apollo Gateway.  APQ support pairs really well with `GET` requests (which also landed in this release) since they allow read operations (e.g., `GET` requests) to be more easily cached by intermediary proxies and CDNs, which typically forbid caching `POST` requests by specification (even if they often are just reads in GraphQL).  Follow the link above to the documentation to test them out.

  [automatic persisted queries (APQ)]: https://www.apollographql.com/docs/apollo-server/performance/apq/

- **New internal Tower architecture and preparation for extensibility** ([PR #319](https://github.com/apollographql/router/pull/319))

  We've introduced new foundational primitives to the Router's request pipeline which facilitate the creation of composable _onion layers_.  For now, this is largely leveraged through a series of internal refactors and we'll need to document and expand on more of the details that facilitate developers building their own custom extensions.  To leverage existing art &mdash; and hopefully maximize compatibility and facilitate familiarity &mdash; we've leveraged the [Tokio Tower `Service`] pattern.

  This should facilitate a number of interesting extension opportunities and we're excited for what's in-store next.  We intend on improving and iterating on the API's ergonomics for common Graph Router behaviors over time, and we'd encourage you to open issues on the repository with use-cases you might think need consideration.

  [Tokio Tower `Service`]: https://docs.rs/tower/latest/tower/trait.Service.html

- **Support for Jaeger HTTP collector in OpenTelemetry** ([PR #479](https://github.com/apollographql/router/pull/479))

  It is now possible to configure Jaeger HTTP collector endpoints within the `opentelemetry` configuration.  Previously, Router only supported the UDP method.

  The [documentation] has also been updated to demonstrate how this can be configured.

  [documentation]: https://www.apollographql.com/docs/router/configuration/#using-jaeger

## :bug: Fixes

- **Studio agent collector now binds to localhost** [PR #486](https://github.com/apollographql/router/pulls/486)

  The Studio agent collector will bind to `127.0.0.1`.  It can be configured to bind to `0.0.0.0` if desired (e.g., if you're using the collector to collect centrally) by using the [`spaceport.listener` property] in the documentation.

  [`spaceport.listener` property]: https://www.apollographql.com/docs/router/configuration/#spaceport-configuration

# [v0.1.0-alpha.5] 2022-02-15

## :sparkles: Features

- **Apollo Studio usage reporting agent and operation-level reporting** ([PR #309](https://github.com/apollographql/router/pulls/309), [PR #420](https://github.com/apollographql/router/pulls/420))

  While there are several levels of Apollo Studio integration, the initial phase of our Apollo Studio reporting focuses on operation-level reporting.

  At a high-level, this will allow Apollo Studio to have visibility into some basic schema details, like graph ID and variant, and per-operation details, including:
  
  - Overall operation latency
  - The number of times the operation is executed
  - [Client awareness] reporting, which leverages the `apollographql-client-*` headers to give visibility into _which clients are making which operations_.

  This should enable several Apollo Studio features including the _Clients_ and _Checks_ pages as well as the _Checks_ tab on the _Operations_ page.
  
  > *Note:* As a current limitation, the _Fields_ page will not have detailed field-based metrics and on the _Operations_ page the _Errors_ tab, the _Traces_ tab and the _Error Percentage_ graph will not receive data.  We recommend configuring the Router's [OpenTelemetry tracing] with your APM provider and using distributed tracing to increase visibility into individual resolver performance.

  Overall, this marks a notable but still incremental progress toward more of the Studio integrations which are laid out in [#66](https://github.com/apollographql/router/issues/66).

  [Client awareness]: https://www.apollographql.com/docs/studio/metrics/client-awareness/
  [Schema checks]: https://www.apollographql.com/docs/studio/schema-checks/
  [OpenTelemetry tracing]: https://www.apollographql.com/docs/router/configuration/#tracing

- **Complete GraphQL validation** ([PR #471](https://github.com/apollographql/router/pull/471) via [federation-rs#37](https://github.com/apollographql/federation-rs/pull/37))

  We now apply all of the standard validations which are defined in the `graphql` (JavaScript) implementation's default set of "[specified rules]" during query planning.

  [specified rules]: https://github.com/graphql/graphql-js/blob/95dac43fd4bff037e06adaa7cfb44f497bca94a7/src/validation/specifiedRules.ts#L76-L103

## :bug: Fixes

- **No more double `http://http://` in logs** ([PR #448](https://github.com/apollographql/router/pulls/448))

  The server logs will no longer advertise the listening host and port with a doubled-up `http://` prefix.  You can once again click happily into Studio Explorer!

- **Improved handling of Federation 1 supergraphs** ([PR #446](https://github.com/apollographql/router/pull/446) via [federation#1511](https://github.com/apollographql/federation/pull/1511))

  Our partner team has improved the handling of Federation 1 supergraphs in the implementation of Federation 2 alpha (which the Router depends on and is meant to offer compatibility with Federation 1 in most cases).  We've updated our query planner implementation to the version with the fixes.

  This also was the first time that we've leveraged the new [`federation-rs`] repository to handle our bridge, bringing a huge developmental advantage to teams working across the various concerns!

  [`federation-rs`]: https://github.com/apollographql/federation-rs

- **Resolved incorrect subgraph ordering during merge** ([PR #460](https://github.com/apollographql/router/pull/460))

  A fix was applied to fix the behavior which was identified in [Issue #451] which was caused by a misconfigured filter which was being applied to field paths.

  [Issue #451]: https://github.com/apollographql/router/issues/451
# [v0.1.0-alpha.4] 2022-02-03

## :sparkles: Features

- **Unix socket support** via [#158](https://github.com/apollographql/router/issues/158)

  _...and via upstream [`tokios-rs/tokio#4385`](https://github.com/tokio-rs/tokio/pull/4385)_

  The Router can now listen on Unix domain sockets (i.e., IPC) in addition to the existing IP-based (port) listening.  This should bring further compatibility with upstream intermediaries who also allow support this form of communication!

  _(Thank you to [@cecton](https://github.com/cecton), both for the PR that landed this feature but also for contributing the upstream PR to `tokio`.)_

## :bug: Fixes

- **Resolved hangs occurring on Router reload when `jaeger` was configured** via [#337](https://github.com/apollographql/router/pull/337)

  Synchronous calls being made to [`opentelemetry::global::set_tracer_provider`] were causing the runtime to misbehave when the configuration (file) was adjusted (and thus, hot-reloaded) on account of the root context of that call being asynchronous.

  This change adjusts the call to be made from a new thread.  Since this only affected _potential_ runtime configuration changes (again, hot-reloads on a configuration change), the thread spawn is  a reasonable solution.

  [`opentelemetry::global::set_tracer_provider`]: https://docs.rs/opentelemetry/0.10.0/opentelemetry/global/fn.set_tracer_provider.html

## :nail_care: Improvements

> Most of the improvements this time are internal to the code-base but that doesn't mean we shouldn't talk about them.  A great developer experience matters both internally and externally! :smile_cat:

- **Store JSON strings in a `bytes::Bytes` instance** via [#284](https://github.com/apollographql/router/pull/284)

  The router does a a fair bit of deserialization, filtering, aggregation and re-serializing of JSON objects.  Since we currently operate on a dynamic schema, we've been relying on [`serde_json::Value`] to represent this data internally.

  After this change, that `Value` type is now replaced with an equivalent type from a new [`serde_json_bytes`], which acts as an envelope around an underlying `bytes::Bytes`.  This allows us to refer to the buffer that contained the JSON data while avoiding the allocation and copying costs on each string for values that are largely unused by the Router directly.

  This should offer future benefits when implementing &mdash; e.g., query de-duplication and caching &mdash; since a single buffer will be usable by multiple responses at the same time.

  [`serde_json::Value`]: https://docs.rs/serde_json/0.9.8/serde_json/enum.Value.html
  [`serde_json_bytes`]: https://crates.io/crates/serde_json_bytes
  [`bytes::Bytes`]: https://docs.rs/bytes/0.4.12/bytes/struct.Bytes.html

-  **Development workflow improvement** via [#367](https://github.com/apollographql/router/pull/367)

   Polished away some existing _Problems_ reported by `rust-analyzer` and added troubleshooting instructions to our documentation.

- **Removed unnecessary `Arc` from `PreparedQuery`'s `execute`** via [#328](https://github.com/apollographql/router/pull/328)

  _...and followed up with [#367](https://github.com/apollographql/router/pull/367)_

- **Bumped/upstream improvements to `test_span`** via [#359](https://github.com/apollographql/router/pull/359)

  _...and [`apollographql/test-span#11`](https://github.com/apollographql/test-span/pull/11) upstream_

  Internally, this is just a version bump to the Router, but it required upstream changes to the `test-span` crate.  The bump brings new filtering abilities and adjusts the verbosity of spans tracing levels, and removes non-determinism from tests.

# [v0.1.0-alpha.3] 2022-01-11

## :rocket::waxing_crescent_moon: Public alpha release

> An alpha or beta release is in volatile, active development. The release might not be feature-complete, and breaking API changes are possible between individual versions.

## :sparkles: Features

- Trace sampling [#228](https://github.com/apollographql/router/issues/228): Tracing each request can be expensive. The router now supports sampling, which allows us to only send a fraction of the received requests.

- Health check [#54](https://github.com/apollographql/router/issues/54)

## :bug: Fixes

- Schema parse errors [#136](https://github.com/apollographql/router/pull/136): The router wouldn't display what went wrong when parsing an invalid Schema. It now displays exactly where a the parsing error occured, and why.

- Various tracing and telemetry fixes [#237](https://github.com/apollographql/router/pull/237): The router wouldn't display what went wrong when parsing an invalid Schema. It now displays exactly where a the parsing error occured, and why.

- Query variables validation [#62](https://github.com/apollographql/router/issues/62): Now that we have a schema parsing feature, we can validate the variables and their types against the schemas and queries.


# [v0.1.0-alpha.2] 2021-12-03

## :rocket::waxing_crescent_moon: Public alpha release

> An alpha or beta release is in volatile, active development. The release might not be feature-complete, and breaking API changes are possible between individual versions.

## :sparkles: Features

- Add support for JSON Logging [#46](https://github.com/apollographql/router/issues/46)

## :bug: Fixes

- Fix Open Telemetry report errors when using Zipkin [#180](https://github.com/apollographql/router/issues/180)

# [v0.1.0-alpha.1] 2021-11-18

## :rocket::waxing_crescent_moon: Initial public alpha release

> An alpha or beta release is in volatile, active development. The release might not be feature-complete, and breaking API changes are possible between individual versions.

See our [release stages] for more information.

## :sparkles: Features

This release focuses on documentation and bug fixes, stay tuned for the next releases!

## :bug: Fixes

- Handle commas in the @join\_\_graph directive parameters [#101](https://github.com/apollographql/router/pull/101)

There are several accepted syntaxes to define @join\_\_graph parameters. While we did handle whitespace separated parameters such as `@join__graph(name: "accounts" url: "http://accounts/graphql")`for example, we discarded the url in`@join__graph(name: "accounts", url: "http://accounts/graphql")` (notice the comma). This pr fixes that.

- Invert subgraph URL override logic [#135](https://github.com/apollographql/router/pull/135)

Subservices endpoint URLs can both be defined in `supergraph.graphql` and in the subgraphs section of the `configuration.yml` file. The configuration now correctly overrides the supergraph endpoint definition when applicable.

- Parse OTLP endpoint address [#156](https://github.com/apollographql/router/pull/156)

The router OpenTelemetry configuration only supported full URLs (that contain a scheme) while OpenTelemtry collectors support full URLs and endpoints, defaulting to `https`. This pull request fixes that.

## :books: Documentation

A lot of configuration examples and links have been fixed ([#117](https://github.com/apollographql/router/pull/117), [#120](https://github.com/apollographql/router/pull/120), [#133](https://github.com/apollographql/router/pull/133))

## :pray: Thank you!

Special thanks to @sjungling, @hsblhsn, @martin-dd, @Mithras and @vvakame for being pioneers by trying out the router, opening issues and documentation fixes! :rocket:

# [v0.1.0-alpha.0] 2021-11-10

## :rocket::waxing_crescent_moon: Initial public alpha release

> An alpha or beta release is in volatile, active development. The release might not be feature-complete, and breaking API changes are possible between individual versions.

See our [release stages] for more information.

[release stages]: https://www.apollographql.com/docs/resources/release-stages/

## :sparkles: Features

- **Federation 2 alpha**

  The Apollo Router supports the new alpha features of [Apollo Federation 2], including its improved shared ownership model and enhanced type merging.  As new Federation 2 features are released, we will update the Router to bring in that new functionality.
  
  [Apollo Federation 2]: https://www.apollographql.com/blog/announcement/backend/announcing-federation-2/

- **Supergraph support**

  The Apollo Router supports supergraphs that are published to the Apollo Registry, or those that are composed locally.  Both options are enabled by using [Rover] to produce (`rover supergraph compose`) or fetch (`rover supergraph fetch`) the supergraph to a file.  This file is passed to the Apollo Router using the `--supergraph` flag.
  
  See the Rover documentation on [supergraphs] for more information!
  
  [Rover]: https://www.apollographql.com/rover/
  [supergraphs]: https://www.apollographql.com/docs/rover/supergraphs/

- **Query planning and execution**

  The Apollo Router supports Federation 2 query planning using the same implementation we use in Apollo Gateway for maximum compatibility.  In the future, we would like to migrate the query planner to Rust.  Query plans are cached in the Apollo Router for improved performance.
  
- **Performance**

  We've created benchmarks demonstrating the performance advantages of a Rust-based Apollo Router. Early results show a substantial performance improvement over our Node.js based Apollo Gateway, with the possibility of improving performance further for future releases. 
  
  Additionally, we are making benchmarking an integrated part of our CI/CD pipeline to allow us to monitor the changes over time.  We hope to bring awareness of this into the public purview as we have new learnings.
  
  See our [blog post] for more.
  
  [blog post]: https://www.apollographql.com/blog/announcement/backend/apollo-router-our-graphql-federation-runtime-in-rust/
  
- **Apollo Sandbox Explorer**

  [Apollo Sandbox Explorer] is a powerful web-based IDE for creating, running, and managing GraphQL operations.  Visiting your Apollo Router endpoint will take you into the Apollo Sandbox Explorer, preconfigured to operate against your graph. 
  
  [Apollo Sandbox Explorer]: https://www.apollographql.com/docs/studio/explorer/

- **Introspection support**

  Introspection support makes it possible to immediately explore the graph that's running on your Apollo Router using the Apollo Sandbox Explorer.  Introspection is currently enabled by default on the Apollo Router.  In the future, we'll support toggling this behavior.
  
- **OpenTelemetry tracing**

  For enabling observability with existing infrastructure and monitoring performance, we've added support using [OpenTelemetry] tracing. A number of configuration options can be seen in the [configuration][configuration 1] documentation under the `opentelemetry` property which allows enabling Jaeger or [OTLP]. 
  
  In the event that you'd like to send data to other tracing platforms, the [OpenTelemetry Collector] can be run an agent and can funnel tracing (and eventually, metrics) to a number of destinations which are implemented as [exporters].
  
  [configuration 1]: https://www.apollographql.com/docs/router/configuration/#configuration-file
  [OpenTelemetry]: https://opentelemetry.io/
  [OTLP]: https://github.com/open-telemetry/opentelemetry-specification/blob/main/specification/protocol/otlp.md
  [OpenTelemetry Collector]: https://github.com/open-telemetry/opentelemetry-collector
  [exporters]: https://github.com/open-telemetry/opentelemetry-collector-contrib/tree/main/exporter
  
- **CORS customizations**

  For a seamless getting started story, the Apollo Router has CORS support enabled by default with `Access-Control-Allow-Origin` set to `*`, allowing access to it from any browser environment.
  
  This configuration can be adjusted using the [CORS configuration] in the documentation.
  
  [CORS configuration]: https://www.apollographql.com/docs/router/configuration/#handling-cors

- **Subgraph routing URL overrides**

  Routing URLs are encoded in the supergraph, so specifying them explicitly isn't always necessary.
  
  In the event that you have dynamic subgraph URLs, or just want to quickly test something out locally, you can override subgraph URLs in the configuration.
  
  Changes to the configuration will be hot-reloaded by the running Apollo Router.
  
## 📚 Documentation

  The beginnings of the [Apollo Router's documentation] is now available in the Apollo documentation. We look forward to continually improving it!

- **Quickstart tutorial**

  The [quickstart tutorial] offers a quick way to try out the Apollo Router using a pre-deployed set of subgraphs we have running in the cloud.  No need to spin up local subgraphs!  You can of course run the Apollo Router with your own subgraphs too by providing a supergraph.
  
- **Configuration options**

  On our [configuration][configuration 2] page we have a set of descriptions for some common configuration options (e.g., supergraph and CORS) as well as a [full configuration] file example of the currently supported options.  
  
  [quickstart tutorial]: https://www.apollographql.com/docs/router/quickstart/
  [configuration 2]: https://www.apollographql.com/docs/router/configuration/
  [full configuration]: https://www.apollographql.com/docs/router/configuration/#configuration-file

# [v0.1.0-prealpha.5] 2021-11-09

## :rocket: Features

- **An updated `CHANGELOG.md`!**

  As we build out the base functionality for the router, we haven't spent much time updating the `CHANGELOG`. We should probably get better at that!

  This release is the last one before reveal! 🎉

## :bug: Fixes

- **Potentially, many!**

  But the lack of clarity goes back to not having kept track of everything thus far! We can _fix_ our processes to keep track of these things! :smile_cat:

# [0.1.0] - TBA<|MERGE_RESOLUTION|>--- conflicted
+++ resolved
@@ -19,17 +19,13 @@
   Description! And a link to a [reference](http://url)
 
  -->
-<<<<<<< HEAD
-
- # [v0.1.0-alpha.next] not released yet
-
- ## :bug: Fixes
-
- - **❗ BREAKING ❗** **use ControlFlow in checkpoints** ([PR #602](https://github.com/apollographql/router/pull/602))
+
+# [x.x.x] (unreleased) - 2021-mm-dd
+
+ - **❗ BREAKING ❗**
+ -  **use ControlFlow in checkpoints** ([PR #602](https://github.com/apollographql/router/pull/602))
    `checkpoint` and `async_checkpoint` now `use std::ops::ControlFlow instead` of the `Step` enum. ControlFlow has two variants, `Continue` and `Break`.
  
-=======
-# [x.x.x] (unreleased) - 2021-mm-dd
 ## ❗ BREAKING ❗
 - **Header propagation plugin** ([PR #599](https://github.com/apollographql/router/pull/599))
 
@@ -70,7 +66,6 @@
   Description! And a link to a [reference](http://url)
 
 
->>>>>>> 3ad7de2e
 # [v0.1.0-alpha.8] 2022-03-08
 
 ## :sparkles: Features
