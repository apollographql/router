--- conflicted
+++ resolved
@@ -295,9 +295,6 @@
         .remove(b'_')
         .remove(b'~');
 
-<<<<<<< HEAD
-    pub(crate) struct UriString {
-=======
     /// Reserved characters https://www.rfc-editor.org/rfc/rfc3986#section-2.2 are valid in URLs
     /// though not all contexts. The responsibility for these is the developer's in static pieces
     /// of templates.
@@ -329,8 +326,7 @@
         .remove(b'=')
         .remove(b'%');
 
-    pub(super) struct UriString {
->>>>>>> 802b3edf
+    pub(crate) struct UriString {
         value: String,
     }
 
@@ -350,17 +346,12 @@
         }
 
         /// Write a bit of trusted input without encoding, like a constant piece of a template
-<<<<<<< HEAD
-        pub(crate) fn write_trusted(&mut self, s: &str) {
-            self.value.push_str(s)
-=======
-        pub(super) fn write_trusted(&mut self, s: &str) -> std::fmt::Result {
+        pub(crate) fn write_trusted(&mut self, s: &str) -> std::fmt::Result {
             write!(
                 &mut self.value,
                 "{}",
                 utf8_percent_encode(s, STATIC_TRUSTED)
             )
->>>>>>> 802b3edf
         }
 
         pub(super) fn contains(&self, pattern: &str) -> bool {
