use std::collections::HashMap;
use std::error::Error;
use std::fmt;
use std::ops::Deref;
use std::pin::Pin;
use std::sync::Arc;
use std::sync::atomic::AtomicU64;
use std::sync::atomic::Ordering;
use std::time::Duration;

use fred::clients::Client;
use fred::clients::Pipeline;
use fred::interfaces::EventInterface;
#[cfg(test)]
use fred::mocks::Mocks;
use fred::prelude::ClientLike;
use fred::prelude::Error as RedisError;
use fred::prelude::ErrorKind as RedisErrorKind;
use fred::prelude::HeartbeatInterface;
use fred::prelude::KeysInterface;
use fred::prelude::Options;
use fred::prelude::Pool as RedisPool;
use fred::prelude::TcpConfig;
use fred::types::Builder;
use fred::types::Expiration;
use fred::types::FromValue;
use fred::types::cluster::ClusterRouting;
use fred::types::config::ClusterDiscoveryPolicy;
use fred::types::config::Config as RedisConfig;
use fred::types::config::ReconnectPolicy;
use fred::types::config::TlsConfig;
use fred::types::config::TlsHostMapping;
use fred::types::config::UnresponsiveConfig;
use fred::types::scan::ScanResult;
use futures::Stream;
use futures::future::join_all;
use tokio::sync::broadcast::error::RecvError;
use tokio::task::AbortHandle;
use tower::BoxError;
use url::Url;

use super::KeyType;
use super::ValueType;
use super::metrics::RedisMetricsCollector;
use crate::configuration::RedisCache;
use crate::services::generate_tls_client_config;

pub(super) static ACTIVE_CLIENT_COUNT: AtomicU64 = AtomicU64::new(0);

const SUPPORTED_REDIS_SCHEMES: [&str; 6] = [
    "redis",
    "rediss",
    "redis-cluster",
    "rediss-cluster",
    "redis-sentinel",
    "rediss-sentinel",
];

/// Timeout applied to internal Redis operations, such as TCP connection initialization, TLS handshakes, AUTH or HELLO, cluster health checks, etc.
const DEFAULT_INTERNAL_REDIS_TIMEOUT: Duration = Duration::from_secs(5);
/// Interval on which we send PING commands to the Redis servers.
const REDIS_HEARTBEAT_INTERVAL: Duration = Duration::from_secs(10);

/// Record a Redis error as a metric, independent of having an active connection
fn record_redis_error(error: &RedisError, caller: &'static str) {
    // Don't track NotFound errors as they're expected for cache misses

    let error_type = match error.kind() {
        RedisErrorKind::Config => "config",
        RedisErrorKind::Auth => "auth",
        RedisErrorKind::Routing => "routing",
        RedisErrorKind::IO => "io",
        RedisErrorKind::InvalidCommand => "invalid_command",
        RedisErrorKind::InvalidArgument => "invalid_argument",
        RedisErrorKind::Url => "url",
        RedisErrorKind::Protocol => "protocol",
        RedisErrorKind::Tls => "tls",
        RedisErrorKind::Canceled => "canceled",
        RedisErrorKind::Unknown => "unknown",
        RedisErrorKind::Timeout => "timeout",
        RedisErrorKind::Cluster => "cluster",
        RedisErrorKind::Parse => "parse",
        RedisErrorKind::Sentinel => "sentinel",
        RedisErrorKind::NotFound => "not_found",
        RedisErrorKind::Backpressure => "backpressure",
        RedisErrorKind::Replica => "replica",
    };

    tracing::error!(
        "AWA :: error string: {}, details: {}, source: {:?}",
        error.to_string(),
        error.details(),
        error.source()
    );
    u64_counter_with_unit!(
        "apollo.router.cache.redis.errors",
        "Number of Redis errors by type",
        "{error}",
        1,
        kind = caller,
        error_type = error_type
    );

    if !error.is_not_found() && !error.is_canceled() {
        tracing::error!(
            error_type = error_type,
            caller = caller,
            error = ?error,
            "Redis error occurred"
        );
    }
}

#[derive(Clone, Debug, Eq, Hash, PartialEq)]
pub(crate) struct RedisKey<K>(pub(crate) K)
where
    K: KeyType;

#[derive(Clone, Debug)]
pub(crate) struct RedisValue<V>(pub(crate) V)
where
    V: ValueType;

/// `DropSafeRedisPool` is a wrapper for `fred::prelude::RedisPool` which closes the pool's Redis
/// connections when it is dropped.
//
// Dev notes:
// * the inner `RedisPool` must be wrapped in an `Arc` because closing the connections happens
//   in a spawned async task.
// * why not just implement this within `Drop` for `RedisCacheStorage`? Because `RedisCacheStorage`
//   is cloned frequently throughout the router, and we don't want to close the connections
//   when each clone is dropped, only when the last instance is dropped.
struct DropSafeRedisPool {
    pool: Arc<RedisPool>,
    caller: &'static str,
    heartbeat_abort_handle: AbortHandle,
    // Metrics collector handles its own abort and gauges
    _metrics_collector: RedisMetricsCollector,
}

impl Deref for DropSafeRedisPool {
    type Target = RedisPool;

    fn deref(&self) -> &Self::Target {
        &self.pool
    }
}

impl Drop for DropSafeRedisPool {
    fn drop(&mut self) {
        let inner = self.pool.clone();
        let caller = self.caller;
        tokio::spawn(async move {
            let result = inner.quit().await;
            if let Err(err) = result {
                tracing::warn!("Caught error while closing unused Redis connections: {err:?}");
                record_redis_error(&err, caller);
            }
        });
        self.heartbeat_abort_handle.abort();
        // Metrics collector will be dropped automatically and its Drop impl will abort the task
    }
}

#[derive(Clone)]
pub(crate) struct RedisCacheStorage {
    inner: Arc<DropSafeRedisPool>,
    namespace: Option<Arc<String>>,
    pub(crate) ttl: Option<Duration>,
    is_cluster: bool,
    reset_ttl: bool,
}

fn get_type_of<T>(_: &T) -> &'static str {
    std::any::type_name::<T>()
}

impl<K> fmt::Display for RedisKey<K>
where
    K: KeyType,
{
    fn fmt(&self, f: &mut fmt::Formatter<'_>) -> fmt::Result {
        write!(f, "{}", self.0)
    }
}

impl<K> From<RedisKey<K>> for fred::types::Key
where
    K: KeyType,
{
    fn from(val: RedisKey<K>) -> Self {
        val.to_string().into()
    }
}

impl<V> fmt::Display for RedisValue<V>
where
    V: ValueType,
{
    fn fmt(&self, f: &mut fmt::Formatter<'_>) -> fmt::Result {
        write!(f, "{}|{:?}", get_type_of(&self.0), self.0)
    }
}

impl<V> FromValue for RedisValue<V>
where
    V: ValueType,
{
    fn from_value(value: fred::types::Value) -> Result<Self, RedisError> {
        match value {
            fred::types::Value::Bytes(data) => {
                serde_json::from_slice(&data).map(RedisValue).map_err(|e| {
                    RedisError::new(
                        RedisErrorKind::Parse,
                        format!("can't deserialize from JSON: {e}"),
                    )
                })
            }
            fred::types::Value::String(s) => {
                serde_json::from_str(&s).map(RedisValue).map_err(|e| {
                    RedisError::new(
                        RedisErrorKind::Parse,
                        format!("can't deserialize from JSON: {e}"),
                    )
                })
            }
            fred::types::Value::Null => Err(RedisError::new(RedisErrorKind::NotFound, "not found")),
            _res => Err(RedisError::new(
                RedisErrorKind::Parse,
                "the data is the wrong type",
            )),
        }
    }
}

impl<V> TryInto<fred::types::Value> for RedisValue<V>
where
    V: ValueType,
{
    type Error = RedisError;

    fn try_into(self) -> Result<fred::types::Value, Self::Error> {
        let v = serde_json::to_vec(&self.0).map_err(|e| {
            tracing::error!("couldn't serialize value to redis {}. This is a bug in the router, please file an issue: https://github.com/apollographql/router/issues/new", e);
            RedisError::new(
                RedisErrorKind::Parse,
                format!("couldn't serialize value to redis {e}"),
            )
        })?;

        Ok(fred::types::Value::Bytes(v.into()))
    }
}

impl RedisCacheStorage {
    pub(crate) async fn new(config: RedisCache, caller: &'static str) -> Result<Self, BoxError> {
        let url = Self::preprocess_urls(config.urls)?;
        let mut client_config = RedisConfig::from_url(url.as_str())?;
        let is_cluster = url.scheme() == "redis-cluster" || url.scheme() == "rediss-cluster";

        if let Some(username) = config.username {
            client_config.username = Some(username);
        }

        if let Some(password) = config.password {
            client_config.password = Some(password);
        }

        if let Some(tls) = config.tls.as_ref() {
            let tls_cert_store = tls.create_certificate_store().transpose()?;
            let client_cert_config = tls.client_authentication.as_ref();
            let tls_client_config = generate_tls_client_config(
                tls_cert_store,
                client_cert_config.map(|arc| arc.as_ref()),
            )?;
            let connector = tokio_rustls::TlsConnector::from(Arc::new(tls_client_config));

            client_config.tls = Some(TlsConfig {
                connector: fred::types::config::TlsConnector::Rustls(connector),
                hostnames: TlsHostMapping::None,
            });
        }

        Self::create_client(
            client_config,
            config.timeout,
            config.pool_size as usize,
            config.namespace,
            config.ttl,
            config.reset_ttl,
            is_cluster,
            caller,
            config.metrics_interval,
            config.required_to_start,
        )
        .await
    }

    #[cfg(test)]
    pub(crate) async fn from_mocks(mocks: Arc<dyn Mocks>) -> Result<Self, BoxError> {
        let config = RedisCache {
            urls: vec![],
            username: None,
            password: None,
            timeout: Duration::from_millis(2),
            ttl: None,
            namespace: None,
            tls: None,
            required_to_start: false,
            reset_ttl: false,
            pool_size: 1,
            metrics_interval: Duration::from_millis(100),
        };

        Self::from_mocks_and_config(mocks, config, "test", false).await
    }

    #[cfg(test)]
    pub(crate) async fn from_mocks_and_config(
        mocks: Arc<dyn Mocks>,
        config: RedisCache,
        caller: &'static str,
        is_cluster: bool,
    ) -> Result<Self, BoxError> {
        let client_config = RedisConfig {
            mocks: Some(mocks),
            ..Default::default()
        };

        Self::create_client(
            client_config,
            config.timeout,
            config.pool_size as usize,
            config.namespace,
            config.ttl,
            config.reset_ttl,
            is_cluster,
            caller,
            config.metrics_interval,
            true,
        )
        .await
    }

    #[allow(clippy::too_many_arguments)]
    async fn create_client(
        client_config: RedisConfig,
        timeout: Duration,
        pool_size: usize,
        namespace: Option<String>,
        ttl: Option<Duration>,
        reset_ttl: bool,
        is_cluster: bool,
        caller: &'static str,
        metrics_interval: Duration,
        required_to_start: bool,
    ) -> Result<Self, BoxError> {
        let pooled_client = Builder::from_config(client_config)
            // TODO: comment
            .with_config(|client_config| {
                // TODO: comment
                if is_cluster {
                    if let Err(err) = client_config
                        .server
                        .set_cluster_discovery_policy(ClusterDiscoveryPolicy::ConfigEndpoint) {
                        tracing::error!("Redis running in a cluster but unable to set cluster-discovery-policy: {err}")

                    }
                }
            })
            .with_connection_config(|config| {
                config.internal_command_timeout = DEFAULT_INTERNAL_REDIS_TIMEOUT;
                config.max_command_buffer_len = 10_000;
                config.reconnect_on_auth_error = true;
                config.tcp = TcpConfig {
                    #[cfg(target_os = "linux")]
                    user_timeout: Some(timeout),
                    ..Default::default()
                };
                config.unresponsive = UnresponsiveConfig {
                    max_timeout: Some(DEFAULT_INTERNAL_REDIS_TIMEOUT),
                    interval: Duration::from_secs(3),
                };
            })
            .with_performance_config(|config| {
                config.default_command_timeout = timeout;
            })
            .set_policy(ReconnectPolicy::new_exponential(0, 1, 2000, 5))
            .build_pool(pool_size)?;

        for client in pooled_client.clients() {
            // spawn tasks that listen for connection close or reconnect events
            let mut error_rx = client.error_rx();
            let mut reconnect_rx = client.reconnect_rx();
            let mut unresponsive_rx = client.unresponsive_rx();

            ACTIVE_CLIENT_COUNT.fetch_add(1, Ordering::Relaxed);

            tokio::spawn(async move {
                loop {
                    match error_rx.recv().await {
                        Ok((error, Some(server))) => {
                            tracing::error!("Redis client ({server:?}) error: {error:?}",);
                            record_redis_error(&error, caller);
                        }
                        Ok((error, None)) => {
                            tracing::error!("Redis client error: {error:?}",);
                            record_redis_error(&error, caller);
                        }
                        Err(RecvError::Lagged(_)) => continue,
                        Err(RecvError::Closed) => break,
                    }
                }
            });

            tokio::spawn(async move {
                loop {
                    match unresponsive_rx.recv().await {
                        Ok(server) => {
                            tracing::debug!("Redis client ({server:?}) unresponsive");
                            u64_counter_with_unit!(
                                "apollo.router.cache.redis.unresponsive",
                                "Counter for Redis client unresponsive events",
                                "{event}",
                                1,
                                kind = caller,
                                server = server.to_string()
                            );
                        }
                        Err(RecvError::Lagged(_)) => continue,
                        Err(RecvError::Closed) => break,
                    }
                }
            });

            tokio::spawn(async move {
                loop {
                    match reconnect_rx.recv().await {
                        Ok(server) => {
                            u64_counter_with_unit!(
                                "apollo.router.cache.redis.reconnection",
                                "Counter for Redis client reconnection events",
                                "{reconnection}",
                                1,
                                kind = caller,
                                server = server.to_string()
                            );
                            tracing::info!("Redis client connected to {server:?}")
                        }
                        Err(RecvError::Lagged(_)) => continue,
                        Err(RecvError::Closed) => break,
                    }
                }
            });
        }

        // NB: error is not recorded here as it will be observed by the task following `client.error_rx()`
        let client_handles = pooled_client.connect_pool();
        if required_to_start {
            pooled_client.wait_for_connect().await?;
            tracing::trace!("redis connections established");
        }

        tokio::spawn(async move {
            // the handles will resolve when the clients finish terminating. per the `fred` docs:
            // > [the connect] function returns a `JoinHandle` to a task that drives the connection.
            // > It will not resolve until the connection closes, or if a reconnection policy with
            // > unlimited attempts is provided then it will run until `QUIT` is called.
            let results = join_all(client_handles).await;
            ACTIVE_CLIENT_COUNT.fetch_sub(results.len() as u64, Ordering::Relaxed);
        });
        let heartbeat_clients = pooled_client.clone();
        let heartbeat_handle = tokio::spawn(async move {
            heartbeat_clients
                .enable_heartbeat(REDIS_HEARTBEAT_INTERVAL, false)
                .await
        });

        let pooled_client_arc = Arc::new(pooled_client);
        let metrics_collector =
            RedisMetricsCollector::new(pooled_client_arc.clone(), caller, metrics_interval);

        Ok(Self {
            inner: Arc::new(DropSafeRedisPool {
                pool: pooled_client_arc,
                caller,
                heartbeat_abort_handle: heartbeat_handle.abort_handle(),
                _metrics_collector: metrics_collector,
            }),
            namespace: namespace.map(Arc::new),
            ttl,
            is_cluster,
            reset_ttl,
        })
    }

    pub(crate) fn ttl(&self) -> Option<Duration> {
        self.ttl
    }

    /// Helper method to record Redis errors for metrics
    fn record_error(&self, error: &RedisError) {
        record_redis_error(error, self.inner.caller);
    }

    fn preprocess_urls(urls: Vec<Url>) -> Result<Url, RedisError> {
        let url_len = urls.len();
        let mut urls_iter = urls.into_iter();
        let first = urls_iter.next();
        match first {
            None => Err(RedisError::new(
                RedisErrorKind::Config,
                "empty Redis URL list",
            )),
            Some(first) => {
                if url_len == 1 {
                    return Ok(first.clone());
                }

                let username = first.username();
                let password = first.password();

                let scheme = first.scheme();

                let mut result = first.clone();

                if SUPPORTED_REDIS_SCHEMES.contains(&scheme) {
                    let _ = result.set_scheme(scheme);
                } else {
                    return Err(RedisError::new(
                        RedisErrorKind::Config,
                        format!(
                            "invalid Redis URL scheme, expected a scheme from {SUPPORTED_REDIS_SCHEMES:?}, got: {scheme}"
                        ),
                    ));
                }

                for mut url in urls_iter {
                    if url.username() != username {
                        return Err(RedisError::new(
                            RedisErrorKind::Config,
                            "incompatible usernames between Redis URLs",
                        ));
                    }
                    if url.password() != password {
                        return Err(RedisError::new(
                            RedisErrorKind::Config,
                            "incompatible passwords between Redis URLs",
                        ));
                    }

                    // Backwords compatibility with old redis client
                    // If our url has a scheme of redis or rediss, convert it to be cluster form
                    // and if our result is of matching scheme, convert that to be cluster form.
                    if url.scheme() == "redis" {
                        let _ = url.set_scheme("redis-cluster");
                        if result.scheme() == "redis" {
                            let _ = result.set_scheme("redis-cluster");
                        }
                    }
                    if url.scheme() == "rediss" {
                        let _ = url.set_scheme("rediss-cluster");
                        if result.scheme() == "rediss" {
                            let _ = result.set_scheme("rediss-cluster");
                        }
                    }
                    // Now check to make sure our schemes match
                    if url.scheme() != result.scheme() {
                        return Err(RedisError::new(
                            RedisErrorKind::Config,
                            "incompatible schemes between Redis URLs",
                        ));
                    }

                    let host = url.host_str().ok_or_else(|| {
                        RedisError::new(RedisErrorKind::Config, "missing host in Redis URL")
                    })?;

                    let port = url.port().ok_or_else(|| {
                        RedisError::new(RedisErrorKind::Config, "missing port in Redis URL")
                    })?;

                    result
                        .query_pairs_mut()
                        .append_pair("node", &format!("{host}:{port}"));
                }

                Ok(result)
            }
        }
    }

    #[allow(dead_code)]
    pub(crate) fn set_ttl(&mut self, ttl: Option<Duration>) {
        self.ttl = ttl;
    }

    pub(crate) fn client(&self) -> Client {
        self.inner.next().clone()
    }

    pub(crate) fn pipeline(&self) -> Pipeline<Client> {
        self.inner.next().pipeline()
    }

    pub(crate) fn make_key<K: KeyType>(&self, key: RedisKey<K>) -> String {
        match &self.namespace {
            Some(namespace) => format!("{namespace}:{key}"),
            None => key.to_string(),
        }
    }

    pub(crate) async fn get<K: KeyType, V: ValueType>(
        &self,
        key: RedisKey<K>,
    ) -> Result<RedisValue<V>, RedisError> {
        self.get_with_options(key, Options::default()).await
    }

    pub(crate) async fn get_with_options<K: KeyType, V: ValueType>(
        &self,
        key: RedisKey<K>,
        options: Options,
    ) -> Result<RedisValue<V>, RedisError> {
        let key = self.make_key(key);
        match self.ttl {
            Some(ttl) if self.reset_ttl => {
<<<<<<< HEAD
                let pipeline = self.inner.replicas().pipeline();

                let key = self.make_key(key);
                let res = pipeline
                    .get::<fred::types::Value, _>(&key)
=======
                let pipeline = self.pipeline().with_options(&options);
                let _: () = pipeline
                    .get(&key)
>>>>>>> 9e74a514
                    .await
                    .inspect_err(|e| self.record_error(e))?;
                let _: () = pipeline
                    .expire(&key, ttl.as_secs() as i64, None)
                    .await
                    .inspect_err(|e| self.record_error(e))?;

                let (value, _timeout_set): (RedisValue<V>, bool) =
                    pipeline.all().await.inspect_err(|e| self.record_error(e))?;
                Ok(value)
            }
            _ => {
                let client = self.inner.next().with_options(&options);
                client.get(key).await.inspect_err(|e| self.record_error(e))
            }
<<<<<<< HEAD
            _ => self
                .inner
                .replicas()
                .get::<RedisValue<V>, _>(self.make_key(key))
                .await
                .inspect_err(|e| self.record_error(e))
                .ok(),
=======
>>>>>>> 9e74a514
        }
    }

    pub(crate) async fn get_multiple<K: KeyType, V: ValueType>(
        &self,
        keys: Vec<RedisKey<K>>,
    ) -> Vec<Option<RedisValue<V>>> {
        self.get_multiple_with_options(keys, Options::default())
            .await
    }

    pub(crate) async fn get_multiple_with_options<K: KeyType, V: ValueType>(
        &self,
        mut keys: Vec<RedisKey<K>>,
        options: Options,
    ) -> Vec<Option<RedisValue<V>>> {
        // NB: MGET is different from GET in that it returns `Option`s rather than `Result`s.
        //  > For every key that does not hold a string value or does not exist, the special value
        //    nil is returned. Because of this, the operation never fails.
        //    - https://redis.io/docs/latest/commands/mget/

        tracing::trace!("getting multiple values from redis: {:?}", keys);

        let replica_client = self.inner.replicas();

        if keys.len() == 1 {
<<<<<<< HEAD
            let res = replica_client
                .get::<RedisValue<V>, _>(self.make_key(keys.remove(0)))
=======
            let key = self.make_key(keys.remove(0));
            let client = self.inner.next().with_options(&options);
            let res = client
                .get(key)
>>>>>>> 9e74a514
                .await
                .inspect_err(|e| self.record_error(e))
                .ok();
            vec![res]
        } else if self.is_cluster {
            // when using a cluster of redis nodes, the keys are hashed, and the hash number indicates which
            // node will store it. So first we have to group the keys by hash, because we cannot do a MGET
            // across multiple nodes (error: "ERR CROSSSLOT Keys in request don't hash to the same slot")
            let len = keys.len();
            let mut h: HashMap<u16, (Vec<usize>, Vec<String>)> = HashMap::new();
            for (index, key) in keys.into_iter().enumerate() {
                let key = self.make_key(key);
                let hash = ClusterRouting::hash_key(key.as_bytes());
                let entry = h.entry(hash).or_default();
                entry.0.push(index);
                entry.1.push(key);
            }

            // then we query all the key groups at the same time
<<<<<<< HEAD
            let results = futures::future::join_all(h.into_iter().map(|(_, (indexes, keys))| {
                replica_client
                    .mget(keys)
                    .map(|values: Result<Vec<Option<RedisValue<V>>>, RedisError>| (indexes, values))
            }))
            .await;
=======
            let mut tasks = Vec::new();
            for (_shard, (indexes, keys)) in h {
                let client = self.inner.next().with_options(&options);
                tasks.push(async move {
                    let result: Result<Vec<Option<RedisValue<V>>>, _> = client.mget(keys).await;
                    (indexes, result)
                });
            }
>>>>>>> 9e74a514

            // then we have to assemble the results, by making sure that the values are in the same order as
            // the keys argument's order
            let mut result = vec![None; len];
            for (indexes, result_value) in join_all(tasks).await.into_iter() {
                match result_value {
                    Ok(values) => {
                        for (index, value) in indexes.into_iter().zip(values.into_iter()) {
                            result[index] = value;
                        }
                    }
                    Err(e) => {
                        self.record_error(&e);
                    }
                }
            }

            result
        } else {
<<<<<<< HEAD
            replica_client
                .mget(
                    keys.into_iter()
                        .map(|k| self.make_key(k))
                        .collect::<Vec<_>>(),
                )
=======
            let len = keys.len();
            let keys = keys
                .into_iter()
                .map(|k| self.make_key(k))
                .collect::<Vec<_>>();
            let client = self.inner.next().with_options(&options);
            client
                .mget(keys)
>>>>>>> 9e74a514
                .await
                .inspect_err(|e| self.record_error(e))
                .unwrap_or_else(|_| vec![None; len])
        }
    }

    pub(crate) async fn insert<K: KeyType, V: ValueType>(
        &self,
        key: RedisKey<K>,
        value: RedisValue<V>,
        ttl: Option<Duration>,
    ) {
        let key = self.make_key(key);
        tracing::trace!("inserting into redis: {:?}, {:?}", key, value);
        let expiration = ttl
            .as_ref()
            .or(self.ttl.as_ref())
            .map(|ttl| Expiration::EX(ttl.as_secs() as i64));

        let r = self
            // NOTE: we need a writer, so don't use replicas() here
            .inner
            .set::<(), _, _>(key, value, expiration, None, false)
            .await;
        tracing::trace!("insert result {:?}", r);
        if let Err(err) = r {
            self.record_error(&err);
        }
    }

    pub(crate) async fn insert_multiple<K: KeyType, V: ValueType>(
        &self,
        data: &[(RedisKey<K>, RedisValue<V>)],
        ttl: Option<Duration>,
    ) {
        tracing::trace!("inserting into redis: {:#?}", data);
        let expiration = ttl
            .or(self.ttl)
            .map(|ttl| Expiration::EX(ttl.as_secs() as i64));

<<<<<<< HEAD
        let r = match ttl.as_ref().or(self.ttl.as_ref()) {
            // NOTE: we need a writer, so don't use replicas() here
            None => self.inner.mset(data.to_owned()).await,
            Some(ttl) => {
                let expiration = Some(Expiration::EX(ttl.as_secs() as i64));
                let pipeline = self.inner.next().pipeline();

                for (key, value) in data {
                    let _ = pipeline
                        .set::<(), _, _>(
                            self.make_key(key.clone()),
                            value.clone(),
                            expiration.clone(),
                            None,
                            false,
                        )
                        .await;
                }
=======
        // NB: if we were using MSET here, we'd need to split the keys by hash slot. however, fred
        // seems to split the pipeline by hash slot in the background.
        let pipeline = self.pipeline();
        for (key, value) in data {
            let key = self.make_key(key.clone());
            let _ = pipeline
                .set::<(), _, _>(key, value.clone(), expiration.clone(), None, false)
                .await;
        }
>>>>>>> 9e74a514

        let result: Result<Vec<()>, _> = pipeline.all().await;
        match result {
            Ok(values) => tracing::trace!("successfully inserted {} values", values.len()),
            Err(err) => {
                tracing::trace!("caught error during insert: {err:?}");
                self.record_error(&err);
            }
        }
    }

    /// Delete keys *without* adding the `namespace` prefix because `keys` is from
    /// `scan_with_namespaced_results` and already includes it.
    pub(crate) async fn delete_from_scan_result<I>(&self, keys: I) -> Result<u32, RedisError>
    where
        I: Iterator<Item = fred::types::Key>,
    {
        self.delete_from_scan_result_with_options(keys, Options::default())
            .await
    }

    /// Delete keys *without* adding the `namespace` prefix because `keys` is from
    /// `scan_with_namespaced_results` and already includes it.
    pub(crate) async fn delete_from_scan_result_with_options<I>(
        &self,
        keys: I,
        options: Options,
    ) -> Result<u32, RedisError>
    where
        I: Iterator<Item = fred::types::Key>,
    {
        let mut h: HashMap<u16, Vec<fred::types::Key>> = HashMap::new();
        for key in keys.into_iter() {
            let hash = ClusterRouting::hash_key(key.as_bytes());
            let entry = h.entry(hash).or_default();
            entry.push(key);
        }

        // then we query all the key groups at the same time
<<<<<<< HEAD
        // NOTE: we need a writer, so don't use replicas() here
        let results: Vec<Result<u32, RedisError>> =
            futures::future::join_all(h.into_values().map(|keys| self.inner.del(keys))).await;
        let mut total = 0u32;

        for res in results {
            match res {
                Ok(res) => total += res,
                Err(e) => {
                    self.record_error(&e);
                }
            }
=======
        let results: Vec<Result<u32, RedisError>> = join_all(h.into_values().map(|keys| async {
            let client = self.inner.next().with_options(&options);
            client.del(keys).await
        }))
        .await;

        let mut total = 0;
        for result in results {
            let count = result.inspect_err(|e| self.record_error(e))?;
            total += count;
>>>>>>> 9e74a514
        }

        Ok(total)
    }

    /// The keys returned in `ScanResult` do include the prefix from `namespace` configuration.
    pub(crate) fn scan_with_namespaced_results(
        &self,
        pattern: String,
        count: Option<u32>,
    ) -> Pin<Box<dyn Stream<Item = Result<ScanResult, RedisError>> + Send>> {
        let pattern = self.make_key(RedisKey(pattern));
        if self.is_cluster {
            // NOTE: scans might be better send to only the read replicas, but the read-only client
            // doesn't have a scan_cluster(), just a paginated version called scan_page()
            Box::pin(self.inner.next().scan_cluster(pattern, count, None))
        } else {
            Box::pin(self.inner.next().scan(pattern, count, None))
        }
    }
}

#[cfg(all(
    test,
    any(not(feature = "ci"), all(target_arch = "x86_64", target_os = "linux"))
))]
impl RedisCacheStorage {
    pub(crate) async fn truncate_namespace(&self) -> Result<(), RedisError> {
        use fred::prelude::Key;
        use futures::StreamExt;

        if self.namespace.is_none() {
            return Ok(());
        }

        // find all members of this namespace via `SCAN`
        let pattern = self.make_key(RedisKey("*"));
        let client = self.client();
        let mut stream: Pin<Box<dyn Stream<Item = Result<Key, RedisError>>>> = if self.is_cluster {
            Box::pin(client.scan_cluster_buffered(pattern, None, None))
        } else {
            Box::pin(client.scan_buffered(pattern, None, None))
        };

        let mut keys = Vec::new();
        while let Some(key) = stream.next().await {
            keys.push(key?);
        }

        // remove all members of this namespace
        self.delete_from_scan_result(keys.into_iter()).await?;
        Ok(())
    }
}

#[cfg(test)]
mod test {
    use std::collections::HashMap;
    use std::time::SystemTime;

    use fred::types::cluster::ClusterRouting;
    use itertools::Itertools;
    use rand::Rng;
    use rand::RngCore;
    use rand::distr::Alphanumeric;
    use serde_json::json;
    use tower::BoxError;
    use url::Url;

    use crate::cache::redis::RedisKey;
    use crate::cache::redis::RedisValue;
    use crate::cache::storage::ValueType;

    #[test]
    fn ensure_invalid_payload_serialization_doesnt_fail() {
        #[derive(Clone, Debug, serde::Serialize, serde::Deserialize)]
        struct Stuff {
            time: SystemTime,
        }
        impl ValueType for Stuff {
            fn estimated_size(&self) -> Option<usize> {
                None
            }
        }

        let invalid_json_payload = super::RedisValue(Stuff {
            // this systemtime is invalid, serialization will fail
            time: std::time::UNIX_EPOCH - std::time::Duration::new(1, 0),
        });

        let as_value: Result<fred::types::Value, _> = invalid_json_payload.try_into();

        assert!(as_value.is_err());
    }

    #[test]
    fn it_preprocesses_redis_schemas_correctly() {
        // Base Format
        for scheme in ["redis", "rediss"] {
            let url_s = format!("{scheme}://username:password@host:6666/database");
            let url = Url::parse(&url_s).expect("it's a valid url");
            let urls = vec![url.clone(), url];
            assert!(super::RedisCacheStorage::preprocess_urls(urls).is_ok());
        }
        // Cluster Format
        for scheme in ["redis-cluster", "rediss-cluster"] {
            let url_s =
                format!("{scheme}://username:password@host:6666?node=host1:6667&node=host2:6668");
            let url = Url::parse(&url_s).expect("it's a valid url");
            let urls = vec![url.clone(), url];
            assert!(super::RedisCacheStorage::preprocess_urls(urls).is_ok());
        }
        // Sentinel Format
        for scheme in ["redis-sentinel", "rediss-sentinel"] {
            let url_s = format!(
                "{scheme}://username:password@host:6666?node=host1:6667&node=host2:6668&sentinelServiceName=myservice&sentinelUserName=username2&sentinelPassword=password2"
            );
            let url = Url::parse(&url_s).expect("it's a valid url");
            let urls = vec![url.clone(), url];
            assert!(super::RedisCacheStorage::preprocess_urls(urls).is_ok());
        }
        // Make sure it fails on sample invalid schemes
        for scheme in ["wrong", "something"] {
            let url_s = format!("{scheme}://username:password@host:6666/database");
            let url = Url::parse(&url_s).expect("it's a valid url");
            let urls = vec![url.clone(), url];
            assert!(super::RedisCacheStorage::preprocess_urls(urls).is_err());
        }
    }

    // This isn't an exhaustive list of combinations, but some of the more common likely mistakes
    // that we should catch.
    #[test]
    fn it_preprocesses_redis_schemas_correctly_backwards_compatibility() {
        // Two redis schemes
        let url_s = "redis://username:password@host:6666/database";
        let url = Url::parse(url_s).expect("it's a valid url");
        let url_s1 = "redis://username:password@host:6666/database";
        let url_1 = Url::parse(url_s1).expect("it's a valid url");
        let urls = vec![url, url_1];
        assert!(super::RedisCacheStorage::preprocess_urls(urls).is_ok());
        // redis-cluster, redis
        let url_s = "redis-cluster://username:password@host:6666/database";
        let url = Url::parse(url_s).expect("it's a valid url");
        let url_s1 = "redis://username:password@host:6666/database";
        let url_1 = Url::parse(url_s1).expect("it's a valid url");
        let urls = vec![url, url_1];
        assert!(super::RedisCacheStorage::preprocess_urls(urls).is_ok());
        // redis, redis-cluster
        let url_s = "redis://username:password@host:6666/database";
        let url = Url::parse(url_s).expect("it's a valid url");
        let url_s1 = "redis-cluster://username:password@host:6666/database";
        let url_1 = Url::parse(url_s1).expect("it's a valid url");
        let urls = vec![url, url_1];
        assert!(super::RedisCacheStorage::preprocess_urls(urls).is_err());
        // redis-sentinel, redis
        let url_s = "redis-sentinel://username:password@host:6666/database";
        let url = Url::parse(url_s).expect("it's a valid url");
        let url_s1 = "redis://username:password@host:6666/database";
        let url_1 = Url::parse(url_s1).expect("it's a valid url");
        let urls = vec![url, url_1];
        assert!(super::RedisCacheStorage::preprocess_urls(urls).is_err());
        // redis, rediss
        let url_s = "redis://username:password@host:6666/database";
        let url = Url::parse(url_s).expect("it's a valid url");
        let url_s1 = "rediss://username:password@host:6666/database";
        let url_1 = Url::parse(url_s1).expect("it's a valid url");
        let urls = vec![url, url_1];
        assert!(super::RedisCacheStorage::preprocess_urls(urls).is_err());
        // redis, rediss-cluster
        let url_s = "redis://username:password@host:6666/database";
        let url = Url::parse(url_s).expect("it's a valid url");
        let url_s1 = "rediss-cluster://username:password@host:6666/database";
        let url_1 = Url::parse(url_s1).expect("it's a valid url");
        let urls = vec![url, url_1];
        assert!(super::RedisCacheStorage::preprocess_urls(urls).is_err());
    }

    /// Tests that `insert_multiple` and `get_multiple` are successful when run against clustered Redis.
    ///
    /// Clustered Redis works by hashing each key to one of 16384 hash slots, and assigning each hash
    /// slot to a node. Operations which interact with multiple keys (`MGET`, `MSET`) *cannot* be
    /// used on keys which map to different hash slots, even if those hash slots are on the same node.
    ///
    /// This test inserts data that is guaranteed to hash to different slots to verify that
    /// `RedisCacheStorage` is well-behaved when operating against a cluster.
    #[tokio::test(flavor = "multi_thread")]
    async fn test_redis_storage_avoids_common_cross_slot_errors() -> Result<(), BoxError> {
        let config_json = json!({
            "urls": ["redis-cluster://localhost:7000"],
            "namespace": "test_redis_storage_avoids_common_cross_slot_errors",
            "required_to_start": true,
            "ttl": "60s"
        });
        let config = serde_json::from_value(config_json).unwrap();
        let storage = super::RedisCacheStorage::new(config, "test_redis_cluster").await;

        // only error for lack of storage when running in CI. otherwise, skip this test.
        #[cfg(not(all(feature = "ci", all(target_arch = "x86_64", target_os = "linux"))))]
        if storage.is_err() {
            return Ok(());
        }
        let storage = storage?;

        // insert values which reflect different cluster slots
        let mut data = HashMap::default();
        let expected_value = rand::rng().next_u32() as usize;
        let unique_cluster_slot_count = |data: &HashMap<RedisKey<String>, _>| {
            data.keys()
                .map(|key| ClusterRouting::hash_key(key.0.as_bytes()))
                .unique()
                .count()
        };

        while unique_cluster_slot_count(&data) < 50 {
            // NB: include {} around key so that this key is what determines the cluster hash slot - adding
            // the namespace will otherwise change the slot
            let key = rand::rng()
                .sample_iter(&Alphanumeric)
                .take(10)
                .map(char::from)
                .collect::<String>();
            data.insert(RedisKey(format!("{{{}}}", key)), RedisValue(expected_value));
        }

        // insert values
        let keys: Vec<_> = data.keys().cloned().collect();
        let data: Vec<_> = data.into_iter().collect();
        storage.insert_multiple(&data, None).await;

        // make a `get` call for each key and ensure that it has the expected value. this tests both
        // the `get` and `insert_multiple` functions
        for key in &keys {
            let value: RedisValue<usize> = storage.get(key.clone()).await?;
            assert_eq!(value.0, expected_value);
        }

        // test the `mget` functionality
        let values = storage.get_multiple(keys).await;
        for value in values {
            let value: RedisValue<usize> = value.ok_or("missing value")?;
            assert_eq!(value.0, expected_value);
        }

        Ok(())
    }

    /// Test that `get_multiple` returns items in the correct order.
    #[cfg(all(
        test,
        any(not(feature = "ci"), all(target_arch = "x86_64", target_os = "linux"))
    ))]
    #[tokio::test]
    async fn test_get_multiple_is_ordered() -> Result<(), BoxError> {
        let config_json = json!({
            "urls": ["redis://localhost:6379"],
            "namespace": "test_get_multiple_is_ordered",
            "required_to_start": true,
            "ttl": "60s"
        });
        let config = serde_json::from_value(config_json).unwrap();
        let storage = super::RedisCacheStorage::new(config, "test_get_multiple_is_ordered").await?;

        let data = [("a", "1"), ("b", "2"), ("c", "3")]
            .map(|(k, v)| (RedisKey(k.to_string()), RedisValue(v.to_string())));
        storage.insert_multiple(&data, None).await;

        // check different orders of fetches to make everything is ordered correctly, including
        // when some values are none
        let test_cases = vec![
            (vec!["a", "b", "c"], vec![Some("1"), Some("2"), Some("3")]),
            (vec!["c", "b", "a"], vec![Some("3"), Some("2"), Some("1")]),
            (vec!["d", "b", "c"], vec![None, Some("2"), Some("3")]),
            (
                vec!["d", "3", "s", "b", "s", "1", "c", "Y"],
                vec![None, None, None, Some("2"), None, None, Some("3"), None],
            ),
        ];

        for (keys, expected_values) in test_cases {
            let keys: Vec<RedisKey<_>> = keys
                .into_iter()
                .map(|key| RedisKey(key.to_string()))
                .collect();
            let expected_values: Vec<Option<String>> = expected_values
                .into_iter()
                .map(|value| value.map(ToString::to_string))
                .collect();

            let values = storage.get_multiple(keys).await;
            let parsed_values: Vec<Option<String>> =
                values.into_iter().map(|v| v.map(|v| v.0)).collect();
            assert_eq!(parsed_values, expected_values);
        }

        Ok(())
    }
}<|MERGE_RESOLUTION|>--- conflicted
+++ resolved
@@ -625,17 +625,9 @@
         let key = self.make_key(key);
         match self.ttl {
             Some(ttl) if self.reset_ttl => {
-<<<<<<< HEAD
-                let pipeline = self.inner.replicas().pipeline();
-
-                let key = self.make_key(key);
-                let res = pipeline
-                    .get::<fred::types::Value, _>(&key)
-=======
-                let pipeline = self.pipeline().with_options(&options);
+                let pipeline = self.client().pipeline().with_options(&options);
                 let _: () = pipeline
                     .get(&key)
->>>>>>> 9e74a514
                     .await
                     .inspect_err(|e| self.record_error(e))?;
                 let _: () = pipeline
@@ -648,19 +640,9 @@
                 Ok(value)
             }
             _ => {
-                let client = self.inner.next().with_options(&options);
+                let client = self.inner.next().replicas().with_options(&options);
                 client.get(key).await.inspect_err(|e| self.record_error(e))
             }
-<<<<<<< HEAD
-            _ => self
-                .inner
-                .replicas()
-                .get::<RedisValue<V>, _>(self.make_key(key))
-                .await
-                .inspect_err(|e| self.record_error(e))
-                .ok(),
-=======
->>>>>>> 9e74a514
         }
     }
 
@@ -684,18 +666,11 @@
 
         tracing::trace!("getting multiple values from redis: {:?}", keys);
 
-        let replica_client = self.inner.replicas();
-
         if keys.len() == 1 {
-<<<<<<< HEAD
-            let res = replica_client
-                .get::<RedisValue<V>, _>(self.make_key(keys.remove(0)))
-=======
             let key = self.make_key(keys.remove(0));
-            let client = self.inner.next().with_options(&options);
+            let client = self.inner.next().replicas().with_options(&options);
             let res = client
                 .get(key)
->>>>>>> 9e74a514
                 .await
                 .inspect_err(|e| self.record_error(e))
                 .ok();
@@ -715,23 +690,14 @@
             }
 
             // then we query all the key groups at the same time
-<<<<<<< HEAD
-            let results = futures::future::join_all(h.into_iter().map(|(_, (indexes, keys))| {
-                replica_client
-                    .mget(keys)
-                    .map(|values: Result<Vec<Option<RedisValue<V>>>, RedisError>| (indexes, values))
-            }))
-            .await;
-=======
             let mut tasks = Vec::new();
             for (_shard, (indexes, keys)) in h {
-                let client = self.inner.next().with_options(&options);
+                let client = self.inner.next().replicas().with_options(&options);
                 tasks.push(async move {
                     let result: Result<Vec<Option<RedisValue<V>>>, _> = client.mget(keys).await;
                     (indexes, result)
                 });
             }
->>>>>>> 9e74a514
 
             // then we have to assemble the results, by making sure that the values are in the same order as
             // the keys argument's order
@@ -751,23 +717,14 @@
 
             result
         } else {
-<<<<<<< HEAD
-            replica_client
-                .mget(
-                    keys.into_iter()
-                        .map(|k| self.make_key(k))
-                        .collect::<Vec<_>>(),
-                )
-=======
             let len = keys.len();
             let keys = keys
                 .into_iter()
                 .map(|k| self.make_key(k))
                 .collect::<Vec<_>>();
-            let client = self.inner.next().with_options(&options);
+            let client = self.inner.next().replicas().with_options(&options);
             client
                 .mget(keys)
->>>>>>> 9e74a514
                 .await
                 .inspect_err(|e| self.record_error(e))
                 .unwrap_or_else(|_| vec![None; len])
@@ -787,8 +744,8 @@
             .or(self.ttl.as_ref())
             .map(|ttl| Expiration::EX(ttl.as_secs() as i64));
 
+        // NOTE: we need a writer, so don't use replicas() here
         let r = self
-            // NOTE: we need a writer, so don't use replicas() here
             .inner
             .set::<(), _, _>(key, value, expiration, None, false)
             .await;
@@ -808,26 +765,6 @@
             .or(self.ttl)
             .map(|ttl| Expiration::EX(ttl.as_secs() as i64));
 
-<<<<<<< HEAD
-        let r = match ttl.as_ref().or(self.ttl.as_ref()) {
-            // NOTE: we need a writer, so don't use replicas() here
-            None => self.inner.mset(data.to_owned()).await,
-            Some(ttl) => {
-                let expiration = Some(Expiration::EX(ttl.as_secs() as i64));
-                let pipeline = self.inner.next().pipeline();
-
-                for (key, value) in data {
-                    let _ = pipeline
-                        .set::<(), _, _>(
-                            self.make_key(key.clone()),
-                            value.clone(),
-                            expiration.clone(),
-                            None,
-                            false,
-                        )
-                        .await;
-                }
-=======
         // NB: if we were using MSET here, we'd need to split the keys by hash slot. however, fred
         // seems to split the pipeline by hash slot in the background.
         let pipeline = self.pipeline();
@@ -837,7 +774,6 @@
                 .set::<(), _, _>(key, value.clone(), expiration.clone(), None, false)
                 .await;
         }
->>>>>>> 9e74a514
 
         let result: Result<Vec<()>, _> = pipeline.all().await;
         match result {
@@ -877,20 +813,6 @@
         }
 
         // then we query all the key groups at the same time
-<<<<<<< HEAD
-        // NOTE: we need a writer, so don't use replicas() here
-        let results: Vec<Result<u32, RedisError>> =
-            futures::future::join_all(h.into_values().map(|keys| self.inner.del(keys))).await;
-        let mut total = 0u32;
-
-        for res in results {
-            match res {
-                Ok(res) => total += res,
-                Err(e) => {
-                    self.record_error(&e);
-                }
-            }
-=======
         let results: Vec<Result<u32, RedisError>> = join_all(h.into_values().map(|keys| async {
             let client = self.inner.next().with_options(&options);
             client.del(keys).await
@@ -901,7 +823,6 @@
         for result in results {
             let count = result.inspect_err(|e| self.record_error(e))?;
             total += count;
->>>>>>> 9e74a514
         }
 
         Ok(total)
