# Changelog for the next release

All notable changes to Router will be documented in this file.

This project adheres to [Semantic Versioning](https://semver.org/spec/v2.0.0.html).

<!-- <THIS IS AN EXAMPLE, DO NOT REMOVE>

# [x.x.x] (unreleased) - 2022-mm-dd
> Important: X breaking changes below, indicated by **❗ BREAKING ❗**
## ❗ BREAKING ❗
## 🚀 Features
## 🐛 Fixes
## 🛠 Maintenance
## 📚 Documentation

## Example section entry format

### Headline ([Issue #ISSUE_NUMBER](https://github.com/apollographql/router/issues/ISSUE_NUMBER))

Description! And a link to a [reference](http://url)

By [@USERNAME](https://github.com/USERNAME) in https://github.com/apollographql/router/pull/PULL_NUMBER
-->

# [0.16] (unreleased) - 2022-mm-dd

## ❗ BREAKING ❗

### Rename map_future_with_context to map_future_with_request_data ([PR #1547](https://github.com/apollographql/router/pull/1547))

The function is not very well named since it's in fact used to extract any data from a request for use in a future. This rename makes it clear.

By [@garypen](https://github.com/garypen)

### Rename traffic shaping deduplication options ([PR #1540](https://github.com/apollographql/router/pull/1540))

In the traffic shaping module:
 - `variables_deduplication` configuration option is renamed to `deduplicate_variables`.
 - `query_deduplication` configuration option is renamed to `deduplicate_query`.

```diff
- traffic_shaping:
-   variables_deduplication: true # Enable the variables deduplication optimization
-   all:
-     query_deduplication: true # Enable query deduplication for all subgraphs.
-   subgraphs:
-     products:
-       query_deduplication: false # Disable query deduplication for products.
+ traffic_shaping:
+   deduplicate_variables: true # Enable the variables deduplication optimization
+   all:
+     deduplicate_query: true # Enable query deduplication for all subgraphs.
+   subgraphs:
+     products:
+       deduplicate_query: false # Disable query deduplication for products.
```

By [@garypen](https://github.com/garypen)

### Put `query_plan_options` in private and wrap `QueryPlanContent` in an opaque type ([PR #1486](https://github.com/apollographql/router/pull/1486))

`QueryPlanOptions::query_plan_options` is no longer available in public.

By [@bnjjj](https://github.com/bnjjj) in https://github.com/apollographql/router/pull/1486

### Removed `delay_interval` in telemetry configuration. ([PR #1498](https://github.com/apollographql/router/pull/1498))

It was doing nothing.

```yaml title="router.yaml"
telemetry:
  metrics:
    common:
      # Removed, will now cause an error on Router startup:
      delay_interval:
        secs: 9
        nanos: 500000000
```

By [@SimonSapin](https://github.com/SimonSapin)

### Remove telemetry configuration hot reloading ([PR #1463](https://github.com/apollographql/router/pull/1463))

Configuration hot reloading is not very useful for telemetry, and is the
source of regular bugs that are hard to fix.

This removes the support for configuration reloading entirely. Now, the
router will reject a configuration reload with an error log if the
telemetry configuration changed.

It is now possible to create a subscriber and pass it explicitely to the telemetry plugin
when creating it. It will then be modified to integrate the telemetry plugin's layer.

By [@geal](https://github.com/geal) in https://github.com/apollographql/router/pull/1463

### Reorder query planner execution ([PR #1484](https://github.com/apollographql/router/pull/1484))

Query planning is deterministic, it only depends on the query, operation name and query planning
options. As such, we can cache the result of the entire process.

This changes the pipeline to apply query planner plugins between the cache and the bridge planner,
so those plugins will only be called once on the same query. If changes must be done per query,
they should happen in a supergraph service.

By [@Geal](https://github.com/Geal) in https://github.com/apollographql/router/pull/1464

### Remove Buffer from Mock*Service ([PR #1440](https://github.com/apollographql/router/pull/1440)

This removes the usage of `tower_test::mock::Mock` in mocked services because it isolated the service in a task
so panics triggered by mockall were not transmitted up to the unit test that should catch it.
This rewrites the mocked services API to remove the `build()` method, and make them clonable if needed,
using an `expect_clone` call with mockall.

By [@Geal](https://github.com/Geal) in https://github.com/apollographql/router/pull/1440

### Some items were renamed or moved ([PR #1487](https://github.com/apollographql/router/pull/1487))

At the crate root:

* `SchemaKind` → `SchemaSource`
* `SchemaKind::String(String)` → `SchemaSource::Static { schema_sdl: String }`
* `ConfigurationKind` → `ConfigurationSource`
* `ConfigurationKind::Instance` → `ConfigurationSource::Static`
* `ShutdownKind` → `ShutdownSource`
* `ApolloRouter` → `RouterHttpServer`

In the `apollo_router::plugin::Plugin` trait:

* `router_service` → `supergraph_service`
* `query_planning_service` → `query_planner_service`

A new `apollo_router::stages` module replaces `apollo_router::services` in the public API,
reexporting its items and adding `BoxService` and `BoxCloneService` type aliases.
Additionally, the "router stage" is now known as "supergraph stage".
In pseudo-syntax, `use`’ing the old names:

```rust
mod supergraph {
    use apollo_router::services::RouterRequest as Request;
    use apollo_router::services::RouterResponse as Response;
    type BoxService = tower::util::BoxService<Request, Response, BoxError>;
    type BoxCloneService = tower::util::BoxCloneService<Request, Response, BoxError>;
}

mod query_planner {
    use apollo_router::services::QueryPlannerRequest as Request;
    use apollo_router::services::QueryPlannerResponse as Response;
    type BoxService = tower::util::BoxService<Request, Response, BoxError>;
    type BoxCloneService = tower::util::BoxCloneService<Request, Response, BoxError>;

    // Reachable from Request or Response:
    use apollo_router::query_planner::QueryPlan;
    use apollo_router::query_planner::QueryPlanOptions;
    use apollo_router::services::QueryPlannerContent;
    use apollo_router::spec::Query;
}

mod execution {
    use apollo_router::services::ExecutionRequest as Request;
    use apollo_router::services::ExecutionResponse as Response;
    type BoxService = tower::util::BoxService<Request, Response, BoxError>;
    type BoxCloneService = tower::util::BoxCloneService<Request, Response, BoxError>;
}

mod subgraph {
    use super::*;
    use apollo_router::services::SubgraphRequest as Request;
    use apollo_router::services::SubgraphResponse as Response;
    type BoxService = tower::util::BoxService<Request, Response, BoxError>;
    type BoxCloneService = tower::util::BoxCloneService<Request, Response, BoxError>;

    // Reachable from Request or Response:
    use apollo_router::query_planner::OperationKind;
}
```

Migration example:

```diff
-use tower::util::BoxService;
-use tower::BoxError;
-use apollo_router::services::{RouterRequest, RouterResponse};
+use apollo_router::stages::router;
 
-async fn example(service: BoxService<RouterRequest, RouterResponse, BoxError>) -> RouterResponse {
+async fn example(service: router::BoxService) -> router::Response {
-    let request = RouterRequest::builder()/*…*/.build();
+    let request = router::Request::builder()/*…*/.build();
     service.oneshot(request).await
 }
```

By [@SimonSapin](https://github.com/SimonSapin)

### Some items were removed from the public API ([PR #1487](https://github.com/apollographql/router/pull/1487))

If you used some of them and don’t find a replacement,
please [file an issue](https://github.com/apollographql/router/issues/)
with details about the use case.

```
apollo_router::Configuration::boxed
apollo_router::Configuration::is_compatible
apollo_router::errors::CacheResolverError
apollo_router::errors::JsonExtError
apollo_router::errors::ParsesError::print
apollo_router::errors::PlanError
apollo_router::errors::PlannerError
apollo_router::errors::PlannerErrors
apollo_router::errors::QueryPlannerError
apollo_router::errors::ServiceBuildError
apollo_router::json_ext
apollo_router::layers::ServiceBuilderExt::cache
apollo_router::mock_service!
apollo_router::plugins
apollo_router::plugin::plugins
apollo_router::plugin::PluginFactory
apollo_router::plugin::DynPlugin
apollo_router::plugin::Handler
apollo_router::plugin::test::IntoSchema
apollo_router::plugin::test::MockSubgraphFactory
apollo_router::plugin::test::PluginTestHarness
apollo_router::query_planner::QueryPlan::execute
apollo_router::services
apollo_router::Schema
```

By [@SimonSapin](https://github.com/SimonSapin)

### Router startup API changes ([PR #1487](https://github.com/apollographql/router/pull/1487))

The `RouterHttpServer::serve` method and its return type `RouterHandle` were removed,
their functionality merged into `RouterHttpServer` (formerly `ApolloRouter`).
The builder for `RouterHttpServer` now ends with a `start` method instead of `build`.
This method immediatly starts the server in a new Tokio task.

```diff
 RouterHttpServer::builder()
     .configuration(configuration)
     .schema(schema)
-    .build()
-    .serve()
+    .start()
     .await
```

By [@SimonSapin](https://github.com/SimonSapin)

### `router_builder_fn` replaced by `shutdown` in the `Executable` builder ([PR #1487](https://github.com/apollographql/router/pull/1487))

The builder for `apollo_router::Executable` had a `router_builder_fn` method
allowing to specify how a `RouterHttpServer` (previously `ApolloRouter`) was to be created
with a provided configuration and schema.
The only possible variation there was specifying when the server should shut down
with a `ShutdownSource` parameter,
so `router_builder_fn` was replaced with a new `shutdown` method that takes that.

```diff
 use apollo_router::Executable;
-use apollo_router::RouterHttpServer;
 use apollo_router::ShutdownSource;

 Executable::builder()
-    .router_builder_fn(|configuration, schema| RouterHttpServer::builder()
-        .configuration(configuration)
-        .schema(schema)
-        .shutdown(ShutdownSource::None)
-        .start())
+    .shutdown(ShutdownSource::None)
     .start()
     .await
```

By [@SimonSapin](https://github.com/SimonSapin)

### Removed constructors when there is a public builder ([PR #1487](https://github.com/apollographql/router/pull/1487))

Many types in the Router API can be constructed with the builder pattern.
We use the [`buildstructor`](https://crates.io/crates/buildstructor) crate
to auto-generate builder boilerplate based on the parameters of a constructor.
These constructors have been made private so that users must go through the builder instead,
which will allow us to add parameters in the future without a breaking API change.
If you were using one of these constructors, the migration generally looks like this:

```diff
-apollo_router::graphql::Error::new(m, vec![l], Some(p), Default::default())
+apollo_router::graphql::Error::build()
+    .message(m)
+    .location(l)
+    .path(p)
+    .build()
```

By [@SimonSapin](https://github.com/SimonSapin)

### Removed deprecated type aliases ([PR #1487](https://github.com/apollographql/router/pull/1487))

A few versions ago, some types were moved from the crate root to a new `graphql` module.
To help the transition, type aliases were left at the old location with a deprecation warning.
These aliases are now removed, remaining imports must be changed to the new location:

```diff
-use apollo_router::Error;
-use apollo_router::Request;
-use apollo_router::Response;
+use apollo_router::graphql::Error;
+use apollo_router::graphql::Request;
+use apollo_router::graphql::Response;
```

Alternatively, import the module with `use apollo_router::graphql` 
then use qualified paths such as `graphql::Request`.
This can help disambiguate when multiple types share a name.

By [@SimonSapin](https://github.com/SimonSapin)

### `RouterRequest::fake_builder` defaults to `Content-Type: application/json` ([PR #1487](https://github.com/apollographql/router/pull/1487))

`apollo_router::services::RouterRequest` has a builder for creating a “fake” request during tests.
When no `Content-Type` header is specified, this builder will now default to `application/json`.
This will help tests where a request goes through mandatory plugins including CSRF protection.
which makes the request be accepted by CSRF protection.

If a test requires a request specifically *without* a `Content-Type` header,
this default can be removed from a `RouterRequest` after building it:

```rust
let mut router_request = RouterRequest::fake_builder().build();
router_request.originating_request.headers_mut().remove("content-type");
```

By [@SimonSapin](https://github.com/SimonSapin)

### Plugins return a service for custom endpoints ([Issue #1481](https://github.com/apollographql/router/issues/1481))

Rust plugins can implement the `Plugin::custom_endpoint` trait method
to handle some non-GraphQL HTTP requests.

Previously, the return type of this method was `Option<apollo_router::plugin::Handler>`,
where a `Handler` could be created with:

```rust
impl Handler {
    pub fn new(service: tower::util::BoxService<
        apollo_router::http_ext::Request<bytes::Bytes>, 
        apollo_router::http_ext::Response<bytes::Bytes>, 
        tower::BoxError
    >) -> Self {/* … */}
}
```

`Handler` has been removed from the public API, now plugins return a `BoxService` directly instead.
Additionally, the type for HTTP request and response bodies was changed
from `bytes::Bytes` to `hyper::Body` (which is more flexible, for example can be streamed).

Changes needed if using custom enpoints are:

* Replace `Handler::new(service)` with `service`
* To read the full request body,
  use [`hyper::body::to_bytes`](https://docs.rs/hyper/latest/hyper/body/fn.to_bytes.html)
  or [`hyper::body::aggregate`](https://docs.rs/hyper/latest/hyper/body/fn.aggregate.html).
* A response `Body` can be created through conversion traits from various types.
  For example: `"string".into()`

By [@SimonSapin](https://github.com/SimonSapin)

## 🚀 Features

### rhai logging functions now accept Dynamic parameters ([PR #1521](https://github.com/apollographql/router/pull/1521))

Prior to this change, rhai logging functions worked with string parameters. This change means that any valid rhai object
may now be passed as a logging parameter.

By [@garypen](https://github.com/garypen)

### Reduce initial memory footprint by lazily populating introspection query cache ([#1516](https://github.com/apollographql/router/issues/1516))

In an early alpha release of the Router, we only executed certain "known" introspection queries because of prior technical constraints that prohibited us from doing something more flexible.  Because the set of introspection queries was "known", it made sense to cache them.

As of https://github.com/apollographql/router/pull/802, this special-casing is (thankfully) no longer necessary and we no longer need to _know_ (and constrain!) the introspection queries that the Router supports.

We could have kept caching those "known" queries, however we were finding that the resulting cache size was quite large and making the Router's minimum memory footprint larger than need be since we were caching many introspection results which the Router instance would never encounter.

This change removes the cache entirely and allows introspection queries served by the Router to merely be lazily calculated and cached on-demand, thereby reducing the initial memory footprint.  Disabling introspection entirely will prevent any use of this cache since no introspection will be possible.

By [@o0Ignition0o](https://github.com/o0Ignition0o)

### Expose query plan in extensions for GraphQL response (experimental) ([PR #1470](https://github.com/apollographql/router/pull/1470))

Expose query plan in extensions for GraphQL response. Only experimental for now, no documentation available.

By [@bnjjj](https://github.com/bnjjj) in https://github.com/apollographql/router/pull/1470

### Add support of global rate limit and timeout. [PR #1347](https://github.com/apollographql/router/pull/1347)

Additions to the traffic shaping plugin:
- **Global rate limit** - If you want to rate limit requests to subgraphs or to the router itself.
- **Timeout**: - Set a timeout to subgraphs and router requests.

```yaml
traffic_shaping:
  router: # Rules applied to requests from clients to the router
    global_rate_limit: # Accept a maximum of 10 requests per 5 secs. Excess requests must be rejected.
      capacity: 10
      interval: 5s # Must not be greater than 18_446_744_073_709_551_615 milliseconds and not less than 0 milliseconds
    timeout: 50s # If a request to the router takes more than 50secs then cancel the request (30 sec by default)
  subgraphs: # Rules applied to requests from the router to individual subgraphs
    products:
      global_rate_limit: # Accept a maximum of 10 requests per 5 secs from the router. Excess requests must be rejected.
        capacity: 10
        interval: 5s # Must not be greater than 18_446_744_073_709_551_615 milliseconds and not less than 0 milliseconds
      timeout: 50s # If a request to the subgraph 'products' takes more than 50secs then cancel the request (30 sec by default)
```

By [@bnjjj](https://github.com/bnjjj) in https://github.com/apollographql/router/pull/1347

### Explicit `shutdown` for `RouterHttpServer` handle ([PR #1487](https://github.com/apollographql/router/pull/1487))

If you explicitly create a `RouterHttpServer` handle,
dropping it while the server is running instructs the server shut down gracefuly.
However with the handle dropped, there is no way to wait for shutdown to end
or check that it went without error.
Instead, the new `shutdown` async method can be called explicitly
to obtain a `Result`:

```diff
 use RouterHttpServer;
 let server = RouterHttpServer::builder().schema("schema").start();
 // …
-drop(server);
+server.shutdown().await.unwrap(); 
```

By [@SimonSapin](https://github.com/SimonSapin)

### Added `apollo_router::TestHarness` ([PR #1487](https://github.com/apollographql/router/pull/1487))

This is a builder for the part of an Apollo Router that handles GraphQL requests,
as a `tower::Service`.
This allows tests, benchmarks, etc
to manipulate request and response objects in memory without going over the network.
See the API documentation for an example. (It can be built with `cargo doc --open`.)

By [@SimonSapin](https://github.com/SimonSapin)

## 🐛 Fixes

### Expose query plan: move the behavior to the execution_service ([#1541](https://github.com/apollographql/router/issues/1541))

There isn't much use for QueryPlanner plugins. Most of the logic done there can be done in `execution_service`. Moreover users could get inconsistent plugin behavior because it depends on whether the QueryPlanner cache hits or not.

By [@o0Ignition0o](https://github.com/o0Ignition0o)

### Accept SIGTERM as shutdown signal ([PR #1497](https://github.com/apollographql/router/pull/1497))

This will make containers stop faster as they will not have to wait until a SIGKILL to stop the router.

By [@Geal](https://github.com/Geal) in https://github.com/apollographql/router/pull/1497

### Set the response path for deferred responses ([PR #1529](https://github.com/apollographql/router/pull/1529))

Some GraphQL clients rely on the response path to find out which
fragment created a deferred response, and generate code that checks the
type of the value at that path.
Previously the router was generating a value that starts at the root
for every deferred response. Now it checks the path returned by the query
plan execution and creates a response for each value that matches that
path.
In particular, for deferred fragments on an ojbect inside an array, it
will create a separate response for each element of the array.

By [@Geal](https://github.com/Geal) in https://github.com/apollographql/router/pull/1529

<<<<<<< HEAD
### Support the incremental response field ([PR #1551](https://github.com/apollographql/router/pull/1551))

Recent changes in the `@defer` specification now mandate that the deferred responses are transmitted
as an array in the new `incremental` field of the JSON response.

By [@Geal](https://github.com/Geal) in https://github.com/apollographql/router/pull/1551
=======
### Activate defer support in introspection ([PR #1557](https://github.com/apollographql/router/pull/1557))

Introspection queries will now see the `@defer` directive if it was activated in the configuration file.

By [@Geal](https://github.com/Geal) in https://github.com/apollographql/router/pull/1557
>>>>>>> fa0323e4

## 🛠 Maintenance

### Display licenses.html diff in CI if the check failed ([#1524](https://github.com/apollographql/router/issues/1524))

The CI check that ensures that the `license.html` file is up to date now displays what has changed when the file is out of sync.

By [@o0Ignition0o](https://github.com/o0Ignition0o)

## 🚀 Features

### Helm: Rhai script and Istio virtualservice support ([#1478](https://github.com/apollographql/router/issues/1478))

You can now pass a Rhai script file to the helm chart.
You can also provide an Istio VirtualService configuration, as well as custom Egress rules.
Head over to the helm chart [default values](https://github.com/apollographql/router/blob/main/helm/chart/router/values.yaml) to get started.

By [@o0Ignition0o](https://github.com/o0Ignition0o)

## 📚 Documentation<|MERGE_RESOLUTION|>--- conflicted
+++ resolved
@@ -472,20 +472,18 @@
 
 By [@Geal](https://github.com/Geal) in https://github.com/apollographql/router/pull/1529
 
-<<<<<<< HEAD
+### Activate defer support in introspection ([PR #1557](https://github.com/apollographql/router/pull/1557))
+
+Introspection queries will now see the `@defer` directive if it was activated in the configuration file.
+
+By [@Geal](https://github.com/Geal) in https://github.com/apollographql/router/pull/1557
+
 ### Support the incremental response field ([PR #1551](https://github.com/apollographql/router/pull/1551))
 
 Recent changes in the `@defer` specification now mandate that the deferred responses are transmitted
 as an array in the new `incremental` field of the JSON response.
 
 By [@Geal](https://github.com/Geal) in https://github.com/apollographql/router/pull/1551
-=======
-### Activate defer support in introspection ([PR #1557](https://github.com/apollographql/router/pull/1557))
-
-Introspection queries will now see the `@defer` directive if it was activated in the configuration file.
-
-By [@Geal](https://github.com/Geal) in https://github.com/apollographql/router/pull/1557
->>>>>>> fa0323e4
 
 ## 🛠 Maintenance
 
