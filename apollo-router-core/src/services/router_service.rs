--- conflicted
+++ resolved
@@ -9,13 +9,11 @@
     SubgraphResponse,
 };
 use futures::future::BoxFuture;
-<<<<<<< HEAD
-=======
 use futures::TryFutureExt;
 use http::StatusCode;
->>>>>>> 180b31a8
 use std::sync::Arc;
 use std::task::Poll;
+use tower::buffer::Buffer;
 use tower::util::{BoxCloneService, BoxService};
 use tower::{BoxError, ServiceBuilder, ServiceExt};
 use tower_service::Service;
@@ -149,9 +147,6 @@
                     context: execution_response.context,
                 })
             }
-<<<<<<< HEAD
-        };
-=======
         }
         .or_else(|error: BoxError| async move {
             Ok(plugin_utils::RouterResponse::builder()
@@ -162,7 +157,6 @@
                 .build()
                 .with_status(StatusCode::INTERNAL_SERVER_ERROR))
         });
->>>>>>> 180b31a8
 
         Box::pin(fut)
     }
@@ -274,10 +268,12 @@
             .collect();
 
         // ExecutionService takes a PlannedRequest and outputs a RouterResponse
-<<<<<<< HEAD
+        /*
+        <<<<<<< HEAD
+        */
         let execution_service = ServiceBuilder::new()
             .buffer(self.buffer)
-            .layer(ForbidHttpGetMutationsLayer::default())
+            // .layer(ForbidHttpGetMutationsLayer::default())
             .service(
                 self.plugins.iter_mut().rev().fold(
                     ExecutionService::builder()
@@ -288,7 +284,8 @@
                     |acc, e| e.execution_service(acc),
                 ),
             );
-=======
+        /*
+        =======
         let (execution_service, execution_worker) = Buffer::pair(
             ServiceBuilder::new()
                 .layer(ForbidHttpGetMutationsLayer::default())
@@ -305,15 +302,11 @@
                 .boxed(),
             self.buffer,
         );
-        tokio::spawn(
-            execution_worker.with_subscriber(
-                self.dispatcher
-                    .as_ref()
-                    .expect("safe to assume dispatcher is some")
-                    .clone(),
-            ),
-        );
->>>>>>> 180b31a8
+        tokio::spawn(execution_worker);
+        */
+        /*
+        >>>>>>> main
+                */
 
         let query_cache_limit = std::env::var("ROUTER_QUERY_CACHE_LIMIT")
             .ok()
@@ -349,24 +342,26 @@
         */
 
         // Router service takes a graphql::Request and outputs a graphql::Response
-<<<<<<< HEAD
-        let router_service = ServiceBuilder::new()
-            .buffer(self.buffer)
-            .layer(APQ::default())
-            .service(
-                self.plugins.iter_mut().rev().fold(
-                    RouterService::builder()
-                        .query_planner_service(query_planner_service)
-                        .query_execution_service(execution_service)
-                        .schema(self.schema)
-                        .query_cache(query_cache)
-                        .naive_introspection(naive_introspection)
-                        .build()
-                        .boxed(),
-                    |acc, e| e.router_service(acc),
-                ),
-            );
-=======
+        /*
+        <<<<<<< HEAD
+                let router_service = ServiceBuilder::new()
+                    .buffer(self.buffer)
+                    .layer(APQ::default())
+                    .service(
+                        self.plugins.iter_mut().rev().fold(
+                            RouterService::builder()
+                                .query_planner_service(query_planner_service)
+                                .query_execution_service(execution_service)
+                                .schema(self.schema)
+                                .query_cache(query_cache)
+                                .naive_introspection(naive_introspection)
+                                .build()
+                                .boxed(),
+                            |acc, e| e.router_service(acc),
+                        ),
+                    );
+        =======
+            */
         let (router_service, router_worker) = Buffer::pair(
             ServiceBuilder::new()
                 .layer(APQLayer::default())
@@ -387,15 +382,10 @@
                 .boxed(),
             self.buffer,
         );
-        tokio::spawn(
-            router_worker.with_subscriber(
-                self.dispatcher
-                    .as_ref()
-                    .expect("safe to assume dispatcher is some")
-                    .clone(),
-            ),
-        );
->>>>>>> 180b31a8
+        tokio::spawn(router_worker);
+        /*
+        >>>>>>> main
+                */
 
         (router_service.boxed_clone(), self.plugins)
     }
