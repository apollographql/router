# Changelog for the next release

All notable changes to Router will be documented in this file.

This project adheres to [Semantic Versioning](https://semver.org/spec/v2.0.0.html).

<!-- <THIS IS AN EXAMPLE, DO NOT REMOVE>

# [x.x.x] (unreleased) - 2022-mm-dd
> Important: X breaking changes below, indicated by **❗ BREAKING ❗**
## ❗ BREAKING ❗
## 🚀 Features
## 🐛 Fixes
## 🛠 Maintenance
## 📚 Documentation

## Example section entry format

### Headline ([Issue #ISSUE_NUMBER](https://github.com/apollographql/router/issues/ISSUE_NUMBER))

Description! And a link to a [reference](http://url)

By [@USERNAME](https://github.com/USERNAME) in https://github.com/apollographql/router/pull/PULL_NUMBER
-->

# [x.x.x] (unreleased) - 2022-mm-dd

## ❗ BREAKING ❗

### Exit the router after logging panic details ([PR #1602](https://github.com/apollographql/router/pull/1602))

If the router panics, it can leave the router in an unuseable state.

Terminating after logging the panic details is the best choice here.

By [@garypen](https://github.com/garypen) in https://github.com/apollographql/router/pull/1602

### Remove `activate()` from the plugin API ([PR #1569](https://github.com/apollographql/router/pull/1569))

Recent changes to configuration reloading means that the only known consumer of this API, telemetry, is no longer using it.

Let's remove it since it's simple to add back if later required.

By [@garypen](https://github.com/garypen) in https://github.com/apollographql/router/pull/1569

### Rename TestHarness methods ([PR #1579](https://github.com/apollographql/router/pull/1579))

Some methods of `apollo_router::TestHarness` were renamed:

* `extra_supergraph_plugin` → `supergraph_hook`
* `extra_execution_plugin` → `execution_hook`
* `extra_subgraph_plugin` → `subgraph_hook`

By [@SimonSapin](https://github.com/SimonSapin) in https://github.com/apollographql/router/pull/1579

### `Request` and `Response` types from `apollo_router::http_ext` are private ([Issue #1589](https://github.com/apollographql/router/issues/1589))

These types were wrappers around the `Request` and `Response` types from the `http` crate.
Now the latter are used directly instead.

By [@SimonSapin](https://github.com/SimonSapin) in https://github.com/apollographql/router/pull/1589

### Changes to `IntoHeaderName` and `IntoHeaderValue` ([PR #1607](https://github.com/apollographql/router/pull/1607))

Note: these types are typically not use directly, so we expect most user code to require no change.

* Move from `apollo_router::http_ext` to `apollo_router::services`
* Rename to `TryIntoHeaderName` and `TryIntoHeaderValue`
* Make contents opaque
* Replace generic `From<T: Display>` conversion with multiple specific conversions
  that are implemented by `http::headers::Header{Name,Value}`.

By [@SimonSapin](https://github.com/SimonSapin) in https://github.com/apollographql/router/pull/1607

### QueryPlan::usage_reporting and QueryPlannerContent are private ([Issue #1556](https://github.com/apollographql/router/issues/1556))

These items have been removed from the public API of `apollo_router::services::execution`.

By [@SimonSapin](https://github.com/SimonSapin) in https://github.com/apollographql/router/pull/1568

### Many structs and enums are now `#[non_exhaustive]` ([Issue #1550](https://github.com/apollographql/router/issues/1550))

This means we may add struct fields or enum variants in the future.
To prepare for that eventuality:

When using a struct pattern (such as for deconstructing a value into its fields),
use `..` to allow further fields:

```diff
-let PluginInit { config, supergraph_sdl } = init;
+let PluginInit { config, supergraph_sdl, .. } = init;
```

Or use field access instead:

```diff
-let PluginInit { config, supergraph_sdl } = init;
+let config = init.config;
+let supergraph_sdl = init.supergraph_sdl;
```

When constructing a struct, use a builder or constructor method instead of struct literal syntax:

```diff
-let error = graphql::Error {
-    message: "something went wrong".to_string(),
-    ..Default::default()
-};
+let error = graphql::Error::builder()
+    .message("something went wrong")
+    .build();
```

When matching on an enum, add a wildcard match arm:

```diff
 match error {
     ApolloRouterError::StartupError => "StartupError",
     ApolloRouterError::HttpServerLifecycleError => "HttpServerLifecycleError",
     ApolloRouterError::NoConfiguration => "NoConfiguration",
     ApolloRouterError::NoSchema => "NoSchema",
     ApolloRouterError::ServiceCreationError(_) => "ServiceCreationError",
     ApolloRouterError::ServerCreationError(_) => "ServerCreationError",
+    _ => "other error",
}
```

By [@SimonSapin](https://github.com/SimonSapin) in https://github.com/apollographql/router/pull/1614

### Some error enums or variants were removed ([Issue #81](https://github.com/apollographql/router/issues/81))

They were not used anymore in the public API (or at all).

By [@SimonSapin](https://github.com/SimonSapin) in FIXME

## 🚀 Features

### instrument the rhai plugin with a tracing span ([PR #1598](https://github.com/apollographql/router/pull/1598))

If you have an active rhai script in your router, you will now see a "rhai plugin" tracing span.

By [@garypen](https://github.com/garypen) in https://github.com/apollographql/router/pull/1598

## 🐛 Fixes

### Only send one report for a response with deferred responses ([PR #1576](https://github.com/apollographql/router/issues/1576))

The router was sending one report per response (even deferred ones), while Studio was expecting one report for the entire
response. The router now sends one report, that measures the latency of the entire operation.

By [@Geal](https://github.com/Geal) in https://github.com/apollographql/router/pull/1576

### Include formatted query plan when exposing the query plan ([#1557](https://github.com/apollographql/router/issues/1557))

Move the location of the `text` field when exposing the query plan and fill it with a formatted query plan.

By [@bnjjj](https://github.com/bnjjj) in https://github.com/apollographql/router/pull/1557

### Fix typo on HTTP errors from subgraph ([#1593](https://github.com/apollographql/router/pull/1593))

Remove the closed parenthesis at the end of error messages resulting from HTTP errors from subgraphs.

By [@nmoutschen](https://github.com/nmoutschen) in https://github.com/apollographql/router/pull/1593

<<<<<<< HEAD
### Patch async-compression to compress responses in streaming ([PR #1604](https://github.com/apollographql/router/issues/1604))

async-compression is a dependency used for response compression. Its implementation accumulates the entire compressed response
in memory before sending it, which creates problems for deferred responses, where we want the responses to come as soon as
possible, and not all at once after a while.

By [@Geal](https://github.com/Geal) in https://github.com/apollographql/router/pull/1604
=======
### Only send one report for a response with deferred responses ([PR #1596](https://github.com/apollographql/router/issues/1596))

deferred responses come as multipart elements, send as individual HTTP response chunks. When a client receives one chunk,
it should contain the next delimiter, so the client knows that the response can be processed, instead of waiting for the
next chunk to see the delimiter.

By [@Geal](https://github.com/Geal) in https://github.com/apollographql/router/pull/1596
>>>>>>> cb345d31

## 🛠 Maintenance

### Depend on published `router-bridge` ([PR #1613](https://github.com/apollographql/router/issues/1613))

We have published the `router-bridge` to crates.io, which removes the need for router developers to have nodejs installed.

By [@o0Ignition0o](https://github.com/o0Ignition0o) in https://github.com/apollographql/router/pull/1613

### Re-organize our release steps checklist ([PR #1605](https://github.com/apollographql/router/pull/1605))

We've got a lot of manual steps we need to do in order to release the Router binarys, but we can at least organize them meaningfuly for ourselves to follow!  This is only a Router-team concern today!

By [@abernix](https://github.com/abernix) in https://github.com/apollographql/router/pull/1605)

## 📚 Documentation<|MERGE_RESOLUTION|>--- conflicted
+++ resolved
@@ -162,7 +162,14 @@
 
 By [@nmoutschen](https://github.com/nmoutschen) in https://github.com/apollographql/router/pull/1593
 
-<<<<<<< HEAD
+### Only send one report for a response with deferred responses ([PR #1596](https://github.com/apollographql/router/issues/1596))
+
+deferred responses come as multipart elements, send as individual HTTP response chunks. When a client receives one chunk,
+it should contain the next delimiter, so the client knows that the response can be processed, instead of waiting for the
+next chunk to see the delimiter.
+
+By [@Geal](https://github.com/Geal) in https://github.com/apollographql/router/pull/1596
+
 ### Patch async-compression to compress responses in streaming ([PR #1604](https://github.com/apollographql/router/issues/1604))
 
 async-compression is a dependency used for response compression. Its implementation accumulates the entire compressed response
@@ -170,15 +177,6 @@
 possible, and not all at once after a while.
 
 By [@Geal](https://github.com/Geal) in https://github.com/apollographql/router/pull/1604
-=======
-### Only send one report for a response with deferred responses ([PR #1596](https://github.com/apollographql/router/issues/1596))
-
-deferred responses come as multipart elements, send as individual HTTP response chunks. When a client receives one chunk,
-it should contain the next delimiter, so the client knows that the response can be processed, instead of waiting for the
-next chunk to see the delimiter.
-
-By [@Geal](https://github.com/Geal) in https://github.com/apollographql/router/pull/1596
->>>>>>> cb345d31
 
 ## 🛠 Maintenance
 
