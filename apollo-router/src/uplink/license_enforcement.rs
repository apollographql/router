--- conflicted
+++ resolved
@@ -4,10 +4,6 @@
 #![allow(clippy::derive_partial_eq_without_eq)]
 
 use std::collections::HashMap;
-<<<<<<< HEAD
-use std::collections::HashSet;
-=======
->>>>>>> 083d2343
 use std::fmt::Display;
 use std::fmt::Formatter;
 use std::str::FromStr;
@@ -215,50 +211,10 @@
             })
             .collect::<HashMap<_, _>>();
 
-        // collect directive definitions and their argument names
-        let directive_to_arg_names_map = schema
-            .definitions
-            .iter()
-            .filter_map(|def| def.as_directive_definition())
-            .map(|directive_def| {
-                let arg_names = directive_def
-                    .arguments
-                    .iter()
-                    .map(|arg| arg.name.to_string())
-                    .collect::<Vec<String>>();
-                (directive_def.name.to_string(), arg_names)
-            })
-            .collect::<HashMap<String, Vec<String>>>();
-
         let mut schema_violations = Vec::new();
 
         for restriction in schema_restrictions {
             match restriction {
-<<<<<<< HEAD
-                SchemaRestriction::Directive { url, name } => {
-                    if feature_urls.contains(url) {
-                        schema_violations.push(SchemaRestriction::Directive {
-                            url: url.to_string(),
-                            name: name.to_string(),
-                        });
-                    }
-                }
-                SchemaRestriction::DirectiveArgument {
-                    url,
-                    name,
-                    argument,
-                } => {
-                    if directive_to_arg_names_map
-                        .get(name.strip_prefix('@').unwrap_or_default())
-                        .map(|args| args.contains(argument))
-                        .unwrap_or_default()
-                    {
-                        schema_violations.push(SchemaRestriction::DirectiveArgument {
-                            url: url.to_string(),
-                            name: name.to_string(),
-                            argument: argument.to_string(),
-                        });
-=======
                 SchemaRestriction::Spec {
                     spec_url,
                     name,
@@ -313,7 +269,6 @@
                                 });
                             }
                         }
->>>>>>> 083d2343
                     }
                 }
             }
@@ -406,20 +361,6 @@
 
     fn schema_restrictions() -> Vec<SchemaRestriction> {
         vec![
-<<<<<<< HEAD
-            SchemaRestriction::Directive {
-                name: "@authenticated".to_string(),
-                url: "https://specs.apollo.dev/authenticated/v0.1".to_string(),
-            },
-            SchemaRestriction::Directive {
-                name: "@requiresScopes".to_string(),
-                url: "https://specs.apollo.dev/requiresScopes/v0.1".to_string(),
-            },
-            SchemaRestriction::DirectiveArgument {
-                name: "@join__field".to_string(),
-                argument: "overrideLabel".to_string(),
-                url: "".to_string(),
-=======
             SchemaRestriction::Spec {
                 name: "authenticated".to_string(),
                 spec_url: "https://specs.apollo.dev/authenticated".to_string(),
@@ -460,7 +401,6 @@
                     }],
                 },
                 explanation: "The `overrideLabel` argument on the join spec's @field directive is restricted to Enterprise users. This argument exists in your supergraph as a result of using the `@override` directive with the `label` argument in one or more of your subgraphs.".to_string()
->>>>>>> 083d2343
             },
         ]
     }
@@ -588,33 +528,6 @@
 // }
 
 /// An individual check for the supergraph schema
-<<<<<<< HEAD
-#[derive(Clone, Debug, Serialize, Deserialize)]
-pub(crate) enum SchemaRestriction {
-    Directive {
-        name: String,
-        url: String,
-    },
-    DirectiveArgument {
-        name: String,
-        url: String,
-        argument: String,
-    },
-}
-
-impl Display for SchemaRestriction {
-    fn fmt(&self, f: &mut Formatter) -> std::fmt::Result {
-        match self {
-            SchemaRestriction::Directive { name, url } => {
-                write!(f, "* {}\n  {}", name, url)
-            }
-            SchemaRestriction::DirectiveArgument {
-                name,
-                url,
-                argument,
-            } => {
-                write!(f, "* {}.{}\n  {}", name, argument, url)
-=======
 #[derive(Clone, Debug)]
 pub(crate) enum SchemaRestriction {
     Spec {
@@ -662,7 +575,6 @@
                 explanation,
             } => {
                 write!(f, "* @{}.{}\n  {}\n\n{}", name, argument, url, explanation)
->>>>>>> 083d2343
             }
         }
     }
@@ -821,8 +733,6 @@
         );
         assert_snapshot!(report.to_string());
     }
-<<<<<<< HEAD
-=======
 
     #[test]
     fn progressive_override_with_renamed_join_spec() {
@@ -891,5 +801,4 @@
             "shouldn't have found restricted features"
         );
     }
->>>>>>> 083d2343
 }