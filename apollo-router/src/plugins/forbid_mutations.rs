--- conflicted
+++ resolved
@@ -89,13 +89,7 @@
             .times(1)
             .returning(move |_| Ok(ExecutionResponse::fake_builder().build()));
 
-<<<<<<< HEAD
-        let service_stack = ForbidMutations::new(true)
-=======
-        let mock = mock_service.build();
-
         let service_stack = ForbidMutations::new(PluginInit::new(true, Default::default()))
->>>>>>> 5ed8afcb
             .await
             .expect("couldnt' create forbid mutations plugin")
             .execution_service(mock_service.boxed());
@@ -121,12 +115,7 @@
         };
         let expected_status = StatusCode::BAD_REQUEST;
 
-<<<<<<< HEAD
-        let service_stack = ForbidMutations::new(true)
-=======
-        let mock = MockExecutionService::new().build();
         let service_stack = ForbidMutations::new(PluginInit::new(true, Default::default()))
->>>>>>> 5ed8afcb
             .await
             .expect("couldnt' create forbid mutations plugin")
             .execution_service(MockExecutionService::new().boxed());
@@ -147,13 +136,7 @@
             .times(1)
             .returning(move |_| Ok(ExecutionResponse::fake_builder().build()));
 
-<<<<<<< HEAD
-        let service_stack = ForbidMutations::new(false)
-=======
-        let mock = mock_service.build();
-
         let service_stack = ForbidMutations::new(PluginInit::new(false, Default::default()))
->>>>>>> 5ed8afcb
             .await
             .expect("couldnt' create forbid mutations plugin")
             .execution_service(mock_service.boxed());
