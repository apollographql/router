--- conflicted
+++ resolved
@@ -41,11 +41,8 @@
     Filter,
     Gte,
     Eq,
-<<<<<<< HEAD
     Ne,
-=======
     Or,
->>>>>>> 466fcfe4
     Gt,
 
     // Future methods:
@@ -161,11 +158,8 @@
             Self::Filter => &public::FilterMethod,
             Self::Gte => &public::GteMethod,
             Self::Eq => &public::EqMethod,
-<<<<<<< HEAD
             Self::Ne => &public::NeMethod,
-=======
             Self::Or => &public::OrMethod,
->>>>>>> 466fcfe4
             Self::Gt => &public::GtMethod,
 
             // Future methods:
@@ -252,11 +246,8 @@
                 | Self::Filter
                 | Self::Gte
                 | Self::Eq
-<<<<<<< HEAD
                 | Self::Ne
-=======
                 | Self::Or
->>>>>>> 466fcfe4
                 | Self::Gt
         )
     }
