//! Tower fetcher for subgraphs.

use std::collections::HashMap;
use std::fmt::Display;
use std::sync::atomic::AtomicBool;
use std::sync::atomic::Ordering::Relaxed;
use std::sync::Arc;
use std::task::Poll;
use std::time::Duration;

use ::serde::Deserialize;
use async_compression::tokio::write::BrotliEncoder;
use async_compression::tokio::write::GzipEncoder;
use async_compression::tokio::write::ZlibEncoder;
use bytes::Bytes;
use futures::future::BoxFuture;
use futures::SinkExt;
use futures::StreamExt;
use futures::TryFutureExt;
use global::get_text_map_propagator;
use http::header::ACCEPT;
use http::header::ACCEPT_ENCODING;
use http::header::CONTENT_ENCODING;
use http::header::CONTENT_TYPE;
use http::header::{self};
use http::response::Parts;
use http::HeaderMap;
use http::HeaderValue;
use http::Request;
use hyper::client::HttpConnector;
use hyper::Body;
use hyper::Client;
use hyper_rustls::ConfigBuilderExt;
use hyper_rustls::HttpsConnector;
use mediatype::names::APPLICATION;
use mediatype::names::JSON;
use mediatype::MediaType;
use mime::APPLICATION_JSON;
use opentelemetry::global;
use rustls::ClientConfig;
use rustls::RootCertStore;
use schemars::JsonSchema;
use serde::Serialize;
use tokio::io::AsyncWriteExt;
use tokio_tungstenite::connect_async;
use tokio_tungstenite::connect_async_tls_with_config;
use tokio_tungstenite::tungstenite::client::IntoClientRequest;
use tower::util::BoxService;
use tower::BoxError;
use tower::Service;
use tower::ServiceBuilder;
use tower::ServiceExt;
use tower_http::decompression::Decompression;
use tower_http::decompression::DecompressionLayer;
use tracing::Instrument;
use tracing_opentelemetry::OpenTelemetrySpanExt;
use uuid::Uuid;

use super::layers::content_negotiation::GRAPHQL_JSON_RESPONSE_HEADER_VALUE;
use super::Plugins;
use crate::error::FetchError;
use crate::graphql;
use crate::json_ext::Object;
use crate::plugins::authentication::subgraph::SigningParamsConfig;
use crate::plugins::subscription::create_verifier;
use crate::plugins::subscription::CallbackMode;
use crate::plugins::subscription::SseConfiguration;
use crate::plugins::subscription::SubscriptionConfig;
use crate::plugins::subscription::SubscriptionMode;
use crate::plugins::subscription::WebSocketConfiguration;
use crate::plugins::subscription::SUBSCRIPTION_WS_CUSTOM_CONNECTION_PARAMS;
use crate::plugins::telemetry::LOGGING_DISPLAY_BODY;
use crate::plugins::telemetry::LOGGING_DISPLAY_HEADERS;
<<<<<<< HEAD
use crate::protocols::sse::client::ClientBuilder;
use crate::protocols::sse::config::ReconnectOptions;
use crate::protocols::sse::convert_sse_stream;
use crate::protocols::sse::GraphqlSSE;
=======
use crate::plugins::traffic_shaping::Http2Config;
>>>>>>> 913d3918
use crate::protocols::websocket::convert_websocket_stream;
use crate::protocols::websocket::GraphqlWebSocket;
use crate::query_planner::OperationKind;
use crate::services::layers::apq;
use crate::services::SubgraphRequest;
use crate::services::SubgraphResponse;
use crate::Configuration;
use crate::Context;
use crate::Notify;

const PERSISTED_QUERY_NOT_FOUND_EXTENSION_CODE: &str = "PERSISTED_QUERY_NOT_FOUND";
const PERSISTED_QUERY_NOT_SUPPORTED_EXTENSION_CODE: &str = "PERSISTED_QUERY_NOT_SUPPORTED";
const PERSISTED_QUERY_NOT_FOUND_MESSAGE: &str = "PersistedQueryNotFound";
const PERSISTED_QUERY_NOT_SUPPORTED_MESSAGE: &str = "PersistedQueryNotSupported";
const CODE_STRING: &str = "code";
const PERSISTED_QUERY_KEY: &str = "persistedQuery";
const HASH_VERSION_KEY: &str = "version";
const HASH_VERSION_VALUE: i32 = 1;
const HASH_KEY: &str = "sha256Hash";
const GRAPHQL_RESPONSE: mediatype::Name = mediatype::Name::new_unchecked("graphql-response");
const POOL_IDLE_TIMEOUT_DURATION: Option<Duration> = Some(Duration::from_secs(5));

// interior mutability is not a concern here, the value is never modified
#[allow(clippy::declare_interior_mutable_const)]
static ACCEPTED_ENCODINGS: HeaderValue = HeaderValue::from_static("gzip, br, deflate");
pub(crate) static APPLICATION_JSON_HEADER_VALUE: HeaderValue =
    HeaderValue::from_static("application/json");
static APP_GRAPHQL_JSON: HeaderValue = HeaderValue::from_static(GRAPHQL_JSON_RESPONSE_HEADER_VALUE);

enum APQError {
    PersistedQueryNotSupported,
    PersistedQueryNotFound,
    Other,
}

#[derive(PartialEq, Debug, Clone, Deserialize, JsonSchema, Copy)]
#[serde(rename_all = "lowercase")]
pub(crate) enum Compression {
    /// gzip
    Gzip,
    /// deflate
    Deflate,
    /// brotli
    Br,
}

impl Display for Compression {
    fn fmt(&self, f: &mut std::fmt::Formatter<'_>) -> std::fmt::Result {
        match self {
            Compression::Gzip => write!(f, "gzip"),
            Compression::Deflate => write!(f, "deflate"),
            Compression::Br => write!(f, "br"),
        }
    }
}

#[cfg_attr(test, derive(Deserialize))]
#[derive(Serialize, Clone, Debug)]
struct SubscriptionExtension {
    subscription_id: String,
    callback_url: url::Url,
    verifier: String,
}

/// Client for interacting with subgraphs.
#[derive(Clone)]
pub(crate) struct SubgraphService {
    // Note: We use hyper::Client here in preference to reqwest to avoid expensive URL translation
    // in the hot path. We use reqwest elsewhere because it's convenient and some of the
    // opentelemetry crate require reqwest clients to work correctly (at time of writing).
    client: Decompression<hyper::Client<HttpsConnector<HttpConnector>>>,
    service: Arc<String>,

    /// Whether apq is enabled in the router for subgraph calls
    /// This is enabled by default can be configured as
    /// subgraph:
    ///      apq: <bool>
    /// If a subgraph sends the error message PERSISTED_QUERY_NOT_SUPPORTED,
    /// apq is set to false
    apq: Arc<AtomicBool>,
    /// Subscription config if enabled
    subscription_config: Option<SubscriptionConfig>,
    notify: Notify<String, graphql::Response>,
}

impl SubgraphService {
    pub(crate) fn from_config(
        service: impl Into<String>,
        configuration: &Configuration,
        tls_root_store: &Option<RootCertStore>,
        http2: Http2Config,
        subscription_config: Option<SubscriptionConfig>,
    ) -> Result<Self, BoxError> {
        let name: String = service.into();
        let tls_cert_store = configuration
            .tls
            .subgraph
            .subgraphs
            .get(&name)
            .as_ref()
            .and_then(|subgraph| subgraph.create_certificate_store())
            .transpose()?
            .or_else(|| tls_root_store.clone());
        let enable_apq = configuration
            .apq
            .subgraph
            .subgraphs
            .get(&name)
            .map(|apq| apq.enabled)
            .unwrap_or(configuration.apq.subgraph.all.enabled);
        let client_cert_config = configuration
            .tls
            .subgraph
            .subgraphs
            .get(&name)
            .as_ref()
            .and_then(|tls| tls.client_authentication.as_ref())
            .or(configuration
                .tls
                .subgraph
                .all
                .client_authentication
                .as_ref());

        let tls_builder = rustls::ClientConfig::builder().with_safe_defaults();
        let tls_client_config = match (tls_cert_store, client_cert_config) {
            (None, None) => tls_builder.with_native_roots().with_no_client_auth(),
            (Some(store), None) => tls_builder
                .with_root_certificates(store)
                .with_no_client_auth(),
            (None, Some(client_auth_config)) => {
                tls_builder.with_native_roots().with_client_auth_cert(
                    client_auth_config.certificate_chain.clone(),
                    client_auth_config.key.clone(),
                )?
            }
            (Some(store), Some(client_auth_config)) => tls_builder
                .with_root_certificates(store)
                .with_client_auth_cert(
                    client_auth_config.certificate_chain.clone(),
                    client_auth_config.key.clone(),
                )?,
        };

        Ok(SubgraphService::new(
            name,
            enable_apq,
            http2,
            subscription_config,
            tls_client_config,
            configuration.notify.clone(),
        ))
    }

    pub(crate) fn new(
        service: impl Into<String>,
        enable_apq: bool,
        http2: Http2Config,
        subscription_config: Option<SubscriptionConfig>,
        tls_config: ClientConfig,
        notify: Notify<String, graphql::Response>,
    ) -> Self {
        let mut http_connector = HttpConnector::new();
        http_connector.set_nodelay(true);
        http_connector.set_keepalive(Some(std::time::Duration::from_secs(60)));
        http_connector.enforce_http(false);

        let builder = hyper_rustls::HttpsConnectorBuilder::new()
            .with_tls_config(tls_config)
            .https_or_http()
            .enable_http1();

        let connector = if http2 != Http2Config::Disable {
            builder.enable_http2().wrap_connector(http_connector)
        } else {
            builder.wrap_connector(http_connector)
        };

        let http_client = hyper::Client::builder()
            .pool_idle_timeout(POOL_IDLE_TIMEOUT_DURATION)
            .http2_only(http2 == Http2Config::Http2Only)
            .build(connector);
        Self {
            client: ServiceBuilder::new()
                .layer(DecompressionLayer::new())
                .service(http_client),
            service: Arc::new(service.into()),
            apq: Arc::new(<AtomicBool>::new(enable_apq)),
            subscription_config,
            notify,
        }
    }
}

impl tower::Service<SubgraphRequest> for SubgraphService {
    type Response = SubgraphResponse;
    type Error = BoxError;
    type Future = BoxFuture<'static, Result<Self::Response, Self::Error>>;

    fn poll_ready(&mut self, cx: &mut std::task::Context<'_>) -> Poll<Result<(), Self::Error>> {
        self.client
            .poll_ready(cx)
            .map(|res| res.map_err(|e| Box::new(e) as BoxError))
    }

    fn call(&mut self, request: SubgraphRequest) -> Self::Future {
        let subscription_config = (request.operation_kind == OperationKind::Subscription)
            .then(|| self.subscription_config.clone())
            .flatten();
        let service_name = (*self.service).to_owned();

        // Do it only for subscription to dedup them
        let hashed_request = if request.operation_kind == OperationKind::Subscription {
            let subscription_config = match &subscription_config {
                Some(sub_cfg) => sub_cfg,
                None => {
                    return Box::pin(async move {
                        Err(BoxError::from(FetchError::SubrequestWsError {
                            service: service_name,
                            reason: "subscription is not enabled".to_string(),
                        }))
                    });
                }
            };
            if subscription_config.enable_deduplication {
                request.to_sha256()
            } else {
                Uuid::new_v4().to_string()
            }
        } else {
            String::new()
        };

        let SubgraphRequest {
            subgraph_request,
            context,
            ..
        } = request.clone();

        let (_, mut body) = subgraph_request.into_parts();

        let clone = self.client.clone();
        let client = std::mem::replace(&mut self.client, clone);

        let arc_apq_enabled = self.apq.clone();

        let mut notify = self.notify.clone();
        let make_calls = async move {
            // Subscription handling
            if request.operation_kind == OperationKind::Subscription
                && request.subscription_stream.is_some()
            {
                let subscription_config =
                    subscription_config.ok_or_else(|| FetchError::SubrequestHttpError {
                        service: service_name.clone(),
                        reason: "subscription is not enabled".to_string(),
                        status_code: None,
                    })?;
                let mode = subscription_config.mode.get_subgraph_config(&service_name);

                match &mode {
                    Some(SubscriptionMode::Passthrough(ws_conf)) => {
                        // call_websocket for passthrough mode
                        return call_websocket(
                            notify,
                            request,
                            context,
                            service_name,
                            ws_conf,
                            hashed_request,
                        )
                        .await;
                    }
                    Some(SubscriptionMode::Callback(CallbackMode {
                        public_url, path, ..
                    })) => {
                        // Hash the subgraph_request
                        let subscription_id = hashed_request;

                        // Call create_or_subscribe on notify
                        let (handle, created) = notify
                            .create_or_subscribe(subscription_id.clone(), true)
                            .await?;

                        // If it existed before just send the right stream (handle) and early return
                        let mut stream_tx =
                            request.subscription_stream.clone().ok_or_else(|| {
                                FetchError::SubrequestWsError {
                                    service: service_name.clone(),
                                    reason: "cannot get the callback stream".to_string(),
                                }
                            })?;
                        stream_tx.send(handle.into_stream()).await?;
                        tracing::info!(
                            monotonic_counter.apollo.router.operations.subscriptions = 1u64,
                            subscriptions.mode = %"callback",
                            subscriptions.deduplicated = !created,
                            subgraph.service.name = service_name,
                        );
                        if !created {
                            tracing::info!(
                                monotonic_counter.apollo_router_deduplicated_subscriptions_total = 1u64,
                                mode = %"callback",
                            );
                            // Dedup happens here
                            return Ok(SubgraphResponse::builder()
                                .context(context)
                                .extensions(Object::default())
                                .build());
                        }

                        // If not then put the subscription_id in the extensions for callback mode and continue
                        // Do this if the topic doesn't already exist
                        let callback_url = public_url.join(&format!(
                            "{}/{subscription_id}",
                            path.as_deref().unwrap_or("/callback")
                        ))?;
                        // Generate verifier
                        let verifier = create_verifier(&subscription_id).map_err(|err| {
                            FetchError::SubrequestHttpError {
                                service: service_name.clone(),
                                reason: format!("{err:?}"),
                                status_code: None,
                            }
                        })?;

                        let subscription_extension = SubscriptionExtension {
                            subscription_id,
                            callback_url,
                            verifier,
                        };
                        body.extensions.insert(
                            "subscription",
                            serde_json_bytes::to_value(subscription_extension).map_err(|_err| {
                                FetchError::SubrequestHttpError {
                                    service: service_name.clone(),
                                    reason: String::from(
                                        "cannot serialize the subscription extension",
                                    ),
                                    status_code: None,
                                }
                            })?,
                        );
                    }
                    Some(SubscriptionMode::Sse(cfg)) => {
                        // call_sse for sse mode
                        return call_sse(
                            notify,
                            client.into_inner(),
                            request,
                            context,
                            service_name,
                            cfg,
                            hashed_request,
                        )
                        .await;
                    }
                    _ => {
                        return Err(Box::new(FetchError::SubrequestWsError {
                            service: service_name.clone(),
                            reason: "subscription mode is not enabled".to_string(),
                        }));
                    }
                }
            }

            // If APQ is not enabled, simply make the graphql call
            // with the same request body.
            let apq_enabled = arc_apq_enabled.as_ref();
            if !apq_enabled.load(Relaxed) {
                return call_http(request, body, context, client, &service_name).await;
            }

            // Else, if APQ is enabled,
            // Calculate the query hash and try the request with
            // a persistedQuery instead of the whole query.
            let graphql::Request {
                query,
                operation_name,
                variables,
                extensions,
            } = body.clone();

            let hash_value = apq::calculate_hash_for_query(query.as_deref().unwrap_or_default());

            let persisted_query = serde_json_bytes::json!({
                HASH_VERSION_KEY: HASH_VERSION_VALUE,
                HASH_KEY: hash_value
            });

            let mut extensions_with_apq = extensions.clone();
            extensions_with_apq.insert(PERSISTED_QUERY_KEY, persisted_query);

            let mut apq_body = graphql::Request {
                query: None,
                operation_name,
                variables,
                extensions: extensions_with_apq,
            };

            let response = call_http(
                request.clone(),
                apq_body.clone(),
                context.clone(),
                client.clone(),
                &service_name,
            )
            .await?;

            // Check the error for the request with only persistedQuery.
            // If PersistedQueryNotSupported, disable APQ for this subgraph
            // If PersistedQueryNotFound, add the original query to the request and retry.
            // Else, return the response like before.
            let gql_response = response.response.body();
            match get_apq_error(gql_response) {
                APQError::PersistedQueryNotSupported => {
                    apq_enabled.store(false, Relaxed);
                    call_http(request, body, context, client, &service_name).await
                }
                APQError::PersistedQueryNotFound => {
                    apq_body.query = query;
                    call_http(request, apq_body, context, client, &service_name).await
                }
                _ => Ok(response),
            }
        };

        Box::pin(make_calls)
    }
}

/// call sse makes  calls with modified graphql::Request (body)
async fn call_sse(
    mut notify: Notify<String, graphql::Response>,
    client: Client<HttpsConnector<HttpConnector>>,
    request: SubgraphRequest,
    context: Context,
    service_name: String,
    subgraph_cfg: &SseConfiguration,
    subscription_hash: String,
) -> Result<SubgraphResponse, BoxError> {
    let SubgraphRequest {
        subgraph_request,
        subscription_stream,
        ..
    } = request;
    let operation_name = subgraph_request
        .body()
        .operation_name
        .clone()
        .unwrap_or_default();
    let mut subscription_stream_tx =
        subscription_stream.ok_or_else(|| FetchError::SubrequestWsError {
            service: service_name.clone(),
            reason: "cannot get the websocket stream".to_string(),
        })?;

    let (handle, created) = notify
        .create_or_subscribe(subscription_hash.clone(), false)
        .await?;
    if !created {
        subscription_stream_tx.send(handle.into_stream()).await?;
        tracing::info!(
            monotonic_counter.apollo_router_deduplicated_subscriptions_total = 1u64,
            mode = %"sse",
        );

        // Dedup happens here
        return Ok(SubgraphResponse::builder()
            .context(context)
            .extensions(Object::default())
            .build());
    }

    let (parts, body) = subgraph_request.into_parts();

    let mut builder = get_sse_client(service_name.clone(), parts, subgraph_cfg)?;
    let body = serde_json::to_string(&body)?;
    builder = builder.body(body);

    let display_headers = context.contains_key(LOGGING_DISPLAY_HEADERS);
    let display_body = context.contains_key(LOGGING_DISPLAY_BODY);
    if display_headers {
        tracing::info!(http.request.headers = ?builder.get_headers(), apollo.subgraph.name = %service_name, "SSE request headers to subgraph {service_name:?}");
    }
    if display_body {
        tracing::info!(http.request.body = ?builder.get_body().unwrap_or_default(), apollo.subgraph.name = %service_name, "SSE request body to subgraph {service_name:?}");
    }

    let uri = builder.get_url();
    let path = uri.path();
    let host = uri.host().unwrap_or_default();
    let port = uri.port_u16().unwrap_or_else(|| {
        let scheme = uri.scheme_str();
        if scheme == Some("https") {
            443
        } else if scheme == Some("http") {
            80
        } else {
            0
        }
    });

    let subgraph_req_span = tracing::info_span!("subgraph_request",
        "otel.kind" = "CLIENT",
        "net.peer.name" = %host,
        "net.peer.port" = %port,
        "http.route" = %path,
        "http.url" = %uri,
        "net.transport" = "ip_tcp",
        "apollo.subgraph.name" = %service_name,
        "graphql.operation.name" = %operation_name,
    );

    get_text_map_propagator(|propagator| {
        propagator.inject_context(
            &subgraph_req_span.context(),
            &mut opentelemetry_http::HeaderInjector(builder.headers_mut()),
        );
    });

    let gql_stream = GraphqlSSE::new(
        convert_sse_stream(
            builder.build_with_http_client(client),
            subscription_hash.clone(),
        ),
        subscription_hash,
    )
    .map_err(|err| FetchError::SubrequestWsError {
        service: service_name,
        reason: format!("cannot send the subgraph request to sse stream: {err:?}"),
    })?;
    let mut closed_receiver = handle.closed_receiver();
    let (mut handle_sink, handle_stream) = handle.split();

    // Forward messages from SSE stream to notify stream
    tokio::task::spawn(async move {
        let mut stream = gql_stream;

        loop {
            tokio::select! {
                _ = closed_receiver.recv() => {
                    tracing::trace!("The stream was closed");
                    break;
                }
                message = stream.next() => {
                    match message {
                        Some(Ok(val)) => {
                            if let Err(err) = handle_sink.send(val).await {
                                tracing::trace!("cannot send the sse stream to the subscription stream: {err:?}");
                                break;
                            }
                        }
                        Some(Err(err)) => {
                            let resp = graphql::Response::builder().error(graphql::Error::builder()
                                .message(format!("cannot read message from sse: {err:?}"))
                                .extension_code("SSE_MESSAGE_ERROR")
                                .build())
                                .subscribed(false)
                                .build();

                            if let Err(err) = handle_sink.send(resp).await {
                                tracing::trace!("cannot send the sse stream to the subscription stream: {err:?}");
                            }
                            tracing::error!("cannot read the sse stream: {err:?}");
                            break;
                        }
                        None => {
                            break;
                        }
                    }
                }
            }
        }

        if let Err(err) = handle_sink.close().await {
            tracing::trace!("cannot close the sse stream: {err:?}");
        }

        tracing::trace!("SSE stream closed");
    });

    subscription_stream_tx.send(handle_stream).await?;

    Ok(SubgraphResponse::new_from_response(
        http::Response::new(graphql::Response::default()),
        context,
    ))
}

/// call websocket makes websocket calls with modified graphql::Request (body)
async fn call_websocket(
    mut notify: Notify<String, graphql::Response>,
    request: SubgraphRequest,
    context: Context,
    service_name: String,
    subgraph_cfg: &WebSocketConfiguration,
    subscription_hash: String,
) -> Result<SubgraphResponse, BoxError> {
    let operation_name = request
        .subgraph_request
        .body()
        .operation_name
        .clone()
        .unwrap_or_default();

    let SubgraphRequest {
        subgraph_request,
        subscription_stream,
        ..
    } = request;
    let mut subscription_stream_tx =
        subscription_stream.ok_or_else(|| FetchError::SubrequestWsError {
            service: service_name.clone(),
            reason: "cannot get the websocket stream".to_string(),
        })?;

    let (handle, created) = notify
        .create_or_subscribe(subscription_hash.clone(), false)
        .await?;
    tracing::info!(
        monotonic_counter.apollo.router.operations.subscriptions = 1u64,
        subscriptions.mode = %"passthrough",
        subscriptions.deduplicated = !created,
        subgraph.service.name = service_name,
    );
    if !created {
        subscription_stream_tx.send(handle.into_stream()).await?;
        tracing::info!(
            monotonic_counter.apollo_router_deduplicated_subscriptions_total = 1u64,
            mode = %"passthrough",
        );

        // Dedup happens here
        return Ok(SubgraphResponse::builder()
            .context(context)
            .extensions(Object::default())
            .build());
    }

    let (parts, body) = subgraph_request.into_parts();

    // Check context key and Authorization header (context key takes precedence) to set connection params if needed
    let connection_params = match (
        context.get_json_value(SUBSCRIPTION_WS_CUSTOM_CONNECTION_PARAMS),
        parts
            .headers
            .get(http::header::AUTHORIZATION)
            .and_then(|auth| auth.to_str().ok()),
    ) {
        (Some(connection_params), _) => Some(connection_params),
        (None, Some(authorization)) => Some(serde_json_bytes::json!({ "token": authorization })),
        _ => None,
    };

    let request = get_websocket_request(service_name.clone(), parts, subgraph_cfg)?;

    let display_headers = context.contains_key(LOGGING_DISPLAY_HEADERS);
    let display_body = context.contains_key(LOGGING_DISPLAY_BODY);

    let signing_params = context
        .private_entries
        .lock()
        .get::<SigningParamsConfig>()
        .cloned();

    let request = if let Some(signing_params) = signing_params {
        signing_params
            .sign_empty(request, service_name.as_str())
            .await?
    } else {
        request
    };

    if display_headers {
        tracing::info!(http.request.headers = ?request.headers(), apollo.subgraph.name = %service_name, "Websocket request headers to subgraph {service_name:?}");
    }

    if display_body {
        tracing::info!(http.request.body = ?request.body(), apollo.subgraph.name = %service_name, "Websocket request body to subgraph {service_name:?}");
    }

    let uri = request.uri();
    let path = uri.path();
    let host = uri.host().unwrap_or_default();
    let port = uri.port_u16().unwrap_or_else(|| {
        let scheme = uri.scheme_str();
        if scheme == Some("wss") {
            443
        } else if scheme == Some("ws") {
            80
        } else {
            0
        }
    });

    let subgraph_req_span = tracing::info_span!("subgraph_request",
        "otel.kind" = "CLIENT",
        "net.peer.name" = %host,
        "net.peer.port" = %port,
        "http.route" = %path,
        "http.url" = %uri,
        "net.transport" = "ip_tcp",
        "apollo.subgraph.name" = %service_name,
        "graphql.operation.name" = %operation_name,
    );

    let (ws_stream, mut resp) = match request.uri().scheme_str() {
        Some("wss") => {
            connect_async_tls_with_config(request, None, false, None)
                .instrument(subgraph_req_span)
                .await
        }
        _ => connect_async(request).instrument(subgraph_req_span).await,
    }
    .map_err(|err| {
        if display_body || display_headers {
            tracing::info!(
                http.response.error = format!("{:?}", &err), apollo.subgraph.name = %service_name, "Websocket connection error from subgraph {service_name:?} received"
            );
        }
        FetchError::SubrequestWsError {
            service: service_name.clone(),
            reason: format!("cannot connect websocket to subgraph: {err}"),
        }
    })?;

    if display_headers {
        tracing::info!(response.headers = ?resp.headers(), apollo.subgraph.name = %service_name, "Websocket response headers to subgraph {service_name:?}");
    }
    if display_body {
        tracing::info!(
            response.body = %String::from_utf8_lossy(&resp.body_mut().take().unwrap_or_default()), apollo.subgraph.name = %service_name, "Websocket response body from subgraph {service_name:?} received"
        );
    }

    let mut gql_stream = GraphqlWebSocket::new(
        convert_websocket_stream(ws_stream, subscription_hash.clone()),
        subscription_hash,
        subgraph_cfg.protocol,
        connection_params,
    )
    .await
    .map_err(|_| FetchError::SubrequestWsError {
        service: service_name.clone(),
        reason: "cannot get the GraphQL websocket stream".to_string(),
    })?;

    gql_stream
        .send(body)
        .await
        .map_err(|err| FetchError::SubrequestWsError {
            service: service_name,
            reason: format!("cannot send the subgraph request to websocket stream: {err:?}"),
        })?;
    let (mut gql_sink, gql_stream) = gql_stream.split();
    let (handle_sink, handle_stream) = handle.split();

    tokio::task::spawn(async move {
        let _ = gql_stream
            .map(Ok::<_, graphql::Error>)
            .forward(handle_sink)
            .await;

        if let Err(err) = gql_sink.close().await {
            tracing::trace!("cannot close the websocket stream: {err:?}");
        }
    });

    subscription_stream_tx.send(handle_stream).await?;

    Ok(SubgraphResponse::new_from_response(
        resp.map(|_| graphql::Response::default()),
        context,
    ))
}

/// call_http makes http calls with modified graphql::Request (body)
async fn call_http(
    request: SubgraphRequest,
    body: graphql::Request,
    context: Context,
    client: Decompression<Client<HttpsConnector<HttpConnector>>>,
    service_name: &str,
) -> Result<SubgraphResponse, BoxError> {
    let SubgraphRequest {
        subgraph_request, ..
    } = request;

    let operation_name = subgraph_request
        .body()
        .operation_name
        .clone()
        .unwrap_or_default();
    let (parts, _) = subgraph_request.into_parts();

    let body = serde_json::to_string(&body).expect("JSON serialization should not fail");
    let compressed_body = compress(body, &parts.headers)
        .instrument(tracing::debug_span!("body_compression"))
        .await
        .map_err(|err| {
            tracing::error!(compress_error = format!("{err:?}").as_str());

            FetchError::CompressionError {
                service: service_name.to_string(),
                reason: err.to_string(),
            }
        })?;

    let mut request = http::request::Request::from_parts(parts, compressed_body.into());

    request
        .headers_mut()
        .insert(CONTENT_TYPE, APPLICATION_JSON_HEADER_VALUE.clone());
    request
        .headers_mut()
        .insert(ACCEPT, APPLICATION_JSON_HEADER_VALUE.clone());
    request
        .headers_mut()
        .append(ACCEPT, APP_GRAPHQL_JSON.clone());
    request
        .headers_mut()
        .insert(ACCEPT_ENCODING, ACCEPTED_ENCODINGS.clone());

    let schema_uri = request.uri();
    let host = schema_uri.host().unwrap_or_default();
    let port = schema_uri.port_u16().unwrap_or_else(|| {
        let scheme = schema_uri.scheme_str();
        if scheme == Some("https") {
            443
        } else if scheme == Some("http") {
            80
        } else {
            0
        }
    });

    let path = schema_uri.path();

    let subgraph_req_span = tracing::info_span!("subgraph_request",
        "otel.kind" = "CLIENT",
        "net.peer.name" = %host,
        "net.peer.port" = %port,
        "http.route" = %path,
        "http.url" = %schema_uri,
        "net.transport" = "ip_tcp",
        "apollo.subgraph.name" = %service_name,
        "graphql.operation.name" = %operation_name,
    );
    get_text_map_propagator(|propagator| {
        propagator.inject_context(
            &subgraph_req_span.context(),
            &mut opentelemetry_http::HeaderInjector(request.headers_mut()),
        );
    });

    // The graphql spec is lax about what strategy to use for processing responses: https://github.com/graphql/graphql-over-http/blob/main/spec/GraphQLOverHTTP.md#processing-the-response
    //
    // "If the response uses a non-200 status code and the media type of the response payload is application/json
    // then the client MUST NOT rely on the body to be a well-formed GraphQL response since the source of the response
    // may not be the server but instead some intermediary such as API gateways, proxies, firewalls, etc."
    //
    // The TLDR of this is that it's really asking us to do the best we can with whatever information we have with some modifications depending on content type.
    // Our goal is to give the user the most relevant information possible in the response errors
    //
    // Rules:
    // 1. If the content type of the response is not `application/json` or `application/graphql-response+json` then we won't try to parse.
    // 2. If an HTTP status is not 2xx it will always be attached as a graphql error.
    // 3. If the response type is `application/json` and status is not 2xx and the body the entire body will be output if the response is not valid graphql.

    let display_headers = context.contains_key(LOGGING_DISPLAY_HEADERS);
    let display_body = context.contains_key(LOGGING_DISPLAY_BODY);

    let signing_params = context
        .private_entries
        .lock()
        .get::<SigningParamsConfig>()
        .cloned();

    let request = if let Some(signing_params) = signing_params {
        signing_params.sign(request, service_name).await?
    } else {
        request
    };

    // Print out the debug for the request
    if display_headers {
        tracing::info!(http.request.headers = ?request.headers(), apollo.subgraph.name = %service_name, "Request headers to subgraph {service_name:?}");
    }
    if display_body {
        tracing::info!(http.request.body = ?request.body(), apollo.subgraph.name = %service_name, "Request body to subgraph {service_name:?}");
    }

    // Perform the actual fetch. If this fails then we didn't manage to make the call at all, so we can't do anything with it.
    let (parts, content_type, body) = do_fetch(
        client,
        &context,
        service_name,
        request,
        display_headers,
        display_body,
    )
    .instrument(subgraph_req_span)
    .await?;

    // Print out the debug for the response
    if display_headers {
        tracing::info!(response.headers = ?parts.headers, apollo.subgraph.name = %service_name, "Response headers from subgraph {service_name:?}");
    }
    if display_body {
        if let Some(Ok(b)) = &body {
            tracing::info!(
                response.body = %String::from_utf8_lossy(b), apollo.subgraph.name = %service_name, "Raw response body from subgraph {service_name:?} received"
            );
        }
    }

    let mut graphql_response = match (content_type, body, parts.status.is_success()) {
        (Ok(ContentType::ApplicationGraphqlResponseJson), Some(Ok(body)), _)
        | (Ok(ContentType::ApplicationJson), Some(Ok(body)), true) => {
            // Application graphql json expects valid graphql response
            // Application json expects valid graphql response if 2xx
            tracing::debug_span!("parse_subgraph_response").in_scope(|| {
                // Application graphql json expects valid graphql response
                graphql::Response::from_bytes(service_name, body).unwrap_or_else(|error| {
                    graphql::Response::builder()
                        .error(error.to_graphql_error(None))
                        .build()
                })
            })
        }
        (Ok(ContentType::ApplicationJson), Some(Ok(body)), false) => {
            // Application json does not expect a valid graphql response if not 2xx.
            // If parse fails then attach the entire payload as an error
            tracing::debug_span!("parse_subgraph_response").in_scope(|| {
                // Application graphql json expects valid graphql response
                let mut original_response = String::from_utf8_lossy(&body).to_string();
                if original_response.is_empty() {
                    original_response = "<empty response body>".into()
                }
                graphql::Response::from_bytes(service_name, body).unwrap_or_else(|_error| {
                    graphql::Response::builder()
                        .error(
                            FetchError::SubrequestMalformedResponse {
                                service: service_name.to_string(),
                                reason: original_response,
                            }
                            .to_graphql_error(None),
                        )
                        .build()
                })
            })
        }
        (content_type, body, _) => {
            // Something went wrong, compose a response with errors if they are present
            let mut graphql_response = graphql::Response::builder().build();
            if let Err(err) = content_type {
                graphql_response.errors.push(err.to_graphql_error(None));
            }
            if let Some(Err(err)) = body {
                graphql_response.errors.push(err.to_graphql_error(None));
            }
            graphql_response
        }
    };

    // Add an error for response codes that are not 2xx
    if !parts.status.is_success() {
        let status = parts.status;
        graphql_response.errors.insert(
            0,
            FetchError::SubrequestHttpError {
                service: service_name.to_string(),
                status_code: Some(status.as_u16()),
                reason: format!(
                    "{}: {}",
                    status.as_str(),
                    status.canonical_reason().unwrap_or("Unknown")
                ),
            }
            .to_graphql_error(None),
        )
    }

    let resp = http::Response::from_parts(parts, graphql_response);
    Ok(SubgraphResponse::new_from_response(resp, context))
}

enum ContentType {
    ApplicationJson,
    ApplicationGraphqlResponseJson,
}

fn get_graphql_content_type(service_name: &str, parts: &Parts) -> Result<ContentType, FetchError> {
    let content_type = parts
        .headers
        .get(header::CONTENT_TYPE)
        .map(|v| v.to_str().map(MediaType::parse));
    match content_type {
        Some(Ok(Ok(content_type))) => {
            if content_type.ty == APPLICATION && content_type.subty == JSON {
                Ok(ContentType::ApplicationJson)
            } else if content_type.ty == APPLICATION
                && content_type.subty == GRAPHQL_RESPONSE
                && content_type.suffix == Some(JSON)
            {
                Ok(ContentType::ApplicationGraphqlResponseJson)
            } else {
                Err(FetchError::SubrequestHttpError {
                    status_code: Some(parts.status.as_u16()),
                    service: service_name.to_string(),
                    reason: format!("subgraph didn't return JSON (expected content-type: {} or content-type: {}; found content-type: {content_type})", APPLICATION_JSON.essence_str(), GRAPHQL_JSON_RESPONSE_HEADER_VALUE),
                })
            }
        }
        None | Some(_) => Err(FetchError::SubrequestHttpError {
            status_code: Some(parts.status.as_u16()),
            service: service_name.to_string(),
            reason: format!(
                "subgraph didn't return JSON (expected content-type: {} or content-type: {})",
                APPLICATION_JSON.essence_str(),
                GRAPHQL_JSON_RESPONSE_HEADER_VALUE
            ),
        }),
    }
}

async fn do_fetch(
    mut client: Decompression<Client<HttpsConnector<HttpConnector>>>,
    context: &Context,
    service_name: &str,
    request: Request<Body>,
    display_headers: bool,
    display_body: bool,
) -> Result<
    (
        Parts,
        Result<ContentType, FetchError>,
        Option<Result<Bytes, FetchError>>,
    ),
    FetchError,
> {
    let _active_request_guard = context.enter_active_request();
    let response = client
        .call(request)
        .map_err(|err| {
            tracing::error!(fetch_error = ?err);
            FetchError::SubrequestHttpError {
                status_code: None,
                service: service_name.to_string(),
                reason: err.to_string(),
            }
        })
        .await?;

    let (parts, body) = response.into_parts();
    // Print out debug for the response
    if display_headers {
        tracing::info!(
            http.response.headers = ?parts.headers, apollo.subgraph.name = %service_name, "Response headers from subgraph {service_name:?}"
        );
    }
    let content_type = get_graphql_content_type(service_name, &parts);

    let body = if content_type.is_ok() {
        let body = hyper::body::to_bytes(body)
            .instrument(tracing::debug_span!("aggregate_response_data"))
            .await
            .map_err(|err| {
                tracing::error!(fetch_error = ?err);
                FetchError::SubrequestHttpError {
                    status_code: Some(parts.status.as_u16()),
                    service: service_name.to_string(),
                    reason: err.to_string(),
                }
            });
        if let Ok(body) = &body {
            if display_body {
                tracing::info!(
                    http.response.body = %String::from_utf8_lossy(body), apollo.subgraph.name = %service_name, "Raw response body from subgraph {service_name:?} received"
                );
            }
        }
        Some(body)
    } else {
        None
    };
    Ok((parts, content_type, body))
}

fn get_websocket_request(
    service_name: String,
    mut parts: http::request::Parts,
    subgraph_ws_cfg: &WebSocketConfiguration,
) -> Result<http::Request<()>, FetchError> {
    let mut subgraph_url = url::Url::parse(&parts.uri.to_string()).map_err(|err| {
        tracing::error!("cannot parse subgraph url {}: {err:?}", parts.uri);
        FetchError::SubrequestWsError {
            service: service_name.clone(),
            reason: "cannot parse subgraph url".to_string(),
        }
    })?;
    let new_scheme = match subgraph_url.scheme() {
        "http" => "ws",
        "https" => "wss",
        _ => "ws",
    };
    subgraph_url.set_scheme(new_scheme).map_err(|err| {
        tracing::error!("cannot set a scheme '{new_scheme}' on subgraph url: {err:?}");

        FetchError::SubrequestWsError {
            service: service_name.clone(),
            reason: "cannot set a scheme on websocket url".to_string(),
        }
    })?;

    let subgraph_url = match &subgraph_ws_cfg.path {
        Some(path) => subgraph_url
            .join(path)
            .map_err(|_| FetchError::SubrequestWsError {
                service: service_name.clone(),
                reason: "cannot parse subgraph url with the specific websocket path".to_string(),
            })?,
        None => subgraph_url,
    };
    let mut request = subgraph_url.into_client_request().map_err(|err| {
        tracing::error!("cannot create websocket client request: {err:?}");

        FetchError::SubrequestWsError {
            service: service_name.clone(),
            reason: "cannot create websocket client request".to_string(),
        }
    })?;
    request.headers_mut().insert(
        http::header::SEC_WEBSOCKET_PROTOCOL,
        subgraph_ws_cfg.protocol.into(),
    );
    parts.headers.extend(request.headers_mut().drain());
    *request.headers_mut() = parts.headers;

    Ok(request)
}

fn get_sse_client(
    service_name: String,
    parts: http::request::Parts,
    subgraph_sse_cfg: &SseConfiguration,
) -> Result<crate::protocols::sse::client::ClientBuilder, FetchError> {
    let subgraph_url = url::Url::parse(&parts.uri.to_string()).map_err(|err| {
        tracing::error!("cannot parse subgraph url {}: {err:?}", parts.uri);
        FetchError::SubrequestHttpError {
            service: service_name.clone(),
            reason: "cannot parse subgraph url".to_string(),
            status_code: None,
        }
    })?;

    let subgraph_url = match &subgraph_sse_cfg.path {
        Some(path) if subgraph_sse_cfg.enabled => {
            subgraph_url
                .join(path)
                .map_err(|_| FetchError::SubrequestHttpError {
                    service: service_name.clone(),
                    reason: "cannot parse subgraph url with the specific sse path".to_string(),
                    status_code: None,
                })?
        }
        _ => subgraph_url,
    };

    let mut builder = ClientBuilder::for_url(subgraph_url.as_str()).map_err(|e| {
        FetchError::SubrequestHttpError {
            service: service_name.clone(),
            reason: format!("cannot parse subgraph url with the specific sse path {e:?}"),
            status_code: None,
        }
    })?;

    builder = if subgraph_sse_cfg.enabled {
        if let Some(timeout) = subgraph_sse_cfg.read_timeout {
            builder = builder.read_timeout(timeout);
        }

        builder.reconnect(
            ReconnectOptions::reconnect(subgraph_sse_cfg.reconnect)
                .retry_initial(subgraph_sse_cfg.retry_initial)
                .delay(subgraph_sse_cfg.delay)
                .backoff_factor(subgraph_sse_cfg.backoff_factor)
                .delay_max(subgraph_sse_cfg.delay_max)
                .timeout(subgraph_sse_cfg.reconnect_timeout)
                .build(),
        )
    } else {
        builder.reconnect(
            ReconnectOptions::reconnect(false)
                .retry_initial(false)
                .build(),
        )
    };

    for (key, value) in parts.headers.iter() {
        builder = builder
            .header(key.as_str(), value.to_str().unwrap_or_default())
            .map_err(|e| FetchError::SubrequestHttpError {
                service: service_name.clone(),
                reason: format!("can not add header to sse client: {e:?}"),
                status_code: None,
            })?;
    }
    builder = builder
        .header(http::header::ACCEPT.as_str(), "text/event-stream")
        .map_err(|e| FetchError::SubrequestHttpError {
            service: service_name.clone(),
            reason: format!("can not add header to sse client: {e:?}"),
            status_code: None,
        })?;

    if !builder
        .get_headers()
        .contains_key(http::header::CONTENT_TYPE)
    {
        builder = builder
            .header(http::header::CONTENT_TYPE.as_str(), "application/json")
            .map_err(|e| FetchError::SubrequestHttpError {
                service: service_name.clone(),
                reason: format!("can not add header to sse client: {e:?}"),
                status_code: None,
            })?;
    }
    builder = builder.method(http::Method::POST.to_string());
    Ok(builder)
}

fn get_apq_error(gql_response: &graphql::Response) -> APQError {
    for error in &gql_response.errors {
        // Check if error message is an APQ error
        match error.message.as_str() {
            PERSISTED_QUERY_NOT_FOUND_MESSAGE => {
                return APQError::PersistedQueryNotFound;
            }
            PERSISTED_QUERY_NOT_SUPPORTED_MESSAGE => {
                return APQError::PersistedQueryNotSupported;
            }
            _ => {}
        }
        // Check if extensions contains the APQ error in "code"
        if let Some(value) = error.extensions.get(CODE_STRING) {
            if value == PERSISTED_QUERY_NOT_FOUND_EXTENSION_CODE {
                return APQError::PersistedQueryNotFound;
            } else if value == PERSISTED_QUERY_NOT_SUPPORTED_EXTENSION_CODE {
                return APQError::PersistedQueryNotSupported;
            }
        }
    }
    APQError::Other
}

pub(crate) async fn compress(body: String, headers: &HeaderMap) -> Result<Vec<u8>, BoxError> {
    let content_encoding = headers.get(&CONTENT_ENCODING);
    match content_encoding {
        Some(content_encoding) => match content_encoding.to_str()? {
            "br" => {
                let mut br_encoder = BrotliEncoder::new(Vec::new());
                br_encoder.write_all(body.as_bytes()).await?;
                br_encoder.shutdown().await?;

                Ok(br_encoder.into_inner())
            }
            "gzip" => {
                let mut gzip_encoder = GzipEncoder::new(Vec::new());
                gzip_encoder.write_all(body.as_bytes()).await?;
                gzip_encoder.shutdown().await?;

                Ok(gzip_encoder.into_inner())
            }
            "deflate" => {
                let mut df_encoder = ZlibEncoder::new(Vec::new());
                df_encoder.write_all(body.as_bytes()).await?;
                df_encoder.shutdown().await?;

                Ok(df_encoder.into_inner())
            }
            "identity" => Ok(body.into_bytes()),
            unknown => {
                tracing::error!("unknown content-encoding value '{:?}'", unknown);
                Err(BoxError::from(format!(
                    "unknown content-encoding value '{unknown:?}'",
                )))
            }
        },
        None => Ok(body.into_bytes()),
    }
}

#[derive(Clone)]
pub(crate) struct SubgraphServiceFactory {
    pub(crate) services: Arc<HashMap<String, Arc<dyn MakeSubgraphService>>>,
    pub(crate) plugins: Arc<Plugins>,
}

impl SubgraphServiceFactory {
    pub(crate) fn new(
        services: Vec<(String, Arc<dyn MakeSubgraphService>)>,
        plugins: Arc<Plugins>,
    ) -> Self {
        SubgraphServiceFactory {
            services: Arc::new(services.into_iter().collect()),
            plugins,
        }
    }

    pub(crate) fn create(
        &self,
        name: &str,
    ) -> Option<BoxService<SubgraphRequest, SubgraphResponse, BoxError>> {
        self.services.get(name).map(|service| {
            let service = service.make();
            self.plugins
                .iter()
                .rev()
                .fold(service, |acc, (_, e)| e.subgraph_service(name, acc))
        })
    }
}

/// make new instances of the subgraph service
///
/// there can be multiple instances of that service executing at any given time
pub(crate) trait MakeSubgraphService: Send + Sync + 'static {
    fn make(&self) -> BoxService<SubgraphRequest, SubgraphResponse, BoxError>;
}

impl<S> MakeSubgraphService for S
where
    S: Service<SubgraphRequest, Response = SubgraphResponse, Error = BoxError>
        + Clone
        + Send
        + Sync
        + 'static,
    <S as Service<SubgraphRequest>>::Future: Send,
{
    fn make(&self) -> BoxService<SubgraphRequest, SubgraphResponse, BoxError> {
        self.clone().boxed()
    }
}

#[cfg(test)]
mod tests {
    use std::convert::Infallible;
    use std::io;
    use std::net::SocketAddr;
    use std::net::TcpListener;
    use std::str::FromStr;
    use std::sync::atomic::AtomicI32;
    use std::sync::atomic::Ordering;

    use axum::extract::ws::Message;
    use axum::extract::ConnectInfo;
    use axum::extract::WebSocketUpgrade;
    use axum::response::sse::Event;
    use axum::response::IntoResponse;
    use axum::response::Sse;
    use axum::routing::get;
    use axum::Extension;
    use axum::Router;
    use axum::Server;
    use bytes::Buf;
    use futures::channel::mpsc;
    use futures::stream::Stream;
    use http::header::HOST;
    use http::StatusCode;
    use http::Uri;
    use http::Version;
    use hyper::server::conn::AddrIncoming;
    use hyper::service::make_service_fn;
    use hyper::Body;
    use hyper_rustls::TlsAcceptor;
    use rustls::server::AllowAnyAuthenticatedClient;
    use rustls::Certificate;
    use rustls::PrivateKey;
    use rustls::ServerConfig;
    use serde_json_bytes::ByteString;
    use serde_json_bytes::Value;
    use tokio_stream::StreamExt;
    use tower::service_fn;
    use tower::ServiceExt;
    use url::Url;
    use SubgraphRequest;

    use super::*;
    use crate::configuration::load_certs;
    use crate::configuration::load_key;
    use crate::configuration::TlsClientAuth;
    use crate::configuration::TlsSubgraph;
    use crate::graphql::Error;
    use crate::graphql::Request;
    use crate::graphql::Response;
    use crate::plugins::subscription::SubgraphPassthroughMode;
    use crate::plugins::subscription::SubgraphSSEMode;
    use crate::plugins::subscription::SubscriptionModeConfig;
    use crate::plugins::subscription::SUBSCRIPTION_CALLBACK_HMAC_KEY;
    use crate::protocols::websocket::ClientMessage;
    use crate::protocols::websocket::ServerMessage;
    use crate::protocols::websocket::WebSocketProtocol;
    use crate::query_planner::fetch::OperationKind;
    use crate::Context;

    // starts a local server emulating a subgraph returning status code 400
    async fn emulate_subgraph_bad_request(listener: TcpListener) {
        async fn handle(_request: http::Request<Body>) -> Result<http::Response<Body>, Infallible> {
            Ok(http::Response::builder()
                .header(CONTENT_TYPE, APPLICATION_JSON.essence_str())
                .status(StatusCode::BAD_REQUEST)
                .body(
                    serde_json::to_string(&Response {
                        errors: vec![Error::builder()
                            .message("This went wrong")
                            .extension_code("FETCH_ERROR")
                            .build()],
                        ..Response::default()
                    })
                    .expect("always valid")
                    .into(),
                )
                .unwrap())
        }

        let make_svc = make_service_fn(|_conn| async { Ok::<_, Infallible>(service_fn(handle)) });
        let server = Server::from_tcp(listener).unwrap().serve(make_svc);
        server.await.unwrap();
    }

    // starts a local server emulating a subgraph returning status code 401
    async fn emulate_subgraph_unauthorized(listener: TcpListener) {
        async fn handle(_request: http::Request<Body>) -> Result<http::Response<Body>, Infallible> {
            Ok(http::Response::builder()
                .header(CONTENT_TYPE, APPLICATION_JSON.essence_str())
                .status(StatusCode::UNAUTHORIZED)
                .body(r#""#.into())
                .unwrap())
        }

        let make_svc = make_service_fn(|_conn| async { Ok::<_, Infallible>(service_fn(handle)) });
        let server = Server::from_tcp(listener).unwrap().serve(make_svc);
        server.await.unwrap();
    }

    // starts a local server emulating a subgraph returning bad response format
    async fn emulate_subgraph_ok_status_invalid_response(listener: TcpListener) {
        async fn handle(_request: http::Request<Body>) -> Result<http::Response<Body>, Infallible> {
            Ok(http::Response::builder()
                .header(CONTENT_TYPE, APPLICATION_JSON.essence_str())
                .status(StatusCode::OK)
                .body(r#"invalid"#.into())
                .unwrap())
        }

        let make_svc = make_service_fn(|_conn| async { Ok::<_, Infallible>(service_fn(handle)) });
        let server = Server::from_tcp(listener).unwrap().serve(make_svc);
        server.await.unwrap();
    }

    // starts a local server emulating a subgraph returning bad response format
    async fn emulate_subgraph_invalid_response_invalid_status_application_json(
        listener: TcpListener,
    ) {
        async fn handle(_request: http::Request<Body>) -> Result<http::Response<Body>, Infallible> {
            Ok(http::Response::builder()
                .header(CONTENT_TYPE, APPLICATION_JSON.essence_str())
                .status(StatusCode::UNAUTHORIZED)
                .body(r#"invalid"#.into())
                .unwrap())
        }

        let make_svc = make_service_fn(|_conn| async { Ok::<_, Infallible>(service_fn(handle)) });
        let server = Server::from_tcp(listener).unwrap().serve(make_svc);
        server.await.unwrap();
    }

    // starts a local server emulating a subgraph returning bad response format
    async fn emulate_subgraph_invalid_response_invalid_status_application_graphql(
        listener: TcpListener,
    ) {
        async fn handle(_request: http::Request<Body>) -> Result<http::Response<Body>, Infallible> {
            Ok(http::Response::builder()
                .header(CONTENT_TYPE, GRAPHQL_JSON_RESPONSE_HEADER_VALUE)
                .status(StatusCode::UNAUTHORIZED)
                .body(r#"invalid"#.into())
                .unwrap())
        }

        let make_svc = make_service_fn(|_conn| async { Ok::<_, Infallible>(service_fn(handle)) });
        let server = Server::from_tcp(listener).unwrap().serve(make_svc);
        server.await.unwrap();
    }

    // starts a local server emulating a subgraph returning bad response format
    async fn emulate_subgraph_application_json_response(listener: TcpListener) {
        async fn handle(_request: http::Request<Body>) -> Result<http::Response<Body>, Infallible> {
            Ok(http::Response::builder()
                .header(CONTENT_TYPE, APPLICATION_JSON.essence_str())
                .status(StatusCode::OK)
                .body(r#"{"data": null}"#.into())
                .unwrap())
        }

        let make_svc = make_service_fn(|_conn| async { Ok::<_, Infallible>(service_fn(handle)) });
        let server = Server::from_tcp(listener).unwrap().serve(make_svc);
        server.await.unwrap();
    }

    // starts a local server emulating a subgraph returning bad response format
    async fn emulate_subgraph_application_graphql_response(listener: TcpListener) {
        async fn handle(_request: http::Request<Body>) -> Result<http::Response<Body>, Infallible> {
            Ok(http::Response::builder()
                .header(CONTENT_TYPE, GRAPHQL_JSON_RESPONSE_HEADER_VALUE)
                .status(StatusCode::OK)
                .body(r#"{"data": null}"#.into())
                .unwrap())
        }

        let make_svc = make_service_fn(|_conn| async { Ok::<_, Infallible>(service_fn(handle)) });
        let server = Server::from_tcp(listener).unwrap().serve(make_svc);
        server.await.unwrap();
    }

    // starts a local server emulating a subgraph returning bad response format
    async fn emulate_subgraph_bad_response_format(listener: TcpListener) {
        async fn handle(_request: http::Request<Body>) -> Result<http::Response<Body>, Infallible> {
            Ok(http::Response::builder()
                .header(CONTENT_TYPE, "text/html")
                .status(StatusCode::OK)
                .body(r#"TEST"#.into())
                .unwrap())
        }

        let make_svc = make_service_fn(|_conn| async { Ok::<_, Infallible>(service_fn(handle)) });
        let server = Server::from_tcp(listener).unwrap().serve(make_svc);
        server.await.unwrap();
    }

    // starts a local server emulating a subgraph returning compressed response
    async fn emulate_subgraph_compressed_response(listener: TcpListener) {
        async fn handle(request: http::Request<Body>) -> Result<http::Response<Body>, Infallible> {
            // Check the compression of the body
            let mut encoder = GzipEncoder::new(Vec::new());
            encoder
                .write_all(
                    &serde_json::to_vec(&Request::builder().query("query".to_string()).build())
                        .unwrap(),
                )
                .await
                .unwrap();
            encoder.shutdown().await.unwrap();
            let compressed_body = encoder.into_inner();
            assert_eq!(
                compressed_body,
                hyper::body::to_bytes(request.into_body())
                    .await
                    .unwrap()
                    .to_vec()
            );

            let original_body = Response {
                data: Some(Value::String(ByteString::from("test"))),
                ..Response::default()
            };
            let mut encoder = GzipEncoder::new(Vec::new());
            encoder
                .write_all(&serde_json::to_vec(&original_body).unwrap())
                .await
                .unwrap();
            encoder.shutdown().await.unwrap();
            let compressed_body = encoder.into_inner();

            Ok(http::Response::builder()
                .header(CONTENT_TYPE, APPLICATION_JSON.essence_str())
                .header(CONTENT_ENCODING, "gzip")
                .status(StatusCode::OK)
                .body(compressed_body.into())
                .unwrap())
        }

        let make_svc = make_service_fn(|_conn| async { Ok::<_, Infallible>(service_fn(handle)) });
        let server = Server::from_tcp(listener).unwrap().serve(make_svc);
        server.await.unwrap();
    }

    // starts a local server emulating a subgraph returning response with
    // "errors" : {["message": "PersistedQueryNotSupported",...],...}
    async fn emulate_persisted_query_not_supported_message(listener: TcpListener) {
        async fn handle(request: http::Request<Body>) -> Result<http::Response<Body>, Infallible> {
            let (_, body) = request.into_parts();
            let graphql_request: Result<graphql::Request, &str> = hyper::body::to_bytes(body)
                .await
                .map_err(|_| ())
                .and_then(|bytes| serde_json::from_reader(bytes.reader()).map_err(|_| ()))
                .map_err(|_| "failed to parse the request body as JSON");
            match graphql_request {
                Ok(request) => {
                    if request.extensions.contains_key(PERSISTED_QUERY_KEY) {
                        return Ok(http::Response::builder()
                            .header(CONTENT_TYPE, APPLICATION_JSON.essence_str())
                            .status(StatusCode::OK)
                            .body(
                                serde_json::to_string(&Response {
                                    data: Some(Value::String(ByteString::from("test"))),
                                    errors: vec![Error::builder()
                                        .message(PERSISTED_QUERY_NOT_SUPPORTED_MESSAGE)
                                        .extension_code("Random code")
                                        .build()],
                                    ..Response::default()
                                })
                                .expect("always valid")
                                .into(),
                            )
                            .unwrap());
                    }

                    return Ok(http::Response::builder()
                        .header(CONTENT_TYPE, APPLICATION_JSON.essence_str())
                        .status(StatusCode::OK)
                        .body(
                            serde_json::to_string(&Response {
                                data: Some(Value::String(ByteString::from("test"))),
                                ..Response::default()
                            })
                            .expect("always valid")
                            .into(),
                        )
                        .unwrap());
                }
                Err(_) => {
                    panic!("invalid graphql request recieved")
                }
            }
        }

        let make_svc = make_service_fn(|_conn| async { Ok::<_, Infallible>(service_fn(handle)) });
        let server = Server::from_tcp(listener).unwrap().serve(make_svc);
        server.await.unwrap();
    }

    // starts a local server emulating a subgraph returning response with
    // "errors" : {[..., "extensions": {"code": "PERSISTED_QUERY_NOT_SUPPORTED"}],...}
    async fn emulate_persisted_query_not_supported_extension_code(listener: TcpListener) {
        async fn handle(request: http::Request<Body>) -> Result<http::Response<Body>, Infallible> {
            let (_, body) = request.into_parts();
            let graphql_request: Result<graphql::Request, &str> = hyper::body::to_bytes(body)
                .await
                .map_err(|_| ())
                .and_then(|bytes| serde_json::from_reader(bytes.reader()).map_err(|_| ()))
                .map_err(|_| "failed to parse the request body as JSON");
            match graphql_request {
                Ok(request) => {
                    if request.extensions.contains_key(PERSISTED_QUERY_KEY) {
                        return Ok(http::Response::builder()
                            .header(CONTENT_TYPE, APPLICATION_JSON.essence_str())
                            .status(StatusCode::OK)
                            .body(
                                serde_json::to_string(&Response {
                                    data: Some(Value::String(ByteString::from("test"))),
                                    errors: vec![Error::builder()
                                        .message("Random message")
                                        .extension_code(
                                            PERSISTED_QUERY_NOT_SUPPORTED_EXTENSION_CODE,
                                        )
                                        .build()],
                                    ..Response::default()
                                })
                                .expect("always valid")
                                .into(),
                            )
                            .unwrap());
                    }

                    return Ok(http::Response::builder()
                        .header(CONTENT_TYPE, APPLICATION_JSON.essence_str())
                        .status(StatusCode::OK)
                        .body(
                            serde_json::to_string(&Response {
                                data: Some(Value::String(ByteString::from("test"))),
                                ..Response::default()
                            })
                            .expect("always valid")
                            .into(),
                        )
                        .unwrap());
                }
                Err(_) => {
                    panic!("invalid graphql request recieved")
                }
            }
        }

        let make_svc = make_service_fn(|_conn| async { Ok::<_, Infallible>(service_fn(handle)) });
        let server = Server::from_tcp(listener).unwrap().serve(make_svc);
        server.await.unwrap();
    }

    // starts a local server emulating a subgraph returning response with
    // "errors" : {["message": "PersistedQueryNotFound",...],...}
    async fn emulate_persisted_query_not_found_message(listener: TcpListener) {
        async fn handle(request: http::Request<Body>) -> Result<http::Response<Body>, Infallible> {
            let (_, body) = request.into_parts();
            let graphql_request: Result<graphql::Request, &str> = hyper::body::to_bytes(body)
                .await
                .map_err(|_| ())
                .and_then(|bytes| serde_json::from_reader(bytes.reader()).map_err(|_| ()))
                .map_err(|_| "failed to parse the request body as JSON");

            match graphql_request {
                Ok(request) => {
                    if !request.extensions.contains_key(PERSISTED_QUERY_KEY) {
                        panic!("Recieved request without persisted query in persisted_query_not_found test.")
                    }

                    if request.query.is_none() {
                        return Ok(http::Response::builder()
                            .header(CONTENT_TYPE, APPLICATION_JSON.essence_str())
                            .status(StatusCode::OK)
                            .body(
                                serde_json::to_string(&Response {
                                    data: Some(Value::String(ByteString::from("test"))),
                                    errors: vec![Error::builder()
                                        .message(PERSISTED_QUERY_NOT_FOUND_MESSAGE)
                                        .extension_code("Random Code")
                                        .build()],
                                    ..Response::default()
                                })
                                .expect("always valid")
                                .into(),
                            )
                            .unwrap());
                    } else {
                        return Ok(http::Response::builder()
                            .header(CONTENT_TYPE, APPLICATION_JSON.essence_str())
                            .status(StatusCode::OK)
                            .body(
                                serde_json::to_string(&Response {
                                    data: Some(Value::String(ByteString::from("test"))),
                                    ..Response::default()
                                })
                                .expect("always valid")
                                .into(),
                            )
                            .unwrap());
                    }
                }
                Err(_) => {
                    panic!("invalid graphql request recieved")
                }
            }
        }

        let make_svc = make_service_fn(|_conn| async { Ok::<_, Infallible>(service_fn(handle)) });
        let server = Server::from_tcp(listener).unwrap().serve(make_svc);
        server.await.unwrap();
    }

    // starts a local server emulating a subgraph returning response with
    // "errors" : {[..., "extensions": {"code": "PERSISTED_QUERY_NOT_FOUND"}],...}
    async fn emulate_persisted_query_not_found_extension_code(listener: TcpListener) {
        async fn handle(request: http::Request<Body>) -> Result<http::Response<Body>, Infallible> {
            let (_, body) = request.into_parts();
            let graphql_request: Result<graphql::Request, &str> = hyper::body::to_bytes(body)
                .await
                .map_err(|_| ())
                .and_then(|bytes| serde_json::from_reader(bytes.reader()).map_err(|_| ()))
                .map_err(|_| "failed to parse the request body as JSON");

            match graphql_request {
                Ok(request) => {
                    if !request.extensions.contains_key(PERSISTED_QUERY_KEY) {
                        panic!("Recieved request without persisted query in persisted_query_not_found test.")
                    }

                    if request.query.is_none() {
                        return Ok(http::Response::builder()
                            .header(CONTENT_TYPE, APPLICATION_JSON.essence_str())
                            .status(StatusCode::OK)
                            .body(
                                serde_json::to_string(&Response {
                                    data: Some(Value::String(ByteString::from("test"))),
                                    errors: vec![Error::builder()
                                        .message("Random message")
                                        .extension_code(PERSISTED_QUERY_NOT_FOUND_EXTENSION_CODE)
                                        .build()],
                                    ..Response::default()
                                })
                                .expect("always valid")
                                .into(),
                            )
                            .unwrap());
                    } else {
                        return Ok(http::Response::builder()
                            .header(CONTENT_TYPE, APPLICATION_JSON.essence_str())
                            .status(StatusCode::OK)
                            .body(
                                serde_json::to_string(&Response {
                                    data: Some(Value::String(ByteString::from("test"))),
                                    ..Response::default()
                                })
                                .expect("always valid")
                                .into(),
                            )
                            .unwrap());
                    }
                }
                Err(_) => {
                    panic!("invalid graphql request recieved")
                }
            }
        }

        let make_svc = make_service_fn(|_conn| async { Ok::<_, Infallible>(service_fn(handle)) });
        let server = Server::from_tcp(listener).unwrap().serve(make_svc);
        server.await.unwrap();
    }

    // starts a local server emulating a subgraph returning a response to request with apq
    // and panics if it does not find a persistedQuery.
    async fn emulate_expected_apq_enabled_configuration(listener: TcpListener) {
        async fn handle(request: http::Request<Body>) -> Result<http::Response<Body>, Infallible> {
            let (_, body) = request.into_parts();
            let graphql_request: Result<graphql::Request, &str> = hyper::body::to_bytes(body)
                .await
                .map_err(|_| ())
                .and_then(|bytes| serde_json::from_reader(bytes.reader()).map_err(|_| ()))
                .map_err(|_| "failed to parse the request body as JSON");

            match graphql_request {
                Ok(request) => {
                    if !request.extensions.contains_key(PERSISTED_QUERY_KEY) {
                        panic!("persistedQuery expected when configuration has apq_enabled=true")
                    }

                    return Ok(http::Response::builder()
                        .header(CONTENT_TYPE, APPLICATION_JSON.essence_str())
                        .status(StatusCode::OK)
                        .body(
                            serde_json::to_string(&Response {
                                data: Some(Value::String(ByteString::from("test"))),
                                ..Response::default()
                            })
                            .expect("always valid")
                            .into(),
                        )
                        .unwrap());
                }
                Err(_) => {
                    panic!("invalid graphql request recieved")
                }
            }
        }

        let make_svc = make_service_fn(|_conn| async { Ok::<_, Infallible>(service_fn(handle)) });
        let server = Server::from_tcp(listener).unwrap().serve(make_svc);
        server.await.unwrap();
    }

    // starts a local server emulating a subgraph returning a response to request without apq
    // and panics if it finds a persistedQuery.
    async fn emulate_expected_apq_disabled_configuration(listener: TcpListener) {
        async fn handle(request: http::Request<Body>) -> Result<http::Response<Body>, Infallible> {
            let (_, body) = request.into_parts();
            let graphql_request: Result<graphql::Request, &str> = hyper::body::to_bytes(body)
                .await
                .map_err(|_| ())
                .and_then(|bytes| serde_json::from_reader(bytes.reader()).map_err(|_| ()))
                .map_err(|_| "failed to parse the request body as JSON");

            match graphql_request {
                Ok(request) => {
                    if request.extensions.contains_key(PERSISTED_QUERY_KEY) {
                        panic!(
                            "persistedQuery not expected when configuration has apq_enabled=false"
                        )
                    }

                    return Ok(http::Response::builder()
                        .header(CONTENT_TYPE, APPLICATION_JSON.essence_str())
                        .status(StatusCode::OK)
                        .body(
                            serde_json::to_string(&Response {
                                data: Some(Value::String(ByteString::from("test"))),
                                ..Response::default()
                            })
                            .expect("always valid")
                            .into(),
                        )
                        .unwrap());
                }
                Err(_) => {
                    panic!("invalid graphql request recieved")
                }
            }
        }

        let make_svc = make_service_fn(|_conn| async { Ok::<_, Infallible>(service_fn(handle)) });
        let server = Server::from_tcp(listener).unwrap().serve(make_svc);
        server.await.unwrap();
    }

    async fn emulate_correct_websocket_server(listener: TcpListener) {
        async fn ws_handler(
            ws: WebSocketUpgrade,
            ConnectInfo(_addr): ConnectInfo<SocketAddr>,
        ) -> Result<impl IntoResponse, Infallible> {
            // finalize the upgrade process by returning upgrade callback.
            // we can customize the callback by sending additional info such as address.
            let res = ws.on_upgrade(move |mut socket| async move {
                let connection_ack = socket.recv().await.unwrap().unwrap().into_text().unwrap();
                let ack_msg: ClientMessage = serde_json::from_str(&connection_ack).unwrap();
                assert!(matches!(ack_msg, ClientMessage::ConnectionInit { .. }));

                socket
                    .send(Message::Text(
                        serde_json::to_string(&ServerMessage::ConnectionAck).unwrap(),
                    ))
                    .await
                    .unwrap();
                let new_message = socket.recv().await.unwrap().unwrap().into_text().unwrap();
                let subscribe_msg: ClientMessage = serde_json::from_str(&new_message).unwrap();
                assert!(matches!(subscribe_msg, ClientMessage::Subscribe { .. }));
                let client_id = if let ClientMessage::Subscribe { payload, id } = subscribe_msg {
                    assert_eq!(
                        payload,
                        Request::builder()
                            .query("subscription {\n  userWasCreated {\n    username\n  }\n}")
                            .build()
                    );

                    id
                } else {
                    panic!("subscribe message should be sent");
                };

                socket
                    .send(Message::Text(
                        serde_json::to_string(&ServerMessage::Next { id: client_id, payload: graphql::Response::builder().data(serde_json_bytes::json!({"userWasCreated": {"username": "ada_lovelace"}})).build() }).unwrap(),
                    ))
                    .await
                    .unwrap();
            });

            Ok(res)
        }

        let app = Router::new().route("/ws", get(ws_handler));
        let server = Server::from_tcp(listener)
            .unwrap()
            .serve(app.into_make_service_with_connect_info::<SocketAddr>());
        server.await.unwrap();
    }

    async fn emulate_incorrect_websocket_server(listener: TcpListener) {
        async fn ws_handler(
            _ws: WebSocketUpgrade,
            ConnectInfo(_addr): ConnectInfo<SocketAddr>,
        ) -> Result<impl IntoResponse, Infallible> {
            Ok((http::StatusCode::BAD_REQUEST, "bad request"))
        }

        let app = Router::new().route("/ws", get(ws_handler));
        let server = Server::from_tcp(listener)
            .unwrap()
            .serve(app.into_make_service_with_connect_info::<SocketAddr>());
        server.await.unwrap();
    }

    async fn emulate_subgraph_with_callback_data(listener: TcpListener) {
        async fn handle(request: http::Request<Body>) -> Result<http::Response<Body>, Infallible> {
            let (_, body) = request.into_parts();
            let graphql_request: Result<graphql::Request, &str> = hyper::body::to_bytes(body)
                .await
                .map_err(|_| ())
                .and_then(|bytes| serde_json::from_reader(bytes.reader()).map_err(|_| ()))
                .map_err(|_| "failed to parse the request body as JSON");
            let graphql_request = graphql_request.unwrap();
            assert!(graphql_request.extensions.contains_key("subscription"));
            let subscription_extension: SubscriptionExtension = serde_json_bytes::from_value(
                graphql_request
                    .extensions
                    .get("subscription")
                    .unwrap()
                    .clone(),
            )
            .unwrap();
            assert_eq!(
                subscription_extension.callback_url.to_string(),
                format!(
                    "http://localhost:4000/testcallback/{}",
                    subscription_extension.subscription_id
                )
            );

            Ok(http::Response::builder()
                .header(CONTENT_TYPE, APPLICATION_JSON.essence_str())
                .status(StatusCode::OK)
                .body(
                    serde_json::to_string(&Response::builder().data(Value::Null).build())
                        .expect("always valid")
                        .into(),
                )
                .unwrap())
        }

        let make_svc = make_service_fn(|_conn| async { Ok::<_, Infallible>(service_fn(handle)) });
        let server = Server::from_tcp(listener).unwrap().serve(make_svc);
        server.await.unwrap();
    }

    // starts a local server emulating a subgraph returning bad response format
    async fn emulate_subgraph_sse_ok(
        listener: TcpListener,
        num_events: i32,
        total_handler_calls: Arc<AtomicI32>,
        total_messages: Arc<AtomicI32>,
    ) {
        async fn sse_handle(
            Extension(num_events): Extension<i32>,
            Extension((total_handler_calls, total_messages)): Extension<(
                Arc<AtomicI32>,
                Arc<AtomicI32>,
            )>,
            request: http::Request<Body>,
        ) -> Sse<impl Stream<Item = Result<Event, Infallible>>> {
            let (parts, body) = request.into_parts();
            let body_bytes = hyper::body::to_bytes(body).await.unwrap();

            total_handler_calls.fetch_add(1, Ordering::SeqCst);

            let accept = parts.headers.get(ACCEPT).unwrap().to_str().unwrap();

            assert_eq!(accept, "text/event-stream");

            let payload = serde_json_bytes::serde_json::from_slice::<Request>(&body_bytes).unwrap();

            assert_eq!(
                payload,
                Request::builder()
                    .query("subscription {\n  userWasCreated {\n    username\n  }\n}")
                    .build()
            );

            let stream = futures::stream::iter(0..num_events)
                .map(|_| {
                    let response = graphql::Response::builder().data(serde_json_bytes::json!({"userWasCreated": {"username": "ada_lovelace"}})).build();
                    Event::default()
                        .event("next")
                    .data(serde_json_bytes::serde_json::to_string(&response).unwrap())
                })
                .throttle(Duration::from_millis(10))
                .map(move |m| {
                    total_messages.fetch_add(1, Ordering::SeqCst);
                    m
                })
                .chain(futures::stream::once(futures::future::ready(
                    Event::default().event("complete"),
                )))
                .map(Ok);

            Sse::new(stream)
        }
        let router = axum::Router::new()
            .route("/sse", axum::routing::post(sse_handle))
            .layer(Extension(num_events))
            .layer(Extension((total_handler_calls, total_messages)))
            .layer(tower_http::trace::TraceLayer::new_for_http());

        let server = Server::from_tcp(listener)
            .unwrap()
            .serve(router.into_make_service());
        server.await.unwrap();
    }

    async fn emulate_subgraph_sse_bad_request(listener: TcpListener) {
        async fn sse_handle(
            _request: http::Request<Body>,
        ) -> Result<impl IntoResponse, Infallible> {
            Ok((http::StatusCode::BAD_REQUEST, "bad request"))
        }
        let router = axum::Router::new()
            .route("/sse", axum::routing::post(sse_handle))
            .layer(tower_http::trace::TraceLayer::new_for_http());

        let server = Server::from_tcp(listener)
            .unwrap()
            .serve(router.into_make_service());
        server.await.unwrap();
    }

    fn subscription_config() -> SubscriptionConfig {
        SubscriptionConfig {
            enabled: true,
            mode: SubscriptionModeConfig {
                callback: Some(CallbackMode {
                    public_url: Url::parse("http://localhost:4000").unwrap(),
                    listen: None,
                    path: Some("/testcallback".to_string()),
                    subgraphs: vec![String::from("testbis")].into_iter().collect(),
                }),
                passthrough: Some(SubgraphPassthroughMode {
                    all: None,
                    subgraphs: [(
                        "test".to_string(),
                        WebSocketConfiguration {
                            path: Some(String::from("/ws")),
                            protocol: WebSocketProtocol::default(),
                        },
                    )]
                    .into(),
                }),
                sse: Some(SubgraphSSEMode {
                    all: None,
                    subgraphs: [(
                        "testsse".to_string(),
                        SseConfiguration {
                            path: Some(String::from("/sse")),
                            ..Default::default()
                        },
                    )]
                    .into(),
                }),
            },
            enable_deduplication: true,
            max_opened_subscriptions: None,
            queue_capacity: None,
        }
    }

    #[tokio::test(flavor = "multi_thread")]
    async fn test_subgraph_service_callback() {
        let _ = SUBSCRIPTION_CALLBACK_HMAC_KEY.set(String::from("TESTEST"));
        let listener = std::net::TcpListener::bind("127.0.0.1:0").unwrap();
        let socket_addr = listener.local_addr().unwrap();
        let spawned_task = tokio::task::spawn(emulate_subgraph_with_callback_data(listener));
        let subgraph_service = SubgraphService::new(
            "testbis",
            true,
            Http2Config::Disable,
            subscription_config().into(),
            ClientConfig::builder()
                .with_safe_defaults()
                .with_native_roots()
                .with_no_client_auth(),
            Notify::builder().build(),
        );
        let (tx, _rx) = mpsc::channel(2);
        let url = Uri::from_str(&format!("http://{socket_addr}")).unwrap();
        let response = subgraph_service
            .oneshot(SubgraphRequest {
                supergraph_request: Arc::new(
                    http::Request::builder()
                        .header(HOST, "host")
                        .header(CONTENT_TYPE, APPLICATION_JSON.essence_str())
                        .body(
                            Request::builder()
                                .query("subscription {\n  userWasCreated {\n    username\n  }\n}")
                                .build(),
                        )
                        .expect("expecting valid request"),
                ),
                subgraph_request: http::Request::builder()
                    .header(HOST, "rhost")
                    .header(CONTENT_TYPE, APPLICATION_JSON.essence_str())
                    .uri(url)
                    .body(
                        Request::builder()
                            .query("subscription {\n  userWasCreated {\n    username\n  }\n}")
                            .build(),
                    )
                    .expect("expecting valid request"),
                operation_kind: OperationKind::Subscription,
                context: Context::new(),
                subscription_stream: Some(tx),
                connection_closed_signal: None,
            })
            .await
            .unwrap();
        response.response.body().errors.iter().for_each(|e| {
            println!("error: {}", e.message);
        });
        assert!(response.response.body().errors.is_empty());
        spawned_task.abort();
    }

    #[tokio::test(flavor = "multi_thread")]
    async fn test_subgraph_service_content_type_application_graphql() {
        let listener = std::net::TcpListener::bind("127.0.0.1:0").unwrap();
        let socket_addr = listener.local_addr().unwrap();
        tokio::task::spawn(emulate_subgraph_application_graphql_response(listener));
        let subgraph_service = SubgraphService::new(
            "test",
            true,
            Http2Config::Enable,
            None,
            ClientConfig::builder()
                .with_safe_defaults()
                .with_native_roots()
                .with_no_client_auth(),
            Notify::default(),
        );

        let url = Uri::from_str(&format!("http://{socket_addr}")).unwrap();
        let response = subgraph_service
            .oneshot(SubgraphRequest {
                supergraph_request: Arc::new(
                    http::Request::builder()
                        .header(HOST, "host")
                        .header(CONTENT_TYPE, APPLICATION_JSON.essence_str())
                        .body(Request::builder().query("query").build())
                        .expect("expecting valid request"),
                ),
                subgraph_request: http::Request::builder()
                    .header(HOST, "rhost")
                    .header(CONTENT_TYPE, APPLICATION_JSON.essence_str())
                    .uri(url)
                    .body(Request::builder().query("query").build())
                    .expect("expecting valid request"),
                operation_kind: OperationKind::Query,
                context: Context::new(),
                subscription_stream: None,
                connection_closed_signal: None,
            })
            .await
            .unwrap();
        assert!(response.response.body().errors.is_empty());
    }

    #[tokio::test(flavor = "multi_thread")]
    async fn test_subgraph_service_content_type_application_json() {
        let listener = std::net::TcpListener::bind("127.0.0.1:0").unwrap();
        let socket_addr = listener.local_addr().unwrap();
        tokio::task::spawn(emulate_subgraph_application_json_response(listener));
        let subgraph_service = SubgraphService::new(
            "test",
            true,
            Http2Config::Enable,
            None,
            ClientConfig::builder()
                .with_safe_defaults()
                .with_native_roots()
                .with_no_client_auth(),
            Notify::default(),
        );

        let url = Uri::from_str(&format!("http://{socket_addr}")).unwrap();
        let response = subgraph_service
            .oneshot(SubgraphRequest {
                supergraph_request: Arc::new(
                    http::Request::builder()
                        .header(HOST, "host")
                        .header(CONTENT_TYPE, APPLICATION_JSON.essence_str())
                        .body(Request::builder().query("query").build())
                        .expect("expecting valid request"),
                ),
                subgraph_request: http::Request::builder()
                    .header(HOST, "rhost")
                    .header(CONTENT_TYPE, APPLICATION_JSON.essence_str())
                    .uri(url)
                    .body(Request::builder().query("query").build())
                    .expect("expecting valid request"),
                operation_kind: OperationKind::Query,
                context: Context::new(),
                subscription_stream: None,
                connection_closed_signal: None,
            })
            .await
            .unwrap();
        assert!(response.response.body().errors.is_empty());
    }

    #[tokio::test(flavor = "multi_thread")]
    async fn test_subgraph_service_invalid_response() {
        let listener = std::net::TcpListener::bind("127.0.0.1:0").unwrap();
        let socket_addr = listener.local_addr().unwrap();
        tokio::task::spawn(emulate_subgraph_ok_status_invalid_response(listener));
        let subgraph_service = SubgraphService::new(
            "test",
            true,
            Http2Config::Enable,
            None,
            ClientConfig::builder()
                .with_safe_defaults()
                .with_native_roots()
                .with_no_client_auth(),
            Notify::default(),
        );

        let url = Uri::from_str(&format!("http://{socket_addr}")).unwrap();
        let response = subgraph_service
            .oneshot(SubgraphRequest {
                supergraph_request: Arc::new(
                    http::Request::builder()
                        .header(HOST, "host")
                        .header(CONTENT_TYPE, APPLICATION_JSON.essence_str())
                        .body(Request::builder().query("query").build())
                        .expect("expecting valid request"),
                ),
                subgraph_request: http::Request::builder()
                    .header(HOST, "rhost")
                    .header(CONTENT_TYPE, APPLICATION_JSON.essence_str())
                    .uri(url)
                    .body(Request::builder().query("query").build())
                    .expect("expecting valid request"),
                operation_kind: OperationKind::Query,
                context: Context::new(),
                subscription_stream: None,
                connection_closed_signal: None,
            })
            .await
            .unwrap();
        assert_eq!(
            response.response.body().errors[0].message,
            "service 'test' response was malformed: expected value at line 1 column 1"
        );
    }

    #[tokio::test(flavor = "multi_thread")]
    async fn test_subgraph_invalid_status_invalid_response_application_json() {
        let listener = std::net::TcpListener::bind("127.0.0.1:0").unwrap();
        let socket_addr = listener.local_addr().unwrap();
        tokio::task::spawn(
            emulate_subgraph_invalid_response_invalid_status_application_json(listener),
        );
        let subgraph_service = SubgraphService::new(
            "test",
            true,
            Http2Config::Enable,
            None,
            ClientConfig::builder()
                .with_safe_defaults()
                .with_native_roots()
                .with_no_client_auth(),
            Notify::default(),
        );

        let url = Uri::from_str(&format!("http://{socket_addr}")).unwrap();
        let response = subgraph_service
            .oneshot(SubgraphRequest {
                supergraph_request: Arc::new(
                    http::Request::builder()
                        .header(HOST, "host")
                        .header(CONTENT_TYPE, APPLICATION_JSON.essence_str())
                        .body(Request::builder().query("query").build())
                        .expect("expecting valid request"),
                ),
                subgraph_request: http::Request::builder()
                    .header(HOST, "rhost")
                    .header(CONTENT_TYPE, APPLICATION_JSON.essence_str())
                    .uri(url)
                    .body(Request::builder().query("query").build())
                    .expect("expecting valid request"),
                operation_kind: OperationKind::Query,
                context: Context::new(),
                subscription_stream: None,
                connection_closed_signal: None,
            })
            .await
            .unwrap();
        assert_eq!(
            response.response.body().errors[0].message,
            "HTTP fetch failed from 'test': 401: Unauthorized"
        );
        assert_eq!(
            response.response.body().errors[1].message,
            "service 'test' response was malformed: invalid"
        );
    }

    #[tokio::test(flavor = "multi_thread")]
    async fn test_subgraph_invalid_status_invalid_response_application_graphql() {
        let listener = std::net::TcpListener::bind("127.0.0.1:0").unwrap();
        let socket_addr = listener.local_addr().unwrap();
        tokio::task::spawn(
            emulate_subgraph_invalid_response_invalid_status_application_graphql(listener),
        );
        let subgraph_service = SubgraphService::new(
            "test",
            true,
            Http2Config::Enable,
            None,
            ClientConfig::builder()
                .with_safe_defaults()
                .with_native_roots()
                .with_no_client_auth(),
            Notify::default(),
        );

        let url = Uri::from_str(&format!("http://{socket_addr}")).unwrap();
        let response = subgraph_service
            .oneshot(SubgraphRequest {
                supergraph_request: Arc::new(
                    http::Request::builder()
                        .header(HOST, "host")
                        .header(CONTENT_TYPE, APPLICATION_JSON.essence_str())
                        .body(Request::builder().query("query").build())
                        .expect("expecting valid request"),
                ),
                subgraph_request: http::Request::builder()
                    .header(HOST, "rhost")
                    .header(CONTENT_TYPE, APPLICATION_JSON.essence_str())
                    .uri(url)
                    .body(Request::builder().query("query").build())
                    .expect("expecting valid request"),
                operation_kind: OperationKind::Query,
                context: Context::new(),
                subscription_stream: None,
                connection_closed_signal: None,
            })
            .await
            .unwrap();
        assert_eq!(
            response.response.body().errors[0].message,
            "HTTP fetch failed from 'test': 401: Unauthorized"
        );
        assert_eq!(
            response.response.body().errors[1].message,
            "service 'test' response was malformed: expected value at line 1 column 1"
        );
    }

    #[tokio::test(flavor = "multi_thread")]
    async fn test_subgraph_service_websocket() {
        let listener = std::net::TcpListener::bind("127.0.0.1:0").unwrap();
        let socket_addr = listener.local_addr().unwrap();
        let spawned_task = tokio::task::spawn(emulate_correct_websocket_server(listener));
        let subgraph_service = SubgraphService::new(
            "test",
            true,
            Http2Config::Disable,
            subscription_config().into(),
            ClientConfig::builder()
                .with_safe_defaults()
                .with_native_roots()
                .with_no_client_auth(),
            Notify::builder().build(),
        );
        let (tx, mut rx) = mpsc::channel(2);

        let url = Uri::from_str(&format!("ws://{socket_addr}")).unwrap();
        let response = subgraph_service
            .oneshot(SubgraphRequest {
                supergraph_request: Arc::new(
                    http::Request::builder()
                        .header(HOST, "host")
                        .header(CONTENT_TYPE, APPLICATION_JSON.essence_str())
                        .body(
                            Request::builder()
                                .query("subscription {\n  userWasCreated {\n    username\n  }\n}")
                                .build(),
                        )
                        .expect("expecting valid request"),
                ),
                subgraph_request: http::Request::builder()
                    .header(HOST, "rhost")
                    .header(CONTENT_TYPE, APPLICATION_JSON.essence_str())
                    .uri(url)
                    .body(
                        Request::builder()
                            .query("subscription {\n  userWasCreated {\n    username\n  }\n}")
                            .build(),
                    )
                    .expect("expecting valid request"),
                operation_kind: OperationKind::Subscription,
                context: Context::new(),
                subscription_stream: Some(tx),
                connection_closed_signal: None,
            })
            .await
            .unwrap();
        assert!(response.response.body().errors.is_empty());

        let mut gql_stream = rx.next().await.unwrap();
        let message = gql_stream.next().await.unwrap();
        assert_eq!(
            message,
            graphql::Response::builder()
                .subscribed(true)
                .data(serde_json_bytes::json!({"userWasCreated": {"username": "ada_lovelace"}}))
                .build()
        );
        spawned_task.abort();
    }

    #[tokio::test(flavor = "multi_thread")]
    async fn test_subgraph_service_sse() {
        let listener = std::net::TcpListener::bind("127.0.0.1:0").unwrap();
        let socket_addr = listener.local_addr().unwrap();
        let total_handler_calls = Arc::new(AtomicI32::new(0));
        let total_messages = Arc::new(AtomicI32::new(0));
        let spawned_task = tokio::task::spawn(emulate_subgraph_sse_ok(
            listener,
            1,
            total_handler_calls.clone(),
            total_messages.clone(),
        ));
        let subgraph_service = SubgraphService::new(
            "testsse",
            true,
            None,
            false,
            subscription_config().into(),
            Notify::builder().build(),
        );
        let (tx, mut rx) = mpsc::channel(2);

        let url = Uri::from_str(&format!("http://{socket_addr}/sse")).unwrap();
        let response = subgraph_service
            .oneshot(SubgraphRequest {
                supergraph_request: Arc::new(
                    http::Request::builder()
                        .header(HOST, "host")
                        .header(CONTENT_TYPE, APPLICATION_JSON.essence_str())
                        .body(
                            Request::builder()
                                .query("subscription {\n  userWasCreated {\n    username\n  }\n}")
                                .build(),
                        )
                        .expect("expecting valid request"),
                ),
                subgraph_request: http::Request::builder()
                    .header(HOST, "rhost")
                    .header(CONTENT_TYPE, APPLICATION_JSON.essence_str())
                    .uri(url)
                    .body(
                        Request::builder()
                            .query("subscription {\n  userWasCreated {\n    username\n  }\n}")
                            .build(),
                    )
                    .expect("expecting valid request"),
                operation_kind: OperationKind::Subscription,
                context: Context::new(),
                subscription_stream: Some(tx),
                connection_closed_signal: None,
            })
            .await
            .unwrap();
        assert!(response.response.body().errors.is_empty());

        let mut gql_stream = rx.next().await.unwrap();
        let message = gql_stream.next().await.unwrap();
        assert_eq!(
            message,
            graphql::Response::builder()
                .subscribed(true)
                .data(serde_json_bytes::json!({"userWasCreated": {"username": "ada_lovelace"}}))
                .build()
        );
        spawned_task.abort();
        assert_eq!(total_handler_calls.load(Ordering::SeqCst), 1);
        assert_eq!(total_messages.load(Ordering::SeqCst), 1);
    }

    #[tokio::test(flavor = "multi_thread")]
    async fn test_subgraph_service_sse_with_error() {
        let listener = std::net::TcpListener::bind("127.0.0.1:0").unwrap();
        let socket_addr = listener.local_addr().unwrap();
        let spawned_task = tokio::task::spawn(emulate_subgraph_sse_bad_request(listener));
        let subscription_config = subscription_config();
        let subgraph_service = SubgraphService::new(
            "testsse",
            true,
            None,
            false,
            subscription_config.into(),
            Notify::builder().build(),
        );
        let (tx, mut rx) = mpsc::channel(2);

        let url = Uri::from_str(&format!("http://{socket_addr}/sse")).unwrap();
        // The first initial response should be ok
        let response = subgraph_service
            .oneshot(SubgraphRequest {
                supergraph_request: Arc::new(
                    http::Request::builder()
                        .header(HOST, "host")
                        .header(CONTENT_TYPE, APPLICATION_JSON.essence_str())
                        .body(
                            Request::builder()
                                .query("subscription {\n  userWasCreated {\n    username\n  }\n}")
                                .build(),
                        )
                        .expect("expecting valid request"),
                ),
                subgraph_request: http::Request::builder()
                    .header(HOST, "rhost")
                    .header(CONTENT_TYPE, APPLICATION_JSON.essence_str())
                    .uri(url)
                    .body(
                        Request::builder()
                            .query("subscription {\n  userWasCreated {\n    username\n  }\n}")
                            .build(),
                    )
                    .expect("expecting valid request"),
                operation_kind: OperationKind::Subscription,
                context: Context::new(),
                subscription_stream: Some(tx),
                connection_closed_signal: None,
            })
            .await
            .unwrap();
        assert!(response.response.body().errors.is_empty());

        let mut gql_stream = rx.next().await.unwrap();

        let message = gql_stream.next().await.unwrap();

        assert_eq!(
            message,
            graphql::Response::builder()
                .subscribed(false)
                .errors(vec![Error::builder()
                    .message("cannot read message from sse: UnexpectedResponse(400)")
                    .extension_code("SSE_MESSAGE_ERROR")
                    .build()])
                .build()
        );
        spawned_task.abort();
    }

    #[tokio::test(flavor = "multi_thread")]
    async fn test_subgraph_service_sse_complete() {
        let listener = std::net::TcpListener::bind("127.0.0.1:0").unwrap();
        let socket_addr = listener.local_addr().unwrap();
        let total_handler_calls = Arc::new(AtomicI32::new(0));
        let total_messages = Arc::new(AtomicI32::new(0));
        let spawned_task = tokio::task::spawn(emulate_subgraph_sse_ok(
            listener,
            2,
            total_handler_calls.clone(),
            total_messages.clone(),
        ));
        let subscription_config = subscription_config();

        let subgraph_service = SubgraphService::new(
            "testsse",
            true,
            None,
            false,
            subscription_config.into(),
            Notify::builder().build(),
        );
        let (tx, mut rx) = mpsc::channel(2);

        let url = Uri::from_str(&format!("http://{socket_addr}/sse")).unwrap();
        // The first initial response should be ok
        let response = subgraph_service
            .oneshot(SubgraphRequest {
                supergraph_request: Arc::new(
                    http::Request::builder()
                        .header(HOST, "host")
                        .header(CONTENT_TYPE, APPLICATION_JSON.essence_str())
                        .body(
                            Request::builder()
                                .query("subscription {\n  userWasCreated {\n    username\n  }\n}")
                                .build(),
                        )
                        .expect("expecting valid request"),
                ),
                subgraph_request: http::Request::builder()
                    .header(HOST, "rhost")
                    .header(CONTENT_TYPE, APPLICATION_JSON.essence_str())
                    .uri(url)
                    .body(
                        Request::builder()
                            .query("subscription {\n  userWasCreated {\n    username\n  }\n}")
                            .build(),
                    )
                    .expect("expecting valid request"),
                operation_kind: OperationKind::Subscription,
                context: Context::new(),
                subscription_stream: Some(tx),
                connection_closed_signal: None,
            })
            .await
            .unwrap();
        assert!(response.response.body().errors.is_empty());

        let mut gql_stream = rx.next().await.unwrap();
        let mut messages = 0;
        while let Some(response) = gql_stream.next().await {
            assert_eq!(
                response,
                graphql::Response::builder()
                    .subscribed(true)
                    .data(serde_json_bytes::json!({"userWasCreated": {"username": "ada_lovelace"}}))
                    .build()
            );
            messages += 1;
        }

        assert_eq!(messages, 2);
        spawned_task.abort();
        assert_eq!(total_handler_calls.load(Ordering::SeqCst), 1);
        assert_eq!(total_messages.load(Ordering::SeqCst), 2);
    }

    #[tokio::test(flavor = "multi_thread")]
    async fn test_subgraph_service_sse_close() {
        let listener = std::net::TcpListener::bind("127.0.0.1:0").unwrap();
        let socket_addr = listener.local_addr().unwrap();
        let total_handler_calls = Arc::new(AtomicI32::new(0));
        let total_messages = Arc::new(AtomicI32::new(0));
        let spawned_task = tokio::task::spawn(emulate_subgraph_sse_ok(
            listener,
            200,
            total_handler_calls.clone(),
            total_messages.clone(),
        ));
        let subscription_config = subscription_config();
        let subgraph_service = SubgraphService::new(
            "testsse",
            true,
            None,
            false,
            subscription_config.into(),
            Notify::builder().build(),
        );
        let (tx, mut rx) = mpsc::channel(2);

        let url = Uri::from_str(&format!("http://{socket_addr}/sse")).unwrap();
        // The first initial response should be ok
        let response = subgraph_service
            .oneshot(SubgraphRequest {
                supergraph_request: Arc::new(
                    http::Request::builder()
                        .header(HOST, "host")
                        .header(CONTENT_TYPE, APPLICATION_JSON.essence_str())
                        .body(
                            Request::builder()
                                .query("subscription {\n  userWasCreated {\n    username\n  }\n}")
                                .build(),
                        )
                        .expect("expecting valid request"),
                ),
                subgraph_request: http::Request::builder()
                    .header(HOST, "rhost")
                    .header(CONTENT_TYPE, APPLICATION_JSON.essence_str())
                    .uri(url)
                    .body(
                        Request::builder()
                            .query("subscription {\n  userWasCreated {\n    username\n  }\n}")
                            .build(),
                    )
                    .expect("expecting valid request"),
                operation_kind: OperationKind::Subscription,
                context: Context::new(),
                subscription_stream: Some(tx),
                connection_closed_signal: None,
            })
            .await
            .unwrap();
        assert!(response.response.body().errors.is_empty());

        let mut gql_stream = rx.next().await.unwrap();
        let message = gql_stream.next().await.unwrap();
        assert_eq!(
            message,
            graphql::Response::builder()
                .subscribed(true)
                .data(serde_json_bytes::json!({"userWasCreated": {"username": "ada_lovelace"}}))
                .build()
        );
        drop(gql_stream);
        //Sleep to make sure no more events are processed
        tokio::time::sleep(Duration::from_millis(1000)).await;
        assert_eq!(total_handler_calls.load(Ordering::SeqCst), 1);
        let total_messages = total_messages.load(Ordering::SeqCst);
        assert!(total_messages < 10);
        spawned_task.abort();
    }

    #[tokio::test(flavor = "multi_thread")]
    async fn test_subgraph_service_sse_close_reconnect() {
        let listener = std::net::TcpListener::bind("127.0.0.1:0").unwrap();
        let socket_addr = listener.local_addr().unwrap();
        let total_handler_calls = Arc::new(AtomicI32::new(0));
        let total_messages = Arc::new(AtomicI32::new(0));
        let spawned_task = tokio::task::spawn(emulate_subgraph_sse_ok(
            listener,
            20,
            total_handler_calls.clone(),
            total_messages.clone(),
        ));
        let mut subscription_config = subscription_config();
        let sse_config = subscription_config
            .mode
            .sse
            .as_mut()
            .unwrap()
            .subgraphs
            .get_mut("testsse")
            .unwrap();
        sse_config.reconnect = true;
        sse_config.retry_initial = true;
        sse_config.delay = std::time::Duration::from_millis(10);
        let subgraph_service = SubgraphService::new(
            "testsse",
            true,
            None,
            false,
            subscription_config.into(),
            Notify::builder().build(),
        );
        let (tx, mut rx) = mpsc::channel(2);

        let url = Uri::from_str(&format!("http://{socket_addr}/sse")).unwrap();
        // The first initial response should be ok
        let response = subgraph_service
            .oneshot(SubgraphRequest {
                supergraph_request: Arc::new(
                    http::Request::builder()
                        .header(HOST, "host")
                        .header(CONTENT_TYPE, APPLICATION_JSON.essence_str())
                        .body(
                            Request::builder()
                                .query("subscription {\n  userWasCreated {\n    username\n  }\n}")
                                .build(),
                        )
                        .expect("expecting valid request"),
                ),
                subgraph_request: http::Request::builder()
                    .header(HOST, "rhost")
                    .header(CONTENT_TYPE, APPLICATION_JSON.essence_str())
                    .uri(url)
                    .body(
                        Request::builder()
                            .query("subscription {\n  userWasCreated {\n    username\n  }\n}")
                            .build(),
                    )
                    .expect("expecting valid request"),
                operation_kind: OperationKind::Subscription,
                context: Context::new(),
                subscription_stream: Some(tx),
                connection_closed_signal: None,
            })
            .await
            .unwrap();
        assert!(response.response.body().errors.is_empty());

        let mut gql_stream = rx.next().await.unwrap();
        let message = gql_stream.next().await.unwrap();
        assert_eq!(
            message,
            graphql::Response::builder()
                .subscribed(true)
                .data(serde_json_bytes::json!({"userWasCreated": {"username": "ada_lovelace"}}))
                .build()
        );

        let abort_handle = spawned_task.abort_handle();
        abort_handle.abort();
        while !abort_handle.is_finished() {
            tokio::time::sleep(Duration::from_millis(10)).await;
        }
        //Sleep to make sure no more events are processed
        tokio::time::sleep(Duration::from_millis(1000)).await;
        let total_calls = total_handler_calls.load(Ordering::SeqCst);
        assert!(total_calls >= 1);
        drop(gql_stream);
        tokio::time::sleep(Duration::from_millis(100)).await;
    }

    #[tokio::test(flavor = "multi_thread")]
    async fn test_subgraph_service_sse_timeout() {
        let listener = std::net::TcpListener::bind("127.0.0.1:0").unwrap();
        let socket_addr = listener.local_addr().unwrap();

        let mut subscription_config = subscription_config();
        let sse_config = subscription_config
            .mode
            .sse
            .as_mut()
            .unwrap()
            .subgraphs
            .get_mut("testsse")
            .unwrap();
        sse_config.reconnect = true;
        sse_config.retry_initial = true;
        sse_config.delay = std::time::Duration::from_millis(10);
        sse_config.delay_max = std::time::Duration::from_millis(200);
        sse_config.reconnect_timeout = std::time::Duration::from_millis(500);
        sse_config.read_timeout = Some(std::time::Duration::from_millis(10));
        let subgraph_service = SubgraphService::new(
            "testsse",
            true,
            None,
            false,
            subscription_config.into(),
            Notify::builder().build(),
        );
        let (tx, mut rx) = mpsc::channel(2);

        let url = Uri::from_str(&format!("http://{socket_addr}/sse")).unwrap();
        // The first initial response should be ok
        let response = subgraph_service
            .oneshot(SubgraphRequest {
                supergraph_request: Arc::new(
                    http::Request::builder()
                        .header(HOST, "host")
                        .header(CONTENT_TYPE, APPLICATION_JSON.essence_str())
                        .body(
                            Request::builder()
                                .query("subscription {\n  userWasCreated {\n    username\n  }\n}")
                                .build(),
                        )
                        .expect("expecting valid request"),
                ),
                subgraph_request: http::Request::builder()
                    .header(HOST, "rhost")
                    .header(CONTENT_TYPE, APPLICATION_JSON.essence_str())
                    .uri(url)
                    .body(
                        Request::builder()
                            .query("subscription {\n  userWasCreated {\n    username\n  }\n}")
                            .build(),
                    )
                    .expect("expecting valid request"),
                operation_kind: OperationKind::Subscription,
                context: Context::new(),
                subscription_stream: Some(tx),
                connection_closed_signal: None,
            })
            .await
            .unwrap();

        assert!(response.response.body().errors.is_empty());

        let mut gql_stream = rx.next().await.unwrap();

        let message = gql_stream.next().await.unwrap();

        assert_eq!(
            message,
            graphql::Response::builder()
                .subscribed(false)
                .errors(vec![Error::builder()
                    .message("cannot read message from sse: ReconnectTimeOut")
                    .extension_code("SSE_MESSAGE_ERROR")
                    .build()])
                .build()
        );
    }

    #[tokio::test(flavor = "multi_thread")]
    async fn test_subgraph_service_websocket_with_error() {
        let listener = std::net::TcpListener::bind("127.0.0.1:0").unwrap();
        let socket_addr = listener.local_addr().unwrap();
        tokio::task::spawn(emulate_incorrect_websocket_server(listener));
        let subgraph_service = SubgraphService::new(
            "test",
            true,
            Http2Config::Disable,
            subscription_config().into(),
            ClientConfig::builder()
                .with_safe_defaults()
                .with_native_roots()
                .with_no_client_auth(),
            Notify::builder().build(),
        );
        let (tx, _rx) = mpsc::channel(2);

        let url = Uri::from_str(&format!("ws://{socket_addr}")).unwrap();
        let err = subgraph_service
            .oneshot(SubgraphRequest {
                supergraph_request: Arc::new(
                    http::Request::builder()
                        .header(HOST, "host")
                        .header(CONTENT_TYPE, APPLICATION_JSON.essence_str())
                        .body(
                            Request::builder()
                                .query("subscription {\n  userWasCreated {\n    username\n  }\n}")
                                .build(),
                        )
                        .expect("expecting valid request"),
                ),
                subgraph_request: http::Request::builder()
                    .header(HOST, "rhost")
                    .header(CONTENT_TYPE, APPLICATION_JSON.essence_str())
                    .uri(url)
                    .body(
                        Request::builder()
                            .query("subscription {\n  userWasCreated {\n    username\n  }\n}")
                            .build(),
                    )
                    .expect("expecting valid request"),
                operation_kind: OperationKind::Subscription,
                context: Context::new(),
                subscription_stream: Some(tx),
                connection_closed_signal: None,
            })
            .await
            .unwrap_err();
        assert_eq!(
            err.to_string(),
            "Websocket fetch failed from 'test': cannot connect websocket to subgraph: HTTP error: 400 Bad Request".to_string()
        );
    }

    #[tokio::test(flavor = "multi_thread")]
    async fn test_bad_status_code_should_not_fail() {
        let listener = std::net::TcpListener::bind("127.0.0.1:0").unwrap();
        let socket_addr = listener.local_addr().unwrap();
        tokio::task::spawn(emulate_subgraph_bad_request(listener));
        let subgraph_service = SubgraphService::new(
            "test",
            true,
            Http2Config::Enable,
            None,
            ClientConfig::builder()
                .with_safe_defaults()
                .with_native_roots()
                .with_no_client_auth(),
            Notify::default(),
        );

        let url = Uri::from_str(&format!("http://{socket_addr}")).unwrap();
        let response = subgraph_service
            .oneshot(SubgraphRequest {
                supergraph_request: Arc::new(
                    http::Request::builder()
                        .header(HOST, "host")
                        .header(CONTENT_TYPE, APPLICATION_JSON.essence_str())
                        .body(Request::builder().query("query").build())
                        .expect("expecting valid request"),
                ),
                subgraph_request: http::Request::builder()
                    .header(HOST, "rhost")
                    .header(CONTENT_TYPE, APPLICATION_JSON.essence_str())
                    .uri(url)
                    .body(Request::builder().query("query").build())
                    .expect("expecting valid request"),
                operation_kind: OperationKind::Query,
                context: Context::new(),
                subscription_stream: None,
                connection_closed_signal: None,
            })
            .await
            .unwrap();
        assert_eq!(
            response.response.body().errors[0].message,
            "HTTP fetch failed from 'test': 400: Bad Request"
        );
        assert_eq!(
            response.response.body().errors[1].message,
            "This went wrong"
        );
    }

    #[tokio::test(flavor = "multi_thread")]
    async fn test_bad_content_type() {
        let listener = std::net::TcpListener::bind("127.0.0.1:0").unwrap();
        let socket_addr = listener.local_addr().unwrap();
        tokio::task::spawn(emulate_subgraph_bad_response_format(listener));

        let subgraph_service = SubgraphService::new(
            "test",
            true,
            Http2Config::Enable,
            None,
            ClientConfig::builder()
                .with_safe_defaults()
                .with_native_roots()
                .with_no_client_auth(),
            Notify::default(),
        );

        let url = Uri::from_str(&format!("http://{socket_addr}")).unwrap();
        let response = subgraph_service
            .oneshot(SubgraphRequest {
                supergraph_request: Arc::new(
                    http::Request::builder()
                        .header(HOST, "host")
                        .header(CONTENT_TYPE, APPLICATION_JSON.essence_str())
                        .body(Request::builder().query("query").build())
                        .expect("expecting valid request"),
                ),
                subgraph_request: http::Request::builder()
                    .header(HOST, "rhost")
                    .header(CONTENT_TYPE, APPLICATION_JSON.essence_str())
                    .uri(url)
                    .body(Request::builder().query("query").build())
                    .expect("expecting valid request"),
                operation_kind: OperationKind::Query,
                context: Context::new(),
                subscription_stream: None,
                connection_closed_signal: None,
            })
            .await
            .unwrap();
        assert_eq!(
            response.response.body().errors[0].message,
            "HTTP fetch failed from 'test': subgraph didn't return JSON (expected content-type: application/json or content-type: application/graphql-response+json; found content-type: text/html)"
        );
    }

    #[tokio::test(flavor = "multi_thread")]
    async fn test_compressed_request_response_body() {
        let listener = std::net::TcpListener::bind("127.0.0.1:0").unwrap();
        let socket_addr = listener.local_addr().unwrap();
        tokio::task::spawn(emulate_subgraph_compressed_response(listener));
        let subgraph_service = SubgraphService::new(
            "test",
            false,
            Http2Config::Enable,
            None,
            ClientConfig::builder()
                .with_safe_defaults()
                .with_native_roots()
                .with_no_client_auth(),
            Notify::default(),
        );

        let url = Uri::from_str(&format!("http://{socket_addr}")).unwrap();
        let resp = subgraph_service
            .oneshot(SubgraphRequest {
                supergraph_request: Arc::new(
                    http::Request::builder()
                        .header(HOST, "host")
                        .header(CONTENT_TYPE, APPLICATION_JSON.essence_str())
                        .body(Request::builder().query("query".to_string()).build())
                        .expect("expecting valid request"),
                ),
                subgraph_request: http::Request::builder()
                    .header(HOST, "rhost")
                    .header(CONTENT_TYPE, APPLICATION_JSON.essence_str())
                    .header(CONTENT_ENCODING, "gzip")
                    .uri(url)
                    .body(Request::builder().query("query".to_string()).build())
                    .expect("expecting valid request"),
                operation_kind: OperationKind::Query,
                context: Context::new(),
                subscription_stream: None,
                connection_closed_signal: None,
            })
            .await
            .unwrap();
        // Test the right decompression of the body
        let resp_from_subgraph = Response {
            data: Some(Value::String(ByteString::from("test"))),
            ..Response::default()
        };

        assert_eq!(resp.response.body(), &resp_from_subgraph);
    }

    #[tokio::test(flavor = "multi_thread")]
    async fn test_unauthorized() {
        let listener = std::net::TcpListener::bind("127.0.0.1:0").unwrap();
        let socket_addr = listener.local_addr().unwrap();
        tokio::task::spawn(emulate_subgraph_unauthorized(listener));
        let subgraph_service = SubgraphService::new(
            "test",
            true,
            Http2Config::Enable,
            None,
            ClientConfig::builder()
                .with_safe_defaults()
                .with_native_roots()
                .with_no_client_auth(),
            Notify::default(),
        );

        let url = Uri::from_str(&format!("http://{socket_addr}")).unwrap();
        let response = subgraph_service
            .oneshot(SubgraphRequest {
                supergraph_request: Arc::new(
                    http::Request::builder()
                        .header(HOST, "host")
                        .header(CONTENT_TYPE, APPLICATION_JSON.essence_str())
                        .body(Request::builder().query("query").build())
                        .expect("expecting valid request"),
                ),
                subgraph_request: http::Request::builder()
                    .header(HOST, "rhost")
                    .header(CONTENT_TYPE, APPLICATION_JSON.essence_str())
                    .uri(url)
                    .body(Request::builder().query("query").build())
                    .expect("expecting valid request"),
                operation_kind: OperationKind::Query,
                context: Context::new(),
                subscription_stream: None,
                connection_closed_signal: None,
            })
            .await
            .unwrap();
        assert_eq!(
            response.response.body().errors[0].message,
            "HTTP fetch failed from 'test': 401: Unauthorized"
        );
    }

    #[tokio::test(flavor = "multi_thread")]
    async fn test_persisted_query_not_supported_message() {
        let listener = std::net::TcpListener::bind("127.0.0.1:0").unwrap();
        let socket_addr = listener.local_addr().unwrap();
        tokio::task::spawn(emulate_persisted_query_not_supported_message(listener));
        let subgraph_service = SubgraphService::new(
            "test",
            true,
            Http2Config::Enable,
            None,
            ClientConfig::builder()
                .with_safe_defaults()
                .with_native_roots()
                .with_no_client_auth(),
            Notify::default(),
        );

        assert!(subgraph_service.clone().apq.as_ref().load(Relaxed));

        let url = Uri::from_str(&format!("http://{socket_addr}")).unwrap();
        let resp = subgraph_service
            .clone()
            .oneshot(SubgraphRequest {
                supergraph_request: Arc::new(
                    http::Request::builder()
                        .header(HOST, "host")
                        .header(CONTENT_TYPE, APPLICATION_JSON.essence_str())
                        .body(Request::builder().query("query").build())
                        .expect("expecting valid request"),
                ),
                subgraph_request: http::Request::builder()
                    .header(HOST, "rhost")
                    .header(CONTENT_TYPE, APPLICATION_JSON.essence_str())
                    .uri(url)
                    .body(Request::builder().query("query").build())
                    .expect("expecting valid request"),
                operation_kind: OperationKind::Query,
                context: Context::new(),
                subscription_stream: None,
                connection_closed_signal: None,
            })
            .await
            .unwrap();

        let expected_resp = Response {
            data: Some(Value::String(ByteString::from("test"))),
            ..Response::default()
        };

        assert_eq!(resp.response.body(), &expected_resp);
        assert!(!subgraph_service.apq.as_ref().load(Relaxed));
    }

    #[tokio::test(flavor = "multi_thread")]
    async fn test_persisted_query_not_supported_extension_code() {
        let listener = std::net::TcpListener::bind("127.0.0.1:0").unwrap();
        let socket_addr = listener.local_addr().unwrap();
        tokio::task::spawn(emulate_persisted_query_not_supported_extension_code(
            listener,
        ));
        let subgraph_service = SubgraphService::new(
            "test",
            true,
            Http2Config::Enable,
            None,
            ClientConfig::builder()
                .with_safe_defaults()
                .with_native_roots()
                .with_no_client_auth(),
            Notify::default(),
        );

        assert!(subgraph_service.clone().apq.as_ref().load(Relaxed));

        let url = Uri::from_str(&format!("http://{socket_addr}")).unwrap();
        let resp = subgraph_service
            .clone()
            .oneshot(SubgraphRequest {
                supergraph_request: Arc::new(
                    http::Request::builder()
                        .header(HOST, "host")
                        .header(CONTENT_TYPE, APPLICATION_JSON.essence_str())
                        .body(Request::builder().query("query").build())
                        .expect("expecting valid request"),
                ),
                subgraph_request: http::Request::builder()
                    .header(HOST, "rhost")
                    .header(CONTENT_TYPE, APPLICATION_JSON.essence_str())
                    .uri(url)
                    .body(Request::builder().query("query").build())
                    .expect("expecting valid request"),
                operation_kind: OperationKind::Query,
                context: Context::new(),
                subscription_stream: None,
                connection_closed_signal: None,
            })
            .await
            .unwrap();

        let expected_resp = Response {
            data: Some(Value::String(ByteString::from("test"))),
            ..Response::default()
        };

        assert_eq!(resp.response.body(), &expected_resp);
        assert!(!subgraph_service.apq.as_ref().load(Relaxed));
    }

    #[tokio::test(flavor = "multi_thread")]
    async fn test_persisted_query_not_found_message() {
        let listener = std::net::TcpListener::bind("127.0.0.1:0").unwrap();
        let socket_addr = listener.local_addr().unwrap();
        tokio::task::spawn(emulate_persisted_query_not_found_message(listener));
        let subgraph_service = SubgraphService::new(
            "test",
            true,
            Http2Config::Enable,
            None,
            ClientConfig::builder()
                .with_safe_defaults()
                .with_native_roots()
                .with_no_client_auth(),
            Notify::default(),
        );

        let url = Uri::from_str(&format!("http://{socket_addr}")).unwrap();
        let resp = subgraph_service
            .clone()
            .oneshot(SubgraphRequest {
                supergraph_request: Arc::new(
                    http::Request::builder()
                        .header(HOST, "host")
                        .header(CONTENT_TYPE, APPLICATION_JSON.essence_str())
                        .body(Request::builder().query("query").build())
                        .expect("expecting valid request"),
                ),
                subgraph_request: http::Request::builder()
                    .header(HOST, "rhost")
                    .header(CONTENT_TYPE, APPLICATION_JSON.essence_str())
                    .uri(url)
                    .body(Request::builder().query("query").build())
                    .expect("expecting valid request"),
                operation_kind: OperationKind::Query,
                context: Context::new(),
                subscription_stream: None,
                connection_closed_signal: None,
            })
            .await
            .unwrap();

        let expected_resp = Response {
            data: Some(Value::String(ByteString::from("test"))),
            ..Response::default()
        };

        assert_eq!(resp.response.body(), &expected_resp);
    }

    #[tokio::test(flavor = "multi_thread")]
    async fn test_persisted_query_not_found_extension_code() {
        let listener = std::net::TcpListener::bind("127.0.0.1:0").unwrap();
        let socket_addr = listener.local_addr().unwrap();
        tokio::task::spawn(emulate_persisted_query_not_found_extension_code(listener));
        let subgraph_service = SubgraphService::new(
            "test",
            true,
            Http2Config::Enable,
            None,
            ClientConfig::builder()
                .with_safe_defaults()
                .with_native_roots()
                .with_no_client_auth(),
            Notify::default(),
        );

        let url = Uri::from_str(&format!("http://{socket_addr}")).unwrap();
        let resp = subgraph_service
            .clone()
            .oneshot(SubgraphRequest {
                supergraph_request: Arc::new(
                    http::Request::builder()
                        .header(HOST, "host")
                        .header(CONTENT_TYPE, APPLICATION_JSON.essence_str())
                        .body(Request::builder().query("query").build())
                        .expect("expecting valid request"),
                ),
                subgraph_request: http::Request::builder()
                    .header(HOST, "rhost")
                    .header(CONTENT_TYPE, APPLICATION_JSON.essence_str())
                    .uri(url)
                    .body(Request::builder().query("query").build())
                    .expect("expecting valid request"),
                operation_kind: OperationKind::Query,
                context: Context::new(),
                subscription_stream: None,
                connection_closed_signal: None,
            })
            .await
            .unwrap();

        let expected_resp = Response {
            data: Some(Value::String(ByteString::from("test"))),
            ..Response::default()
        };

        assert_eq!(resp.response.body(), &expected_resp);
    }

    #[tokio::test(flavor = "multi_thread")]
    async fn test_apq_enabled_subgraph_configuration() {
        let listener = std::net::TcpListener::bind("127.0.0.1:0").unwrap();
        let socket_addr = listener.local_addr().unwrap();
        tokio::task::spawn(emulate_expected_apq_enabled_configuration(listener));
        let subgraph_service = SubgraphService::new(
            "test",
            true,
            Http2Config::Enable,
            None,
            ClientConfig::builder()
                .with_safe_defaults()
                .with_native_roots()
                .with_no_client_auth(),
            Notify::default(),
        );

        let url = Uri::from_str(&format!("http://{socket_addr}")).unwrap();
        let resp = subgraph_service
            .clone()
            .oneshot(SubgraphRequest {
                supergraph_request: Arc::new(
                    http::Request::builder()
                        .header(HOST, "host")
                        .header(CONTENT_TYPE, APPLICATION_JSON.essence_str())
                        .body(Request::builder().query("query").build())
                        .expect("expecting valid request"),
                ),
                subgraph_request: http::Request::builder()
                    .header(HOST, "rhost")
                    .header(CONTENT_TYPE, APPLICATION_JSON.essence_str())
                    .uri(url)
                    .body(Request::builder().query("query").build())
                    .expect("expecting valid request"),
                operation_kind: OperationKind::Query,
                context: Context::new(),
                subscription_stream: None,
                connection_closed_signal: None,
            })
            .await
            .unwrap();

        let expected_resp = Response {
            data: Some(Value::String(ByteString::from("test"))),
            ..Response::default()
        };

        assert_eq!(resp.response.body(), &expected_resp);
    }

    #[tokio::test(flavor = "multi_thread")]
    async fn test_apq_disabled_subgraph_configuration() {
        let listener = std::net::TcpListener::bind("127.0.0.1:0").unwrap();
        let socket_addr = listener.local_addr().unwrap();
        tokio::task::spawn(emulate_expected_apq_disabled_configuration(listener));
        let subgraph_service = SubgraphService::new(
            "test",
            false,
            Http2Config::Enable,
            None,
            ClientConfig::builder()
                .with_safe_defaults()
                .with_native_roots()
                .with_no_client_auth(),
            Notify::default(),
        );

        let url = Uri::from_str(&format!("http://{socket_addr}")).unwrap();
        let resp = subgraph_service
            .clone()
            .oneshot(SubgraphRequest {
                supergraph_request: Arc::new(
                    http::Request::builder()
                        .header(HOST, "host")
                        .header(CONTENT_TYPE, APPLICATION_JSON.essence_str())
                        .body(Request::builder().query("query").build())
                        .expect("expecting valid request"),
                ),
                subgraph_request: http::Request::builder()
                    .header(HOST, "rhost")
                    .header(CONTENT_TYPE, APPLICATION_JSON.essence_str())
                    .uri(url)
                    .body(Request::builder().query("query").build())
                    .expect("expecting valid request"),
                operation_kind: OperationKind::Query,
                context: Context::new(),
                subscription_stream: None,
                connection_closed_signal: None,
            })
            .await
            .unwrap();

        let expected_resp = Response {
            data: Some(Value::String(ByteString::from("test"))),
            ..Response::default()
        };

        assert_eq!(resp.response.body(), &expected_resp);
    }

    async fn tls_server(
        listener: tokio::net::TcpListener,
        certificates: Vec<Certificate>,
        key: PrivateKey,
        body: &'static str,
    ) {
        let acceptor = TlsAcceptor::builder()
            .with_single_cert(certificates, key)
            .unwrap()
            .with_all_versions_alpn()
            .with_incoming(AddrIncoming::from_listener(listener).unwrap());
        let service = make_service_fn(|_| async {
            Ok::<_, io::Error>(service_fn(|_req| async {
                Ok::<_, io::Error>(
                    http::Response::builder()
                        .header(CONTENT_TYPE, APPLICATION_JSON.essence_str())
                        .status(StatusCode::OK)
                        .version(Version::HTTP_11)
                        .body::<Body>(body.into())
                        .unwrap(),
                )
            }))
        });
        let server = Server::builder(acceptor).serve(service);
        server.await.unwrap()
    }

    #[ignore]
    #[tokio::test(flavor = "multi_thread")]
    async fn tls_self_signed() {
        let certificate_pem = include_str!("./testdata/server_self_signed.crt");
        let key_pem = include_str!("./testdata/server.key");

        let certificates = load_certs(certificate_pem).unwrap();
        let key = load_key(key_pem).unwrap();

        let listener = tokio::net::TcpListener::bind("127.0.0.1:0").await.unwrap();
        let socket_addr = listener.local_addr().unwrap();
        tokio::task::spawn(tls_server(listener, certificates, key, r#"{"data": null}"#));

        // we cannot parse a configuration from text, because certificates are generally
        // added by file expansion and we don't have access to that here, and inserting
        // the PEM data directly generates parsing issues due to end of line characters
        let mut config = Configuration::default();
        config.tls.subgraph.subgraphs.insert(
            "test".to_string(),
            TlsSubgraph {
                certificate_authorities: Some(certificate_pem.into()),
                client_authentication: None,
            },
        );
        let subgraph_service =
            SubgraphService::from_config("test", &config, &None, Http2Config::Enable, None)
                .unwrap();

        let url = Uri::from_str(&format!("https://localhost:{}", socket_addr.port())).unwrap();
        let response = subgraph_service
            .oneshot(SubgraphRequest {
                supergraph_request: Arc::new(
                    http::Request::builder()
                        .header(HOST, "host")
                        .header(CONTENT_TYPE, APPLICATION_JSON.essence_str())
                        .body(Request::builder().query("query").build())
                        .expect("expecting valid request"),
                ),
                subgraph_request: http::Request::builder()
                    .header(HOST, "rhost")
                    .header(CONTENT_TYPE, APPLICATION_JSON.essence_str())
                    .uri(url)
                    .body(Request::builder().query("query").build())
                    .expect("expecting valid request"),
                operation_kind: OperationKind::Query,
                context: Context::new(),
                subscription_stream: None,
                connection_closed_signal: None,
            })
            .await
            .unwrap();

        assert_eq!(response.response.body().data, Some(Value::Null));
    }

    #[tokio::test(flavor = "multi_thread")]
    async fn tls_custom_root() {
        let certificate_pem = include_str!("./testdata/server.crt");
        let ca_pem = include_str!("./testdata/CA/ca.crt");
        let key_pem = include_str!("./testdata/server.key");

        let mut certificates = load_certs(certificate_pem).unwrap();
        certificates.extend(load_certs(ca_pem).unwrap());
        let key = load_key(key_pem).unwrap();

        let listener = tokio::net::TcpListener::bind("127.0.0.1:0").await.unwrap();
        let socket_addr = listener.local_addr().unwrap();
        tokio::task::spawn(tls_server(listener, certificates, key, r#"{"data": null}"#));

        // we cannot parse a configuration from text, because certificates are generally
        // added by file expansion and we don't have access to that here, and inserting
        // the PEM data directly generates parsing issues due to end of line characters
        let mut config = Configuration::default();
        config.tls.subgraph.subgraphs.insert(
            "test".to_string(),
            TlsSubgraph {
                certificate_authorities: Some(ca_pem.into()),
                client_authentication: None,
            },
        );
        let subgraph_service =
            SubgraphService::from_config("test", &config, &None, Http2Config::Enable, None)
                .unwrap();

        let url = Uri::from_str(&format!("https://localhost:{}", socket_addr.port())).unwrap();
        let response = subgraph_service
            .oneshot(SubgraphRequest {
                supergraph_request: Arc::new(
                    http::Request::builder()
                        .header(HOST, "host")
                        .header(CONTENT_TYPE, APPLICATION_JSON.essence_str())
                        .body(Request::builder().query("query").build())
                        .expect("expecting valid request"),
                ),
                subgraph_request: http::Request::builder()
                    .header(HOST, "rhost")
                    .header(CONTENT_TYPE, APPLICATION_JSON.essence_str())
                    .uri(url)
                    .body(Request::builder().query("query").build())
                    .expect("expecting valid request"),
                operation_kind: OperationKind::Query,
                context: Context::new(),
                subscription_stream: None,
                connection_closed_signal: None,
            })
            .await
            .unwrap();
        assert_eq!(response.response.body().data, Some(Value::Null));
    }

    async fn tls_server_with_client_auth(
        listener: tokio::net::TcpListener,
        certificates: Vec<Certificate>,
        key: PrivateKey,
        client_root: Certificate,
        body: &'static str,
    ) {
        let mut client_auth_roots = RootCertStore::empty();
        client_auth_roots.add(&client_root).unwrap();

        let client_auth = AllowAnyAuthenticatedClient::new(client_auth_roots).boxed();

        let acceptor = TlsAcceptor::builder()
            .with_tls_config(
                ServerConfig::builder()
                    .with_safe_defaults()
                    .with_client_cert_verifier(client_auth)
                    .with_single_cert(certificates, key)
                    .unwrap(),
            )
            .with_all_versions_alpn()
            .with_incoming(AddrIncoming::from_listener(listener).unwrap());
        let service = make_service_fn(|_| async {
            Ok::<_, io::Error>(service_fn(|_req| async {
                Ok::<_, io::Error>(
                    http::Response::builder()
                        .header(CONTENT_TYPE, APPLICATION_JSON.essence_str())
                        .status(StatusCode::OK)
                        .version(Version::HTTP_11)
                        .body::<Body>(body.into())
                        .unwrap(),
                )
            }))
        });
        let server = Server::builder(acceptor).serve(service);
        server.await.unwrap()
    }

    #[tokio::test(flavor = "multi_thread")]
    async fn tls_client_auth() {
        let server_certificate_pem = include_str!("./testdata/server.crt");
        let ca_pem = include_str!("./testdata/CA/ca.crt");
        let server_key_pem = include_str!("./testdata/server.key");

        let mut server_certificates = load_certs(server_certificate_pem).unwrap();
        let ca_certificate = load_certs(ca_pem).unwrap().remove(0);
        server_certificates.push(ca_certificate.clone());
        let key = load_key(server_key_pem).unwrap();

        let listener = tokio::net::TcpListener::bind("127.0.0.1:0").await.unwrap();
        let socket_addr = listener.local_addr().unwrap();
        tokio::task::spawn(tls_server_with_client_auth(
            listener,
            server_certificates,
            key,
            ca_certificate,
            r#"{"data": null}"#,
        ));

        let client_certificate_pem = include_str!("./testdata/client.crt");
        let client_key_pem = include_str!("./testdata/client.key");

        let client_certificates = load_certs(client_certificate_pem).unwrap();
        let client_key = load_key(client_key_pem).unwrap();

        // we cannot parse a configuration from text, because certificates are generally
        // added by file expansion and we don't have access to that here, and inserting
        // the PEM data directly generates parsing issues due to end of line characters
        let mut config = Configuration::default();
        config.tls.subgraph.subgraphs.insert(
            "test".to_string(),
            TlsSubgraph {
                certificate_authorities: Some(ca_pem.into()),
                client_authentication: Some(TlsClientAuth {
                    certificate_chain: client_certificates,
                    key: client_key,
                }),
            },
        );
        let subgraph_service =
            SubgraphService::from_config("test", &config, &None, Http2Config::Enable, None)
                .unwrap();

        let url = Uri::from_str(&format!("https://localhost:{}", socket_addr.port())).unwrap();
        let response = subgraph_service
            .oneshot(SubgraphRequest {
                supergraph_request: Arc::new(
                    http::Request::builder()
                        .header(HOST, "host")
                        .header(CONTENT_TYPE, APPLICATION_JSON.essence_str())
                        .body(Request::builder().query("query").build())
                        .expect("expecting valid request"),
                ),
                subgraph_request: http::Request::builder()
                    .header(HOST, "rhost")
                    .header(CONTENT_TYPE, APPLICATION_JSON.essence_str())
                    .uri(url)
                    .body(Request::builder().query("query").build())
                    .expect("expecting valid request"),
                operation_kind: OperationKind::Query,
                context: Context::new(),
                subscription_stream: None,
                connection_closed_signal: None,
            })
            .await
            .unwrap();
        assert_eq!(response.response.body().data, Some(Value::Null));
    }

    // starts a local server emulating a subgraph returning status code 401
    async fn emulate_h2c_server(listener: TcpListener) {
        async fn handle(_request: http::Request<Body>) -> Result<http::Response<Body>, Infallible> {
            println!("h2C server got req: {_request:?}");
            Ok(http::Response::builder()
                .header(CONTENT_TYPE, APPLICATION_JSON.essence_str())
                .status(StatusCode::OK)
                .body(
                    serde_json::to_string(&Response {
                        data: Some(Value::default()),
                        ..Response::default()
                    })
                    .expect("always valid")
                    .into(),
                )
                .unwrap())
        }

        let make_svc = make_service_fn(|_conn| async { Ok::<_, Infallible>(service_fn(handle)) });
        let server = Server::from_tcp(listener)
            .unwrap()
            .http2_only(true)
            .serve(make_svc);
        server.await.unwrap();
    }

    #[tokio::test(flavor = "multi_thread")]
    async fn test_subgraph_h2c() {
        let listener = std::net::TcpListener::bind("127.0.0.1:0").unwrap();
        let socket_addr = listener.local_addr().unwrap();
        tokio::task::spawn(emulate_h2c_server(listener));
        let subgraph_service = SubgraphService::new(
            "test",
            true,
            Http2Config::Http2Only,
            None,
            rustls::ClientConfig::builder()
                .with_safe_defaults()
                .with_native_roots()
                .with_no_client_auth(),
            Notify::default(),
        );

        let url = Uri::from_str(&format!("http://{socket_addr}")).unwrap();
        let response = subgraph_service
            .oneshot(SubgraphRequest {
                supergraph_request: Arc::new(
                    http::Request::builder()
                        .header(HOST, "host")
                        .header(CONTENT_TYPE, APPLICATION_JSON.essence_str())
                        .body(Request::builder().query("query").build())
                        .expect("expecting valid request"),
                ),
                subgraph_request: http::Request::builder()
                    .header(HOST, "rhost")
                    .header(CONTENT_TYPE, APPLICATION_JSON.essence_str())
                    .uri(url)
                    .body(Request::builder().query("query").build())
                    .expect("expecting valid request"),
                operation_kind: OperationKind::Query,
                context: Context::new(),
                subscription_stream: None,
                connection_closed_signal: None,
            })
            .await
            .unwrap();
        assert!(response.response.body().errors.is_empty());
    }
}<|MERGE_RESOLUTION|>--- conflicted
+++ resolved
@@ -71,14 +71,11 @@
 use crate::plugins::subscription::SUBSCRIPTION_WS_CUSTOM_CONNECTION_PARAMS;
 use crate::plugins::telemetry::LOGGING_DISPLAY_BODY;
 use crate::plugins::telemetry::LOGGING_DISPLAY_HEADERS;
-<<<<<<< HEAD
+use crate::plugins::traffic_shaping::Http2Config;
 use crate::protocols::sse::client::ClientBuilder;
 use crate::protocols::sse::config::ReconnectOptions;
 use crate::protocols::sse::convert_sse_stream;
 use crate::protocols::sse::GraphqlSSE;
-=======
-use crate::plugins::traffic_shaping::Http2Config;
->>>>>>> 913d3918
 use crate::protocols::websocket::convert_websocket_stream;
 use crate::protocols::websocket::GraphqlWebSocket;
 use crate::query_planner::OperationKind;
@@ -2581,9 +2578,12 @@
         let subgraph_service = SubgraphService::new(
             "testsse",
             true,
-            None,
-            false,
+            Http2Config::Disable,
             subscription_config().into(),
+            ClientConfig::builder()
+                .with_safe_defaults()
+                .with_native_roots()
+                .with_no_client_auth(),
             Notify::builder().build(),
         );
         let (tx, mut rx) = mpsc::channel(2);
@@ -2640,13 +2640,15 @@
         let listener = std::net::TcpListener::bind("127.0.0.1:0").unwrap();
         let socket_addr = listener.local_addr().unwrap();
         let spawned_task = tokio::task::spawn(emulate_subgraph_sse_bad_request(listener));
-        let subscription_config = subscription_config();
         let subgraph_service = SubgraphService::new(
             "testsse",
             true,
-            None,
-            false,
-            subscription_config.into(),
+            Http2Config::Disable,
+            subscription_config().into(),
+            ClientConfig::builder()
+                .with_safe_defaults()
+                .with_native_roots()
+                .with_no_client_auth(),
             Notify::builder().build(),
         );
         let (tx, mut rx) = mpsc::channel(2);
@@ -2714,14 +2716,16 @@
             total_handler_calls.clone(),
             total_messages.clone(),
         ));
-        let subscription_config = subscription_config();
 
         let subgraph_service = SubgraphService::new(
             "testsse",
             true,
-            None,
-            false,
-            subscription_config.into(),
+            Http2Config::Disable,
+            subscription_config().into(),
+            ClientConfig::builder()
+                .with_safe_defaults()
+                .with_native_roots()
+                .with_no_client_auth(),
             Notify::builder().build(),
         );
         let (tx, mut rx) = mpsc::channel(2);
@@ -2791,13 +2795,15 @@
             total_handler_calls.clone(),
             total_messages.clone(),
         ));
-        let subscription_config = subscription_config();
         let subgraph_service = SubgraphService::new(
             "testsse",
             true,
-            None,
-            false,
-            subscription_config.into(),
+            Http2Config::Disable,
+            subscription_config().into(),
+            ClientConfig::builder()
+                .with_safe_defaults()
+                .with_native_roots()
+                .with_no_client_auth(),
             Notify::builder().build(),
         );
         let (tx, mut rx) = mpsc::channel(2);
@@ -2881,9 +2887,12 @@
         let subgraph_service = SubgraphService::new(
             "testsse",
             true,
-            None,
-            false,
+            Http2Config::Disable,
             subscription_config.into(),
+            ClientConfig::builder()
+                .with_safe_defaults()
+                .with_native_roots()
+                .with_no_client_auth(),
             Notify::builder().build(),
         );
         let (tx, mut rx) = mpsc::channel(2);
@@ -2968,9 +2977,12 @@
         let subgraph_service = SubgraphService::new(
             "testsse",
             true,
-            None,
-            false,
+            Http2Config::Disable,
             subscription_config.into(),
+            ClientConfig::builder()
+                .with_safe_defaults()
+                .with_native_roots()
+                .with_no_client_auth(),
             Notify::builder().build(),
         );
         let (tx, mut rx) = mpsc::channel(2);
