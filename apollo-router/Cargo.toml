[package]
name = "apollo-router"
version = "1.20.0"
authors = ["Apollo Graph, Inc. <packages@apollographql.com>"]
repository = "https://github.com/apollographql/router/"
documentation = "https://docs.rs/apollo-router"
description = "A configurable, high-performance routing runtime for Apollo Federation 🚀"
license = "Elastic-2.0"

# renovate-automation: rustc version
rust-version = "1.70.0"
edition = "2021"
build = "build/main.rs"

[[bin]]
name = "router"
path = "src/main.rs"

[features]
default = ["global-allocator"]

# Set the Rust global allocator on some platforms
# https://doc.rust-lang.org/std/alloc/index.html#the-global_allocator-attribute
# Enabled by default. Disable default features in library crates or to set it yourself:
# ```
# [dependencies]
# apollo-router = {version = "1.20", default-features = false}
# ```
global-allocator = []

# if you are doing heap profiling
dhat-heap = ["dhat"]
dhat-ad-hoc = ["dhat"]

# Prevents the query execution to continue if any error occurs while fetching
# the data of a subgraph. This is useful in development as you want to be
# alerted early when something is wrong instead of receiving an invalid result.
failfast = []

# Enables usage of tokio-console with the router
# tokio-console also requires at build time the environment variable
# RUSTFLAGS="--cfg tokio_unstable"
console = ["tokio/tracing", "console-subscriber"]

# "fake" feature to disable V8 usage when building on docs.rs
# See https://github.com/apollographql/federation-rs/pull/185
docs_rs = ["router-bridge/docs_rs"]

[package.metadata.docs.rs]
features = ["docs_rs"]

[dependencies]
askama = "0.11.1"
access-json = "0.1.0"
anyhow = "1.0.71"
apollo-compiler = "0.8.0"
apollo-parser = "0.5.3"
arc-swap = "1.6.0"
async-compression = { version = "0.3.15", features = [
    "tokio",
    "brotli",
    "gzip",
    "deflate",
] }
async-trait = "0.1.68"
atty = "0.2.14"
axum = { version = "0.6.18", features = ["headers", "json", "original-uri"] }
backtrace = "0.3.67"
base64 = "0.20.0"
buildstructor = "0.5.2"
bytes = "1.4.0"
clap = { version = "4.3.3", default-features = false, features = [
    "env",
    "derive",
    "std",
    "help",
] }
console-subscriber = { version = "0.1.9", optional = true }
ci_info = {version="0.14.10", features=["serde-1"] }
dashmap = { version = "5.4.0", features = ["serde"] }
derivative = "2.2.0"
derive_more = { version = "0.99.17", default-features = false, features = [
    "from",
    "display",
] }
dhat = { version = "0.3.2", optional = true }
diff = "0.1.13"
directories = "4.0.1"
displaydoc = "0.2"
flate2 = "1.0.24" # TODO: bump the flate2 dependency once deno updates it
fred = { version = "6.3.0", features = ["enable-rustls", "no-client-setname"] }
futures = { version = "0.3.28", features = ["thread-pool"] }
graphql_client = "0.11.0"
hex = "0.4.3"
http = "0.2.9"
http-body = "0.4.5"
heck = "0.4.1"
humantime = "2.1.0"
humantime-serde = "1.1.1"
hyper = { version = "0.14.26", features = ["server", "client"] }
hyper-rustls = { version = "0.23.2", features = ["http1", "http2"] }
indexmap = { version = "1.9.3", features = ["serde-1"] }
itertools = "0.10.5"
jsonpath_lib = "0.3.0"
jsonschema = { version = "0.16.1", default-features = false }
jsonwebtoken = "8.3.0"
lazy_static = "1.4.0"
libc = "0.2.146"
linkme = "0.3.10"
lru = "0.8.1"
mediatype = "0.19.13"
mockall = "0.11.4"
miette = { version = "5.9.0", features = ["fancy"] }
mime = "0.3.17"
multer = "2.1.0"
multimap = "0.8.3"
# To avoid tokio issues
notify = { version = "5.2.0", default-features = false, features=["macos_kqueue"] }
nu-ansi-term = "0.47"
once_cell = "1.18.0"

# Any package that starts with `opentelemetry` needs to be updated with care
# because it is tightly intertwined with the `tracing` packages on account of
# the `opentelemetry-tracing` package.
#
# We are constrained in our ability to update the `tracing` packages and that is
# tracked in https://github.com/apollographql/router/issues/1407.
#
# To codify this with code, a rule in our Renovate configuration constraints and
# groups `^tracing` and `^opentelemetry*` dependencies together as of
# https://github.com/apollographql/router/pull/1509.  A comment which exists
# there (and on `tracing` packages below) should be updated should this change.
opentelemetry = { version = "0.19.0", features = [
    "rt-tokio",
    "metrics",
] }
opentelemetry-datadog = { version = "0.7.0", features = ["reqwest-client"] }
opentelemetry-http = "0.8.0"
opentelemetry-jaeger = { version = "0.18.0", features = [
    "collector_client",
    "reqwest_collector_client",
    "rt-tokio",
] }
opentelemetry-otlp = { version = "0.12.0", default-features = false, features = [
    "grpc-tonic",
    "tonic",
    "tls",
    "http-proto",
    "metrics",
    "reqwest-client",
] }
opentelemetry-semantic-conventions = "0.11.0"
opentelemetry-zipkin = { version = "0.17.0", default-features = false, features = [
    "reqwest-client",
    "reqwest-rustls",
] }
opentelemetry-prometheus = "0.12.0"
paste = "1.0.12"
pin-project-lite = "0.2.9"
prometheus = "0.13"
prost = "0.11.9"
prost-types = "0.11.9"
proteus = "0.5.0"
rand = "0.8.5"
rhai = { version = "1.14.0", features = ["sync", "serde", "internals"] }
regex = "1.8.4"
reqwest = { version = "0.11.18", default-features = false, features = [
    "rustls-tls",
    "rustls-native-certs",
    "json",
    "stream",
] }
<<<<<<< HEAD
router-bridge = "0.2.7+v2.4.7"
rust-embed="6.6.1"
=======
router-bridge = "0.2.6+v2.4.7"
rust-embed="6.7.0"
>>>>>>> 20311e79
rustls = "0.20.8"
rustls-pemfile = "1.0.2"
schemars = { version = "0.8.12", features = ["url"] }
shellexpand = "3.1.0"
sha2 = "0.10.6"
serde = { version = "1.0.164", features = ["derive", "rc"] }
serde_json_bytes = { version = "0.2.1", features = ["preserve_order"] }
serde_json = { version = "1.0.96", features = ["preserve_order"] }
serde_urlencoded = "0.7.1"
serde_yaml = "0.8.26"
static_assertions = "1.1.0"
strum_macros = "0.24.3"
sys-info = "0.9.1"
thiserror = "1.0.40"
tokio = { version = "1.28.2", features = ["full"] }
tokio-stream = { version = "0.1.14", features = ["sync", "net"] }
tokio-util = { version = "0.7.8", features = ["net", "codec", "time"] }
tonic = { version = "0.8.3", features = ["transport", "tls", "tls-roots", "gzip"] }
tower = { version = "0.4.13", features = ["full"] }
tower-http = { version = "0.3.5", features = [
    "add-extension",
    "trace",
    "cors",
    "compression-br",
    "compression-deflate",
    "compression-gzip",
    "decompression-br",
    "decompression-deflate",
    "decompression-gzip",
    "timeout",
] }
tower-service = "0.3.2"
tracing = "0.1.37"
tracing-core = "0.1.30"
tracing-futures = { version = "0.2.5", features = ["futures-03"] }
tracing-opentelemetry = "0.19.0"
tracing-subscriber = { version = "0.3.11", features = ["env-filter", "json"] }
url = { version = "2.4.0", features = ["serde"] }
urlencoding = "2.1.2"
uuid = { version = "1.3.3", features = ["serde", "v4"] }
yaml-rust = "0.4.5"
wsl = "0.1.0"
tokio-rustls = "0.23.4"
http-serde = "1.1.2"
parking_lot = "0.12.1"
memchr = "2.5.0"
brotli = "3.3.4"
zstd = "0.12.3"
zstd-safe = "6.0.5"

[target.'cfg(macos)'.dependencies]
uname = "0.1.1"

[target.'cfg(unix)'.dependencies]
uname = "0.1.1"

[target.'cfg(target_os = "linux")'.dependencies]
tikv-jemallocator = "0.5"

[dev-dependencies]
ecdsa = { version = "0.15.1", features = ["signing", "pem", "pkcs8"] }
fred = { version = "6.3.0", features = ["enable-rustls", "no-client-setname"] }
futures-test = "0.3.28"
insta = { version = "1.29.0", features = ["json", "redactions", "yaml"] }
introspector-gadget = "0.2.2"
maplit = "1.0.2"
memchr = { version = "2.5.0", default-features = false }
mockall = "0.11.4"
once_cell = "1.18.0"
p256 = "0.12.0"
rand_core = "0.6.4"
redis = { version = "0.21.7", features = ["tokio-comp"] }
reqwest = { version = "0.11.18", default-features = false, features = [
    "json",
    "stream",
] }
similar-asserts = "1.4.2"
tempfile = "3.6.0"
test-log = { version = "0.2.11", default-features = false, features = [
    "trace",
] }
test-span = "0.7"
tower-test = "0.4.0"

# See note above in this file about `^tracing` packages which also applies to
# these dev dependencies.
tracing-subscriber = { version = "0.3", default-features = false, features = [
    "env-filter",
    "fmt",
] }
tracing-test = "0.2.2"
walkdir = "2.3.3"
wiremock = "0.5.19"

[target.'cfg(target_os = "linux")'.dev-dependencies]
rstack = { version = "0.3.3", features = ["dw"], default-features = false }


[build-dependencies]
tonic-build = "0.8.4"


[[test]]
name = "integration_tests"
path = "tests/integration_tests.rs"

[[bench]]
name = "huge_requests"
harness = false<|MERGE_RESOLUTION|>--- conflicted
+++ resolved
@@ -170,13 +170,8 @@
     "json",
     "stream",
 ] }
-<<<<<<< HEAD
 router-bridge = "0.2.7+v2.4.7"
-rust-embed="6.6.1"
-=======
-router-bridge = "0.2.6+v2.4.7"
 rust-embed="6.7.0"
->>>>>>> 20311e79
 rustls = "0.20.8"
 rustls-pemfile = "1.0.2"
 schemars = { version = "0.8.12", features = ["url"] }
