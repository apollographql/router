//! Calls out to nodejs query planner

use std::collections::HashMap;
use std::fmt::Debug;
use std::fmt::Write;
use std::sync::Arc;

use apollo_compiler::ast;
use apollo_compiler::ast::Name;
use apollo_compiler::validation::Valid;
use apollo_compiler::ExecutableDocument;
use apollo_federation::error::FederationError;
use apollo_federation::query_plan::query_planner::QueryPlanner;
use futures::future::BoxFuture;
use opentelemetry_api::metrics::MeterProvider as _;
use opentelemetry_api::metrics::ObservableGauge;
use opentelemetry_api::KeyValue;
use router_bridge::planner::IncrementalDeliverySupport;
use router_bridge::planner::PlanOptions;
use router_bridge::planner::PlanSuccess;
use router_bridge::planner::Planner;
use router_bridge::planner::QueryPlannerConfig;
use router_bridge::planner::QueryPlannerDebugConfig;
use router_bridge::planner::UsageReporting;
use serde::Deserialize;
use serde::Serialize;
use serde_json_bytes::Map;
use serde_json_bytes::Value;
use tower::Service;

use super::PlanNode;
use super::QueryKey;
use crate::apollo_studio_interop::generate_usage_reporting;
use crate::apollo_studio_interop::UsageReportingComparisonResult;
use crate::configuration::ApolloMetricsGenerationMode;
use crate::configuration::QueryPlannerMode;
use crate::error::PlanErrors;
use crate::error::QueryPlannerError;
use crate::error::SchemaError;
use crate::error::ServiceBuildError;
use crate::executable::USING_CATCH_UNWIND;
use crate::graphql;
use crate::introspection::Introspection;
use crate::json_ext::Object;
use crate::json_ext::Path;
use crate::metrics::meter_provider;
use crate::plugins::authorization::AuthorizationPlugin;
use crate::plugins::authorization::CacheKeyMetadata;
use crate::plugins::authorization::UnauthorizedPaths;
use crate::plugins::connectors::connector_subgraph_names;
use crate::plugins::connectors::Connector;
use crate::plugins::progressive_override::LABELS_TO_OVERRIDE_KEY;
use crate::query_planner::fetch::QueryHash;
use crate::query_planner::fetch::SubgraphSchemas;
use crate::query_planner::labeler::add_defer_labels;
use crate::services::layers::query_analysis::ParsedDocument;
use crate::services::layers::query_analysis::ParsedDocumentInner;
use crate::services::QueryPlannerContent;
use crate::services::QueryPlannerRequest;
use crate::services::QueryPlannerResponse;
use crate::spec::query::change::QueryHashVisitor;
use crate::spec::Query;
use crate::spec::Schema;
use crate::spec::SpecError;
use crate::Configuration;

#[derive(Clone)]
/// A query planner that calls out to the nodejs router-bridge query planner.
///
/// No caching is performed. To cache, wrap in a [`CachingQueryPlanner`].
pub(crate) struct BridgeQueryPlanner {
    planner: PlannerMode,
    schema: Arc<Schema>,
    subgraph_schemas: Arc<HashMap<String, Arc<Valid<apollo_compiler::Schema>>>>,
    introspection: Option<Arc<Introspection>>,
    configuration: Arc<Configuration>,
    enable_authorization_directives: bool,
    subgraph_planners: Arc<HashMap<Arc<String>, Arc<Planner<QueryPlanResult>>>>,
    connectors: Option<Arc<HashMap<Arc<String>, Connector>>>,
    _federation_instrument: ObservableGauge<u64>,
}

#[derive(Clone)]
enum PlannerMode {
    Js(Arc<Planner<QueryPlanResult>>),
    Both {
        js: Arc<Planner<QueryPlanResult>>,
        rust: Arc<QueryPlanner>,
    },
    Rust {
        rust: Arc<QueryPlanner>,
        // TODO: remove when those other uses are fully ported to Rust
        js_for_api_schema_and_introspection_and_operation_signature: Arc<Planner<QueryPlanResult>>,
    },
}

fn federation_version_instrument(federation_version: Option<i64>) -> ObservableGauge<u64> {
    meter_provider()
        .meter("apollo/router")
        .u64_observable_gauge("apollo.router.supergraph.federation")
        .with_callback(move |observer| {
            observer.observe(
                1,
                &[KeyValue::new(
                    "federation.version",
                    federation_version.unwrap_or(0),
                )],
            );
        })
        .init()
}

impl PlannerMode {
    async fn new(
        schema: &Schema,
        configuration: &Configuration,
        old_planner: Option<Arc<Planner<QueryPlanResult>>>,
    ) -> Result<Self, ServiceBuildError> {
        Ok(match configuration.experimental_query_planner_mode {
            QueryPlannerMode::New => Self::Rust {
                js_for_api_schema_and_introspection_and_operation_signature: Self::js(
                    &schema.raw_sdl,
                    configuration,
                    old_planner,
                )
                .await?,
                rust: Self::rust(schema, configuration)?,
            },
            QueryPlannerMode::Legacy => {
                Self::Js(Self::js(&schema.raw_sdl, configuration, old_planner).await?)
            }
            QueryPlannerMode::Both => Self::Both {
                js: Self::js(&schema.raw_sdl, configuration, old_planner).await?,
                rust: Self::rust(schema, configuration)?,
            },
        })
    }

    fn rust(
        schema: &Schema,
        configuration: &Configuration,
    ) -> Result<Arc<QueryPlanner>, ServiceBuildError> {
        let config = apollo_federation::query_plan::query_planner::QueryPlannerConfig {
            reuse_query_fragments: configuration
                .supergraph
                .reuse_query_fragments
                .unwrap_or(true),
            subgraph_graphql_validation: false,
            incremental_delivery:
                apollo_federation::query_plan::query_planner::QueryPlanIncrementalDeliveryConfig {
                    enable_defer: configuration.supergraph.defer_support,
                },
            debug: Default::default(),
        };
        Ok(Arc::new(QueryPlanner::new(
            schema.federation_supergraph(),
            config,
        )?))
    }

    async fn js(
        sdl: &str,
        configuration: &Configuration,
        old_planner: Option<Arc<Planner<QueryPlanResult>>>,
    ) -> Result<Arc<Planner<QueryPlanResult>>, ServiceBuildError> {
        let query_planner_configuration = QueryPlannerConfig {
            reuse_query_fragments: configuration.supergraph.reuse_query_fragments,
            generate_query_fragments: Some(configuration.supergraph.generate_query_fragments),
            incremental_delivery: Some(IncrementalDeliverySupport {
                enable_defer: Some(configuration.supergraph.defer_support),
            }),
            graphql_validation: false,
            debug: Some(QueryPlannerDebugConfig {
                bypass_planner_for_single_subgraph: None,
                max_evaluated_plans: configuration
                    .supergraph
                    .query_planning
                    .experimental_plans_limit
                    .or(Some(10000)),
                paths_limit: configuration
                    .supergraph
                    .query_planning
                    .experimental_paths_limit,
            }),
            type_conditioned_fetching: configuration.experimental_type_conditioned_fetching,
        };
        let planner = match old_planner {
            None => Planner::new(sdl.to_owned(), query_planner_configuration).await?,
            Some(old_planner) => {
                old_planner
                    .update(sdl.to_owned(), query_planner_configuration)
                    .await?
            }
        };
        Ok(Arc::new(planner))
    }

    fn js_for_api_schema_and_introspection_and_operation_signature(
        &self,
    ) -> &Arc<Planner<QueryPlanResult>> {
        match self {
            PlannerMode::Js(js) => js,
            PlannerMode::Both { js, .. } => js,
            PlannerMode::Rust {
                js_for_api_schema_and_introspection_and_operation_signature,
                ..
            } => js_for_api_schema_and_introspection_and_operation_signature,
        }
    }

    async fn plan(
        &self,
        schema: &Schema,
        filtered_query: String,
        operation: Option<String>,
        plan_options: PlanOptions,
    ) -> Result<PlanSuccess<QueryPlanResult>, QueryPlannerError> {
        match self {
            PlannerMode::Js(js) => js
                .plan(filtered_query, operation, plan_options)
                .await
                .map_err(QueryPlannerError::RouterBridgeError)?
                .into_result()
                .map_err(|err| QueryPlannerError::from(PlanErrors::from(err))),
            PlannerMode::Rust { rust, .. } => {
                // TODO: avoid reparsing and revalidating
                let document = ExecutableDocument::parse_and_validate(
                    schema.api_schema(),
                    &filtered_query,
                    "query.graphql",
                )
                .map_err(|e| QueryPlannerError::OperationValidationErrors(e.errors.into()))?;

<<<<<<< HEAD
                // TODO: name new is probably wrong here
                let plan = rust
                    .build_query_plan(&document, operation.and_then(|n| Name::new(n).ok()))
=======
                let plan = operation
                    .as_deref()
                    .map(|n| Name::new(n).map_err(FederationError::from))
                    .transpose()
                    .and_then(|operation| rust.build_query_plan(&document, operation))
>>>>>>> a4ca1d1b
                    .map_err(|e| QueryPlannerError::FederationError(e.to_string()))?;

                // Dummy value overwritten below in `BrigeQueryPlanner::plan`
                // `Configuration::validate` ensures that we only take this path
                // when we also have `ApolloMetricsGenerationMode::New`
                let usage_reporting = UsageReporting {
                    stats_report_key: Default::default(),
                    referenced_fields_by_type: Default::default(),
                };

                Ok(PlanSuccess {
                    usage_reporting,
                    data: QueryPlanResult {
                        formatted_query_plan: Some(plan.to_string()),
                        query_plan: (&plan).into(),
                    },
                })
            }
            PlannerMode::Both { js, rust } => {
                // TODO: avoid reparsing and revalidating
                let document = ExecutableDocument::parse_and_validate(
                    schema.api_schema(),
                    &filtered_query,
                    "query.graphql",
                )
                .map_err(|e| QueryPlannerError::OperationValidationErrors(e.errors.into()))?;

                // TODO: once the Rust query planner does not use `todo!()` anymore,
                // remove `USING_CATCH_UNWIND` and this use of `catch_unwind`.
                let rust_result = std::panic::catch_unwind(|| {
                    USING_CATCH_UNWIND.set(true);
<<<<<<< HEAD
                    let result = rust.build_query_plan(
                        &document,
                        operation.clone().and_then(|n| Name::new(n).ok()),
                    );
=======
                    let operation = operation.as_deref().map(Name::new).transpose()?;
                    let result = rust.build_query_plan(&document, operation);
>>>>>>> a4ca1d1b
                    USING_CATCH_UNWIND.set(false);
                    result
                })
                .unwrap_or_else(|panic| {
                    USING_CATCH_UNWIND.set(false);
                    Err(
                        apollo_federation::error::FederationError::SingleFederationError(
                            apollo_federation::error::SingleFederationError::Internal {
                                message: format!(
                                    "query planner panicked: {}",
                                    panic
                                        .downcast_ref::<String>()
                                        .map(|s| s.as_str())
                                        .or_else(|| panic.downcast_ref::<&str>().copied())
                                        .unwrap_or_default()
                                ),
                            },
                        ),
                    )
                });

                let js_result = js
                    .plan(filtered_query, operation, plan_options)
                    .await
                    .map_err(QueryPlannerError::RouterBridgeError)?
                    .into_result()
                    .map_err(PlanErrors::from);

                let is_matched;
                match (&js_result, &rust_result) {
                    (Err(js_error), Ok(_)) => {
                        tracing::warn!("JS query planner error: {}", js_error);
                        is_matched = false;
                    }
                    (Ok(_), Err(rust_error)) => {
                        tracing::warn!("Rust query planner error: {}", rust_error);
                        is_matched = false;
                    }
                    (Err(_), Err(_)) => {
                        is_matched = true;
                    }

                    (Ok(js_plan), Ok(rust_plan)) => {
                        is_matched = js_plan.data.query_plan == rust_plan.into();
                        if !is_matched {
                            // TODO: tracing::debug!(diff)
                        }
                    }
                }

                u64_counter!(
                    "apollo.router.operations.query_planner.both",
                    "Comparing JS v.s. Rust query plans",
                    1,
                    "generation.is_matched" = is_matched,
                    "generation.js_error" = js_result.is_err(),
                    "generation.rust_error" = rust_result.is_err()
                );

                Ok(js_result?)
            }
        }
    }

    async fn subgraphs(
        &self,
    ) -> Result<HashMap<String, Arc<Valid<apollo_compiler::Schema>>>, ServiceBuildError> {
        let js = match self {
            PlannerMode::Js(js) => js,
            PlannerMode::Both { js, .. } => js,
            PlannerMode::Rust { rust, .. } => {
                return Ok(rust
                    .subgraph_schemas()
                    .iter()
                    .map(|(name, schema)| (name.to_string(), Arc::new(schema.schema().clone())))
                    .collect())
            }
        };
        js.subgraphs()
            .await?
            .into_iter()
            .map(|(name, schema_str)| {
                let schema = apollo_compiler::Schema::parse_and_validate(schema_str, "")
                    .map_err(|errors| SchemaError::Validate(errors.into()))?;
                Ok((name, Arc::new(schema)))
            })
            .collect()
    }
}

impl BridgeQueryPlanner {
    pub(crate) async fn new(
        schema: String,
        configuration: Arc<Configuration>,
        old_planner: Option<Arc<Planner<QueryPlanResult>>>,
    ) -> Result<Self, ServiceBuildError> {
        let schema = Schema::parse(&schema, &configuration)?;
        let planner = PlannerMode::new(&schema, &configuration, old_planner).await?;

        let api_schema_string = match configuration.experimental_api_schema_generation_mode {
            crate::configuration::ApiSchemaMode::Legacy => {
                let api_schema = planner
                    .js_for_api_schema_and_introspection_and_operation_signature()
                    .api_schema()
                    .await?;
                api_schema.schema
            }
            crate::configuration::ApiSchemaMode::New => schema.create_api_schema(&configuration)?,

            crate::configuration::ApiSchemaMode::Both => {
                let js_result = planner
                    .js_for_api_schema_and_introspection_and_operation_signature()
                    .api_schema()
                    .await
                    .map(|api_schema| api_schema.schema);
                let rust_result = schema.create_api_schema(&configuration);

                let is_matched;
                match (&js_result, &rust_result) {
                    (Err(js_error), Ok(_)) => {
                        tracing::warn!("JS API schema error: {}", js_error);
                        is_matched = false;
                    }
                    (Ok(_), Err(rs_error)) => {
                        tracing::warn!("Rust API schema error: {}", rs_error);
                        is_matched = false;
                    }
                    (Ok(left), Ok(right)) => {
                        // To compare results, we re-parse, standardize, and print with apollo-rs,
                        // so the formatting is identical.
                        let (left, right) = if let (Ok(parsed_left), Ok(parsed_right)) = (
                            apollo_compiler::Schema::parse(left, "js.graphql"),
                            apollo_compiler::Schema::parse(right, "rust.graphql"),
                        ) {
                            (
                                standardize_schema(parsed_left).to_string(),
                                standardize_schema(parsed_right).to_string(),
                            )
                        } else {
                            (left.clone(), right.clone())
                        };
                        is_matched = left == right;
                        if !is_matched {
                            let differences = diff::lines(&left, &right);
                            tracing::debug!(
                                "different API schema between apollo-federation and router-bridge:\n{}",
                                render_diff(&differences),
                            );
                        }
                    }
                    (Err(_), Err(_)) => {
                        is_matched = true;
                    }
                }

                u64_counter!(
                    "apollo.router.lifecycle.api_schema",
                    "Comparing JS v.s. Rust API schema generation",
                    1,
                    "generation.is_matched" = is_matched,
                    "generation.js_error" = js_result.is_err(),
                    "generation.rust_error" = rust_result.is_err()
                );

                js_result?
            }
        };

        let api_schema = Schema::parse_compiler_schema(&api_schema_string)?;

        let schema = Arc::new(schema.with_api_schema(api_schema));

        let mut subgraph_schemas = planner.subgraphs().await?;

        let connectors = schema
            .source
            .as_ref()
            .map(|source| source.connectors().clone());

        let subgraph_planners = if let Some(source) = &schema.source {
            // TODO: arbitrary, going for the js planner until the rust one is ready
            let planner = match &planner {
                PlannerMode::Js(planner) => planner.clone(),
                PlannerMode::Both { js, .. } => js.clone(),
                PlannerMode::Rust { .. } => {
                    return Err(ServiceBuildError::ServiceError(
                        "no support in rust yet".into(),
                    ))
                }
            };
            let connector_supergraph = source.supergraph();
            let connectors = source.connectors();
            let connector_subgraph_names = connector_subgraph_names(&connectors);
            let connector_supergraph_str = connector_supergraph.serialize().to_string();

            let mut subgraph_planners = HashMap::new();

            let subgraph_planner = Arc::new(
                planner
                    .update(
                        connector_supergraph_str.clone(),
                        QueryPlannerConfig {
                            incremental_delivery: Some(IncrementalDeliverySupport {
                                enable_defer: Some(configuration.supergraph.defer_support),
                            }),
                            graphql_validation: false,
                            reuse_query_fragments: configuration.supergraph.reuse_query_fragments,
                            debug: Some(QueryPlannerDebugConfig {
                                bypass_planner_for_single_subgraph: None,
                                max_evaluated_plans: configuration
                                    .supergraph
                                    .query_planning
                                    .experimental_plans_limit
                                    .or(Some(10000)),
                                paths_limit: configuration
                                    .supergraph
                                    .query_planning
                                    .experimental_paths_limit,
                            }),
                            generate_query_fragments: Some(
                                configuration.supergraph.generate_query_fragments,
                            ),
                            type_conditioned_fetching: configuration
                                .experimental_type_conditioned_fetching,
                        },
                    )
                    .await?,
            );

            for subgraph_name in connector_subgraph_names {
                subgraph_schemas.insert(subgraph_name.to_string(), connector_supergraph.clone());
                subgraph_planners.insert(subgraph_name, subgraph_planner.clone());
            }

            for (name, schema_str) in subgraph_planner.subgraphs().await? {
                let schema = apollo_compiler::Schema::parse_and_validate(schema_str, "")
                    .map_err(|errors| SchemaError::Validate(errors.into()))?;
                subgraph_schemas.insert(name.clone(), Arc::new(schema));
                subgraph_planners.insert(Arc::new(name), subgraph_planner.clone());
            }

            subgraph_planners
        } else {
            Default::default()
        };

        let introspection = if configuration.supergraph.introspection {
            Some(Arc::new(
                Introspection::new(
                    planner
                        .js_for_api_schema_and_introspection_and_operation_signature()
                        .clone(),
                )
                .await?,
            ))
        } else {
            None
        };

        let enable_authorization_directives =
            AuthorizationPlugin::enable_directives(&configuration, &schema)?;
        let federation_instrument = federation_version_instrument(schema.federation_version());
        Ok(Self {
            planner,
            schema,
            subgraph_schemas: Arc::new(subgraph_schemas),
            introspection,
            enable_authorization_directives,
            configuration,
            _federation_instrument: federation_instrument,
            subgraph_planners: Arc::new(subgraph_planners),
            connectors,
        })
    }

<<<<<<< HEAD
    pub(crate) async fn new_from_planner(
        old_planner: Arc<Planner<QueryPlanResult>>,
        schema: String,
        configuration: Arc<Configuration>,
    ) -> Result<Self, ServiceBuildError> {
        let planner = Arc::new(
            old_planner
                .update(
                    schema.clone(),
                    QueryPlannerConfig {
                        incremental_delivery: Some(IncrementalDeliverySupport {
                            enable_defer: Some(configuration.supergraph.defer_support),
                        }),
                        graphql_validation: false,
                        reuse_query_fragments: configuration.supergraph.reuse_query_fragments,
                        generate_query_fragments: Some(
                            configuration.supergraph.generate_query_fragments,
                        ),
                        debug: Some(QueryPlannerDebugConfig {
                            bypass_planner_for_single_subgraph: None,
                            max_evaluated_plans: configuration
                                .supergraph
                                .query_planning
                                .experimental_plans_limit
                                .or(Some(10000)),
                            paths_limit: configuration
                                .supergraph
                                .query_planning
                                .experimental_paths_limit,
                        }),
                        type_conditioned_fetching: configuration
                            .experimental_type_conditioned_fetching,
                    },
                )
                .await?,
        );

        let api_schema = planner.api_schema().await?;
        let api_schema = Schema::parse_compiler_schema(&api_schema.schema)?;
        let schema = Arc::new(Schema::parse(&schema, &configuration)?.with_api_schema(api_schema));

        let mut subgraph_schemas: HashMap<String, Arc<Valid<apollo_compiler::Schema>>> =
            HashMap::new();
        for (name, schema_str) in planner.subgraphs().await? {
            let schema = apollo_compiler::Schema::parse_and_validate(schema_str, "")
                .map_err(|errors| SchemaError::Validate(errors.into()))?;
            subgraph_schemas.insert(name, Arc::new(schema));
        }

        let connectors = schema
            .source
            .as_ref()
            .map(|source| source.connectors().clone());

        let subgraph_planners = if let Some(source) = &schema.source {
            let connector_supergraph = source.supergraph();
            let connectors = source.connectors();
            let connector_subgraph_names = connector_subgraph_names(&connectors);
            let connector_supergraph_str = connector_supergraph.serialize().to_string();

            let mut subgraph_planners = HashMap::new();

            let subgraph_planner = Arc::new(
                planner
                    .update(
                        connector_supergraph_str.clone(),
                        QueryPlannerConfig {
                            incremental_delivery: Some(IncrementalDeliverySupport {
                                enable_defer: Some(configuration.supergraph.defer_support),
                            }),
                            graphql_validation: false,
                            reuse_query_fragments: configuration.supergraph.reuse_query_fragments,
                            debug: Some(QueryPlannerDebugConfig {
                                bypass_planner_for_single_subgraph: None,
                                max_evaluated_plans: configuration
                                    .supergraph
                                    .query_planning
                                    .experimental_plans_limit
                                    .or(Some(10000)),
                                paths_limit: configuration
                                    .supergraph
                                    .query_planning
                                    .experimental_paths_limit,
                            }),
                            generate_query_fragments: Some(
                                configuration.supergraph.generate_query_fragments,
                            ),
                            type_conditioned_fetching: configuration
                                .experimental_type_conditioned_fetching,
                        },
                    )
                    .await?,
            );

            for subgraph_name in connector_subgraph_names {
                subgraph_schemas.insert(subgraph_name.to_string(), connector_supergraph.clone());
                subgraph_planners.insert(dbg!(subgraph_name), subgraph_planner.clone());
            }

            for (name, schema_str) in subgraph_planner.subgraphs().await? {
                let schema = apollo_compiler::Schema::parse_and_validate(schema_str, "")
                    .map_err(|errors| SchemaError::Validate(errors.into()))?;
                subgraph_schemas.insert(dbg!(name.clone()), Arc::new(schema));
                subgraph_planners.insert(dbg!(Arc::new(name)), subgraph_planner.clone());
            }

            subgraph_planners
        } else {
            Default::default()
        };

        let introspection = if configuration.supergraph.introspection {
            Some(Arc::new(Introspection::new(planner.clone()).await?))
        } else {
            None
        };

        let enable_authorization_directives =
            AuthorizationPlugin::enable_directives(&configuration, &schema)?;
        let federation_instrument = federation_version_instrument(schema.federation_version());
        let planner = PlannerMode::from_js(planner, &schema, &configuration)?;
        Ok(Self {
            planner,
            schema,
            subgraph_schemas: Arc::new(subgraph_schemas),
            introspection,
            enable_authorization_directives,
            configuration,
            _federation_instrument: federation_instrument,
            subgraph_planners: Arc::new(subgraph_planners),
            connectors,
        })
    }

=======
>>>>>>> a4ca1d1b
    pub(crate) fn planner(&self) -> Arc<Planner<QueryPlanResult>> {
        self.planner
            .js_for_api_schema_and_introspection_and_operation_signature()
            .clone()
    }

    pub(crate) fn schema(&self) -> Arc<Schema> {
        self.schema.clone()
    }

    pub(crate) fn subgraph_schemas(
        &self,
    ) -> Arc<HashMap<String, Arc<Valid<apollo_compiler::Schema>>>> {
        self.subgraph_schemas.clone()
    }

    async fn parse_selections(
        &self,
        query: String,
        operation_name: Option<&str>,
        doc: &ParsedDocument,
    ) -> Result<Query, QueryPlannerError> {
        let executable = &doc.executable;
        crate::spec::operation_limits::check(
            &self.configuration,
            &query,
            executable,
            operation_name,
        )?;

        let (fragments, operations, defer_stats, schema_aware_hash) =
            Query::extract_query_information(&self.schema, executable, operation_name)?;

        let subselections = crate::spec::query::subselections::collect_subselections(
            &self.configuration,
            &operations,
            &fragments.map,
            &defer_stats,
        )?;
        Ok(Query {
            string: query,
            fragments,
            operations,
            filtered_query: None,
            unauthorized: UnauthorizedPaths {
                paths: vec![],
                errors: AuthorizationPlugin::log_errors(&self.configuration),
            },
            subselections,
            defer_stats,
            is_original: true,
            schema_aware_hash,
        })
    }

    async fn introspection(&self, query: String) -> Result<QueryPlannerContent, QueryPlannerError> {
        match self.introspection.as_ref() {
            Some(introspection) => {
                let response = introspection
                    .execute(query)
                    .await
                    .map_err(QueryPlannerError::Introspection)?;

                Ok(QueryPlannerContent::Response {
                    response: Box::new(response),
                })
            }
            None => Ok(QueryPlannerContent::IntrospectionDisabled),
        }
    }

    #[allow(clippy::too_many_arguments)]
    async fn plan(
        &self,
        original_query: String,
        filtered_query: String,
        operation: Option<String>,
        key: CacheKeyMetadata,
        selections: Query,
        plan_options: PlanOptions,
        doc: &ParsedDocument,
    ) -> Result<QueryPlannerContent, QueryPlannerError> {
        let mut plan_success = self
            .planner
            .plan(
                &self.schema,
                filtered_query.clone(),
                operation.clone(),
                plan_options,
            )
            .await?;

        if let Some(node) = plan_success.data.query_plan.node.as_mut() {
            node.extract_authorization_metadata(&self.subgraph_schemas, &key);
            node.generate_connector_plan(
                self.schema.as_ref(),
                &self.subgraph_planners,
                &self.connectors.clone().unwrap_or_default(),
            )
            .await?;

            tracing::debug!(
                query = original_query,
                plan = serde_json::to_string(&node).unwrap()
            );
        }

        plan_success
            .data
            .query_plan
            .hash_subqueries(&self.subgraph_schemas, &self.schema.raw_sdl);
        plan_success
            .data
            .query_plan
            .extract_authorization_metadata(self.schema.supergraph_schema(), &key);

        // the `statsReportKey` field should match the original query instead of the filtered query, to index them all under the same query
        let operation_signature = if matches!(
            self.configuration
                .experimental_apollo_metrics_generation_mode,
            ApolloMetricsGenerationMode::Legacy | ApolloMetricsGenerationMode::Both
        ) && original_query != filtered_query
        {
            Some(
                self.planner
                    .js_for_api_schema_and_introspection_and_operation_signature()
                    .operation_signature(original_query.clone(), operation.clone())
                    .await
                    .map_err(QueryPlannerError::RouterBridgeError)?,
            )
        } else {
            None
        };

        match plan_success {
            PlanSuccess {
                data:
                    QueryPlanResult {
                        query_plan: QueryPlan { node: Some(node) },
                        formatted_query_plan,
                    },
                mut usage_reporting,
            } => {
                if let Some(sig) = operation_signature {
                    usage_reporting.stats_report_key = sig;
                }

                if matches!(
                    self.configuration
                        .experimental_apollo_metrics_generation_mode,
                    ApolloMetricsGenerationMode::New | ApolloMetricsGenerationMode::Both
                ) {
                    // If the query is filtered, we want to generate the signature using the original query and generate the
                    // reference using the filtered query. To do this, we need to re-parse the original query here.
                    let signature_doc = if original_query != filtered_query {
                        Query::parse_document(
                            &original_query,
                            operation.clone().as_deref(),
                            &self.schema,
                            &self.configuration,
                        )
                        .unwrap_or(doc.clone())
                    } else {
                        doc.clone()
                    };

                    let generated_usage_reporting = generate_usage_reporting(
                        &signature_doc.executable,
                        &doc.executable,
                        &operation,
                        self.schema.supergraph_schema(),
                    );

                    // Ignore comparison if the operation name is an empty string since there is a known issue where
                    // router behaviour is incorrect in that case, and it also generates incorrect usage reports.
                    // https://github.com/apollographql/router/issues/4837
                    let is_empty_operation_name = operation.map_or(false, |s| s.is_empty());
                    let is_in_both_metrics_mode = matches!(
                        self.configuration
                            .experimental_apollo_metrics_generation_mode,
                        ApolloMetricsGenerationMode::Both
                    );
                    if !is_empty_operation_name && is_in_both_metrics_mode {
                        let comparison_result = generated_usage_reporting.compare(&usage_reporting);

                        if matches!(
                            comparison_result,
                            UsageReportingComparisonResult::StatsReportKeyNotEqual
                                | UsageReportingComparisonResult::BothNotEqual
                        ) {
                            u64_counter!(
                                "apollo.router.operations.telemetry.studio.signature",
                                "The match status of the Apollo reporting signature generated by the JS implementation vs the Rust implementation",
                                1,
                                "generation.is_matched" = false
                            );
                            tracing::debug!(
                                "Different signatures generated between router and router-bridge.\nQuery:\n{}\nRouter:\n{}\nRouter Bridge:\n{}",
                                filtered_query,
                                generated_usage_reporting.result.stats_report_key,
                                usage_reporting.stats_report_key,
                            );
                        } else {
                            u64_counter!(
                                "apollo.router.operations.telemetry.studio.signature",
                                "The match status of the Apollo reporting signature generated by the JS implementation vs the Rust implementation",
                                1,
                                "generation.is_matched" = true
                            );
                        }

                        if matches!(
                            comparison_result,
                            UsageReportingComparisonResult::ReferencedFieldsNotEqual
                                | UsageReportingComparisonResult::BothNotEqual
                        ) {
                            u64_counter!(
                                "apollo.router.operations.telemetry.studio.references",
                                "The match status of the Apollo reporting references generated by the JS implementation vs the Rust implementation",
                                1,
                                "generation.is_matched" = false
                            );
                            tracing::debug!(
                                "Different referenced fields generated between router and router-bridge.\nQuery:\n{}\nRouter:\n{:?}\nRouter Bridge:\n{:?}",
                                filtered_query,
                                generated_usage_reporting.result.referenced_fields_by_type,
                                usage_reporting.referenced_fields_by_type,
                            );
                        } else {
                            u64_counter!(
                                "apollo.router.operations.telemetry.studio.references",
                                "The match status of the Apollo reporting references generated by the JS implementation vs the Rust implementation",
                                1,
                                "generation.is_matched" = true
                            );
                        }
                    } else if matches!(
                        self.configuration
                            .experimental_apollo_metrics_generation_mode,
                        ApolloMetricsGenerationMode::New
                    ) {
                        usage_reporting.stats_report_key =
                            generated_usage_reporting.result.stats_report_key;
                        usage_reporting.referenced_fields_by_type =
                            generated_usage_reporting.result.referenced_fields_by_type;
                    }
                }

                Ok(QueryPlannerContent::Plan {
                    plan: Arc::new(super::QueryPlan {
                        usage_reporting: Arc::new(usage_reporting),
                        root: node,
                        formatted_query_plan,
                        query: Arc::new(selections),
                    }),
                })
            }
            #[cfg_attr(feature = "failfast", allow(unused_variables))]
            PlanSuccess {
                data:
                    QueryPlanResult {
                        query_plan: QueryPlan { node: None },
                        ..
                    },
                mut usage_reporting,
            } => {
                failfast_debug!("empty query plan");
                if let Some(sig) = operation_signature {
                    usage_reporting.stats_report_key = sig;
                }

                Err(QueryPlannerError::EmptyPlan(usage_reporting))
            }
        }
    }
}

impl Service<QueryPlannerRequest> for BridgeQueryPlanner {
    type Response = QueryPlannerResponse;

    type Error = QueryPlannerError;

    type Future = BoxFuture<'static, Result<Self::Response, Self::Error>>;

    fn poll_ready(
        &mut self,
        _cx: &mut std::task::Context<'_>,
    ) -> std::task::Poll<Result<(), Self::Error>> {
        std::task::Poll::Ready(Ok(()))
    }

    fn call(&mut self, req: QueryPlannerRequest) -> Self::Future {
        let QueryPlannerRequest {
            query: original_query,
            operation_name,
            context,
        } = req;

        let metadata = context
            .extensions()
            .lock()
            .get::<CacheKeyMetadata>()
            .cloned()
            .unwrap_or_default();
        let this = self.clone();
        let fut = async move {
            let mut doc = match context.extensions().lock().get::<ParsedDocument>().cloned() {
                None => return Err(QueryPlannerError::SpecError(SpecError::UnknownFileId)),
                Some(d) => d,
            };

            let api_schema = this.schema.api_schema();
            match add_defer_labels(api_schema, &doc.ast) {
                Err(e) => {
                    return Err(QueryPlannerError::SpecError(SpecError::TransformError(
                        e.to_string(),
                    )))
                }
                Ok(modified_query) => {
                    let executable_document = modified_query
                        .to_executable_validate(api_schema)
                        // Assume transformation creates a valid document: ignore conversion errors
                        .map_err(|e| SpecError::ValidationError(e.into()))?;
                    let hash = QueryHashVisitor::hash_query(
                        this.schema.supergraph_schema(),
                        &this.schema.raw_sdl,
                        &executable_document,
                        operation_name.as_deref(),
                    )
                    .map_err(|e| SpecError::QueryHashing(e.to_string()))?;
                    doc = Arc::new(ParsedDocumentInner {
                        executable: Arc::new(executable_document),
                        ast: modified_query,
                        hash: Arc::new(QueryHash(hash)),
                    });
                    context
                        .extensions()
                        .lock()
                        .insert::<ParsedDocument>(doc.clone());
                }
            }

            let plan_options = PlanOptions {
                override_conditions: context
                    .get(LABELS_TO_OVERRIDE_KEY)
                    .unwrap_or_default()
                    .unwrap_or_default(),
            };

            let res = this
                .get(
                    QueryKey {
                        original_query,
                        filtered_query: doc.ast.to_string(),
                        operation_name: operation_name.to_owned(),
                        metadata,
                        plan_options,
                    },
                    doc,
                )
                .await;

            match res {
                Ok(query_planner_content) => Ok(QueryPlannerResponse::builder()
                    .content(query_planner_content)
                    .context(context)
                    .build()),
                Err(e) => {
                    match &e {
                        QueryPlannerError::PlanningErrors(pe) => {
                            context
                                .extensions()
                                .lock()
                                .insert(Arc::new(pe.usage_reporting.clone()));
                        }
                        QueryPlannerError::SpecError(e) => {
                            context.extensions().lock().insert(Arc::new(UsageReporting {
                                stats_report_key: e.get_error_key().to_string(),
                                referenced_fields_by_type: HashMap::new(),
                            }));
                        }
                        _ => (),
                    }
                    Err(e)
                }
            }
        };

        // Return the response as an immediate future
        Box::pin(fut)
    }
}

// Appease clippy::type_complexity
pub(crate) type FilteredQuery = (Vec<Path>, ast::Document);

impl BridgeQueryPlanner {
    async fn get(
        &self,
        mut key: QueryKey,
        mut doc: ParsedDocument,
    ) -> Result<QueryPlannerContent, QueryPlannerError> {
        let filter_res = if self.enable_authorization_directives {
            match AuthorizationPlugin::filter_query(&self.configuration, &key, &self.schema) {
                Err(QueryPlannerError::Unauthorized(unauthorized_paths)) => {
                    let response = graphql::Response::builder()
                        .data(Object::new())
                        .errors(
                            unauthorized_paths
                                .into_iter()
                                .map(|path| {
                                    graphql::Error::builder()
                                        .message("Unauthorized field or type")
                                        .path(path)
                                        .extension_code("UNAUTHORIZED_FIELD_OR_TYPE")
                                        .build()
                                })
                                .collect(),
                        )
                        .build();
                    return Ok(QueryPlannerContent::Response {
                        response: Box::new(response),
                    });
                }
                other => other?,
            }
        } else {
            None
        };

        let mut selections = self
            .parse_selections(
                key.original_query.clone(),
                key.operation_name.as_deref(),
                &doc,
            )
            .await?;

        if let Some((unauthorized_paths, new_doc)) = filter_res {
            key.filtered_query = new_doc.to_string();
            let executable_document = new_doc
                .to_executable_validate(self.schema.api_schema())
                .map_err(|e| SpecError::ValidationError(e.into()))?;
            let hash = QueryHashVisitor::hash_query(
                self.schema.supergraph_schema(),
                &self.schema.raw_sdl,
                &executable_document,
                key.operation_name.as_deref(),
            )
            .map_err(|e| SpecError::QueryHashing(e.to_string()))?;
            doc = Arc::new(ParsedDocumentInner {
                executable: Arc::new(executable_document),
                ast: new_doc,
                hash: Arc::new(QueryHash(hash)),
            });
            selections.unauthorized.paths = unauthorized_paths;
        }

        if selections.contains_introspection() {
            // It can happen if you have a statically skipped query like { get @skip(if: true) { id name }} because it will be statically filtered with {}
            if selections
                .operations
                .first()
                .map(|op| op.selection_set.is_empty())
                .unwrap_or_default()
            {
                return Ok(QueryPlannerContent::Response {
                    response: Box::new(
                        graphql::Response::builder()
                            .data(Value::Object(Default::default()))
                            .build(),
                    ),
                });
            }
            // If we have only one operation containing only the root field `__typename`
            // (possibly aliased or repeated). (This does mean we fail to properly support
            // {"query": "query A {__typename} query B{somethingElse}", "operationName":"A"}.)
            if let Some(output_keys) = selections
                .operations
                .first()
                .and_then(|op| op.is_only_typenames_with_output_keys())
            {
                let operation_name = selections.operations[0].kind().to_string();
                let data: Value = Value::Object(Map::from_iter(
                    output_keys
                        .into_iter()
                        .map(|key| (key, Value::String(operation_name.clone().into()))),
                ));
                return Ok(QueryPlannerContent::Response {
                    response: Box::new(graphql::Response::builder().data(data).build()),
                });
            } else {
                return self.introspection(key.original_query).await;
            }
        }

        if key.filtered_query != key.original_query {
            let mut filtered = self
                .parse_selections(
                    key.filtered_query.clone(),
                    key.operation_name.as_deref(),
                    &doc,
                )
                .await?;
            filtered.is_original = false;
            selections.filtered_query = Some(Arc::new(filtered));
        }

        self.plan(
            key.original_query,
            key.filtered_query,
            key.operation_name,
            key.metadata,
            selections,
            key.plan_options,
            &doc,
        )
        .await
    }
}

/// Data coming from the `plan` method on the router_bridge
#[derive(Debug, PartialEq, Serialize, Deserialize)]
#[serde(rename_all = "camelCase")]
pub(crate) struct QueryPlanResult {
    pub(super) formatted_query_plan: Option<String>,
    pub(super) query_plan: QueryPlan,
}

#[derive(Debug, PartialEq, Serialize, Deserialize)]
#[serde(rename_all = "camelCase")]
/// The root query plan container.
pub(super) struct QueryPlan {
    /// The hierarchical nodes that make up the query plan
    pub(super) node: Option<PlanNode>,
}

impl QueryPlan {
    fn hash_subqueries(
        &mut self,
        subgraph_schemas: &SubgraphSchemas,
        supergraph_schema_hash: &str,
    ) {
        if let Some(node) = self.node.as_mut() {
            node.hash_subqueries(subgraph_schemas, supergraph_schema_hash);
        }
    }

    fn extract_authorization_metadata(
        &mut self,
        schema: &Valid<apollo_compiler::Schema>,
        key: &CacheKeyMetadata,
    ) {
        if let Some(node) = self.node.as_mut() {
            node.extract_authorization_metadata(schema, key);
        }
    }
}

fn standardize_schema(mut schema: apollo_compiler::Schema) -> apollo_compiler::Schema {
    use apollo_compiler::schema::ExtendedType;

    fn standardize_value_for_comparison(value: &mut apollo_compiler::ast::Value) {
        use apollo_compiler::ast::Value;
        match value {
            Value::Object(object) => {
                for (_name, value) in object.iter_mut() {
                    standardize_value_for_comparison(value.make_mut());
                }
                object.sort_by_key(|(name, _value)| name.clone());
            }
            Value::List(list) => {
                for value in list {
                    standardize_value_for_comparison(value.make_mut());
                }
            }
            _ => {}
        }
    }

    fn standardize_directive_for_comparison(directive: &mut apollo_compiler::ast::Directive) {
        for arg in &mut directive.arguments {
            standardize_value_for_comparison(arg.make_mut().value.make_mut());
        }
        directive
            .arguments
            .sort_by_cached_key(|arg| arg.name.to_ascii_lowercase());
    }

    for ty in schema.types.values_mut() {
        match ty {
            ExtendedType::Object(object) => {
                let object = object.make_mut();
                object.fields.sort_keys();
                for field in object.fields.values_mut() {
                    let field = field.make_mut();
                    for arg in &mut field.arguments {
                        let arg = arg.make_mut();
                        if let Some(value) = &mut arg.default_value {
                            standardize_value_for_comparison(value.make_mut());
                        }
                        for directive in &mut arg.directives {
                            standardize_directive_for_comparison(directive.make_mut());
                        }
                    }
                    field
                        .arguments
                        .sort_by_cached_key(|arg| arg.name.to_ascii_lowercase());
                    for directive in &mut field.directives {
                        standardize_directive_for_comparison(directive.make_mut());
                    }
                }
                for directive in &mut object.directives.0 {
                    standardize_directive_for_comparison(directive.make_mut());
                }
            }
            ExtendedType::Interface(interface) => {
                let interface = interface.make_mut();
                interface.fields.sort_keys();
                for field in interface.fields.values_mut() {
                    let field = field.make_mut();
                    for arg in &mut field.arguments {
                        let arg = arg.make_mut();
                        if let Some(value) = &mut arg.default_value {
                            standardize_value_for_comparison(value.make_mut());
                        }
                        for directive in &mut arg.directives {
                            standardize_directive_for_comparison(directive.make_mut());
                        }
                    }
                    field
                        .arguments
                        .sort_by_cached_key(|arg| arg.name.to_ascii_lowercase());
                    for directive in &mut field.directives {
                        standardize_directive_for_comparison(directive.make_mut());
                    }
                }
                for directive in &mut interface.directives.0 {
                    standardize_directive_for_comparison(directive.make_mut());
                }
            }
            ExtendedType::InputObject(input_object) => {
                let input_object = input_object.make_mut();
                input_object.fields.sort_keys();
                for field in input_object.fields.values_mut() {
                    let field = field.make_mut();
                    if let Some(value) = &mut field.default_value {
                        standardize_value_for_comparison(value.make_mut());
                    }
                    for directive in &mut field.directives {
                        standardize_directive_for_comparison(directive.make_mut());
                    }
                }
                for directive in &mut input_object.directives {
                    standardize_directive_for_comparison(directive.make_mut());
                }
            }
            ExtendedType::Enum(enum_) => {
                let enum_ = enum_.make_mut();
                enum_.values.sort_keys();
                for directive in &mut enum_.directives {
                    standardize_directive_for_comparison(directive.make_mut());
                }
            }
            ExtendedType::Union(union_) => {
                let union_ = union_.make_mut();
                for directive in &mut union_.directives {
                    standardize_directive_for_comparison(directive.make_mut());
                }
            }
            ExtendedType::Scalar(scalar) => {
                let scalar = scalar.make_mut();
                for directive in &mut scalar.directives {
                    standardize_directive_for_comparison(directive.make_mut());
                }
            }
        }
    }

    schema
        .directive_definitions
        .sort_by_cached_key(|key, _value| key.to_ascii_lowercase());
    schema
        .types
        .sort_by_cached_key(|key, _value| key.to_ascii_lowercase());

    schema
}

fn render_diff(differences: &[diff::Result<&str>]) -> String {
    let mut output = String::new();
    for diff_line in differences {
        match diff_line {
            diff::Result::Left(l) => {
                let trimmed = l.trim();
                if !trimmed.starts_with('#') && !trimmed.is_empty() {
                    writeln!(&mut output, "-{l}").expect("write will never fail");
                } else {
                    writeln!(&mut output, " {l}").expect("write will never fail");
                }
            }
            diff::Result::Both(l, _) => {
                writeln!(&mut output, " {l}").expect("write will never fail");
            }
            diff::Result::Right(r) => {
                let trimmed = r.trim();
                if trimmed != "---" && !trimmed.is_empty() {
                    writeln!(&mut output, "+{r}").expect("write will never fail");
                }
            }
        }
    }
    output
}

#[cfg(test)]
mod tests {
    use std::fs;
    use std::path::PathBuf;

    use serde_json::json;
    use test_log::test;
    use tower::Service;
    use tower::ServiceExt;

    use super::*;
    use crate::metrics::FutureMetricsExt as _;
    use crate::services::supergraph;
    use crate::spec::query::subselections::SubSelectionKey;
    use crate::spec::query::subselections::SubSelectionValue;

    const EXAMPLE_SCHEMA: &str = include_str!("testdata/schema.graphql");

    #[test(tokio::test)]
    async fn test_plan() {
        let result = plan(
            EXAMPLE_SCHEMA,
            include_str!("testdata/query.graphql"),
            include_str!("testdata/query.graphql"),
            None,
            PlanOptions::default(),
        )
        .await
        .unwrap();

        if let QueryPlannerContent::Plan { plan, .. } = result {
            insta::with_settings!({sort_maps => true}, {
                insta::assert_json_snapshot!("plan_usage_reporting", plan.usage_reporting);
            });
            insta::assert_debug_snapshot!("plan_root", plan.root);
        } else {
            panic!()
        }
    }

    #[test]
    fn empty_query_plan() {
        serde_json::from_value::<QueryPlan>(json!({ "plan": { "kind": "QueryPlan"} } )).expect(
            "If this test fails, It probably means QueryPlan::node isn't an Option anymore.\n
                 Introspection queries return an empty QueryPlan, so the node field needs to remain optional.",
        );
    }

    #[test(tokio::test)]
    async fn federation_versions() {
        async {
            let _planner = BridgeQueryPlanner::new(
                include_str!("../testdata/minimal_supergraph.graphql").into(),
                Default::default(),
                None,
            )
            .await
            .unwrap();

            assert_gauge!(
                "apollo.router.supergraph.federation",
                1,
                federation.version = 1
            );
        }
        .with_metrics()
        .await;

        async {
            let _planner = BridgeQueryPlanner::new(
                include_str!("../testdata/minimal_fed2_supergraph.graphql").into(),
                Default::default(),
                None,
            )
            .await
            .unwrap();

            assert_gauge!(
                "apollo.router.supergraph.federation",
                1,
                federation.version = 2
            );
        }
        .with_metrics()
        .await;
    }

    #[test(tokio::test)]
    async fn empty_query_plan_should_be_a_planner_error() {
        let schema = Schema::parse_test(EXAMPLE_SCHEMA, &Default::default()).unwrap();
        let query = include_str!("testdata/unknown_introspection_query.graphql");

        let planner = BridgeQueryPlanner::new(EXAMPLE_SCHEMA.to_string(), Default::default(), None)
            .await
            .unwrap();

        let doc = Query::parse_document(query, None, &schema, &Configuration::default()).unwrap();

        let selections = planner
            .parse_selections(query.to_string(), None, &doc)
            .await
            .unwrap();
        let err =
            // test the planning part separately because it is a valid introspection query
            // it should be caught by the introspection part, but just in case, we check
            // that the query planner would return an empty plan error if it received an
            // introspection query
            planner.plan(
                include_str!("testdata/unknown_introspection_query.graphql").to_string(),
                include_str!("testdata/unknown_introspection_query.graphql").to_string(),
                None,
                CacheKeyMetadata::default(),
                selections,
                PlanOptions::default(),
                &doc,
            )
            .await
            .unwrap_err();

        match err {
            QueryPlannerError::EmptyPlan(usage_reporting) => {
                insta::with_settings!({sort_maps => true}, {
                    insta::assert_json_snapshot!("empty_query_plan_usage_reporting", usage_reporting);
                });
            }
            e => {
                panic!("empty plan should have returned an EmptyPlanError: {e:?}");
            }
        }
    }

    #[test(tokio::test)]
    async fn test_plan_error() {
        let result = plan(EXAMPLE_SCHEMA, "", "", None, PlanOptions::default()).await;

        assert_eq!(
            "couldn't plan query: query validation errors: Syntax Error: Unexpected <EOF>.",
            result.unwrap_err().to_string()
        );
    }

    #[test(tokio::test)]
    async fn test_single_aliased_root_typename() {
        let result = plan(
            EXAMPLE_SCHEMA,
            "{ x: __typename }",
            "{ x: __typename }",
            None,
            PlanOptions::default(),
        )
        .await
        .unwrap();
        if let QueryPlannerContent::Response { response } = result {
            assert_eq!(
                r#"{"data":{"x":"Query"}}"#,
                serde_json::to_string(&response).unwrap()
            )
        } else {
            panic!();
        }
    }

    #[test(tokio::test)]
    async fn test_two_root_typenames() {
        let result = plan(
            EXAMPLE_SCHEMA,
            "{ x: __typename __typename }",
            "{ x: __typename __typename }",
            None,
            PlanOptions::default(),
        )
        .await
        .unwrap();
        if let QueryPlannerContent::Response { response } = result {
            assert_eq!(
                r#"{"data":{"x":"Query","__typename":"Query"}}"#,
                serde_json::to_string(&response).unwrap()
            )
        } else {
            panic!();
        }
    }

    #[test(tokio::test)]
    async fn test_subselections() {
        macro_rules! s {
            ($query: expr) => {
                insta::assert_snapshot!(subselections_keys($query).await);
            };
        }
        s!("query Q { me { username name { first last }}}");
        s!(r#"query Q { me {
            username
            name {
                first
                ... @defer(label: "A") { last }
            }
        }}"#);
        s!(r#"query Q { me {
            username
            name {
                ... @defer(label: "A") { first }
                ... @defer(label: "B") { last }
            }
        }}"#);
        // Aliases
        // FIXME: uncomment myName alias when this is fixed:
        // https://github.com/apollographql/router/issues/3263
        s!(r#"query Q { me {
            username
            # myName:
             name {
                firstName: first
                ... @defer(label: "A") { lastName: last }
            }
        }}"#);
        // Arguments
        s!(r#"query Q { user(id: 42) {
            username
            name {
                first
                ... @defer(label: "A") { last }
            }
        }}"#);
        // Type condition
        s!(r#"query Q { me {
            username
            ... on User {
                name {
                    first
                    ... @defer(label: "A") { last }
                }
            }
        }}"#);
        s!(r#"query Q { me {
            username
            ... on User @defer(label: "A") {
                name { first last }
            }
        }}"#);
        s!(r#"query Q { me {
            username
            ... @defer(label: "A") {
                ... on User {
                    name { first last }
                }
            }
        }}"#);
        // Array + argument
        s!(r#"query Q { me {
            id
            reviews {
                id
                ... @defer(label: "A") { body(format: true) }
            }
        }}"#);
        // Fragment spread becomes inline fragment
        s!(r#"
            query Q { me { username name { ... FirstLast @defer(label: "A") }}}
            fragment FirstLast on Name { first last }
        "#);
        s!(r#"
            query Q { me { username name { ... FirstLast @defer(label: "A") }}}
            fragment FirstLast on Name { first ... @defer(label: "B") { last }}
        "#);
        // Nested
        s!(r#"query Q { me {
            username
            ... @defer(label: "A") { name {
                first
                ... @defer(label: "B") { last }
            }}
        }}"#);
        s!(r#"query Q { me {
            id
            ... @defer(label: "A") {
                username
                ... @defer(label: "B") { name {
                    first
                    ... @defer(label: "C") { last }
                }}
            }
        }}"#);
        // Conditional
        s!(r#"query Q($d1:Boolean!) { me {
            username
            name {
                first
                ... @defer(if: $d1, label: "A") { last }
            }
        }}"#);
        s!(r#"query Q($d1:Boolean!, $d2:Boolean!) { me {
            username
            ... @defer(if: $d1, label: "A") { name {
                first
                ... @defer(if: $d2, label: "B") { last }
            }}
        }}"#);
        s!(r#"query Q($d1:Boolean!, $d2:Boolean!) { me {
            username
            name {
                ... @defer(if: $d1, label: "A") { first }
                ... @defer(if: $d2, label: "B") { last }
            }
        }}"#);
        // Mixed conditional and unconditional
        s!(r#"query Q($d1:Boolean!) { me {
            username
            name {
                ... @defer(label: "A") { first }
                ... @defer(if: $d1, label: "B") { last }
            }
        }}"#);
        // Include/skip
        s!(r#"query Q($s1:Boolean!) { me {
            username
            name {
                ... @defer(label: "A") {
                    first
                    last @skip(if: $s1)
                }
            }
        }}"#);
    }

    async fn subselections_keys(query: &str) -> String {
        fn check_query_plan_coverage(
            node: &PlanNode,
            parent_label: Option<&str>,
            subselections: &HashMap<SubSelectionKey, SubSelectionValue>,
        ) {
            match node {
                PlanNode::Defer { primary, deferred } => {
                    if let Some(subselection) = primary.subselection.clone() {
                        assert!(
                            subselections
                                .keys()
                                .any(|k| k.defer_label.as_deref() == parent_label),
                            "Missing key: '{:?}' '{}' in {:?}",
                            parent_label,
                            subselection,
                            subselections.keys().collect::<Vec<_>>()
                        );
                    }
                    for deferred in deferred {
                        if let Some(subselection) = deferred.subselection.clone() {
                            let path = deferred.query_path.clone();
                            assert!(
                                subselections
                                    .keys()
                                    .any(|k| k.defer_label.as_deref() == deferred.label.as_deref()),
                                "Missing key: '{}' '{:?}' '{}'",
                                path,
                                deferred.label,
                                subselection
                            );
                        }
                        if let Some(node) = &deferred.node {
                            check_query_plan_coverage(
                                node,
                                deferred.label.as_ref().map(|l| l.as_str()),
                                subselections,
                            )
                        }
                    }
                }
                PlanNode::Sequence { nodes, .. } | PlanNode::Parallel { nodes } => {
                    for node in nodes {
                        check_query_plan_coverage(node, parent_label, subselections)
                    }
                }
                PlanNode::Fetch(_) => {}
                PlanNode::Flatten(flatten) => {
                    check_query_plan_coverage(&flatten.node, parent_label, subselections)
                }
                PlanNode::Condition {
                    condition: _,
                    if_clause,
                    else_clause,
                } => {
                    if let Some(node) = if_clause {
                        check_query_plan_coverage(node, parent_label, subselections)
                    }
                    if let Some(node) = else_clause {
                        check_query_plan_coverage(node, parent_label, subselections)
                    }
                }
                PlanNode::Subscription { rest, .. } => {
                    if let Some(node) = rest {
                        check_query_plan_coverage(node, parent_label, subselections)
                    }
                }
            }
        }

        fn serialize_selection_set(selection_set: &[crate::spec::Selection], to: &mut String) {
            if let Some((first, rest)) = selection_set.split_first() {
                to.push_str("{ ");
                serialize_selection(first, to);
                for sel in rest {
                    to.push(' ');
                    serialize_selection(sel, to);
                }
                to.push_str(" }");
            }
        }

        fn serialize_selection(selection: &crate::spec::Selection, to: &mut String) {
            match selection {
                crate::spec::Selection::Field {
                    name,
                    alias,
                    selection_set,
                    ..
                } => {
                    if let Some(alias) = alias {
                        to.push_str(alias.as_str());
                        to.push_str(": ");
                    }
                    to.push_str(name.as_str());
                    if let Some(sel) = selection_set {
                        to.push(' ');
                        serialize_selection_set(sel, to)
                    }
                }
                crate::spec::Selection::InlineFragment {
                    type_condition,
                    selection_set,
                    ..
                } => {
                    to.push_str("... on ");
                    to.push_str(type_condition);
                    serialize_selection_set(selection_set, to)
                }
                crate::spec::Selection::FragmentSpread { .. } => unreachable!(),
            }
        }

        let result = plan(EXAMPLE_SCHEMA, query, query, None, PlanOptions::default())
            .await
            .unwrap();
        if let QueryPlannerContent::Plan { plan, .. } = result {
            check_query_plan_coverage(&plan.root, None, &plan.query.subselections);

            let mut keys: Vec<String> = Vec::new();
            for (key, value) in plan.query.subselections.iter() {
                let mut serialized = String::from("query");
                serialize_selection_set(&value.selection_set, &mut serialized);
                keys.push(format!(
                    "{:?} {} {}",
                    key.defer_label, key.defer_conditions.bits, serialized
                ))
            }
            keys.sort();
            keys.join("\n")
        } else {
            panic!()
        }
    }

    async fn plan(
        schema: &str,
        original_query: &str,
        filtered_query: &str,
        operation_name: Option<String>,
        plan_options: PlanOptions,
    ) -> Result<QueryPlannerContent, QueryPlannerError> {
        let mut configuration: Configuration = Default::default();
        configuration.supergraph.introspection = true;
        let configuration = Arc::new(configuration);

        let planner = BridgeQueryPlanner::new(schema.to_string(), configuration.clone(), None)
            .await
            .unwrap();

        let doc = Query::parse_document(
            original_query,
            operation_name.as_deref(),
            &planner.schema(),
            &configuration,
        )
        .unwrap();

        planner
            .get(
                QueryKey {
                    original_query: original_query.to_string(),
                    filtered_query: filtered_query.to_string(),
                    operation_name,
                    metadata: CacheKeyMetadata::default(),
                    plan_options,
                },
                doc,
            )
            .await
    }

    #[test]
    fn router_bridge_dependency_is_pinned() {
        let cargo_manifest: serde_json::Value = basic_toml::from_str(
            &fs::read_to_string(PathBuf::from(&env!("CARGO_MANIFEST_DIR")).join("Cargo.toml"))
                .expect("could not read Cargo.toml"),
        )
        .expect("could not parse Cargo.toml");
        let router_bridge_version = cargo_manifest
            .get("dependencies")
            .expect("Cargo.toml does not contain dependencies")
            .as_object()
            .expect("Cargo.toml dependencies key is not an object")
            .get("router-bridge")
            .expect("Cargo.toml dependencies does not have an entry for router-bridge")
            .as_str()
            .unwrap_or_default();
        assert!(
            router_bridge_version.contains('='),
            "router-bridge in Cargo.toml is not pinned with a '=' prefix"
        );
    }

    #[tokio::test]
    async fn test_both_mode() {
        let mut harness = crate::TestHarness::builder()
            // auth is not relevant here, but supergraph.graphql uses join/v0.1
            // which is not supported by the Rust query planner
            .schema(include_str!("../../tests/fixtures/supergraph-auth.graphql"))
            .configuration_json(serde_json::json!({
                "experimental_query_planner_mode": "both",
            }))
            .unwrap()
            .build_supergraph()
            .await
            .unwrap();

        let request = supergraph::Request::fake_builder()
            .query("{ topProducts { name }}")
            .build()
            .unwrap();
        let mut response = harness.ready().await.unwrap().call(request).await.unwrap();
        assert!(response.response.status().is_success());
        let response = response.next_response().await.unwrap();
        assert!(response.errors.is_empty());
    }
}<|MERGE_RESOLUTION|>--- conflicted
+++ resolved
@@ -231,17 +231,11 @@
                 )
                 .map_err(|e| QueryPlannerError::OperationValidationErrors(e.errors.into()))?;
 
-<<<<<<< HEAD
-                // TODO: name new is probably wrong here
-                let plan = rust
-                    .build_query_plan(&document, operation.and_then(|n| Name::new(n).ok()))
-=======
                 let plan = operation
                     .as_deref()
                     .map(|n| Name::new(n).map_err(FederationError::from))
                     .transpose()
                     .and_then(|operation| rust.build_query_plan(&document, operation))
->>>>>>> a4ca1d1b
                     .map_err(|e| QueryPlannerError::FederationError(e.to_string()))?;
 
                 // Dummy value overwritten below in `BrigeQueryPlanner::plan`
@@ -273,15 +267,8 @@
                 // remove `USING_CATCH_UNWIND` and this use of `catch_unwind`.
                 let rust_result = std::panic::catch_unwind(|| {
                     USING_CATCH_UNWIND.set(true);
-<<<<<<< HEAD
-                    let result = rust.build_query_plan(
-                        &document,
-                        operation.clone().and_then(|n| Name::new(n).ok()),
-                    );
-=======
                     let operation = operation.as_deref().map(Name::new).transpose()?;
                     let result = rust.build_query_plan(&document, operation);
->>>>>>> a4ca1d1b
                     USING_CATCH_UNWIND.set(false);
                     result
                 })
@@ -557,143 +544,6 @@
         })
     }
 
-<<<<<<< HEAD
-    pub(crate) async fn new_from_planner(
-        old_planner: Arc<Planner<QueryPlanResult>>,
-        schema: String,
-        configuration: Arc<Configuration>,
-    ) -> Result<Self, ServiceBuildError> {
-        let planner = Arc::new(
-            old_planner
-                .update(
-                    schema.clone(),
-                    QueryPlannerConfig {
-                        incremental_delivery: Some(IncrementalDeliverySupport {
-                            enable_defer: Some(configuration.supergraph.defer_support),
-                        }),
-                        graphql_validation: false,
-                        reuse_query_fragments: configuration.supergraph.reuse_query_fragments,
-                        generate_query_fragments: Some(
-                            configuration.supergraph.generate_query_fragments,
-                        ),
-                        debug: Some(QueryPlannerDebugConfig {
-                            bypass_planner_for_single_subgraph: None,
-                            max_evaluated_plans: configuration
-                                .supergraph
-                                .query_planning
-                                .experimental_plans_limit
-                                .or(Some(10000)),
-                            paths_limit: configuration
-                                .supergraph
-                                .query_planning
-                                .experimental_paths_limit,
-                        }),
-                        type_conditioned_fetching: configuration
-                            .experimental_type_conditioned_fetching,
-                    },
-                )
-                .await?,
-        );
-
-        let api_schema = planner.api_schema().await?;
-        let api_schema = Schema::parse_compiler_schema(&api_schema.schema)?;
-        let schema = Arc::new(Schema::parse(&schema, &configuration)?.with_api_schema(api_schema));
-
-        let mut subgraph_schemas: HashMap<String, Arc<Valid<apollo_compiler::Schema>>> =
-            HashMap::new();
-        for (name, schema_str) in planner.subgraphs().await? {
-            let schema = apollo_compiler::Schema::parse_and_validate(schema_str, "")
-                .map_err(|errors| SchemaError::Validate(errors.into()))?;
-            subgraph_schemas.insert(name, Arc::new(schema));
-        }
-
-        let connectors = schema
-            .source
-            .as_ref()
-            .map(|source| source.connectors().clone());
-
-        let subgraph_planners = if let Some(source) = &schema.source {
-            let connector_supergraph = source.supergraph();
-            let connectors = source.connectors();
-            let connector_subgraph_names = connector_subgraph_names(&connectors);
-            let connector_supergraph_str = connector_supergraph.serialize().to_string();
-
-            let mut subgraph_planners = HashMap::new();
-
-            let subgraph_planner = Arc::new(
-                planner
-                    .update(
-                        connector_supergraph_str.clone(),
-                        QueryPlannerConfig {
-                            incremental_delivery: Some(IncrementalDeliverySupport {
-                                enable_defer: Some(configuration.supergraph.defer_support),
-                            }),
-                            graphql_validation: false,
-                            reuse_query_fragments: configuration.supergraph.reuse_query_fragments,
-                            debug: Some(QueryPlannerDebugConfig {
-                                bypass_planner_for_single_subgraph: None,
-                                max_evaluated_plans: configuration
-                                    .supergraph
-                                    .query_planning
-                                    .experimental_plans_limit
-                                    .or(Some(10000)),
-                                paths_limit: configuration
-                                    .supergraph
-                                    .query_planning
-                                    .experimental_paths_limit,
-                            }),
-                            generate_query_fragments: Some(
-                                configuration.supergraph.generate_query_fragments,
-                            ),
-                            type_conditioned_fetching: configuration
-                                .experimental_type_conditioned_fetching,
-                        },
-                    )
-                    .await?,
-            );
-
-            for subgraph_name in connector_subgraph_names {
-                subgraph_schemas.insert(subgraph_name.to_string(), connector_supergraph.clone());
-                subgraph_planners.insert(dbg!(subgraph_name), subgraph_planner.clone());
-            }
-
-            for (name, schema_str) in subgraph_planner.subgraphs().await? {
-                let schema = apollo_compiler::Schema::parse_and_validate(schema_str, "")
-                    .map_err(|errors| SchemaError::Validate(errors.into()))?;
-                subgraph_schemas.insert(dbg!(name.clone()), Arc::new(schema));
-                subgraph_planners.insert(dbg!(Arc::new(name)), subgraph_planner.clone());
-            }
-
-            subgraph_planners
-        } else {
-            Default::default()
-        };
-
-        let introspection = if configuration.supergraph.introspection {
-            Some(Arc::new(Introspection::new(planner.clone()).await?))
-        } else {
-            None
-        };
-
-        let enable_authorization_directives =
-            AuthorizationPlugin::enable_directives(&configuration, &schema)?;
-        let federation_instrument = federation_version_instrument(schema.federation_version());
-        let planner = PlannerMode::from_js(planner, &schema, &configuration)?;
-        Ok(Self {
-            planner,
-            schema,
-            subgraph_schemas: Arc::new(subgraph_schemas),
-            introspection,
-            enable_authorization_directives,
-            configuration,
-            _federation_instrument: federation_instrument,
-            subgraph_planners: Arc::new(subgraph_planners),
-            connectors,
-        })
-    }
-
-=======
->>>>>>> a4ca1d1b
     pub(crate) fn planner(&self) -> Arc<Planner<QueryPlanResult>> {
         self.planner
             .js_for_api_schema_and_introspection_and_operation_signature()
@@ -787,7 +637,6 @@
             .await?;
 
         if let Some(node) = plan_success.data.query_plan.node.as_mut() {
-            node.extract_authorization_metadata(&self.subgraph_schemas, &key);
             node.generate_connector_plan(
                 self.schema.as_ref(),
                 &self.subgraph_planners,
