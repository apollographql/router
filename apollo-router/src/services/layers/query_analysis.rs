//! Implements GraphQL parsing/validation/usage counting of requests at the supergraph service
//! stage.

use std::collections::HashMap;
use std::fmt::Display;
use std::fmt::Formatter;
use std::hash::Hash;
use std::sync::Arc;
use std::sync::OnceLock;

use apollo_compiler::ExecutableDocument;
use apollo_compiler::Name;
use apollo_compiler::Node;
use apollo_compiler::ast;
use apollo_compiler::executable::Operation;
use apollo_compiler::executable::Selection;
use apollo_compiler::executable::SelectionSet;
use apollo_compiler::response::GraphQLError;
use apollo_compiler::validation::Valid;
use http::StatusCode;
use lru::LruCache;
use tokio::sync::Mutex;
use tracing::Instrument;

use crate::Configuration;
use crate::Context;
use crate::apollo_studio_interop::ExtendedReferenceStats;
use crate::apollo_studio_interop::UsageReporting;
use crate::apollo_studio_interop::generate_extended_references;
use crate::compute_job;
use crate::compute_job::ComputeJobType;
use crate::compute_job::MaybeBackPressureError;
use crate::context::OPERATION_KIND;
use crate::context::OPERATION_NAME;
use crate::error::ValidationErrors;
use crate::graphql::Error;
use crate::graphql::ErrorExtension;
use crate::graphql::IntoGraphQLErrors;
use crate::plugins::authorization::AuthorizationPlugin;
use crate::plugins::telemetry::config::ApolloMetricsReferenceMode;
use crate::plugins::telemetry::config::Conf as TelemetryConfig;
use crate::plugins::telemetry::consts::QUERY_PARSING_SPAN_NAME;
use crate::query_planner::OperationKind;
use crate::services::SupergraphRequest;
use crate::services::SupergraphResponse;
use crate::spec::Query;
use crate::spec::QueryHash;
use crate::spec::Schema;
use crate::spec::SpecError;

const ENV_DISABLE_RECURSIVE_SELECTIONS_CHECK: &str =
    "APOLLO_ROUTER_DISABLE_SECURITY_RECURSIVE_SELECTIONS_CHECK";
/// Should we enforce the recursive selections limit? Default true, can be toggled off with an
/// environment variable.
///
/// Disabling this check is very much not advisable and we don't expect that anyone will need to do
/// it. In the extremely unlikely case that the new protection breaks someone's legitimate queries,
/// though, they could temporarily disable this individual limit so they can still benefit from the
/// other new limits, until we improve the detection.
pub(crate) fn recursive_selections_check_enabled() -> bool {
    static ON: OnceLock<bool> = OnceLock::new();
    *ON.get_or_init(|| {
        let disabled =
            std::env::var(ENV_DISABLE_RECURSIVE_SELECTIONS_CHECK).as_deref() == Ok("true");

        !disabled
    })
}

/// A layer-like type that handles several aspects of query parsing and analysis.
///
/// The supergraph layer implementation is in [QueryAnalysisLayer::supergraph_request].
#[derive(Clone)]
#[allow(clippy::type_complexity)]
pub(crate) struct QueryAnalysisLayer {
    pub(crate) schema: Arc<Schema>,
    configuration: Arc<Configuration>,
    cache: Arc<Mutex<LruCache<QueryAnalysisKey, Result<(Context, ParsedDocument), SpecError>>>>,
    enable_authorization_directives: bool,
    metrics_reference_mode: ApolloMetricsReferenceMode,
}

#[derive(Debug, Clone, Hash, PartialEq, Eq)]
struct QueryAnalysisKey {
    query: String,
    operation_name: Option<String>,
}

impl QueryAnalysisLayer {
    const MAX_RECURSIVE_SELECTIONS: u32 = 10_000_000;

    pub(crate) async fn new(schema: Arc<Schema>, configuration: Arc<Configuration>) -> Self {
        let enable_authorization_directives =
            AuthorizationPlugin::enable_directives(&configuration, &schema).unwrap_or(false);
        let metrics_reference_mode = TelemetryConfig::metrics_reference_mode(&configuration);

        Self {
            schema,
            cache: Arc::new(Mutex::new(LruCache::new(
                configuration
                    .supergraph
                    .query_planning
                    .cache
                    .in_memory
                    .limit,
            ))),
            enable_authorization_directives,
            configuration,
            metrics_reference_mode,
        }
    }

    // XXX(@goto-bus-stop): This is public because query warmup uses it. I think the reason that
    // warmup uses this instead of `Query::parse_document` directly is to use the worker pool.
    pub(crate) async fn parse_document(
        &self,
        query: &str,
        operation_name: Option<&str>,
        compute_job_type: ComputeJobType,
    ) -> Result<ParsedDocument, MaybeBackPressureError<SpecError>> {
        let query = query.to_string();
        let operation_name = operation_name.map(|o| o.to_string());
        let schema = self.schema.clone();
        let conf = self.configuration.clone();

        // Must be created *outside* of the compute_job or the span is not connected to the parent
        let span = tracing::info_span!(QUERY_PARSING_SPAN_NAME, "otel.kind" = "INTERNAL");
<<<<<<< HEAD

        compute_job::execute(compute_job_type, move |_| {
            span.in_scope(|| {
=======
        let compute_job_future = span.in_scope(||{
            compute_job::execute(ComputeJobType::QueryParsing, move |_| {
>>>>>>> 92f9efdf
                Query::parse_document(
                    &query,
                    operation_name.as_deref(),
                    schema.as_ref(),
                    conf.as_ref(),
                )
                .and_then(|doc| {
                    let recursive_selections = Self::count_recursive_selections(
                        &doc.executable,
                        &mut Default::default(),
                        &doc.operation.selection_set,
                        0,
                    );
                    if recursive_selections.is_none() {
                        if recursive_selections_check_enabled() {
                            return Err(SpecError::ValidationError(ValidationErrors {
                                errors: vec![GraphQLError {
                                    message:
                                        "Maximum recursive selections limit exceeded in this operation"
                                            .to_string(),
                                    locations: Default::default(),
                                    path: Default::default(),
                                    extensions: Default::default(),
                                }],
                            }))
                        }
                        tracing::info!(
                            operation_name = ?operation_name,
                            limit = Self::MAX_RECURSIVE_SELECTIONS,
                            "operation exceeded maximum recursive selections limit, but limit is forcefully disabled",
                        );
                    }
                    Ok(doc)
                })
            })
        });

        compute_job_future
            .map_err(MaybeBackPressureError::TemporaryError)?
            .instrument(span)
            .await
            .map_err(MaybeBackPressureError::PermanentError)
    }

    /// Measure the number of selections that would be encountered if we walked the given selection
    /// set while recursing into fragment spreads, and add it to the given count. `None` is returned
    /// instead if this number exceeds `Self::MAX_RECURSIVE_SELECTIONS`.
    ///
    /// This function assumes that fragments referenced by spreads exist and that they don't form
    /// cycles. If a fragment spread appears multiple times for the same named fragment, it is
    /// counted multiple times.
    fn count_recursive_selections<'a>(
        document: &'a Valid<ExecutableDocument>,
        fragment_cache: &mut HashMap<&'a Name, u32>,
        selection_set: &'a SelectionSet,
        mut count: u32,
    ) -> Option<u32> {
        for selection in &selection_set.selections {
            count = count
                .checked_add(1)
                .take_if(|v| *v <= Self::MAX_RECURSIVE_SELECTIONS)?;
            match selection {
                Selection::Field(field) => {
                    count = Self::count_recursive_selections(
                        document,
                        fragment_cache,
                        &field.selection_set,
                        count,
                    )?;
                }
                Selection::InlineFragment(fragment) => {
                    count = Self::count_recursive_selections(
                        document,
                        fragment_cache,
                        &fragment.selection_set,
                        count,
                    )?;
                }
                Selection::FragmentSpread(fragment) => {
                    let name = &fragment.fragment_name;
                    if let Some(cached) = fragment_cache.get(name) {
                        count = count
                            .checked_add(*cached)
                            .take_if(|v| *v <= Self::MAX_RECURSIVE_SELECTIONS)?;
                    } else {
                        let old_count = count;
                        count = Self::count_recursive_selections(
                            document,
                            fragment_cache,
                            &document
                                .fragments
                                .get(&fragment.fragment_name)
                                .expect("validation should have ensured referenced fragments exist")
                                .selection_set,
                            count,
                        )?;
                        fragment_cache.insert(name, count - old_count);
                    };
                }
            }
        }
        Some(count)
    }

    /// Parses the GraphQL in the supergraph request and computes Apollo usage references.
    ///
    /// This functions similarly to a checkpoint service, short-circuiting the pipeline on error
    /// (using an `Err()` return value).
    /// The user of this function is responsible for propagating short-circuiting.
    ///
    /// # Context
    /// This stores values in the request context:
    /// - [`ParsedDocument`]
    /// - [`ExtendedReferenceStats`]
    /// - "operation_name" and "operation_kind"
    /// - authorization details (required scopes, policies), if any
    /// - [`Arc`]`<`[`UsageReporting`]`>` if there was an error; normally, this would be populated
    ///   by the caching query planner, but we do not reach that code if we fail early here.
    pub(crate) async fn supergraph_request(
        &self,
        request: SupergraphRequest,
    ) -> Result<SupergraphRequest, SupergraphResponse> {
        let query = request.supergraph_request.body().query.as_ref();

        if query.is_none() || query.unwrap().trim().is_empty() {
            let errors = vec![
                crate::error::Error::builder()
                    .message("Must provide query string.".to_string())
                    .extension_code("MISSING_QUERY_STRING")
                    .build(),
            ];
            return Err(SupergraphResponse::builder()
                .errors(errors)
                .status_code(StatusCode::BAD_REQUEST)
                .context(request.context)
                .build()
                .expect("response is valid"));
        }

        let op_name = request.supergraph_request.body().operation_name.clone();
        let query = request
            .supergraph_request
            .body()
            .query
            .clone()
            .expect("query presence was already checked");
        let entry = self
            .cache
            .lock()
            .await
            .get(&QueryAnalysisKey {
                query: query.clone(),
                operation_name: op_name.clone(),
            })
            .cloned();

        let res = match entry {
            None => match self
                .parse_document(&query, op_name.as_deref(), ComputeJobType::QueryParsing)
                .await
            {
                Err(e) => {
                    if let MaybeBackPressureError::PermanentError(errors) = &e {
                        (*self.cache.lock().await).put(
                            QueryAnalysisKey {
                                query,
                                operation_name: op_name.clone(),
                            },
                            Err(errors.clone()),
                        );
                    }
                    Err(e)
                }
                Ok(doc) => {
                    let context = Context::new();

                    if self.enable_authorization_directives {
                        AuthorizationPlugin::query_analysis(
                            &doc,
                            op_name.as_deref(),
                            &self.schema,
                            &context,
                        );
                    }

                    context
                        .insert(OPERATION_NAME, doc.operation.name.clone())
                        .expect("cannot insert operation name into context; this is a bug");
                    let operation_kind = OperationKind::from(doc.operation.operation_type);
                    context
                        .insert(OPERATION_KIND, operation_kind)
                        .expect("cannot insert operation kind in the context; this is a bug");

                    (*self.cache.lock().await).put(
                        QueryAnalysisKey {
                            query,
                            operation_name: op_name.clone(),
                        },
                        Ok((context.clone(), doc.clone())),
                    );

                    Ok((context, doc))
                }
            },
            Some(cached_result) => cached_result.map_err(MaybeBackPressureError::PermanentError),
        };

        match res {
            Ok((context, doc)) => {
                request.context.extend(&context);

                let extended_ref_stats = if matches!(
                    self.metrics_reference_mode,
                    ApolloMetricsReferenceMode::Extended
                ) {
                    Some(generate_extended_references(
                        doc.executable.clone(),
                        op_name,
                        self.schema.api_schema(),
                        &request.supergraph_request.body().variables,
                    ))
                } else {
                    None
                };

                request.context.extensions().with_lock(|lock| {
                    lock.insert::<ParsedDocument>(doc.clone());
                    if let Some(stats) = extended_ref_stats {
                        lock.insert::<ExtendedReferenceStats>(stats);
                    }
                });

                Ok(SupergraphRequest {
                    supergraph_request: request.supergraph_request,
                    context: request.context,
                })
            }
            Err(MaybeBackPressureError::PermanentError(errors)) => {
                request.context.extensions().with_lock(|lock| {
                    lock.insert(Arc::new(UsageReporting::Error(
                        errors.get_error_key().to_string(),
                    )))
                });
                let errors = match errors.into_graphql_errors() {
                    Ok(v) => v,
                    Err(errors) => vec![
                        Error::builder()
                            .message(errors.to_string())
                            .extension_code(errors.extension_code())
                            .build(),
                    ],
                };
                Err(SupergraphResponse::builder()
                    .errors(errors)
                    .status_code(StatusCode::BAD_REQUEST)
                    .context(request.context)
                    .build()
                    .expect("response is valid"))
            }
            Err(MaybeBackPressureError::TemporaryError(error)) => {
                request.context.extensions().with_lock(|lock| {
                    let error_key = SpecError::ValidationError(ValidationErrors { errors: vec![] })
                        .get_error_key();
                    lock.insert(Arc::new(UsageReporting::Error(error_key.to_string())))
                });
                Err(SupergraphResponse::builder()
                    .error(error.to_graphql_error())
                    .status_code(StatusCode::SERVICE_UNAVAILABLE)
                    .context(request.context)
                    .build()
                    .expect("response is valid"))
            }
        }
    }
}

pub(crate) type ParsedDocument = Arc<ParsedDocumentInner>;

#[derive(Debug)]
pub(crate) struct ParsedDocumentInner {
    pub(crate) ast: ast::Document,
    pub(crate) executable: Arc<Valid<ExecutableDocument>>,
    pub(crate) hash: Arc<QueryHash>,
    pub(crate) operation: Node<Operation>,
    /// `__schema` or `__type`
    pub(crate) has_schema_introspection: bool,
    /// Non-meta fields explicitly defined in the schema
    pub(crate) has_explicit_root_fields: bool,
}

impl ParsedDocumentInner {
    pub(crate) fn new(
        ast: ast::Document,
        executable: Arc<Valid<ExecutableDocument>>,
        operation_name: Option<&str>,
        hash: Arc<QueryHash>,
    ) -> Result<Arc<Self>, SpecError> {
        let operation = get_operation(&executable, operation_name)?;
        let mut has_schema_introspection = false;
        let mut has_explicit_root_fields = false;
        for field in operation.root_fields(&executable) {
            match field.name.as_str() {
                "__typename" => {} // turns out we have no conditional on `has_root_typename`
                "__schema" | "__type" if operation.is_query() => has_schema_introspection = true,
                _ => has_explicit_root_fields = true,
            }
        }
        Ok(Arc::new(Self {
            ast,
            executable,
            hash,
            operation,
            has_schema_introspection,
            has_explicit_root_fields,
        }))
    }
}

pub(crate) fn get_operation(
    executable: &ExecutableDocument,
    operation_name: Option<&str>,
) -> Result<Node<Operation>, SpecError> {
    if let Ok(operation) = executable.operations.get(operation_name) {
        Ok(operation.clone())
    } else if let Some(name) = operation_name {
        Err(SpecError::UnknownOperation(name.to_owned()))
    } else if executable.operations.is_empty() {
        // Maybe not reachable?
        // A valid document is non-empty and has no unused fragments
        Err(SpecError::NoOperation)
    } else {
        debug_assert!(executable.operations.len() > 1);
        Err(SpecError::MultipleOperationWithoutOperationName)
    }
}

impl Display for ParsedDocumentInner {
    fn fmt(&self, f: &mut Formatter<'_>) -> std::fmt::Result {
        write!(f, "{:?}", self)
    }
}

impl Hash for ParsedDocumentInner {
    fn hash<H: std::hash::Hasher>(&self, state: &mut H) {
        self.hash.hash(state);
    }
}

impl PartialEq for ParsedDocumentInner {
    fn eq(&self, other: &Self) -> bool {
        self.ast == other.ast
    }
}

impl Eq for ParsedDocumentInner {}<|MERGE_RESOLUTION|>--- conflicted
+++ resolved
@@ -125,14 +125,8 @@
 
         // Must be created *outside* of the compute_job or the span is not connected to the parent
         let span = tracing::info_span!(QUERY_PARSING_SPAN_NAME, "otel.kind" = "INTERNAL");
-<<<<<<< HEAD
-
-        compute_job::execute(compute_job_type, move |_| {
-            span.in_scope(|| {
-=======
         let compute_job_future = span.in_scope(||{
-            compute_job::execute(ComputeJobType::QueryParsing, move |_| {
->>>>>>> 92f9efdf
+            compute_job::execute(compute_job_type, move |_| {
                 Query::parse_document(
                     &query,
                     operation_name.as_deref(),
