//! Telemetry plugin.
use std::collections::BTreeMap;
use std::collections::HashMap;
use std::collections::LinkedList;
use std::fmt;
use std::sync::Arc;
use std::time::Duration;
use std::time::Instant;

use ::tracing::info_span;
use ::tracing::Span;
use axum::headers::HeaderName;
use config_new::Selectors;
use dashmap::DashMap;
use futures::future::ready;
use futures::future::BoxFuture;
use futures::stream::once;
use futures::StreamExt;
use http::header;
use http::HeaderMap;
use http::HeaderValue;
use http::StatusCode;
use multimap::MultiMap;
use once_cell::sync::OnceCell;
use opentelemetry::global::GlobalTracerProvider;
use opentelemetry::propagation::text_map_propagator::FieldIter;
use opentelemetry::propagation::Extractor;
use opentelemetry::propagation::Injector;
use opentelemetry::propagation::TextMapPropagator;
use opentelemetry::sdk::propagation::TextMapCompositePropagator;
use opentelemetry::sdk::trace::Builder;
use opentelemetry::trace::SpanContext;
use opentelemetry::trace::SpanId;
use opentelemetry::trace::TraceContextExt;
use opentelemetry::trace::TraceFlags;
use opentelemetry::trace::TraceState;
use opentelemetry::trace::TracerProvider;
use opentelemetry::Key;
use opentelemetry::KeyValue;
use opentelemetry_semantic_conventions::trace::HTTP_REQUEST_METHOD;
use rand::Rng;
use router_bridge::planner::UsageReporting;
use serde_json_bytes::json;
use serde_json_bytes::ByteString;
use serde_json_bytes::Map;
use serde_json_bytes::Value;
use tokio::runtime::Handle;
use tower::BoxError;
use tower::ServiceBuilder;
use tower::ServiceExt;
use tracing_opentelemetry::OpenTelemetrySpanExt;

use self::apollo::ForwardValues;
use self::apollo::LicensedOperationCountByType;
use self::apollo::OperationSubType;
use self::apollo::SingleReport;
use self::apollo_exporter::proto;
use self::apollo_exporter::Sender;
use self::config::Conf;
use self::config::Sampler;
use self::config::SamplerOption;
use self::config::TraceIdFormat;
use self::config_new::spans::Spans;
use self::metrics::apollo::studio::SingleTypeStat;
use self::metrics::AttributesForwardConf;
use self::reload::reload_fmt;
use self::reload::SamplingFilter;
pub(crate) use self::span_factory::SpanMode;
use self::tracing::apollo_telemetry::APOLLO_PRIVATE_DURATION_NS;
use self::tracing::apollo_telemetry::CLIENT_NAME_KEY;
use self::tracing::apollo_telemetry::CLIENT_VERSION_KEY;
use crate::axum_factory::utils::REQUEST_SPAN_NAME;
use crate::context::OPERATION_KIND;
use crate::context::OPERATION_NAME;
use crate::layers::instrument::InstrumentLayer;
use crate::layers::ServiceBuilderExt;
use crate::metrics::aggregation::MeterProviderType;
use crate::metrics::filter::FilterMeterProvider;
use crate::metrics::meter_provider;
use crate::plugin::Plugin;
use crate::plugin::PluginInit;
use crate::plugins::telemetry::apollo::ForwardHeaders;
use crate::plugins::telemetry::apollo_exporter::proto::reports::trace::node::Id::ResponseName;
use crate::plugins::telemetry::apollo_exporter::proto::reports::StatsContext;
use crate::plugins::telemetry::config::AttributeValue;
use crate::plugins::telemetry::config::MetricsCommon;
use crate::plugins::telemetry::config::TracingCommon;
use crate::plugins::telemetry::dynamic_attribute::DynAttribute;
use crate::plugins::telemetry::fmt_layer::create_fmt_layer;
use crate::plugins::telemetry::metrics::apollo::studio::SingleContextualizedStats;
use crate::plugins::telemetry::metrics::apollo::studio::SinglePathErrorStats;
use crate::plugins::telemetry::metrics::apollo::studio::SingleQueryLatencyStats;
use crate::plugins::telemetry::metrics::apollo::studio::SingleStats;
use crate::plugins::telemetry::metrics::apollo::studio::SingleStatsReport;
use crate::plugins::telemetry::metrics::prometheus::commit_prometheus;
use crate::plugins::telemetry::metrics::MetricsBuilder;
use crate::plugins::telemetry::metrics::MetricsConfigurator;
use crate::plugins::telemetry::reload::metrics_layer;
use crate::plugins::telemetry::reload::OPENTELEMETRY_TRACER_HANDLE;
use crate::plugins::telemetry::tracing::apollo_telemetry::decode_ftv1_trace;
use crate::plugins::telemetry::tracing::apollo_telemetry::APOLLO_PRIVATE_OPERATION_SIGNATURE;
use crate::plugins::telemetry::tracing::TracingConfigurator;
use crate::plugins::telemetry::utils::TracingUtils;
use crate::query_planner::OperationKind;
use crate::register_plugin;
use crate::router_factory::Endpoint;
use crate::services::execution;
use crate::services::router;
use crate::services::subgraph;
use crate::services::subgraph::Request;
use crate::services::subgraph::Response;
use crate::services::supergraph;
use crate::services::ExecutionRequest;
use crate::services::SubgraphRequest;
use crate::services::SubgraphResponse;
use crate::services::SupergraphRequest;
use crate::services::SupergraphResponse;
use crate::tracer::TraceId;
use crate::Context;
use crate::ListenAddr;

pub(crate) mod apollo;
pub(crate) mod apollo_exporter;
pub(crate) mod config;
mod config_new;
pub(crate) mod dynamic_attribute;
mod endpoint;
mod fmt_layer;
pub(crate) mod formatters;
mod logging;
pub(crate) mod metrics;
mod otlp;
pub(crate) mod reload;
mod resource;
mod span_factory;
pub(crate) mod tracing;
pub(crate) mod utils;

// Tracing consts
pub(crate) const SUPERGRAPH_SPAN_NAME: &str = "supergraph";
pub(crate) const SUBGRAPH_SPAN_NAME: &str = "subgraph";
pub(crate) const ROUTER_SPAN_NAME: &str = "router";
pub(crate) const EXECUTION_SPAN_NAME: &str = "execution";
const CLIENT_NAME: &str = "apollo_telemetry::client_name";
const CLIENT_VERSION: &str = "apollo_telemetry::client_version";
const SUBGRAPH_FTV1: &str = "apollo_telemetry::subgraph_ftv1";
pub(crate) const STUDIO_EXCLUDE: &str = "apollo_telemetry::studio::exclude";
pub(crate) const LOGGING_DISPLAY_HEADERS: &str = "apollo_telemetry::logging::display_headers";
pub(crate) const LOGGING_DISPLAY_BODY: &str = "apollo_telemetry::logging::display_body";
pub(crate) const OTEL_STATUS_CODE: &str = "otel.status_code";
const GLOBAL_TRACER_NAME: &str = "apollo-router";
const DEFAULT_EXPOSE_TRACE_ID_HEADER: &str = "apollo-trace-id";
static DEFAULT_EXPOSE_TRACE_ID_HEADER_NAME: HeaderName =
    HeaderName::from_static(DEFAULT_EXPOSE_TRACE_ID_HEADER);
static FTV1_HEADER_NAME: HeaderName = HeaderName::from_static("apollo-federation-include-trace");
static FTV1_HEADER_VALUE: HeaderValue = HeaderValue::from_static("ftv1");

#[doc(hidden)] // Only public for integration tests
pub(crate) struct Telemetry {
    config: Arc<config::Conf>,
    custom_endpoints: MultiMap<ListenAddr, Endpoint>,
    apollo_metrics_sender: apollo_exporter::Sender,
    field_level_instrumentation_ratio: f64,
    sampling_filter_ratio: SamplerOption,

    tracer_provider: Option<opentelemetry::sdk::trace::TracerProvider>,
    // We have to have separate meter providers for prometheus metrics so that they don't get zapped on router reload.
    public_meter_provider: Option<FilterMeterProvider>,
    public_prometheus_meter_provider: Option<FilterMeterProvider>,
    private_meter_provider: Option<FilterMeterProvider>,
}

#[derive(Debug)]
struct ReportingError;

impl fmt::Display for ReportingError {
    fn fmt(&self, f: &mut fmt::Formatter<'_>) -> fmt::Result {
        write!(f, "ReportingError")
    }
}

impl std::error::Error for ReportingError {}

fn setup_tracing<T: TracingConfigurator>(
    mut builder: Builder,
    configurator: &T,
    tracing_config: &TracingCommon,
    spans_config: &Spans,
) -> Result<Builder, BoxError> {
    if configurator.enabled() {
        builder = configurator.apply(builder, tracing_config, spans_config)?;
    }
    Ok(builder)
}

fn setup_metrics_exporter<T: MetricsConfigurator>(
    mut builder: MetricsBuilder,
    configurator: &T,
    metrics_common: &MetricsCommon,
) -> Result<MetricsBuilder, BoxError> {
    if configurator.enabled() {
        builder = configurator.apply(builder, metrics_common)?;
    }
    Ok(builder)
}

impl Drop for Telemetry {
    fn drop(&mut self) {
        let metrics_providers: [Option<FilterMeterProvider>; 3] = [
            self.private_meter_provider.take(),
            self.public_meter_provider.take(),
            self.public_prometheus_meter_provider.take(),
        ];
        Self::checked_meter_shutdown(metrics_providers);

        if let Some(tracer_provider) = self.tracer_provider.take() {
            Self::checked_tracer_shutdown(tracer_provider);
        }
    }
}

#[async_trait::async_trait]
impl Plugin for Telemetry {
    type Config = config::Conf;

    async fn new(init: PluginInit<Self::Config>) -> Result<Self, BoxError> {
        opentelemetry::global::set_error_handler(handle_error)
            .expect("otel error handler lock poisoned, fatal");

        let mut config = init.config;
        config.instrumentation.spans.update_defaults();
        config.exporters.logging.validate()?;

        let field_level_instrumentation_ratio =
            config.calculate_field_level_instrumentation_ratio()?;
        let metrics_builder = Self::create_metrics_builder(&config)?;

        let (sampling_filter_ratio, tracer_provider) = Self::create_tracer_provider(&config)?;

        if config.instrumentation.spans.mode == SpanMode::Deprecated {
            ::tracing::warn!("telemetry.instrumentation.spans.mode is currently set to 'deprecated', either explicitly or via defaulting. Set telemetry.instrumentation.spans.mode explicitly in your router.yaml to 'spec_compliant' for log and span attributes that follow OpenTelemetry semantic conventions. This option will be defaulted to 'spec_compliant' in a future release and eventually removed altogether");
        }

        Ok(Telemetry {
            custom_endpoints: metrics_builder.custom_endpoints,
            apollo_metrics_sender: metrics_builder.apollo_metrics_sender,
            field_level_instrumentation_ratio,
            tracer_provider: Some(tracer_provider),
            public_meter_provider: Some(FilterMeterProvider::public(
                metrics_builder.public_meter_provider_builder.build(),
            )),
            private_meter_provider: Some(FilterMeterProvider::private(
                metrics_builder.apollo_meter_provider_builder.build(),
            )),
            public_prometheus_meter_provider: metrics_builder
                .prometheus_meter_provider
                .map(FilterMeterProvider::public),
            sampling_filter_ratio,
            config: Arc::new(config),
        })
    }

    fn router_service(&self, service: router::BoxService) -> router::BoxService {
        let config = self.config.clone();
        let config_later = self.config.clone();
        let config_request = self.config.clone();
        let span_mode = config.instrumentation.spans.mode;
        let use_legacy_request_span =
            matches!(config.instrumentation.spans.mode, SpanMode::Deprecated);

        ServiceBuilder::new()
            .map_response(move |response: router::Response| {
                // The current span *should* be the request span as we are outside the instrument block.
                let span = Span::current();
                if let Some(span_name) = span.metadata().map(|metadata| metadata.name()) {
                    if (use_legacy_request_span && span_name == REQUEST_SPAN_NAME)
                        || (!use_legacy_request_span && span_name == ROUTER_SPAN_NAME)
                    {
                        //https://opentelemetry.io/docs/specs/otel/trace/semantic_conventions/instrumentation/graphql/
                        let operation_kind = response.context.get::<_, String>(OPERATION_KIND);
                        let operation_name = response.context.get::<_, String>(OPERATION_NAME);

                        if let Ok(Some(operation_kind)) = &operation_kind {
                            span.record("graphql.operation.type", operation_kind);
                        }
                        if let Ok(Some(operation_name)) = &operation_name {
                            span.record("graphql.operation.name", operation_name);
                        }
                        match (&operation_kind, &operation_name) {
                            (Ok(Some(kind)), Ok(Some(name))) => {
                                span.record("otel.name", format!("{kind} {name}"))
                            }
                            (Ok(Some(kind)), _) => span.record("otel.name", kind),
                            _ => span.record("otel.name", "GraphQL Operation"),
                        };
                    }
                }

                response
            })
            .option_layer(use_legacy_request_span.then(move || {
                InstrumentLayer::new(move |request: &router::Request| {
                    span_mode.create_router(&request.router_request)
                })
            }))
            .map_future_with_request_data(
                move |request: &router::Request| {
                    if !use_legacy_request_span {
                        let span = Span::current();

                        span.set_dyn_attribute(
                            HTTP_REQUEST_METHOD,
                            request.router_request.method().to_string().into(),
                        );
                    }

                    let client_name: &str = request
                        .router_request
                        .headers()
                        .get(&config_request.apollo.client_name_header)
                        .and_then(|h| h.to_str().ok())
                        .unwrap_or("");
                    let client_version = request
                        .router_request
                        .headers()
                        .get(&config_request.apollo.client_version_header)
                        .and_then(|h| h.to_str().ok())
                        .unwrap_or("");

                    let mut custom_attributes = config_request
                        .instrumentation
                        .spans
                        .router
                        .attributes
                        .on_request(request);
                    custom_attributes.extend([
                        KeyValue::new(CLIENT_NAME_KEY, client_name.to_string()),
                        KeyValue::new(CLIENT_VERSION_KEY, client_version.to_string()),
                        KeyValue::new(
                            Key::from_static_str("apollo_private.http.request_headers"),
                            filter_headers(
                                request.router_request.headers(),
                                &config_request.apollo.send_headers,
                            ),
                        ),
                    ]);

                    custom_attributes
                },
                move |custom_attributes: LinkedList<KeyValue>, fut| {
                    let start = Instant::now();
                    let config = config_later.clone();

                    Self::plugin_metrics(&config);

                    async move {
                        let span = Span::current();
                        span.set_dyn_attributes(custom_attributes);
                        let response: Result<router::Response, BoxError> = fut.await;

                        span.record(
                            APOLLO_PRIVATE_DURATION_NS,
                            start.elapsed().as_nanos() as i64,
                        );

                        let expose_trace_id = &config.exporters.tracing.response_trace_id;
                        if let Ok(response) = &response {
                            span.set_dyn_attributes(
                                config
                                    .instrumentation
                                    .spans
                                    .router
                                    .attributes
                                    .on_response(response),
                            );
                            if expose_trace_id.enabled {
                                if let Some(header_name) = &expose_trace_id.header_name {
                                    let mut headers: HashMap<String, Vec<String>> =
                                        HashMap::with_capacity(1);
                                    if let Some(value) =
                                        response.response.headers().get(header_name)
                                    {
                                        headers.insert(
                                            header_name.to_string(),
                                            vec![value.to_str().unwrap_or_default().to_string()],
                                        );
                                        let response_headers =
                                            serde_json::to_string(&headers).unwrap_or_default();
                                        span.record(
                                            "apollo_private.http.response_headers",
                                            &response_headers,
                                        );
                                    }
                                }
                            }

                            if response.response.status() >= StatusCode::BAD_REQUEST {
                                span.record(OTEL_STATUS_CODE, "Error");
                            } else {
                                span.record(OTEL_STATUS_CODE, "Ok");
                            }
                        } else if let Err(err) = &response {
                            span.record(OTEL_STATUS_CODE, "Error");
                            span.set_dyn_attributes(
                                config.instrumentation.spans.router.attributes.on_error(err),
                            );
                        }

                        response
                    }
                },
            )
            .service(service)
            .boxed()
    }

    fn supergraph_service(&self, service: supergraph::BoxService) -> supergraph::BoxService {
        let metrics_sender = self.apollo_metrics_sender.clone();
        let span_mode = self.config.instrumentation.spans.mode;
        let config = self.config.clone();
        let config_instrument = self.config.clone();
        let config_map_res_first = config.clone();
        let config_map_res = config.clone();
        let field_level_instrumentation_ratio = self.field_level_instrumentation_ratio;
        ServiceBuilder::new()
            .instrument(move |supergraph_req: &SupergraphRequest| span_mode.create_supergraph(
                &config_instrument.apollo,
                supergraph_req,
                field_level_instrumentation_ratio,
            ))
            .map_response(move |mut resp: SupergraphResponse| {
                let config = config_map_res_first.clone();
                if let Some(usage_reporting) =
                    resp.context.extensions().lock().get::<UsageReporting>()
                {
                    // Record the operation signature on the router span
                    Span::current().record(
                        APOLLO_PRIVATE_OPERATION_SIGNATURE.as_str(),
                        usage_reporting.stats_report_key.as_str(),
                    );
                }
                // To expose trace_id or not
                let expose_trace_id_header = config.exporters.tracing.response_trace_id.enabled.then(|| {
                    config.exporters.tracing.response_trace_id
                        .header_name
                        .clone()
                        .unwrap_or_else(|| DEFAULT_EXPOSE_TRACE_ID_HEADER_NAME.clone())
                });

                // Append the trace ID with the right format, based on the config
                let format_id = |trace: TraceId| {
                    let id = match config.exporters.tracing.response_trace_id.format {
                        TraceIdFormat::Hexadecimal => format!("{:032x}", trace.to_u128()),
                        TraceIdFormat::Decimal => format!("{}", trace.to_u128()),
                    };

                    HeaderValue::from_str(&id).ok()
                };
                if let (Some(header_name), Some(trace_id)) = (
                    expose_trace_id_header,
                    TraceId::maybe_new().and_then(format_id),
                ) {
                    resp.response.headers_mut().append(header_name, trace_id);
                }

                if resp.context.contains_key(LOGGING_DISPLAY_HEADERS) {
                    let sorted_headers = resp
                        .response
                        .headers()
                        .iter()
                        .map(|(k, v)| (k.as_str(), v))
                        .collect::<BTreeMap<_, _>>();
                    ::tracing::info!(http.response.headers = ?sorted_headers, "Supergraph response headers");
                }
                let display_body = resp.context.contains_key(LOGGING_DISPLAY_BODY);
                resp.map_stream(move |gql_response| {
                    if display_body {
                        ::tracing::info!(http.response.body = ?gql_response, "Supergraph GraphQL response");
                    }
                    gql_response
                })
            })
            .map_future_with_request_data(
                move |req: &SupergraphRequest| {
                    let custom_attributes = config.instrumentation.spans.supergraph.attributes.on_request(req);
                    Self::populate_context(config.clone(), field_level_instrumentation_ratio, req);
                    (req.context.clone(), custom_attributes)
                },
                move |(ctx, custom_attributes): (Context, LinkedList<KeyValue>), fut| {
                    let config = config_map_res.clone();
                    let sender = metrics_sender.clone();
                    let start = Instant::now();

                    async move {
                        let span = Span::current();
                        span.set_dyn_attributes(custom_attributes);
                        let mut result: Result<SupergraphResponse, BoxError> = fut.await;
                        match &result {
                            Ok(resp) => span.set_dyn_attributes(config.instrumentation.spans.supergraph.attributes.on_response(resp)),
                            Err(err) => span.set_dyn_attributes(config.instrumentation.spans.supergraph.attributes.on_error(err)),
                        }
                        result = Self::update_otel_metrics(
                            config.clone(),
                            ctx.clone(),
                            result,
                            start.elapsed(),
                        )
                        .await;
                        Self::update_metrics_on_response_events(
                            &ctx, config, field_level_instrumentation_ratio, sender, start, result,
                        )
                    }
                },
            )
            .service(service)
            .boxed()
    }

    fn execution_service(&self, service: execution::BoxService) -> execution::BoxService {
        ServiceBuilder::new()
            .instrument(move |req: &ExecutionRequest| {
                let operation_kind = req
                    .query_plan
                    .query
                    .operation(req.supergraph_request.body().operation_name.as_deref())
                    .map(|op| *op.kind());

                match operation_kind {
                    Some(operation_kind) => {
                        info_span!(
                            EXECUTION_SPAN_NAME,
                            "otel.kind" = "INTERNAL",
                            "graphql.operation.type" = operation_kind.as_apollo_operation_type()
                        )
                    }
                    None => {
                        info_span!(EXECUTION_SPAN_NAME, "otel.kind" = "INTERNAL",)
                    }
                }
            })
            .service(service)
            .boxed()
    }

    fn subgraph_service(&self, name: &str, service: subgraph::BoxService) -> subgraph::BoxService {
        let config = self.config.clone();
        let span_mode = self.config.instrumentation.spans.mode;
        let conf = self.config.clone();
        let subgraph_attribute = KeyValue::new("subgraph", name.to_string());
        let subgraph_metrics_conf_req = self.create_subgraph_metrics_conf(name);
        let subgraph_metrics_conf_resp = subgraph_metrics_conf_req.clone();
        let subgraph_name = ByteString::from(name);
        let name = name.to_owned();
        ServiceBuilder::new()
            .instrument(move |req: &SubgraphRequest| span_mode.create_subgraph(name.as_str(), req))
<<<<<<< HEAD
            .map_request(move |req: SubgraphRequest| request_ftv1(req))
=======
            .map_request(move |mut req: SubgraphRequest| {
                let cache_attributes = cache_metrics_enabled
                    .then(|| Self::get_cache_attributes(subgraph_name_arc.clone(), &mut req))
                    .flatten();
                if let Some(cache_attributes) = cache_attributes {
                    req.context.extensions().lock().insert(cache_attributes);
                }

                request_ftv1(req)
            })
>>>>>>> b0db1ea9
            .map_response(move |resp| store_ftv1(&subgraph_name, resp))
            .map_future_with_request_data(
                move |sub_request: &SubgraphRequest| {
                    Self::store_subgraph_request_attributes(
                        subgraph_metrics_conf_req.as_ref(),
                        sub_request,
                    );
<<<<<<< HEAD
=======
                    let cache_attributes = sub_request.context.extensions().lock().remove();
>>>>>>> b0db1ea9
                    let custom_attributes = config
                        .instrumentation
                        .spans
                        .subgraph
                        .attributes
                        .on_request(sub_request);

                    (sub_request.context.clone(), custom_attributes)
                },
                move |(context, custom_attributes): (Context, LinkedList<KeyValue>),
                      f: BoxFuture<'static, Result<SubgraphResponse, BoxError>>| {
                    let subgraph_attribute = subgraph_attribute.clone();
                    let subgraph_metrics_conf = subgraph_metrics_conf_resp.clone();
                    let conf = conf.clone();
                    // Using Instant because it is guaranteed to be monotonically increasing.
                    let now = Instant::now();
                    async move {
                        let span = Span::current();
                        span.set_dyn_attributes(custom_attributes);
                        let result: Result<SubgraphResponse, BoxError> = f.await;

                        match &result {
                            Ok(resp) => {
                                if resp.response.status() >= StatusCode::BAD_REQUEST {
                                    span.record(OTEL_STATUS_CODE, "Error");
                                } else {
                                    span.record(OTEL_STATUS_CODE, "Ok");
                                }
                                span.set_dyn_attributes(
                                    conf.instrumentation
                                        .spans
                                        .subgraph
                                        .attributes
                                        .on_response(resp),
                                );
                            }
                            Err(err) => {
                                span.record(OTEL_STATUS_CODE, "Error");

                                span.set_dyn_attributes(
                                    conf.instrumentation.spans.subgraph.attributes.on_error(err),
                                );
                            }
                        }

                        Self::store_subgraph_response_attributes(
                            &context,
                            subgraph_attribute,
                            subgraph_metrics_conf.as_ref(),
                            now,
                            &result,
                        );
                        result
                    }
                },
            )
            .service(service)
            .boxed()
    }

    fn web_endpoints(&self) -> MultiMap<ListenAddr, Endpoint> {
        self.custom_endpoints.clone()
    }
}

impl Telemetry {
    pub(crate) fn activate(&mut self) {
        // Only apply things if we were executing in the context of a vanilla the Apollo executable.
        // Users that are rolling their own routers will need to set up telemetry themselves.
        if let Some(hot_tracer) = OPENTELEMETRY_TRACER_HANDLE.get() {
            SamplingFilter::configure(&self.sampling_filter_ratio);

            // The reason that this has to happen here is that we are interacting with global state.
            // If we do this logic during plugin init then if a subsequent plugin fails to init then we
            // will already have set the new tracer provider and we will be in an inconsistent state.
            // activate is infallible, so if we get here we know the new pipeline is ready to go.
            let tracer_provider = self
                .tracer_provider
                .take()
                .expect("must have new tracer_provider");

            let tracer = tracer_provider.versioned_tracer(
                GLOBAL_TRACER_NAME,
                Some(env!("CARGO_PKG_VERSION")),
                None::<String>,
                None,
            );
            hot_tracer.reload(tracer);

            let last_provider = opentelemetry::global::set_tracer_provider(tracer_provider);

            Self::checked_global_tracer_shutdown(last_provider);

            opentelemetry::global::set_text_map_propagator(Self::create_propagator(&self.config));
        }

        self.reload_metrics();

        reload_fmt(create_fmt_layer(&self.config));
    }

    fn create_propagator(config: &config::Conf) -> TextMapCompositePropagator {
        let propagation = &config.exporters.tracing.propagation;

        let tracing = &config.exporters.tracing;

        let mut propagators: Vec<Box<dyn TextMapPropagator + Send + Sync + 'static>> = Vec::new();
        // TLDR the jaeger propagator MUST BE the first one because the version of opentelemetry_jaeger is buggy.
        // It overrides the current span context with an empty one if it doesn't find the corresponding headers.
        // Waiting for the >=0.16.1 release
        if propagation.jaeger || tracing.jaeger.enabled() {
            propagators.push(Box::<opentelemetry_jaeger::Propagator>::default());
        }
        if propagation.baggage {
            propagators.push(Box::<opentelemetry::sdk::propagation::BaggagePropagator>::default());
        }
        if propagation.trace_context || tracing.otlp.enabled {
            propagators
                .push(Box::<opentelemetry::sdk::propagation::TraceContextPropagator>::default());
        }
        if propagation.zipkin || tracing.zipkin.enabled {
            propagators.push(Box::<opentelemetry_zipkin::Propagator>::default());
        }
        if propagation.datadog || tracing.datadog.enabled {
            propagators.push(Box::<opentelemetry_datadog::DatadogPropagator>::default());
        }
        if propagation.aws_xray {
            propagators.push(Box::<opentelemetry_aws::XrayPropagator>::default());
        }
        if let Some(from_request_header) = &propagation.request.header_name {
            propagators.push(Box::new(CustomTraceIdPropagator::new(
                from_request_header.to_string(),
            )));
        }

        TextMapCompositePropagator::new(propagators)
    }

    fn create_tracer_provider(
        config: &config::Conf,
    ) -> Result<(SamplerOption, opentelemetry::sdk::trace::TracerProvider), BoxError> {
        let tracing_config = &config.exporters.tracing;
        let spans_config = &config.instrumentation.spans;
        let mut common = tracing_config.common.clone();
        let mut sampler = common.sampler.clone();
        // set it to AlwaysOn: it is now done in the SamplingFilter, so whatever is sent to an exporter
        // should be accepted
        common.sampler = SamplerOption::Always(Sampler::AlwaysOn);

        let mut builder =
            opentelemetry::sdk::trace::TracerProvider::builder().with_config((&common).into());

        builder = setup_tracing(builder, &tracing_config.jaeger, &common, spans_config)?;
        builder = setup_tracing(builder, &tracing_config.zipkin, &common, spans_config)?;
        builder = setup_tracing(builder, &tracing_config.datadog, &common, spans_config)?;
        builder = setup_tracing(builder, &tracing_config.otlp, &common, spans_config)?;
        builder = setup_tracing(builder, &config.apollo, &common, spans_config)?;

        if !tracing_config.jaeger.enabled()
            && !tracing_config.zipkin.enabled()
            && !tracing_config.datadog.enabled()
            && !TracingConfigurator::enabled(&tracing_config.otlp)
            && !TracingConfigurator::enabled(&config.apollo)
        {
            sampler = SamplerOption::Always(Sampler::AlwaysOff);
        }

        let tracer_provider = builder.build();
        Ok((sampler, tracer_provider))
    }

    fn create_metrics_builder(config: &config::Conf) -> Result<MetricsBuilder, BoxError> {
        let metrics_config = &config.exporters.metrics;
        let metrics_common_config = &metrics_config.common;
        let mut builder = MetricsBuilder::new(config);
        builder = setup_metrics_exporter(builder, &config.apollo, metrics_common_config)?;
        builder =
            setup_metrics_exporter(builder, &metrics_config.prometheus, metrics_common_config)?;
        builder = setup_metrics_exporter(builder, &metrics_config.otlp, metrics_common_config)?;
        Ok(builder)
    }

    fn filter_variables_values(
        variables: &Map<ByteString, Value>,
        forward_rules: &ForwardValues,
    ) -> String {
        let nb_var = variables.len();
        #[allow(clippy::mutable_key_type)] // False positive lint
        let variables = variables
            .iter()
            .map(|(name, value)| {
                if match &forward_rules {
                    ForwardValues::None => false,
                    ForwardValues::All => true,
                    ForwardValues::Only(only) => only.contains(&name.as_str().to_string()),
                    ForwardValues::Except(except) => !except.contains(&name.as_str().to_string()),
                } {
                    (
                        name,
                        serde_json::to_string(value).unwrap_or_else(|_| "<unknown>".to_string()),
                    )
                } else {
                    (name, "".to_string())
                }
            })
            .fold(HashMap::with_capacity(nb_var), |mut acc, (name, value)| {
                acc.insert(name, value);
                acc
            });

        match serde_json::to_string(&variables) {
            Ok(result) => result,
            Err(_err) => {
                ::tracing::warn!(
                    "could not serialize variables, trace will not have variables information"
                );
                Default::default()
            }
        }
    }

    async fn update_otel_metrics(
        config: Arc<Conf>,
        context: Context,
        result: Result<SupergraphResponse, BoxError>,
        request_duration: Duration,
    ) -> Result<SupergraphResponse, BoxError> {
        let mut metric_attrs = {
            context
                .extensions()
                .lock()
                .get::<MetricsAttributes>()
                .cloned()
        }
        .map(|attrs| {
            attrs
                .0
                .into_iter()
                .map(|(attr_name, attr_value)| KeyValue::new(attr_name, attr_value))
                .collect::<Vec<KeyValue>>()
        })
        .unwrap_or_default();
        let res = match result {
            Ok(response) => {
                metric_attrs.push(KeyValue::new(
                    "status",
                    response.response.status().as_u16().to_string(),
                ));

                // Wait for the first response of the stream
                let (parts, stream) = response.response.into_parts();
                let (first_response, rest) = stream.into_future().await;

                let attributes = config
                    .exporters
                    .metrics
                    .common
                    .attributes
                    .supergraph
                    .get_attributes_from_router_response(&parts, &context, &first_response);

                metric_attrs.extend(attributes.into_iter().map(|(k, v)| KeyValue::new(k, v)));

                if !parts.status.is_success() {
                    metric_attrs.push(KeyValue::new("error", parts.status.to_string()));
                }
                let response = http::Response::from_parts(
                    parts,
                    once(ready(first_response.unwrap_or_default()))
                        .chain(rest)
                        .boxed(),
                );

                Ok(SupergraphResponse { context, response })
            }
            Err(err) => {
                metric_attrs.push(KeyValue::new("status", "500"));
                Err(err)
            }
        };

        // http_requests_total - the total number of HTTP requests received
        u64_counter!(
            "apollo_router_http_requests_total",
            "Total number of HTTP requests made.",
            1,
            metric_attrs
        );

        f64_histogram!(
            "apollo_router_http_request_duration_seconds",
            "Duration of HTTP requests.",
            request_duration.as_secs_f64(),
            metric_attrs
        );
        res
    }

    fn populate_context(
        config: Arc<Conf>,
        field_level_instrumentation_ratio: f64,
        req: &SupergraphRequest,
    ) {
        let apollo_config = &config.apollo;
        let context = &req.context;
        let http_request = &req.supergraph_request;
        let headers = http_request.headers();
        let client_name_header = &apollo_config.client_name_header;
        let client_version_header = &apollo_config.client_version_header;
        if let Some(name) = headers
            .get(client_name_header)
            .and_then(|h| h.to_str().ok())
            .map(|s| s.to_owned())
        {
            let _ = context.insert(CLIENT_NAME, name);
        }

        if let Some(version) = headers
            .get(client_version_header)
            .and_then(|h| h.to_str().ok())
            .map(|s| s.to_owned())
        {
            let _ = context.insert(CLIENT_VERSION, version);
        }

        let (should_log_headers, should_log_body) = config.exporters.logging.should_log(req);
        if should_log_headers {
            let sorted_headers = req
                .supergraph_request
                .headers()
                .iter()
                .map(|(k, v)| (k.as_str(), v))
                .collect::<BTreeMap<_, _>>();
            ::tracing::info!(http.request.headers = ?sorted_headers, "Supergraph request headers");

            let _ = req.context.insert(LOGGING_DISPLAY_HEADERS, true);
        }
        if should_log_body {
            ::tracing::info!(http.request.body = ?req.supergraph_request.body(), "Supergraph request body");

            let _ = req.context.insert(LOGGING_DISPLAY_BODY, true);
        }

        // List of custom attributes for metrics
        let mut attributes: HashMap<String, AttributeValue> = HashMap::new();
        if let Some(operation_name) = &req.supergraph_request.body().operation_name {
            attributes.insert(
                OPERATION_NAME.to_string(),
                AttributeValue::String(operation_name.clone()),
            );
        }

        let router_attributes_conf = &config.exporters.metrics.common.attributes.supergraph;
        attributes.extend(
            router_attributes_conf
                .get_attributes_from_request(headers, req.supergraph_request.body()),
        );
        attributes.extend(router_attributes_conf.get_attributes_from_context(context));

        let _ = context
            .extensions()
            .lock()
            .insert(MetricsAttributes(attributes));
        if rand::thread_rng().gen_bool(field_level_instrumentation_ratio) {
            context.extensions().lock().insert(EnableSubgraphFtv1);
        }
    }

    fn create_subgraph_metrics_conf(&self, name: &str) -> Arc<AttributesForwardConf> {
        let subgraph_cfg = &self.config.exporters.metrics.common.attributes.subgraph;
        macro_rules! extend_config {
            ($forward_kind: ident) => {{
                let mut cfg = subgraph_cfg.all.$forward_kind.clone();
                cfg.extend(
                    subgraph_cfg
                        .subgraphs
                        .get(&name.to_owned())
                        .map(|s| s.$forward_kind.clone())
                        .unwrap_or_default(),
                );

                cfg
            }};
        }
        macro_rules! merge_config {
            ($forward_kind: ident) => {{
                let mut cfg = subgraph_cfg.all.$forward_kind.clone();
                cfg.merge(
                    subgraph_cfg
                        .subgraphs
                        .get(&name.to_owned())
                        .map(|s| s.$forward_kind.clone())
                        .unwrap_or_default(),
                );

                cfg
            }};
        }

        Arc::new(AttributesForwardConf {
            insert: extend_config!(insert),
            request: merge_config!(request),
            response: merge_config!(response),
            errors: merge_config!(errors),
            context: extend_config!(context),
        })
    }

    fn store_subgraph_request_attributes(
        attribute_forward_config: &AttributesForwardConf,
        sub_request: &Request,
    ) {
        let mut attributes = HashMap::new();
        attributes.extend(attribute_forward_config.get_attributes_from_request(
            sub_request.subgraph_request.headers(),
            sub_request.subgraph_request.body(),
        ));
        attributes
            .extend(attribute_forward_config.get_attributes_from_context(&sub_request.context));
        sub_request
            .context
            .extensions()
            .lock()
            .insert(SubgraphMetricsAttributes(attributes)); //.unwrap();
    }

    #[allow(clippy::too_many_arguments)]
    fn store_subgraph_response_attributes(
        context: &Context,
        subgraph_attribute: KeyValue,
        attribute_forward_config: &AttributesForwardConf,
        now: Instant,
        result: &Result<Response, BoxError>,
    ) {
        let mut metric_attrs = {
            context
                .extensions()
                .lock()
                .get::<SubgraphMetricsAttributes>()
                .cloned()
        }
        .map(|attrs| {
            attrs
                .0
                .into_iter()
                .map(|(attr_name, attr_value)| KeyValue::new(attr_name, attr_value))
                .collect::<Vec<KeyValue>>()
        })
        .unwrap_or_default();
        metric_attrs.push(subgraph_attribute);
        // Fill attributes from context
        metric_attrs.extend(
            attribute_forward_config
                .get_attributes_from_context(context)
                .into_iter()
                .map(|(k, v)| KeyValue::new(k, v)),
        );

        match &result {
            Ok(response) => {
                metric_attrs.push(KeyValue::new(
                    "status",
                    response.response.status().as_u16().to_string(),
                ));

                // Fill attributes from response
                metric_attrs.extend(
                    attribute_forward_config
                        .get_attributes_from_response(
                            response.response.headers(),
                            response.response.body(),
                        )
                        .into_iter()
                        .map(|(k, v)| KeyValue::new(k, v)),
                );

                u64_counter!(
                    "apollo_router_http_requests_total",
                    "Total number of HTTP requests made.",
                    1,
                    metric_attrs
                );
            }
            Err(err) => {
                metric_attrs.push(KeyValue::new("status", "500"));
                // Fill attributes from error
                metric_attrs.extend(
                    attribute_forward_config
                        .get_attributes_from_error(err)
                        .into_iter()
                        .map(|(k, v)| KeyValue::new(k, v)),
                );

                u64_counter!(
                    "apollo_router_http_requests_total",
                    "Total number of HTTP requests made.",
                    1,
                    metric_attrs
                );
            }
        }
        f64_histogram!(
            "apollo_router_http_request_duration_seconds",
            "Duration of HTTP requests.",
            now.elapsed().as_secs_f64(),
            metric_attrs
        );
    }

    #[allow(clippy::too_many_arguments)]
    fn update_metrics_on_response_events(
        ctx: &Context,
        config: Arc<Conf>,
        field_level_instrumentation_ratio: f64,
        sender: Sender,
        start: Instant,
        result: Result<supergraph::Response, BoxError>,
    ) -> Result<supergraph::Response, BoxError> {
        let operation_kind: OperationKind =
            ctx.get(OPERATION_KIND).ok().flatten().unwrap_or_default();

        match result {
            Err(e) => {
                if !matches!(sender, Sender::Noop) {
                    let operation_subtype = (operation_kind == OperationKind::Subscription)
                        .then_some(OperationSubType::SubscriptionRequest);
                    Self::update_apollo_metrics(
                        ctx,
                        field_level_instrumentation_ratio,
                        sender,
                        true,
                        start.elapsed(),
                        operation_kind,
                        operation_subtype,
                    );
                }
                let mut metric_attrs = Vec::new();
                // Fill attributes from error

                metric_attrs.extend(
                    config
                        .exporters
                        .metrics
                        .common
                        .attributes
                        .supergraph
                        .get_attributes_from_error(&e)
                        .into_iter()
                        .map(|(k, v)| KeyValue::new(k, v)),
                );

                u64_counter!(
                    "apollo_router_http_requests_total",
                    "Total number of HTTP requests made.",
                    1,
                    metric_attrs
                );

                Err(e)
            }
            Ok(router_response) => {
                let http_status_is_success = router_response.response.status().is_success();

                // Only send the subscription-request metric if it's an http status in error because we won't always enter the stream after.
                if operation_kind == OperationKind::Subscription && !http_status_is_success {
                    Self::update_apollo_metrics(
                        ctx,
                        field_level_instrumentation_ratio,
                        sender.clone(),
                        true,
                        start.elapsed(),
                        operation_kind,
                        Some(OperationSubType::SubscriptionRequest),
                    );
                }
                Ok(router_response.map(move |response_stream| {
                    let sender = sender.clone();
                    let ctx = ctx.clone();

                    response_stream
                        .enumerate()
                        .map(move |(idx, response)| {
                            let has_errors = !response.errors.is_empty();

                            if !matches!(sender, Sender::Noop) {
                                if operation_kind == OperationKind::Subscription {
                                    // The first empty response is always a heartbeat except if it's an error
                                    if idx == 0 {
                                        // Don't count for subscription-request if http status was in error because it has been counted before
                                        if http_status_is_success {
                                            Self::update_apollo_metrics(
                                                &ctx,
                                                field_level_instrumentation_ratio,
                                                sender.clone(),
                                                has_errors,
                                                start.elapsed(),
                                                operation_kind,
                                                Some(OperationSubType::SubscriptionRequest),
                                            );
                                        }
                                    } else {
                                        // Only for subscription events
                                        Self::update_apollo_metrics(
                                            &ctx,
                                            field_level_instrumentation_ratio,
                                            sender.clone(),
                                            has_errors,
                                            response
                                                .created_at
                                                .map(|c| c.elapsed())
                                                .unwrap_or_else(|| start.elapsed()),
                                            operation_kind,
                                            Some(OperationSubType::SubscriptionEvent),
                                        );
                                    }
                                } else {
                                    // If it's the last response
                                    if !response.has_next.unwrap_or(false) {
                                        Self::update_apollo_metrics(
                                            &ctx,
                                            field_level_instrumentation_ratio,
                                            sender.clone(),
                                            has_errors,
                                            start.elapsed(),
                                            operation_kind,
                                            None,
                                        );
                                    }
                                }
                            }

                            response
                        })
                        .boxed()
                }))
            }
        }
    }

    fn update_apollo_metrics(
        context: &Context,
        field_level_instrumentation_ratio: f64,
        sender: Sender,
        has_errors: bool,
        duration: Duration,
        operation_kind: OperationKind,
        operation_subtype: Option<OperationSubType>,
    ) {
        let metrics = if let Some(usage_reporting) =
            context.extensions().lock().get::<UsageReporting>().cloned()
        {
            let licensed_operation_count =
                licensed_operation_count(&usage_reporting.stats_report_key);
            let persisted_query_hit = context
                .get::<_, bool>("persisted_query_hit")
                .unwrap_or_default();

            if context
                .get(STUDIO_EXCLUDE)
                .map_or(false, |x| x.unwrap_or_default())
            {
                // The request was excluded don't report the details, but do report the operation count
                SingleStatsReport {
                    licensed_operation_count_by_type: (licensed_operation_count > 0).then_some(
                        LicensedOperationCountByType {
                            r#type: operation_kind,
                            subtype: operation_subtype,
                            licensed_operation_count,
                        },
                    ),
                    ..Default::default()
                }
            } else {
                let traces = Self::subgraph_ftv1_traces(context);
                let per_type_stat = Self::per_type_stat(&traces, field_level_instrumentation_ratio);
                let root_error_stats = Self::per_path_error_stats(&traces);
                SingleStatsReport {
                    request_id: uuid::Uuid::from_bytes(
                        Span::current()
                            .context()
                            .span()
                            .span_context()
                            .trace_id()
                            .to_bytes(),
                    ),
                    licensed_operation_count_by_type: (licensed_operation_count > 0).then_some(
                        LicensedOperationCountByType {
                            r#type: operation_kind,
                            subtype: operation_subtype,
                            licensed_operation_count,
                        },
                    ),
                    stats: HashMap::from([(
                        usage_reporting.stats_report_key.to_string(),
                        SingleStats {
                            stats_with_context: SingleContextualizedStats {
                                context: StatsContext {
                                    client_name: context
                                        .get(CLIENT_NAME)
                                        .unwrap_or_default()
                                        .unwrap_or_default(),
                                    client_version: context
                                        .get(CLIENT_VERSION)
                                        .unwrap_or_default()
                                        .unwrap_or_default(),
                                    operation_type: operation_kind
                                        .as_apollo_operation_type()
                                        .to_string(),
                                    operation_subtype: operation_subtype
                                        .map(|op| op.to_string())
                                        .unwrap_or_default(),
                                },
                                query_latency_stats: SingleQueryLatencyStats {
                                    latency: duration,
                                    has_errors,
                                    persisted_query_hit,
                                    root_error_stats,
                                    ..Default::default()
                                },
                                per_type_stat,
                            },
                            referenced_fields_by_type: usage_reporting
                                .referenced_fields_by_type
                                .into_iter()
                                .map(|(k, v)| (k, convert(v)))
                                .collect(),
                        },
                    )]),
                }
            }
        } else {
            // Usage reporting was missing, so it counts as one operation.
            SingleStatsReport {
                licensed_operation_count_by_type: LicensedOperationCountByType {
                    r#type: operation_kind,
                    subtype: operation_subtype,
                    licensed_operation_count: 1,
                }
                .into(),
                ..Default::default()
            }
        };
        sender.send(SingleReport::Stats(metrics));
    }

    /// Returns `[(subgraph_name, trace), …]`
    fn subgraph_ftv1_traces(context: &Context) -> Vec<(ByteString, proto::reports::Trace)> {
        if let Some(Value::Array(array)) = context.get_json_value(SUBGRAPH_FTV1) {
            array
                .iter()
                .filter_map(|value| match value.as_array()?.as_slice() {
                    [Value::String(subgraph_name), trace] => {
                        Some((subgraph_name.clone(), decode_ftv1_trace(trace.as_str()?)?))
                    }
                    _ => None,
                })
                .collect()
        } else {
            Vec::new()
        }
    }

    // https://github.com/apollographql/apollo-server/blob/6ff88e87c52/packages/server/src/plugin/usageReporting/stats.ts#L283
    fn per_type_stat(
        traces: &[(ByteString, proto::reports::Trace)],
        field_level_instrumentation_ratio: f64,
    ) -> HashMap<String, SingleTypeStat> {
        fn recur(
            per_type: &mut HashMap<String, SingleTypeStat>,
            field_execution_weight: f64,
            node: &proto::reports::trace::Node,
        ) {
            for child in &node.child {
                recur(per_type, field_execution_weight, child)
            }
            let response_name = if let Some(ResponseName(response_name)) = &node.id {
                response_name
            } else {
                return;
            };
            let field_name = if node.original_field_name.is_empty() {
                response_name
            } else {
                &node.original_field_name
            };
            if field_name.is_empty()
                || node.parent_type.is_empty()
                || node.r#type.is_empty()
                || node.start_time == 0
                || node.end_time == 0
            {
                return;
            }
            let field_stat = per_type
                .entry(node.parent_type.clone())
                .or_default()
                .per_field_stat
                .entry(field_name.clone())
                .or_insert_with(|| metrics::apollo::studio::SingleFieldStat {
                    return_type: node.r#type.clone(), // not `Default::default()`’s empty string
                    errors_count: 0,
                    latency: Default::default(),
                    observed_execution_count: 0,
                    requests_with_errors_count: 0,
                });
            let latency = Duration::from_nanos(node.end_time.saturating_sub(node.start_time));
            field_stat
                .latency
                .increment_duration(Some(latency), field_execution_weight);
            field_stat.observed_execution_count += 1;
            field_stat.errors_count += node.error.len() as u64;
            if !node.error.is_empty() {
                field_stat.requests_with_errors_count += 1;
            }
        }

        // For example, `field_level_instrumentation_ratio == 0.03` means we send a
        // `apollo-federation-include-trace: ftv1` header with 3% of subgraph requests.
        // To compensate, assume that each trace we recieve is representative of 33.3… requests.
        // Metrics that recieve this treatment are kept as floating point values in memory,
        // and converted to integers after aggregating values for a number of requests.
        let field_execution_weight = 1.0 / field_level_instrumentation_ratio;

        let mut per_type = HashMap::new();
        for (_subgraph_name, trace) in traces {
            if let Some(node) = &trace.root {
                recur(&mut per_type, field_execution_weight, node)
            }
        }
        per_type
    }

    fn per_path_error_stats(
        traces: &[(ByteString, proto::reports::Trace)],
    ) -> SinglePathErrorStats {
        fn recur<'node>(
            stats_root: &mut SinglePathErrorStats,
            path: &mut Vec<&'node String>,
            node: &'node proto::reports::trace::Node,
        ) {
            if let Some(ResponseName(name)) = &node.id {
                path.push(name)
            }
            if !node.error.is_empty() {
                let mut stats = &mut *stats_root;
                for &name in &*path {
                    stats = stats.children.entry(name.clone()).or_default();
                }
                stats.errors_count += node.error.len() as u64;
                stats.requests_with_errors_count += 1;
            }
            for child in &node.child {
                recur(stats_root, path, child)
            }
            if let Some(ResponseName(_)) = &node.id {
                path.pop();
            }
        }
        let mut root = Default::default();
        for (subgraph_name, trace) in traces {
            if let Some(node) = &trace.root {
                let path = format!("service:{}", subgraph_name.as_str());
                recur(&mut root, &mut vec![&path], node)
            }
        }
        root
    }

    fn plugin_metrics(config: &Arc<Conf>) {
        let metrics_prom_used = config.exporters.metrics.prometheus.enabled;
        let metrics_otlp_used = MetricsConfigurator::enabled(&config.exporters.metrics.otlp);
        let tracing_otlp_used = TracingConfigurator::enabled(&config.exporters.tracing.otlp);
        let tracing_datadog_used = config.exporters.tracing.datadog.enabled();
        let tracing_jaeger_used = config.exporters.tracing.jaeger.enabled();
        let tracing_zipkin_used = config.exporters.tracing.zipkin.enabled();

        if metrics_prom_used
            || metrics_otlp_used
            || tracing_jaeger_used
            || tracing_otlp_used
            || tracing_zipkin_used
            || tracing_datadog_used
        {
            ::tracing::info!(
                monotonic_counter.apollo.router.operations.telemetry = 1u64,
                telemetry.metrics.otlp = metrics_otlp_used.or_empty(),
                telemetry.metrics.prometheus = metrics_prom_used.or_empty(),
                telemetry.tracing.otlp = tracing_otlp_used.or_empty(),
                telemetry.tracing.datadog = tracing_datadog_used.or_empty(),
                telemetry.tracing.jaeger = tracing_jaeger_used.or_empty(),
                telemetry.tracing.zipkin = tracing_zipkin_used.or_empty(),
            );
        }
    }

    fn reload_metrics(&mut self) {
        let meter_provider = meter_provider();
        commit_prometheus();
        let mut old_meter_providers: [Option<FilterMeterProvider>; 3] = Default::default();

        old_meter_providers[0] = meter_provider.set(
            MeterProviderType::PublicPrometheus,
            self.public_prometheus_meter_provider.take(),
        );

        old_meter_providers[1] = meter_provider.set(
            MeterProviderType::Apollo,
            self.private_meter_provider.take(),
        );

        old_meter_providers[2] =
            meter_provider.set(MeterProviderType::Public, self.public_meter_provider.take());

        metrics_layer().clear();

        Self::checked_meter_shutdown(old_meter_providers);
    }

    fn checked_meter_shutdown(meters: [Option<FilterMeterProvider>; 3]) {
        for meter_provider in meters.into_iter().flatten() {
            Self::checked_spawn_task(Box::new(move || {
                if let Err(e) = meter_provider.shutdown() {
                    ::tracing::error!(error = %e, "failed to shutdown meter provider")
                }
            }));
        }
    }

    fn checked_tracer_shutdown(tracer_provider: opentelemetry::sdk::trace::TracerProvider) {
        Self::checked_spawn_task(Box::new(move || {
            drop(tracer_provider);
        }));
    }

    fn checked_global_tracer_shutdown(global_tracer_provider: GlobalTracerProvider) {
        Self::checked_spawn_task(Box::new(move || {
            drop(global_tracer_provider);
        }));
    }

    fn checked_spawn_task(task: Box<dyn FnOnce() + Send + 'static>) {
        // If we are in an tokio async context, use `spawn_blocking()`, if not just execute the
        // task.
        // Note:
        //  - If we use spawn_blocking, then tokio looks after waiting for the task to
        //    terminate
        //  - We could spawn a thread to execute the task, but if the process terminated that would
        //    cause the thread to terminate which isn't ideal. Let's just run it in the current
        //    thread. This won't affect router performance since that will always be within the
        //    context of tokio.
        match Handle::try_current() {
            Ok(hdl) => {
                hdl.spawn_blocking(move || {
                    task();
                });
                // We don't join here since we can't await or block_on()
            }
            Err(_err) => {
                task();
            }
        }
    }
}

fn filter_headers(headers: &HeaderMap, forward_rules: &ForwardHeaders) -> String {
    if let ForwardHeaders::None = forward_rules {
        return String::from("{}");
    }
    let headers_map = headers
        .iter()
        .filter(|(name, _value)| {
            name != &header::AUTHORIZATION && name != &header::COOKIE && name != &header::SET_COOKIE
        })
        .filter_map(|(name, value)| {
            let send_header = match &forward_rules {
                ForwardHeaders::None => false,
                ForwardHeaders::All => true,
                ForwardHeaders::Only(only) => only.contains(name),
                ForwardHeaders::Except(except) => !except.contains(name),
            };

            send_header.then(|| {
                (
                    name.to_string(),
                    value.to_str().unwrap_or("<unknown>").to_string(),
                )
            })
        })
        .fold(
            BTreeMap::new(),
            |mut acc: BTreeMap<String, Vec<String>>, (name, value)| {
                acc.entry(name).or_default().push(value);
                acc
            },
        );

    match serde_json::to_string(&headers_map) {
        Ok(result) => result,
        Err(_err) => {
            ::tracing::warn!("could not serialize header, trace will not have header information");
            Default::default()
        }
    }
}

// Planner errors return stats report key that start with `## `
// while successful planning stats report key start with `# `
fn licensed_operation_count(stats_report_key: &str) -> u64 {
    if stats_report_key.starts_with("## ") {
        0
    } else {
        1
    }
}

fn convert(
    referenced_fields: router_bridge::planner::ReferencedFieldsForType,
) -> crate::plugins::telemetry::apollo_exporter::proto::reports::ReferencedFieldsForType {
    crate::plugins::telemetry::apollo_exporter::proto::reports::ReferencedFieldsForType {
        field_names: referenced_fields.field_names,
        is_interface: referenced_fields.is_interface,
    }
}

#[derive(Eq, PartialEq, Hash)]
enum ErrorType {
    Trace,
    Metric,
    Other,
}
static OTEL_ERROR_LAST_LOGGED: OnceCell<DashMap<ErrorType, Instant>> = OnceCell::new();

fn handle_error<T: Into<opentelemetry::global::Error>>(err: T) {
    // We have to rate limit these errors because when they happen they are very frequent.
    // Use a dashmap to store the message type with the last time it was logged.
    let last_logged_map = OTEL_ERROR_LAST_LOGGED.get_or_init(DashMap::new);

    handle_error_internal(err, last_logged_map);
}

fn handle_error_internal<T: Into<opentelemetry::global::Error>>(
    err: T,
    last_logged_map: &DashMap<ErrorType, Instant>,
) {
    let err = err.into();

    // We don't want the dashmap to get big, so we key the error messages by type.
    let error_type = match err {
        opentelemetry::global::Error::Trace(_) => ErrorType::Trace,
        opentelemetry::global::Error::Metric(_) => ErrorType::Metric,
        _ => ErrorType::Other,
    };
    #[cfg(not(test))]
    let threshold = Duration::from_secs(10);
    #[cfg(test)]
    let threshold = Duration::from_millis(100);

    // For now we have to suppress Metrics error: reader is shut down or not registered
    // https://github.com/open-telemetry/opentelemetry-rust/issues/1244
    if let opentelemetry::global::Error::Metric(err) = &err {
        if err.to_string() == "Metrics error: reader is shut down or not registered" {
            return;
        }
    }
    // Copy here so that we don't retain a mutable reference into the dashmap and lock the shard
    let now = Instant::now();
    let last_logged = *last_logged_map
        .entry(error_type)
        .and_modify(|last_logged| {
            if last_logged.elapsed() > threshold {
                *last_logged = now;
            }
        })
        .or_insert_with(|| now);

    if last_logged == now {
        match err {
            opentelemetry::global::Error::Trace(err) => {
                ::tracing::error!("OpenTelemetry trace error occurred: {}", err)
            }
            opentelemetry::global::Error::Metric(err) => {
                ::tracing::error!("OpenTelemetry metric error occurred: {}", err)
            }
            opentelemetry::global::Error::Other(err) => {
                ::tracing::error!("OpenTelemetry error occurred: {}", err)
            }
            other => {
                ::tracing::error!("OpenTelemetry error occurred: {:?}", other)
            }
        }
    }
}

register_plugin!("apollo", "telemetry", Telemetry);

fn request_ftv1(mut req: SubgraphRequest) -> SubgraphRequest {
    if req
        .context
        .extensions()
        .lock()
        .contains_key::<EnableSubgraphFtv1>()
        && Span::current().context().span().span_context().is_sampled()
    {
        req.subgraph_request
            .headers_mut()
            .insert(FTV1_HEADER_NAME.clone(), FTV1_HEADER_VALUE.clone());
    }
    req
}

fn store_ftv1(subgraph_name: &ByteString, resp: SubgraphResponse) -> SubgraphResponse {
    // Stash the FTV1 data
    if resp
        .context
        .extensions()
        .lock()
        .contains_key::<EnableSubgraphFtv1>()
    {
        if let Some(serde_json_bytes::Value::String(ftv1)) =
            resp.response.body().extensions.get("ftv1")
        {
            // Record the ftv1 trace for processing later
            Span::current().record("apollo_private.ftv1", ftv1.as_str());
            resp.context
                .upsert_json_value(SUBGRAPH_FTV1, move |value: Value| {
                    let mut vec = match value {
                        Value::Array(array) => array,
                        // upsert_json_value populate the entry with null if it was vacant
                        Value::Null => Vec::new(),
                        _ => panic!("unexpected JSON value kind"),
                    };
                    vec.push(json!([subgraph_name, ftv1]));
                    Value::Array(vec)
                })
        }
    }
    resp
}

/// CustomTraceIdPropagator to set custom trace_id for our tracing system
/// coming from headers
#[derive(Debug)]
struct CustomTraceIdPropagator {
    header_name: String,
    fields: [String; 1],
}

impl CustomTraceIdPropagator {
    fn new(header_name: String) -> Self {
        Self {
            fields: [header_name.clone()],
            header_name,
        }
    }

    fn extract_span_context(&self, extractor: &dyn Extractor) -> Option<SpanContext> {
        let trace_id = extractor.get(&self.header_name)?;

        // extract trace id
        let trace_id = match opentelemetry::trace::TraceId::from_hex(trace_id) {
            Ok(trace_id) => trace_id,
            Err(err) => {
                ::tracing::error!("cannot generate custom trace_id: {err}");
                return None;
            }
        };

        SpanContext::new(
            trace_id,
            SpanId::INVALID,
            TraceFlags::default().with_sampled(true),
            true,
            TraceState::default(),
        )
        .into()
    }
}

impl TextMapPropagator for CustomTraceIdPropagator {
    fn inject_context(&self, cx: &opentelemetry::Context, injector: &mut dyn Injector) {
        let span = cx.span();
        let span_context = span.span_context();
        if span_context.is_valid() {
            let header_value = format!("{}", span_context.trace_id());
            injector.set(&self.header_name, header_value);
        }
    }

    fn extract_with_context(
        &self,
        cx: &opentelemetry::Context,
        extractor: &dyn Extractor,
    ) -> opentelemetry::Context {
        cx.with_remote_span_context(
            self.extract_span_context(extractor)
                .unwrap_or_else(SpanContext::empty_context),
        )
    }

    fn fields(&self) -> FieldIter<'_> {
        FieldIter::new(self.fields.as_ref())
    }
}

#[derive(Clone)]
struct MetricsAttributes(HashMap<String, AttributeValue>);

#[derive(Clone)]
struct SubgraphMetricsAttributes(HashMap<String, AttributeValue>);

struct EnableSubgraphFtv1;
//
// Please ensure that any tests added to the tests module use the tokio multi-threaded test executor.
//
#[cfg(test)]
mod tests {
    use std::fmt::Debug;
    use std::ops::DerefMut;
    use std::sync::Arc;
    use std::sync::Mutex;
    use std::time::Duration;

    use axum::headers::HeaderName;
    use dashmap::DashMap;
    use http::HeaderMap;
    use http::HeaderValue;
    use http::StatusCode;
    use insta::assert_snapshot;
    use itertools::Itertools;
    use serde_json::Value;
    use serde_json_bytes::json;
    use serde_json_bytes::ByteString;
    use tower::util::BoxService;
    use tower::Service;
    use tower::ServiceExt;
    use tracing_core::field::Visit;
    use tracing_core::Event;
    use tracing_core::Field;
    use tracing_core::Subscriber;
    use tracing_futures::WithSubscriber;
    use tracing_subscriber::layer::Context;
    use tracing_subscriber::layer::SubscriberExt;
    use tracing_subscriber::Layer;

    use super::apollo::ForwardHeaders;
    use super::Telemetry;
    use crate::error::FetchError;
    use crate::graphql::Error;
    use crate::graphql::Request;
    use crate::http_ext;
    use crate::json_ext::Object;
    use crate::metrics::FutureMetricsExt;
    use crate::plugin::test::MockSubgraphService;
    use crate::plugin::test::MockSupergraphService;
    use crate::plugin::DynPlugin;
    use crate::plugins::telemetry::handle_error_internal;
    use crate::services::SubgraphRequest;
    use crate::services::SubgraphResponse;
    use crate::services::SupergraphRequest;
    use crate::services::SupergraphResponse;

    async fn create_plugin_with_config(config: &str) -> Box<dyn DynPlugin> {
        let prometheus_support = config.contains("prometheus");
        let config: Value = serde_yaml::from_str(config).expect("yaml must be valid");
        let telemetry_config = config
            .as_object()
            .expect("must be an object")
            .get("telemetry")
            .expect("root key must be telemetry");
        let mut plugin = crate::plugin::plugins()
            .find(|factory| factory.name == "apollo.telemetry")
            .expect("Plugin not found")
            .create_instance(telemetry_config, Default::default(), Default::default())
            .await
            .unwrap();

        if prometheus_support {
            plugin
                .as_any_mut()
                .downcast_mut::<Telemetry>()
                .unwrap()
                .reload_metrics();
        }
        plugin
    }

    async fn get_prometheus_metrics(plugin: &dyn DynPlugin) -> String {
        let web_endpoint = plugin
            .web_endpoints()
            .into_iter()
            .next()
            .unwrap()
            .1
            .into_iter()
            .next()
            .unwrap()
            .into_router();

        let http_req_prom = http::Request::get("http://localhost:9090/metrics")
            .body(Default::default())
            .unwrap();
        let mut resp = web_endpoint.oneshot(http_req_prom).await.unwrap();
        assert_eq!(resp.status(), StatusCode::OK);
        let body = hyper::body::to_bytes(resp.body_mut()).await.unwrap();
        String::from_utf8_lossy(&body)
            .to_string()
            .split('\n')
            .filter(|l| l.contains("bucket") && !l.contains("apollo_router_span_count"))
            .sorted()
            .join("\n")
    }

    async fn make_supergraph_request(plugin: &dyn DynPlugin) {
        let mut mock_service = MockSupergraphService::new();
        mock_service
            .expect_call()
            .times(1)
            .returning(move |req: SupergraphRequest| {
                Ok(SupergraphResponse::fake_builder()
                    .context(req.context)
                    .header("x-custom", "coming_from_header")
                    .data(json!({"data": {"my_value": 2usize}}))
                    .build()
                    .unwrap())
            });

        let mut supergraph_service = plugin.supergraph_service(BoxService::new(mock_service));
        let router_req = SupergraphRequest::fake_builder().header("test", "my_value_set");
        let _router_response = supergraph_service
            .ready()
            .await
            .unwrap()
            .call(router_req.build().unwrap())
            .await
            .unwrap()
            .next_response()
            .await
            .unwrap();
    }

    #[tokio::test(flavor = "multi_thread")]
    async fn plugin_registered() {
        crate::plugin::plugins()
            .find(|factory| factory.name == "apollo.telemetry")
            .expect("Plugin not found")
            .create_instance(
                &serde_json::json!({"apollo": {"schema_id":"abc"}, "exporters": {"tracing": {}}}),
                Default::default(),
                Default::default(),
            )
            .await
            .unwrap();
    }

    #[tokio::test]
    async fn config_serialization() {
        create_plugin_with_config(include_str!("testdata/config.router.yaml")).await;
    }

    #[tokio::test]
    async fn test_supergraph_metrics_ok() {
        async {
            let plugin =
                create_plugin_with_config(include_str!("testdata/custom_attributes.router.yaml"))
                    .await;
            make_supergraph_request(plugin.as_ref()).await;

            assert_counter!(
                "apollo_router_http_requests_total",
                1,
                "another_test" = "my_default_value",
                "my_value" = 2,
                "myname" = "label_value",
                "renamed_value" = "my_value_set",
                "status" = "200",
                "x-custom" = "coming_from_header"
            );
            assert_histogram!(
                "apollo_router_http_request_duration_seconds",
                1,
                "another_test" = "my_default_value",
                "my_value" = 2,
                "myname" = "label_value",
                "renamed_value" = "my_value_set",
                "status" = "200",
                "x-custom" = "coming_from_header"
            );
        }
        .with_metrics()
        .await;
    }

    #[tokio::test]
    async fn test_supergraph_metrics_bad_request() {
        async {
            let plugin =
                create_plugin_with_config(include_str!("testdata/custom_attributes.router.yaml"))
                    .await;

            let mut mock_bad_request_service = MockSupergraphService::new();
            mock_bad_request_service.expect_call().times(1).returning(
                move |req: SupergraphRequest| {
                    Ok(SupergraphResponse::fake_builder()
                        .context(req.context)
                        .status_code(StatusCode::BAD_REQUEST)
                        .data(json!({"errors": [{"message": "nope"}]}))
                        .build()
                        .unwrap())
                },
            );
            let mut bad_request_supergraph_service =
                plugin.supergraph_service(BoxService::new(mock_bad_request_service));
            let router_req = SupergraphRequest::fake_builder().header("test", "my_value_set");
            let _router_response = bad_request_supergraph_service
                .ready()
                .await
                .unwrap()
                .call(router_req.build().unwrap())
                .await
                .unwrap()
                .next_response()
                .await
                .unwrap();

            assert_counter!(
                "apollo_router_http_requests_total",
                1,
                "another_test" = "my_default_value",
                "error" = "400 Bad Request",
                "myname" = "label_value",
                "renamed_value" = "my_value_set",
                "status" = "400"
            );
        }
        .with_metrics()
        .await;
    }

    #[tokio::test]
    async fn test_subgraph_metrics_ok() {
        async {
            let plugin =
                create_plugin_with_config(include_str!("testdata/custom_attributes.router.yaml"))
                    .await;

            let mut mock_subgraph_service = MockSubgraphService::new();
            mock_subgraph_service
                .expect_call()
                .times(1)
                .returning(move |req: SubgraphRequest| {
                    let mut extension = Object::new();
                    extension.insert(
                        serde_json_bytes::ByteString::from("status"),
                        serde_json_bytes::Value::String(ByteString::from(
                            "custom_error_for_propagation",
                        )),
                    );
                    let _ = req
                        .context
                        .insert("my_key", "my_custom_attribute_from_context".to_string())
                        .unwrap();
                    Ok(SubgraphResponse::fake_builder()
                        .context(req.context)
                        .error(
                            Error::builder()
                                .message(String::from("an error occured"))
                                .extensions(extension)
                                .extension_code("FETCH_ERROR")
                                .build(),
                        )
                        .build())
                });

            let mut subgraph_service =
                plugin.subgraph_service("my_subgraph_name", BoxService::new(mock_subgraph_service));
            let subgraph_req = SubgraphRequest::fake_builder()
                .subgraph_request(
                    http_ext::Request::fake_builder()
                        .header("test", "my_value_set")
                        .body(
                            Request::fake_builder()
                                .query(String::from("query { test }"))
                                .build(),
                        )
                        .build()
                        .unwrap(),
                )
                .build();
            let _subgraph_response = subgraph_service
                .ready()
                .await
                .unwrap()
                .call(subgraph_req)
                .await
                .unwrap();

            assert_counter!(
                "apollo_router_http_requests_total",
                1,
                "error" = "custom_error_for_propagation",
                "my_key" = "my_custom_attribute_from_context",
                "query_from_request" = "query { test }",
                "status" = "200",
                "subgraph" = "my_subgraph_name",
                "unknown_data" = "default_value"
            );
        }
        .with_metrics()
        .await;
    }

    #[tokio::test]
    async fn test_subgraph_metrics_http_error() {
        async {
            let plugin =
                create_plugin_with_config(include_str!("testdata/custom_attributes.router.yaml"))
                    .await;

            let mut mock_subgraph_service_in_error = MockSubgraphService::new();
            mock_subgraph_service_in_error
                .expect_call()
                .times(1)
                .returning(move |_req: SubgraphRequest| {
                    Err(Box::new(FetchError::SubrequestHttpError {
                        status_code: None,
                        service: String::from("my_subgraph_name_error"),
                        reason: String::from("cannot contact the subgraph"),
                    }))
                });

            let mut subgraph_service = plugin.subgraph_service(
                "my_subgraph_name_error",
                BoxService::new(mock_subgraph_service_in_error),
            );

            let subgraph_req = SubgraphRequest::fake_builder()
                .subgraph_request(
                    http_ext::Request::fake_builder()
                        .header("test", "my_value_set")
                        .body(
                            Request::fake_builder()
                                .query(String::from("query { test }"))
                                .build(),
                        )
                        .build()
                        .unwrap(),
                )
                .build();
            let _subgraph_response = subgraph_service
                .ready()
                .await
                .unwrap()
                .call(subgraph_req)
                .await
                .expect_err("should be an error");

            assert_counter!(
                "apollo_router_http_requests_total",
                1,
                "message" = "cannot contact the subgraph",
                "status" = "500",
                "subgraph" = "my_subgraph_name_error",
                "subgraph_error_extended_code" = "SUBREQUEST_HTTP_ERROR"
            );
        }
        .with_metrics()
        .await;
    }

    #[tokio::test]
    async fn test_subgraph_metrics_bad_request() {
        async {
            let plugin =
                create_plugin_with_config(include_str!("testdata/custom_attributes.router.yaml"))
                    .await;

            let mut mock_bad_request_service = MockSupergraphService::new();
            mock_bad_request_service.expect_call().times(1).returning(
                move |req: SupergraphRequest| {
                    Ok(SupergraphResponse::fake_builder()
                        .context(req.context)
                        .status_code(StatusCode::BAD_REQUEST)
                        .data(json!({"errors": [{"message": "nope"}]}))
                        .build()
                        .unwrap())
                },
            );

            let mut bad_request_supergraph_service =
                plugin.supergraph_service(BoxService::new(mock_bad_request_service));

            let router_req = SupergraphRequest::fake_builder().header("test", "my_value_set");

            let _router_response = bad_request_supergraph_service
                .ready()
                .await
                .unwrap()
                .call(router_req.build().unwrap())
                .await
                .unwrap()
                .next_response()
                .await
                .unwrap();

            assert_counter!(
                "apollo_router_http_requests_total",
                1,
                "another_test" = "my_default_value",
                "error" = "400 Bad Request",
                "myname" = "label_value",
                "renamed_value" = "my_value_set",
                "status" = "400"
            );
            assert_histogram!(
                "apollo_router_http_request_duration_seconds",
                1,
                "another_test" = "my_default_value",
                "error" = "400 Bad Request",
                "myname" = "label_value",
                "renamed_value" = "my_value_set",
                "status" = "400"
            );
        }
        .with_metrics()
        .await;
    }

    #[tokio::test]
    async fn it_test_prometheus_wrong_endpoint() {
        async {
            let plugin =
                create_plugin_with_config(include_str!("testdata/prometheus.router.yaml")).await;

            let mut web_endpoint = plugin
                .web_endpoints()
                .into_iter()
                .next()
                .unwrap()
                .1
                .into_iter()
                .next()
                .unwrap()
                .into_router();

            let http_req_prom = http::Request::get("http://localhost:9090/WRONG/URL/metrics")
                .body(Default::default())
                .unwrap();

            let resp = web_endpoint
                .ready()
                .await
                .unwrap()
                .call(http_req_prom)
                .await
                .unwrap();
            assert_eq!(resp.status(), StatusCode::NOT_FOUND);
        }
        .with_metrics()
        .await;
    }

    #[tokio::test(flavor = "multi_thread")]
    async fn it_test_prometheus_metrics() {
        async {
            let plugin =
                create_plugin_with_config(include_str!("testdata/prometheus.router.yaml")).await;
            make_supergraph_request(plugin.as_ref()).await;
            let prometheus_metrics = get_prometheus_metrics(plugin.as_ref()).await;
            assert_snapshot!(prometheus_metrics);
        }
        .with_metrics()
        .await;
    }

    #[tokio::test(flavor = "multi_thread")]
    async fn it_test_prometheus_metrics_custom_buckets() {
        async {
            let plugin = create_plugin_with_config(include_str!(
                "testdata/prometheus_custom_buckets.router.yaml"
            ))
            .await;
            make_supergraph_request(plugin.as_ref()).await;
            let prometheus_metrics = get_prometheus_metrics(plugin.as_ref()).await;

            assert_snapshot!(prometheus_metrics);
        }
        .with_metrics()
        .await;
    }

    #[test]
    fn it_test_send_headers_to_studio() {
        let fw_headers = ForwardHeaders::Only(vec![
            HeaderName::from_static("test"),
            HeaderName::from_static("apollo-x-name"),
        ]);
        let mut headers = HeaderMap::new();
        headers.insert(
            HeaderName::from_static("authorization"),
            HeaderValue::from_static("xxx"),
        );
        headers.insert(
            HeaderName::from_static("test"),
            HeaderValue::from_static("content"),
        );
        headers.insert(
            HeaderName::from_static("referer"),
            HeaderValue::from_static("test"),
        );
        headers.insert(
            HeaderName::from_static("foo"),
            HeaderValue::from_static("bar"),
        );
        headers.insert(
            HeaderName::from_static("apollo-x-name"),
            HeaderValue::from_static("polaris"),
        );
        let filtered_headers = super::filter_headers(&headers, &fw_headers);
        assert_eq!(
            filtered_headers.as_str(),
            r#"{"apollo-x-name":["polaris"],"test":["content"]}"#
        );
        let filtered_headers = super::filter_headers(&headers, &ForwardHeaders::None);
        assert_eq!(filtered_headers.as_str(), "{}");
    }

    #[tokio::test]
    async fn test_handle_error_throttling() {
        let error_map = DashMap::new();
        // Set up a fake subscriber so we can check log events. If this is useful then maybe it can be factored out into something reusable
        #[derive(Default)]
        struct TestVisitor {
            log_entries: Vec<String>,
        }

        #[derive(Default, Clone)]
        struct TestLayer {
            visitor: Arc<Mutex<TestVisitor>>,
        }
        impl TestLayer {
            fn assert_log_entry_count(&self, message: &str, expected: usize) {
                let log_entries = self.visitor.lock().unwrap().log_entries.clone();
                let actual = log_entries.iter().filter(|e| e.contains(message)).count();
                assert_eq!(actual, expected);
            }
        }
        impl Visit for TestVisitor {
            fn record_debug(&mut self, field: &Field, value: &dyn Debug) {
                self.log_entries
                    .push(format!("{}={:?}", field.name(), value));
            }
        }

        impl<S> Layer<S> for TestLayer
        where
            S: Subscriber,
            Self: 'static,
        {
            fn on_event(&self, event: &Event<'_>, _ctx: Context<'_, S>) {
                event.record(self.visitor.lock().unwrap().deref_mut())
            }
        }

        let test_layer = TestLayer::default();

        async {
            // Log twice rapidly, they should get deduped
            handle_error_internal(
                opentelemetry::global::Error::Other("other error".to_string()),
                &error_map,
            );
            handle_error_internal(
                opentelemetry::global::Error::Other("other error".to_string()),
                &error_map,
            );
            handle_error_internal(
                opentelemetry::global::Error::Trace("trace error".to_string().into()),
                &error_map,
            );
        }
        .with_subscriber(tracing_subscriber::registry().with(test_layer.clone()))
        .await;

        test_layer.assert_log_entry_count("other error", 1);
        test_layer.assert_log_entry_count("trace error", 1);

        // Sleep a bit and then log again, it should get logged
        tokio::time::sleep(Duration::from_millis(200)).await;
        async {
            handle_error_internal(
                opentelemetry::global::Error::Other("other error".to_string()),
                &error_map,
            );
        }
        .with_subscriber(tracing_subscriber::registry().with(test_layer.clone()))
        .await;
        test_layer.assert_log_entry_count("other error", 2);
    }
}<|MERGE_RESOLUTION|>--- conflicted
+++ resolved
@@ -553,20 +553,7 @@
         let name = name.to_owned();
         ServiceBuilder::new()
             .instrument(move |req: &SubgraphRequest| span_mode.create_subgraph(name.as_str(), req))
-<<<<<<< HEAD
             .map_request(move |req: SubgraphRequest| request_ftv1(req))
-=======
-            .map_request(move |mut req: SubgraphRequest| {
-                let cache_attributes = cache_metrics_enabled
-                    .then(|| Self::get_cache_attributes(subgraph_name_arc.clone(), &mut req))
-                    .flatten();
-                if let Some(cache_attributes) = cache_attributes {
-                    req.context.extensions().lock().insert(cache_attributes);
-                }
-
-                request_ftv1(req)
-            })
->>>>>>> b0db1ea9
             .map_response(move |resp| store_ftv1(&subgraph_name, resp))
             .map_future_with_request_data(
                 move |sub_request: &SubgraphRequest| {
@@ -574,10 +561,7 @@
                         subgraph_metrics_conf_req.as_ref(),
                         sub_request,
                     );
-<<<<<<< HEAD
-=======
-                    let cache_attributes = sub_request.context.extensions().lock().remove();
->>>>>>> b0db1ea9
+
                     let custom_attributes = config
                         .instrumentation
                         .spans
