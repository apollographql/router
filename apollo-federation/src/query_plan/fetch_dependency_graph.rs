use std::collections::HashMap;
use std::collections::HashSet;
use std::fmt::Write as _;
use std::iter;
use std::ops::Deref;
use std::sync::atomic::AtomicU64;
use std::sync::Arc;
use std::sync::OnceLock;

use apollo_compiler::ast::Argument;
use apollo_compiler::ast::Directive;
use apollo_compiler::ast::OperationType;
use apollo_compiler::ast::Type;
use apollo_compiler::executable;
use apollo_compiler::executable::VariableDefinition;
use apollo_compiler::name;
use apollo_compiler::schema;
use apollo_compiler::Name;
use apollo_compiler::Node;
use indexmap::IndexMap;
use indexmap::IndexSet;
use itertools::Itertools;
use multimap::MultiMap;
use petgraph::stable_graph::EdgeIndex;
use petgraph::stable_graph::NodeIndex;
use petgraph::stable_graph::StableDiGraph;
use petgraph::visit::EdgeRef;
use petgraph::visit::IntoNodeReferences;

use crate::error::FederationError;
use crate::error::SingleFederationError;
use crate::link::graphql_definition::DeferDirectiveArguments;
use crate::operation::ContainmentOptions;
use crate::operation::Field;
use crate::operation::FieldData;
use crate::operation::InlineFragment;
use crate::operation::InlineFragmentData;
use crate::operation::InlineFragmentSelection;
use crate::operation::Operation;
use crate::operation::RebasedFragments;
use crate::operation::Selection;
use crate::operation::SelectionId;
use crate::operation::SelectionMap;
use crate::operation::SelectionSet;
use crate::operation::TYPENAME_FIELD;
use crate::query_graph::extract_subgraphs_from_supergraph::FEDERATION_REPRESENTATIONS_ARGUMENTS_NAME;
use crate::query_graph::extract_subgraphs_from_supergraph::FEDERATION_REPRESENTATIONS_VAR_NAME;
use crate::query_graph::graph_path::concat_op_paths;
use crate::query_graph::graph_path::concat_paths_in_parents;
use crate::query_graph::graph_path::OpGraphPathContext;
use crate::query_graph::graph_path::OpGraphPathTrigger;
use crate::query_graph::graph_path::OpPath;
use crate::query_graph::graph_path::OpPathElement;
use crate::query_graph::path_tree::OpPathTree;
use crate::query_graph::path_tree::PathTreeChild;
use crate::query_graph::QueryGraph;
use crate::query_graph::QueryGraphEdgeTransition;
use crate::query_graph::QueryGraphNodeType;
use crate::query_plan::conditions::remove_conditions_from_selection_set;
use crate::query_plan::conditions::remove_unneeded_top_level_fragment_directives;
use crate::query_plan::conditions::Conditions;
use crate::query_plan::fetch_dependency_graph_processor::FetchDependencyGraphProcessor;
use crate::query_plan::FetchDataPathElement;
use crate::query_plan::FetchDataRewrite;
use crate::query_plan::FetchDataValueSetter;
use crate::query_plan::QueryPlanCost;
use crate::schema::position::CompositeTypeDefinitionPosition;
use crate::schema::position::FieldDefinitionPosition;
use crate::schema::position::ObjectTypeDefinitionPosition;
use crate::schema::position::OutputTypeDefinitionPosition;
use crate::schema::position::SchemaRootDefinitionKind;
use crate::schema::position::TypeDefinitionPosition;
use crate::schema::ValidFederationSchema;
use crate::subgraph::spec::ANY_SCALAR_NAME;
use crate::subgraph::spec::ENTITIES_QUERY;

/// Represents the value of a `@defer(label:)` argument.
type DeferRef = String;

/// Map of defer labels to nodes of the fetch dependency graph.
type DeferredNodes = multimap::MultiMap<DeferRef, NodeIndex<u32>>;

/// Represents a subgraph fetch of a query plan.
// PORT_NOTE: The JS codebase called this `FetchGroup`, but this naming didn't make it apparent that
// this was a node in a fetch dependency graph, so we've renamed it accordingly.
//
// The JS codebase additionally has a property named `subgraphAndMergeAtKey` that was used as a
// precomputed map key, but this isn't necessary in Rust since we can use `PartialEq`/`Eq`/`Hash`.
#[derive(Debug, Clone)]
pub(crate) struct FetchDependencyGraphNode {
    /// The subgraph this fetch is queried against.
    pub(crate) subgraph_name: Arc<str>,
    /// Which root operation kind the fetch should have.
    root_kind: SchemaRootDefinitionKind,
    /// The parent type of the fetch's selection set. For fetches against the root, this is the
    /// subgraph's root operation type for the corresponding root kind, but for entity fetches this
    /// will be the subgraph's entity union type.
    parent_type: CompositeTypeDefinitionPosition,
    /// The selection set to be fetched from the subgraph, along with memoized conditions.
    selection_set: FetchSelectionSet,
    /// Whether this fetch uses the federation `_entities` field and correspondingly is against the
    /// subgraph's entity union type (sometimes called a "key" fetch).
    is_entity_fetch: bool,
    /// The inputs to be passed into `_entities` field, if this is an entity fetch.
    inputs: Option<Arc<FetchInputs>>,
    /// Input rewrites for query plan execution to perform prior to executing the fetch.
    input_rewrites: Arc<Vec<Arc<FetchDataRewrite>>>,
    /// As query plan execution runs, it accumulates fetch data into a response object. This is the
    /// path at which to merge in the data for this particular fetch.
    merge_at: Option<Vec<FetchDataPathElement>>,
    /// The fetch ID generation, if one is necessary (used when handling `@defer`).
    ///
    /// This can be treated as an Option using `OnceLock::get()`.
    id: OnceLock<u64>,
    /// The label of the `@defer` block this fetch appears in, if any.
    defer_ref: Option<DeferRef>,
    /// The cached computation of this fetch's cost, if it's been done already.
    cached_cost: Option<QueryPlanCost>,
    /// Set in some code paths to indicate that the selection set of the node should not be
    /// optimized away even if it "looks" useless.
    must_preserve_selection_set: bool,
    /// If true, then we skip an expensive computation during `is_useless()`. (This partially
    /// caches that computation.)
    is_known_useful: bool,
}

/// Safely generate IDs for fetch dependency nodes without mutable access.
#[derive(Debug)]
struct FetchIdGenerator {
    next: AtomicU64,
}
impl FetchIdGenerator {
    /// Create an ID generator, starting at the given value.
    pub fn new(start_at: u64) -> Self {
        Self {
            next: AtomicU64::new(start_at),
        }
    }

    /// Generate a new ID for a fetch dependency node.
    pub fn next_id(&self) -> u64 {
        self.next.fetch_add(1, std::sync::atomic::Ordering::Relaxed)
    }
}

impl Clone for FetchIdGenerator {
    fn clone(&self) -> Self {
        Self {
            next: AtomicU64::new(self.next.load(std::sync::atomic::Ordering::Relaxed)),
        }
    }
}

#[derive(Debug, Clone)]
pub(crate) struct FetchSelectionSet {
    /// The selection set to be fetched from the subgraph.
    pub(crate) selection_set: Arc<SelectionSet>,
    /// The conditions determining whether the fetch should be executed (which must be recomputed
    /// from the selection set when it changes).
    pub(crate) conditions: Conditions,
}

// PORT_NOTE: The JS codebase additionally has a property `onUpdateCallback`. This was only ever
// used to update `isKnownUseful` in `FetchGroup`, and it's easier to handle this there than try
// to pass in a callback in Rust.
#[derive(Debug, Clone, PartialEq, Eq)]
pub(crate) struct FetchInputs {
    /// The selection sets to be used as input to `_entities`, separated per parent type.
    selection_sets_per_parent_type: IndexMap<CompositeTypeDefinitionPosition, Arc<SelectionSet>>,
    /// The supergraph schema (primarily used for validation of added selection sets).
    supergraph_schema: ValidFederationSchema,
}

/// Represents a dependency between two subgraph fetches, namely that the tail/child depends on the
/// head/parent executing first.
#[derive(Debug, Clone)]
pub(crate) struct FetchDependencyGraphEdge {
    /// The operation path of the tail/child _relative_ to the head/parent. This information is
    /// maintained in case we want/need to merge nodes into each other. This can roughly be thought
    /// of similarly to `merge_at` in the child, but is relative to the start of the parent. It can
    /// be `None`, which either means we don't know the relative path, or that the concept of a
    /// relative path doesn't make sense in this context. E.g. there is case where a child's
    /// `merge_at` can be shorter than its parent's, in which case the `path` (which is essentially
    /// `child.merge_at - parent.merge_at`), does not make sense (or rather, it's negative, which we
    /// cannot represent). The gist is that `None` for the `path` means that no assumption should be
    /// made, and that any merge logic using said path should bail.
    path: Option<Arc<OpPath>>,
}

type FetchDependencyGraphPetgraph =
    StableDiGraph<Arc<FetchDependencyGraphNode>, Arc<FetchDependencyGraphEdge>>;

/// A directed acyclic graph (DAG) of fetches (a.k.a. fetch groups) and their dependencies.
///
/// In the graph, two fetches are connected if one of them (the parent/head) must be performed
/// strictly before the other one (the child/tail).
#[derive(Debug, Clone)]
pub(crate) struct FetchDependencyGraph {
    /// The supergraph schema that generated the federated query graph.
    supergraph_schema: ValidFederationSchema,
    /// The federated query graph that generated the fetches. (This also contains the subgraph
    /// schemas.)
    federated_query_graph: Arc<QueryGraph>,
    /// The nodes/edges of the fetch dependency graph. Note that this must be a stable graph since
    /// we remove nodes/edges during optimizations.
    graph: FetchDependencyGraphPetgraph,
    /// The root nodes by subgraph name, representing the fetches against root operation types of
    /// the subgraphs.
    root_nodes_by_subgraph: IndexMap<Arc<str>, NodeIndex>,
    /// Tracks metadata about deferred blocks and their dependencies on one another.
    pub(crate) defer_tracking: DeferTracking,
    /// The initial fetch ID generation (used when handling `@defer`).
    starting_id_generation: u64,
    /// The current fetch ID generation (used when handling `@defer`).
    fetch_id_generation: FetchIdGenerator,
    /// Whether this fetch dependency graph has undergone a transitive reduction.
    is_reduced: bool,
    /// Whether this fetch dependency graph has undergone optimization (e.g. transitive reduction,
    /// removing empty/useless fetches, merging fetches with the same subgraph/path).
    is_optimized: bool,
}

// TODO: Write docstrings
#[derive(Debug, Clone)]
pub(crate) struct DeferTracking {
    pub(crate) top_level_deferred: IndexSet<DeferRef>,
    pub(crate) deferred: IndexMap<DeferRef, DeferredInfo>,
    pub(crate) primary_selection: Option<SelectionSet>,
}

// TODO: Write docstrings
// TODO(@goto-bus-stop): this does not seem like it should be cloned around
#[derive(Debug, Clone)]
pub(crate) struct DeferredInfo {
    pub(crate) label: DeferRef,
    pub(crate) path: FetchDependencyGraphNodePath,
    pub(crate) sub_selection: SelectionSet,
    pub(crate) deferred: IndexSet<DeferRef>,
    pub(crate) dependencies: IndexSet<DeferRef>,
}

// TODO: Write docstrings
#[derive(Debug, Clone, Default)]
pub(crate) struct FetchDependencyGraphNodePath {
    pub(crate) full_path: Arc<OpPath>,
    path_in_node: Arc<OpPath>,
    response_path: Vec<FetchDataPathElement>,
}

#[derive(Debug, Clone)]
pub(crate) struct DeferContext {
    current_defer_ref: Option<DeferRef>,
    path_to_defer_parent: Arc<OpPath>,
    active_defer_ref: Option<DeferRef>,
    is_part_of_query: bool,
}

/// Used in `FetchDependencyGraph` to store, for a given node, information about one of its parent.
/// Namely, this structure stores:
/// 1. the actual parent node index, and
/// 2. the path of the node for which this is a "parent relation" into said parent (`path_in_parent`). This information
///    is maintained for the case where we want/need to merge nodes into each other. One can roughly think of
///    this as similar to a `mergeAt`, but that is relative to the start of `group`. It can be `None`, which
///    either mean we don't know that path or that this simply doesn't make sense (there is case where a child `mergeAt` can
///    be shorter than its parent's, in which case the `path`, which is essentially `child-mergeAt - parent-mergeAt`, does
///    not make sense (or rather, it's negative, which we cannot represent)). Tl;dr, `None` for the `path` means that
///    should make no assumption and bail on any merging that uses said path.
// PORT_NOTE: In JS this uses reference equality, not structural equality, so maybe we should just
// do pointer comparisons?
#[derive(Debug, Clone, PartialEq)]
struct ParentRelation {
    parent_node_id: NodeIndex,
    path_in_parent: Option<Arc<OpPath>>,
}

/// UnhandledNode is used while processing fetch nodes in dependency order to track nodes for which
/// one of the parents has been processed/handled but which has other parents.
// PORT_NOTE: In JS this was a tuple
#[derive(Debug)]
struct UnhandledNode {
    /// The unhandled node.
    node: NodeIndex,
    /// The parents that still need to be processed before the node can be.
    unhandled_parents: Vec<ParentRelation>,
}

impl std::fmt::Display for UnhandledNode {
    fn fmt(&self, f: &mut std::fmt::Formatter<'_>) -> std::fmt::Result {
        write!(f, "{} (missing: [", self.node.index(),)?;
        for (i, unhandled) in self.unhandled_parents.iter().enumerate() {
            if i > 0 {
                write!(f, ", ")?;
            }
            write!(f, "{}", unhandled.parent_node_id.index())?;
        }
        write!(f, "])")
    }
}

/// Used during the processing of fetch nodes in dependency order.
#[derive(Debug)]
struct ProcessingState {
    /// Nodes that can be handled (because all their parents/dependencies have been processed before).
    // TODO(@goto-bus-stop): Seems like this should be an IndexSet, since every `.push()` first
    // checks if the element is unique.
    pub next: Vec<NodeIndex>,
    /// Nodes that needs some parents/dependencies to be processed first before they can be themselves.
    /// Note that we make sure that this never hold node with no "edges".
    pub unhandled: Vec<UnhandledNode>,
}

impl DeferContext {
    fn after_subgraph_jump(&self) -> Self {
        Self {
            active_defer_ref: self.current_defer_ref.clone(),
            // Clone the rest as-is
            current_defer_ref: self.current_defer_ref.clone(),
            path_to_defer_parent: self.path_to_defer_parent.clone(),
            is_part_of_query: self.is_part_of_query,
        }
    }
}

impl Default for DeferContext {
    fn default() -> Self {
        Self {
            current_defer_ref: None,
            path_to_defer_parent: Default::default(),
            active_defer_ref: None,
            is_part_of_query: true,
        }
    }
}

impl ProcessingState {
    pub fn empty() -> Self {
        Self {
            next: vec![],
            unhandled: vec![],
        }
    }

    pub fn of_ready_nodes(nodes: Vec<NodeIndex>) -> Self {
        Self {
            next: nodes,
            unhandled: vec![],
        }
    }

    // PORT_NOTE: `forChildrenOfProcessedNode` is moved into the FetchDependencyGraph
    // structure as `create_state_for_children_of_processed_node`, because it needs access to the
    // graph.

    pub fn merge_with(self, other: ProcessingState) -> ProcessingState {
        let mut next = self.next;
        for g in other.next {
            if !next.contains(&g) {
                next.push(g);
            }
        }

        let mut unhandled = vec![];
        let mut that_unhandled = other.unhandled;

        fn merge_remains_and_remove_if_found(
            node_index: NodeIndex,
            mut in_edges: Vec<ParentRelation>,
            other_nodes: &mut Vec<UnhandledNode>,
        ) -> Vec<ParentRelation> {
            let Some((other_index, other_node)) = other_nodes
                .iter()
                .enumerate()
                .find(|(_index, other)| other.node == node_index)
            else {
                return in_edges;
            };

            // The uhandled are the one that are unhandled on both side.
            in_edges.retain(|e| other_node.unhandled_parents.contains(e));
            other_nodes.remove(other_index);
            in_edges
        }

        for node in self.unhandled {
            let new_edges = merge_remains_and_remove_if_found(
                node.node,
                node.unhandled_parents,
                &mut that_unhandled,
            );
            if new_edges.is_empty() {
                if !next.contains(&node.node) {
                    next.push(node.node)
                }
            } else {
                unhandled.push(UnhandledNode {
                    node: node.node,
                    unhandled_parents: new_edges,
                });
            }
        }

        // Anything remaining in `thatUnhandled` are nodes that were not in `self` at all.
        unhandled.extend(that_unhandled);

        ProcessingState { next, unhandled }
    }

    pub fn update_for_processed_nodes(self, processed: &[NodeIndex]) -> ProcessingState {
        let mut next = self.next;
        let mut unhandled = vec![];
        for UnhandledNode {
            node: g,
            unhandled_parents: mut edges,
        } in self.unhandled
        {
            // Remove any of the processed nodes from the unhandled edges of that node.
            // And if there is no remaining edge, that node can be handled.
            edges.retain(|edge| !processed.contains(&edge.parent_node_id));
            if edges.is_empty() {
                if !next.contains(&g) {
                    next.push(g);
                }
            } else {
                unhandled.push(UnhandledNode {
                    node: g,
                    unhandled_parents: edges,
                });
            }
        }
        ProcessingState { next, unhandled }
    }
}

impl FetchDependencyGraphNodePath {
    fn for_new_key_fetch(&self, new_context: Arc<OpPath>) -> Self {
        Self {
            full_path: self.full_path.clone(),
            path_in_node: new_context,
            response_path: self.response_path.clone(),
        }
    }

    fn add(
        &self,
        element: Arc<OpPathElement>,
    ) -> Result<FetchDependencyGraphNodePath, FederationError> {
        Ok(Self {
            response_path: self.updated_response_path(&element)?,
            full_path: Arc::new(self.full_path.with_pushed(element.clone())),
            path_in_node: Arc::new(self.path_in_node.with_pushed(element)),
        })
    }

    fn updated_response_path(
        &self,
        element: &OpPathElement,
    ) -> Result<Vec<FetchDataPathElement>, FederationError> {
        let mut new_path = self.response_path.clone();
        if let OpPathElement::Field(field) = element {
<<<<<<< HEAD
            new_path.push(FetchDataPathElement::Key(field.response_name().into()));
=======
            new_path.push(FetchDataPathElement::Key(field.data().response_name()));
>>>>>>> 450a5df6
            // TODO: is there a simpler we to find a field’s type from `&Field`?
            let mut type_ = &field.field_position.get(field.schema.schema())?.ty;
            loop {
                match type_ {
                    schema::Type::Named(_) | schema::Type::NonNullNamed(_) => break,
                    schema::Type::List(inner) | schema::Type::NonNullList(inner) => {
                        new_path.push(FetchDataPathElement::AnyIndex);
                        type_ = inner
                    }
                }
            }
        };
        Ok(new_path)
    }
}

impl FetchDependencyGraph {
    pub(crate) fn new(
        supergraph_schema: ValidFederationSchema,
        federated_query_graph: Arc<QueryGraph>,
        root_type_for_defer: Option<CompositeTypeDefinitionPosition>,
        starting_id_generation: u64,
    ) -> Self {
        Self {
            defer_tracking: DeferTracking::empty(&supergraph_schema, root_type_for_defer),
            supergraph_schema,
            federated_query_graph,
            graph: Default::default(),
            root_nodes_by_subgraph: Default::default(),
            starting_id_generation,
            fetch_id_generation: FetchIdGenerator::new(starting_id_generation),
            is_reduced: false,
            is_optimized: false,
        }
    }

    pub(crate) fn next_fetch_id(&self) -> u64 {
        self.fetch_id_generation.next_id()
    }

    pub(crate) fn root_node_by_subgraph_iter(
        &self,
    ) -> impl Iterator<Item = (&Arc<str>, &NodeIndex)> {
        self.root_nodes_by_subgraph.iter()
    }

    /// Must be called every time the "shape" of the graph is modified
    /// to know that the graph may not be minimal/optimized anymore.
    fn on_modification(&mut self) {
        self.is_reduced = false;
        self.is_optimized = false;
    }

    pub(crate) fn get_or_create_root_node(
        &mut self,
        subgraph_name: &Arc<str>,
        root_kind: SchemaRootDefinitionKind,
        parent_type: CompositeTypeDefinitionPosition,
    ) -> Result<NodeIndex, FederationError> {
        if let Some(node) = self.root_nodes_by_subgraph.get(subgraph_name) {
            return Ok(*node);
        }
        let node = self.new_node(
            subgraph_name.clone(),
            parent_type,
            /* has_inputs: */ false,
            root_kind,
            None,
            None,
        )?;
        self.root_nodes_by_subgraph
            .insert(subgraph_name.clone(), node);
        Ok(node)
    }

    fn new_root_type_node(
        &mut self,
        subgraph_name: Arc<str>,
        root_kind: SchemaRootDefinitionKind,
        parent_type: &ObjectTypeDefinitionPosition,
        merge_at: Option<Vec<FetchDataPathElement>>,
        defer_ref: Option<DeferRef>,
    ) -> Result<NodeIndex, FederationError> {
        let has_inputs = false;
        self.new_node(
            subgraph_name,
            parent_type.clone().into(),
            has_inputs,
            root_kind,
            merge_at,
            defer_ref,
        )
    }

    pub(crate) fn new_node(
        &mut self,
        subgraph_name: Arc<str>,
        parent_type: CompositeTypeDefinitionPosition,
        has_inputs: bool,
        root_kind: SchemaRootDefinitionKind,
        merge_at: Option<Vec<FetchDataPathElement>>,
        defer_ref: Option<DeferRef>,
    ) -> Result<NodeIndex, FederationError> {
        let subgraph_schema = self
            .federated_query_graph
            .schema_by_source(&subgraph_name)?
            .clone();
        self.on_modification();
        Ok(self.graph.add_node(Arc::new(FetchDependencyGraphNode {
            subgraph_name,
            root_kind,
            selection_set: FetchSelectionSet::empty(subgraph_schema, parent_type.clone())?,
            parent_type,
            is_entity_fetch: has_inputs,
            inputs: has_inputs
                .then(|| Arc::new(FetchInputs::empty(self.supergraph_schema.clone()))),
            input_rewrites: Default::default(),
            merge_at,
            id: OnceLock::new(),
            defer_ref,
            cached_cost: None,
            must_preserve_selection_set: false,
            is_known_useful: false,
        })))
    }

    pub(crate) fn node_weight(
        &self,
        node: NodeIndex,
    ) -> Result<&Arc<FetchDependencyGraphNode>, FederationError> {
        self.graph
            .node_weight(node)
            .ok_or_else(|| FederationError::internal("Node unexpectedly missing"))
    }

    /// Does not take `&mut self` so that other fields can be mutated while this borrow lasts
    fn node_weight_mut(
        graph: &mut FetchDependencyGraphPetgraph,
        node: NodeIndex,
    ) -> Result<&mut FetchDependencyGraphNode, FederationError> {
        Ok(Arc::make_mut(graph.node_weight_mut(node).ok_or_else(
            || FederationError::internal("Node unexpectedly missing".to_owned()),
        )?))
    }

    pub(crate) fn edge_weight(
        &self,
        edge: EdgeIndex,
    ) -> Result<&Arc<FetchDependencyGraphEdge>, FederationError> {
        self.graph
            .edge_weight(edge)
            .ok_or_else(|| FederationError::internal("Edge unexpectedly missing".to_owned()))
    }

    /// Does not take `&mut self` so that other fields can be mutated while this borrow lasts
    fn edge_weight_mut(
        graph: &mut FetchDependencyGraphPetgraph,
        edge: EdgeIndex,
    ) -> Result<&mut FetchDependencyGraphEdge, FederationError> {
        Ok(Arc::make_mut(graph.edge_weight_mut(edge).ok_or_else(
            || FederationError::internal("Edge unexpectedly missing"),
        )?))
    }

    fn get_or_create_key_node(
        &mut self,
        subgraph_name: &Arc<str>,
        merge_at: &[FetchDataPathElement],
        type_: &CompositeTypeDefinitionPosition,
        parent: ParentRelation,
        conditions_nodes: &IndexSet<NodeIndex>,
        defer_ref: Option<&DeferRef>,
    ) -> Result<NodeIndex, FederationError> {
        // Let's look if we can reuse a node we have, that is an existing child of the parent that:
        // 1. is for the same subgraph
        // 2. has the same merge_at
        // 3. is for the same entity type (we don't reuse nodes for different entities just yet,
        //    as this can create unecessary dependencies that gets in the way of some optimizations;
        //    the final optimizations in `reduceAndOptimize` will however later merge nodes
        //    on the same subgraph and mergeAt when possible).
        // 4. is not part of our conditions or our conditions ancestors
        //    (meaning that we annot reuse a node if it fetches something we take as input).
        // 5. is part of the same "defer" grouping
        // 6. has the same path in parents (here again, we _will_ eventually merge fetches
        //    for which this is not true later in `reduceAndOptimize`, but for now,
        //    keeping nodes separated when they have a different path in their parent
        //    allows to keep that "path in parent" more precisely,
        //    which is important for some case of @requires).
        for existing_id in self.children_of(parent.parent_node_id) {
            let existing = self.node_weight(existing_id)?;
            if existing.subgraph_name == *subgraph_name
                && existing.merge_at.as_deref() == Some(merge_at)
                && existing
                    .selection_set
                    .selection_set
                    .selections
                    .values()
                    .all(|selection| {
                        matches!(
                            selection,
                            Selection::InlineFragment(fragment)
                            if fragment.casted_type() == type_
                        )
                    })
                && !self.is_in_nodes_or_their_ancestors(existing_id, conditions_nodes)
                && existing.defer_ref.as_ref() == defer_ref
                && self
                    .parents_relations_of(existing_id)
                    .find(|rel| rel.parent_node_id == parent.parent_node_id)
                    .and_then(|rel| rel.path_in_parent)
                    == parent.path_in_parent
            {
                return Ok(existing_id);
            }
        }
        let new_node = self.new_key_node(subgraph_name, merge_at.to_vec(), defer_ref.cloned())?;
        self.add_parent(new_node, parent);
        Ok(new_node)
    }

    fn new_key_node(
        &mut self,
        subgraph_name: &Arc<str>,
        merge_at: Vec<FetchDataPathElement>,
        defer_ref: Option<DeferRef>,
    ) -> Result<NodeIndex, FederationError> {
        let entity_type = self
            .federated_query_graph
            .schema_by_source(subgraph_name)?
            .entity_type()?
            .ok_or_else(|| {
                FederationError::internal(format!(
                    "Subgraph `{subgraph_name}` has no entities defined"
                ))
            })?;

        self.new_node(
            subgraph_name.clone(),
            entity_type.into(),
            /* has_inputs: */ true,
            SchemaRootDefinitionKind::Query,
            Some(merge_at),
            defer_ref,
        )
    }

    /// Adds another node as a parent of `child`,
    /// meaning that this fetch should happen after the provided one.
    fn add_parent(&mut self, child_id: NodeIndex, parent_relation: ParentRelation) {
        let ParentRelation {
            parent_node_id,
            path_in_parent,
        } = parent_relation;
        if self.graph.contains_edge(parent_node_id, child_id) {
            return;
        }
        assert!(
            !self.graph.contains_edge(child_id, parent_node_id),
            "Node {parent_node_id:?} is a child of {child_id:?}: \
             adding it as parent would create a cycle"
        );
        self.on_modification();
        self.graph.add_edge(
            parent_node_id,
            child_id,
            Arc::new(FetchDependencyGraphEdge {
                path: path_in_parent.clone(),
            }),
        );
    }

    fn copy_inputs(
        &mut self,
        node_id: NodeIndex,
        other_id: NodeIndex,
    ) -> Result<(), FederationError> {
        let (node, other_node) = self.graph.index_twice_mut(node_id, other_id);
        Arc::make_mut(node).copy_inputs(other_node)
    }

    /// Returns true if `needle` is either part of `haystack`, or is one of their ancestors
    /// (potentially recursively).
    fn is_in_nodes_or_their_ancestors(
        &self,
        needle: NodeIndex,
        haystack: &IndexSet<NodeIndex>,
    ) -> bool {
        if haystack.contains(&needle) {
            return true;
        }

        // No risk of inifite loop as the graph is acyclic:
        let mut to_check = haystack.clone();
        while let Some(next) = to_check.pop() {
            for parent in self.parents_of(next) {
                if parent == needle {
                    return true;
                }
                to_check.insert(parent);
            }
        }
        false
    }

    fn is_parent_of(&self, node_id: NodeIndex, maybe_child_id: NodeIndex) -> bool {
        self.parents_of(maybe_child_id).any(|id| id == node_id)
    }

    fn is_child_of(&self, node_id: NodeIndex, maybe_parent_id: NodeIndex) -> bool {
        self.parent_relation(node_id, maybe_parent_id).is_some()
    }

    fn is_descendant_of(&self, node_id: NodeIndex, maybe_ancestor_id: NodeIndex) -> bool {
        if node_id == maybe_ancestor_id {
            return true;
        }
        for child_id in self.children_of(node_id) {
            if self.is_descendant_of(child_id, maybe_ancestor_id) {
                return true;
            }
        }
        false
    }

    /// Returns whether `node_id` is both a child of `maybe_parent_id` but also if we can show that the
    /// dependency between the nodes is "artificial" in the sense that this node inputs do not truly
    /// depend on anything `maybe_parent` fetches and `maybe_parent` is not a top level selection.
    fn is_child_of_with_artificial_dependency(
        &self,
        node_id: NodeIndex,
        maybe_parent_id: NodeIndex,
    ) -> Result<bool, FederationError> {
        let maybe_parent = self.node_weight(maybe_parent_id)?;
        if maybe_parent.is_top_level() {
            return Ok(false);
        }

        // To be a child with an artificial dependency, it needs to be a child first, and the "path in parent" should be known.
        let Some(relation) = self.parent_relation(node_id, maybe_parent_id) else {
            return Ok(false);
        };
        let Some(path_in_parent) = relation.path_in_parent else {
            return Ok(false);
        };

        let node = self.node_weight(node_id)?;
        // Then, if we have no inputs, we know we don't depend on anything from the parent no matter what.
        let Some(node_inputs) = &node.inputs else {
            return Ok(true);
        };

        // If we do have inputs, then we first look at the path to `maybe_parent` which needs to be
        // "essentially empty". "essentially" is because path can sometimes have some leading fragment(s)
        // and those are fine to ignore. But if the path has some fields, then this implies that the inputs
        // of `node` are based on something at a deeper level than those of `maybe_parent`, and the "contains"
        // comparison we do below would not make sense.
        if path_in_parent
            .0
            .iter()
            .any(|p| matches!(**p, OpPathElement::Field(_)))
        {
            return Ok(false);
        }

        // In theory, the most general test we could have here is to check if `node.inputs` "intersects"
        // `maybe_parent.selection. As if it doesn't, we know our inputs don't depend on anything the
        // parent fetches. However, selection set intersection is a bit tricky to implement (due to fragments,
        // it would be a bit of code to do not-too-inefficiently, but both fragments and alias makes the
        // definition of what the intersection we'd need here fairly subtle), and getting it wrong could
        // make us generate incorrect query plans. Adding to that, the current known cases for this method
        // being useful happens to be when `node.inputs` and `maybe_parent.inputs` are the same. Now, checking
        // inputs is a bit weaker, in the sense that the input could be different and yet the child node
        // not depend on anything the parent fetches, but it is "sufficient", in that if the inputs of the
        // parent includes entirely the child inputs, then we know nothing the child needs can be fetched
        // by the parent (or rather, if it does, it's useless). Anyway, checking inputs inclusion is easier
        // to do so we rely on this for now. If we run into examples where this happens to general non-optimal
        // query plan, we can decide then to optimize further and implement a proper intersections.
        let Some(parent_inputs) = &maybe_parent.inputs else {
            return Ok(false);
        };
        Ok(parent_inputs.contains(node_inputs))
    }

    fn children_of(&self, node_id: NodeIndex) -> impl Iterator<Item = NodeIndex> + '_ {
        self.graph
            .neighbors_directed(node_id, petgraph::Direction::Outgoing)
    }

    fn parent_relation(
        &self,
        node_id: NodeIndex,
        maybe_parent_id: NodeIndex,
    ) -> Option<ParentRelation> {
        self.parents_relations_of(node_id)
            .find(|p| p.parent_node_id == maybe_parent_id)
    }

    fn parents_of(&self, node_id: NodeIndex) -> impl Iterator<Item = NodeIndex> + '_ {
        self.graph
            .neighbors_directed(node_id, petgraph::Direction::Incoming)
    }

    fn parents_relations_of(
        &self,
        node_id: NodeIndex,
    ) -> impl Iterator<Item = ParentRelation> + '_ {
        self.graph
            .edges_directed(node_id, petgraph::Direction::Incoming)
            .map(|edge| ParentRelation {
                parent_node_id: edge.source(),
                path_in_parent: edge.weight().path.clone(),
            })
    }

    fn type_for_fetch_inputs(
        &self,
        type_name: &Name,
    ) -> Result<CompositeTypeDefinitionPosition, FederationError> {
        self.supergraph_schema
            .get_type(type_name.clone())?
            .try_into()
    }

    /// Find redundant edges coming out of a node. See `remove_redundant_edges`.
    fn collect_redundant_edges(&self, node_index: NodeIndex, acc: &mut HashSet<EdgeIndex>) {
        let mut stack = vec![];
        for start_index in self.children_of(node_index) {
            stack.extend(self.children_of(start_index));
            while let Some(v) = stack.pop() {
                for edge in self.graph.edges_connecting(node_index, v) {
                    acc.insert(edge.id());
                }

                stack.extend(self.children_of(v));
            }
        }
    }

    /// Do a transitive reduction for edges coming out of the given node.
    ///
    /// If any deeply nested child of this node has an edge to any direct child of this node, the
    /// direct child is removed, as we know it is also reachable through the deeply nested route.
    fn remove_redundant_edges(&mut self, node_index: NodeIndex) {
        let mut redundant_edges = HashSet::new();
        self.collect_redundant_edges(node_index, &mut redundant_edges);

        for edge in redundant_edges {
            self.graph.remove_edge(edge);
        }
    }

    fn remove_node(&mut self, node_index: NodeIndex) {
        self.on_modification();
        self.graph.remove_node(node_index);
    }

    /// Retain nodes that satisfy the given predicate and remove the rest.
    /// - Calls `on_modification` if necessary.
    fn retain_nodes(&mut self, predicate: impl Fn(&NodeIndex) -> bool) {
        // PORT_NOTE: We let `petgraph` to handle the removal of the edges as well, while the JS
        //            version has more code to do that itself.
        let node_count_before = self.graph.node_count();
        self.graph
            .retain_nodes(|_, node_index| predicate(&node_index));
        if self.graph.node_count() < node_count_before {
            // PORT_NOTE: There are several different places that call `onModification` in JS. Here we
            //            call it just once, but it should be ok, since the function is idempotent.
            self.on_modification();
        }
    }

    /// - Calls `on_modification` if necessary.
    fn remove_child_edge(&mut self, node_index: NodeIndex, child_index: NodeIndex) {
        if !self.is_parent_of(node_index, child_index) {
            return;
        }

        self.on_modification();
        let edges_to_remove: Vec<EdgeIndex> = self
            .graph
            .edges_connecting(node_index, child_index)
            .map(|edge| edge.id())
            .collect();
        for edge in edges_to_remove {
            self.graph.remove_edge(edge);
        }
    }

    /// Do a transitive reduction (https://en.wikipedia.org/wiki/Transitive_reduction) of the graph
    /// We keep it simple and do a DFS from each vertex. The complexity is not amazing, but dependency
    /// graphs between fetch nodes will almost surely never be huge and query planning performance
    /// is not paramount so this is almost surely "good enough".
    fn reduce(&mut self) {
        if self.is_reduced {
            return;
        }

        // Two phases for mutability reasons: first all redundant edges coming out of all nodes are
        // collected and then they are all removed.
        let mut redundant_edges = HashSet::new();
        for node_index in self.graph.node_indices() {
            self.collect_redundant_edges(node_index, &mut redundant_edges);
        }

        for edge in redundant_edges {
            // PORT_NOTE: JS version calls `FetchGroup.removeChild`, which calls onModification.
            self.on_modification();
            self.graph.remove_edge(edge);
        }

        self.is_reduced = true;
    }

    /// Reduce the graph (see `reduce`) and then do a some additional traversals to optimize for:
    ///  1) fetches with no selection: this can happen when we have a require if the only field requested
    ///     was the one with the require and that forced some dependencies. Those fetch should have
    ///     no dependents and we can just remove them.
    ///  2) fetches that are made in parallel to the same subgraph and the same path, and merge those.
    fn reduce_and_optimize(&mut self) -> Result<(), FederationError> {
        if self.is_optimized {
            return Ok(());
        }

        self.reduce();

        self.remove_empty_nodes();

        self.remove_useless_nodes()?;

        self.merge_child_fetches_for_same_subgraph_and_path()?;

        self.merge_fetches_to_same_subgraph_and_same_inputs()?;

        self.is_optimized = true;
        Ok(())
    }

    fn is_root_node(&self, node_index: NodeIndex, node: &FetchDependencyGraphNode) -> bool {
        self.root_nodes_by_subgraph
            .get(&node.subgraph_name)
            .is_some_and(|root_node_id| *root_node_id == node_index)
    }

    /// - Calls `on_modification` if necessary.
    fn remove_empty_nodes(&mut self) {
        // Note: usually, empty nodes are due to temporary nodes created during the handling of
        // @require and note needed. There is a special case with @defer however whereby everything
        // in a query is deferred (not very useful in practice, but not disallowed by the spec),
        // and in that case we will end up with an empty root node. In that case, we don't remove
        // that node, but instead will recognize that case when processing nodes later.

        let is_removable = |node_index: NodeIndex, node: &FetchDependencyGraphNode| {
            node.selection_set.selection_set.selections.is_empty()
                && !self.is_root_node(node_index, node)
        };
        let to_remove: HashSet<NodeIndex> = self
            .graph
            .node_references()
            .filter_map(|(node_index, node)| is_removable(node_index, node).then_some(node_index))
            .collect();

        if to_remove.is_empty() {
            return; // unchanged
        }
        self.retain_nodes(|node_index| !to_remove.contains(node_index));
    }

    /// - Calls `on_modification` if necessary.
    fn remove_useless_nodes(&mut self) -> Result<(), FederationError> {
        let root_nodes: Vec<_> = self.root_node_by_subgraph_iter().map(|(_, i)| *i).collect();
        for node_index in root_nodes {
            self.remove_useless_nodes_bottom_up(node_index)?;
        }
        Ok(())
    }

    /// Recursively collect removable useless nodes from the bottom up.
    /// - Calls `on_modification` if necessary.
    fn remove_useless_nodes_bottom_up(
        &mut self,
        node_index: NodeIndex,
    ) -> Result<(), FederationError> {
        // Recursively remove children first, which could make the current node removable.
        for child in self.children_of(node_index).collect::<Vec<_>>() {
            self.remove_useless_nodes_bottom_up(child)?;
        }

        let node = self.node_weight(node_index)?;
        if !self.is_useless_node(node_index, node)? {
            // Record the result of `self.is_useless_node(...)` (if negative).
            let mut_node = Self::node_weight_mut(&mut self.graph, node_index)?;
            mut_node.is_known_useful = true;
            return Ok(()); // not removable
        }

        // In general, removing a node is a bit tricky because we need to deal with
        // the fact that the node can have multiple parents, and we don't have the
        // "path in parent" in all cases. To keep thing relatively easily, we only
        // handle the following cases (other cases will remain non-optimal, but
        // hopefully this handle all the cases we care about in practice):
        //   1. if the node has no children. In which case we can just remove it with
        //      no ceremony.
        //   2. if the node has only a single parent and we have a path to that
        //      parent.

        let has_no_children = {
            let mut children_iter = self.children_of(node_index);
            children_iter.next().is_none()
        };
        if has_no_children {
            self.remove_node(node_index);
            return Ok(());
        }

        let (parent_node_id, path_in_parent) = {
            let mut parents_iter = self.parents_relations_of(node_index);
            let Some(ParentRelation {
                parent_node_id,
                path_in_parent,
            }) = parents_iter.next()
            else {
                // orphan node (can't happen) => ignore (don't bother to remove)
                return Ok(());
            };

            if parents_iter.next().is_some() {
                // More than one parents => not removable
                return Ok(());
            }
            let Some(path_in_parent) = &path_in_parent else {
                // Parent has no path to this node => not removable
                return Ok(());
            };
            (parent_node_id, path_in_parent.clone())
        };
        self.remove_useless_child(parent_node_id, node_index, &path_in_parent);
        Ok(())
    }

    /// `child_path` must be the path in the ParentRelation of `node_id` to `child_id`.
    /// - Calls `on_modification`
    fn remove_useless_child(
        &mut self,
        node_id: NodeIndex,
        child_id: NodeIndex,
        child_path: &Arc<OpPath>,
    ) {
        self.on_modification();
        // Removing the child means attaching all of its children to its parent.
        self.relocate_children_on_merged_in(node_id, child_id, child_path);
        self.remove_node(child_id);
    }

    /// If everything fetched by a node is already part of its inputs, we already have all the data
    /// and there is no need to do the fetch.
    // PORT_NOTE: The JS version memoize the result on the node itself in this function. The Rust version
    // memoize in the `remove_useless_nodes_bottom_up` function.
    fn is_useless_node(
        &self,
        node_index: NodeIndex,
        node: &FetchDependencyGraphNode,
    ) -> Result<bool, FederationError> {
        if node.is_known_useful || node.must_preserve_selection_set {
            return Ok(false);
        }
        let Some(self_inputs) = node.inputs.as_ref() else {
            return Ok(false);
        };

        // Some helper functions

        let try_get_type_condition = |selection: &Selection| match selection {
            Selection::FragmentSpread(fragment) => {
                Some(fragment.spread.type_condition_position.clone())
            }

            Selection::InlineFragment(inline) => {
                inline.inline_fragment.type_condition_position.clone()
            }

            _ => None,
        };

        let get_subgraph_schema = |subgraph_name: &Arc<str>| {
            self.federated_query_graph
                .schema_by_source(subgraph_name)
                .map(|schema| schema.clone())
        };

        // For nodes that fetches from an @interfaceObject, we can sometimes have something like
        //   { ... on Book { id } } => { ... on Product { id } }
        // where `Book` is an implementation of interface `Product`.
        // And that is because while only "books" are concerned by this fetch, the `Book` type is
        // unknown of the queried subgraph (in that example, it defines `Product` as an
        // @interfaceObject) and so we have to "cast" into `Product` instead of `Book`.
        // But the fetch above _is_ useless, it does only fetch its inputs, and we wouldn't catch
        // this if we do a raw inclusion check of `selection` into `inputs`
        //
        // We only care about this problem at the top-level of the selections however, so we do
        // that top-level check manually (instead of just calling
        // `this.inputs.contains(this.selection)`) but fallback on `contains` for anything deeper.

        let condition_in_supergraph_if_interface_object = |selection: &Selection| {
            let Some(condition) = try_get_type_condition(selection) else {
                return Ok(None);
            };

            if condition.is_object_type() {
                let Ok(condition_in_supergraph) = self
                    .supergraph_schema
                    .get_type(condition.type_name().clone())
                else {
                    // Note that we're checking the true supergraph, not the API schema, so even
                    // @inaccessible types will be found.
                    let condition_name = condition.type_name();
                    return Err(FederationError::internal(format!(
                        "Type {condition_name} should exists in the supergraph"
                    )));
                };
                match condition_in_supergraph {
                    TypeDefinitionPosition::Interface(interface_type) => Ok(Some(interface_type)),
                    _ => Ok(None),
                }
            } else {
                Ok(None)
            }
        };

        // This condition is specific to the case where we're resolving the _concrete_
        // `__typename` field of an interface when coming from an interfaceObject type.
        // i.e. { ... on Product { __typename id }} => { ... on Product { __typename} }
        // This is usually useless at a glance, but in this case we need to actually
        // keep this since this is our only path to resolving the concrete `__typename`.
        let is_interface_type_condition_on_interface_object = |selection: &Selection| {
            let Some(condition) = try_get_type_condition(selection) else {
                return Ok::<_, FederationError>(false);
            };
            if condition.is_interface_type() {
                // Lastly, we just need to check that we're coming from a subgraph
                // that has the type as an interface object in its schema.
                Ok(self
                    .parents_of(node_index)
                    .map(|p| {
                        let p_node = self.node_weight(p)?;
                        let p_subgraph_name = &p_node.subgraph_name;
                        let p_subgraph_schema = get_subgraph_schema(p_subgraph_name)?;
                        let Ok(type_in_parent) =
                            p_subgraph_schema.get_type(condition.type_name().clone())
                        else {
                            return Ok(false);
                        };
                        p_subgraph_schema.is_interface_object_type(type_in_parent)
                    })
                    .process_results(|mut iter| iter.any(|b| b))?)
            } else {
                Ok(false)
            }
        };

        let input_selections: Vec<&Selection> = self_inputs
            .selection_sets_per_parent_type
            .values()
            .flat_map(|s| s.selections.values())
            .collect();
        // Checks that every selection is contained in the input selections.
        node.selection_set
            .selection_set
            .iter()
            .try_fold(true, |acc, selection| {
                // Skip if we encountered a false before.
                // TODO: This `try_fold` is not short-circuiting. We could improve this later.
                if !acc {
                    return Ok(false);
                }

                // If we're coming from an interfaceObject _to_ an interface, we're "resolving" the
                // concrete type of the interface and don't want to treat this as useless.
                if is_interface_type_condition_on_interface_object(selection)? {
                    return Ok(false);
                }

                let condition_in_supergraph =
                    condition_in_supergraph_if_interface_object(selection)?;
                let Some(condition_in_supergraph) = condition_in_supergraph else {
                    // We're not in the @interfaceObject case described above. We just check that
                    // an input selection contains the one we check.
                    return Ok(input_selections
                        .iter()
                        .any(|input| input.contains(selection)));
                };

                let impl_type_names: HashSet<_> = self
                    .supergraph_schema
                    .possible_runtime_types(condition_in_supergraph.clone().into())?
                    .iter()
                    .map(|t| t.type_name.clone())
                    .collect();
                // Find all the input selections that selects object for this interface, that is
                // selection on either the interface directly or on one of it's implementation type
                // (we keep both kind separate).
                let mut interface_input_selections: Vec<&Selection> = Vec::new();
                let mut implementation_input_selections: Vec<&Selection> = Vec::new();
                for input_selection in input_selections.iter() {
                    let Some(type_condition) = try_get_type_condition(input_selection) else {
                        return Err(FederationError::internal(format!(
                            "Unexpected input selection {input_selection} on {}",
                            node.display(node_index)
                        )));
                    };
                    if *type_condition.type_name() == condition_in_supergraph.type_name {
                        interface_input_selections.push(input_selection);
                    } else if impl_type_names.contains(type_condition.type_name()) {
                        implementation_input_selections.push(input_selection);
                    }
                }

                let Some(sub_selection_set) = selection.selection_set()? else {
                    // we're only here if `conditionInSupergraphIfInterfaceObject` returned something,
                    // we imply that selection is a fragment selection and so has a sub-selectionSet.
                    return Err(FederationError::internal(format!(
                        "Expected a sub-selection set on {selection}"
                    )));
                };

                // If there is some selections on the interface, then the selection needs to be
                // contained in those. Otherwise, if there is implementation selections, it must be
                // contained in _each_ of them (we shouldn't have the case where there is neither
                // interface nor implementation selections, but we just return false if that's the
                // case as a "safe" default).
                if !interface_input_selections.is_empty() {
                    Ok(interface_input_selections.iter().any(|input| {
                        let Ok(Some(input_selection_set)) = input.selection_set() else {
                            return false;
                        };
                        input_selection_set.contains(sub_selection_set)
                    }))
                } else if !implementation_input_selections.is_empty() {
                    Ok(interface_input_selections.iter().all(|input| {
                        let Ok(Some(input_selection_set)) = input.selection_set() else {
                            return false;
                        };
                        input_selection_set.contains(sub_selection_set)
                    }))
                } else {
                    Ok(false)
                }
            })
    }

    /// - Calls `on_modification` if necessary.
    fn merge_child_fetches_for_same_subgraph_and_path(&mut self) -> Result<(), FederationError> {
        let root_nodes: Vec<_> = self.root_node_by_subgraph_iter().map(|(_, i)| *i).collect();
        for node_index in root_nodes {
            self.recursive_merge_child_fetches_for_same_subgraph_and_path(node_index)?;
        }
        Ok(()) // done
    }

    /// Recursively merge child fetches top-down
    /// - Calls `on_modification` if necessary.
    fn recursive_merge_child_fetches_for_same_subgraph_and_path(
        &mut self,
        node_index: NodeIndex,
    ) -> Result<(), FederationError> {
        // We're traversing the `self.graph` in DFS order and mutate it top-down.
        // - Assuming the graph is a DAG and has no cycle.
        let children_nodes: Vec<_> = self.children_of(node_index).collect();
        if children_nodes.len() > 1 {
            // We iterate on all pairs of children and merge those siblings that can be merged
            // together.
            // We will have two indices `i` and `j` such that `i < j`. When we merge `i` and `j`,
            // `i`-th node will be merged into `j`-th node and skip the rest of `j` iteration,
            // since `i` is dead and we are no longer looking for another node to merge `i` into.
            //
            // PORT_NOTE: The JS version merges `j` into `i` instead of `i` into `j`, relying on
            // the `merge_sibling_in` would shrink `children_nodes` dynamically. I found it easier
            // to reason about it the other way around by incrementing `i` when it's merged into
            // `j` without modifying `children_nodes`.
            for (i, i_node_index) in children_nodes.iter().cloned().enumerate() {
                for (_j, j_node_index) in children_nodes.iter().cloned().enumerate().skip(i + 1) {
                    if self.can_merge_sibling_in(j_node_index, i_node_index)? {
                        // Merge node `i` into node `j`.
                        // In theory, we can merge in any direction. But, we merge i into j,
                        // so `j` can be visited again in the outer loop.
                        self.merge_sibling_in(j_node_index, i_node_index)?;

                        // We're working on a minimal graph (we've done a transitive reduction
                        // beforehand) and we need to keep the graph minimal as post-reduce steps
                        // (the `process` method) rely on it. But merging 2 nodes _can_ break
                        // minimality.
                        // Say we have:
                        //   0 ------
                        //            \
                        //             4
                        //   1 -- 3 --/
                        // and we merge nodes 0 and 1 (and let's call the result "2"), then we now
                        // have:
                        //      ------
                        //     /       \
                        //   2 <-- 3 -- 4
                        // which is not minimal.
                        //
                        // So to fix it, we just re-run our dfs removal from that merged edge
                        // (which is probably a tad overkill in theory, but for the reasons
                        // mentioned on `reduce`, this is most likely a non-issue in practice).
                        //
                        // Note that this DFS can only affect the descendants of `j` (its children
                        // and recursively so), so it does not affect our current iteration.
                        self.remove_redundant_edges(j_node_index);

                        break; // skip the rest of `j`'s iteration
                    }
                }
            }
        }

        // Now we recurse to the sub-nodes.
        // Note: `children_nodes` above may contain invalid nodes at this point.
        //       So, we need to re-collect the children nodes after the merge.
        let children_nodes_after_merge: Vec<_> = self.children_of(node_index).collect();
        for c in children_nodes_after_merge {
            self.recursive_merge_child_fetches_for_same_subgraph_and_path(c)?;
        }

        Ok(())
    }

    fn merge_fetches_to_same_subgraph_and_same_inputs(&mut self) -> Result<(), FederationError> {
        // Sometimes, the query will directly query some fields that are also requirements for some
        // other queried fields, and because there is complex dependencies involved, we won't be
        // able to easily realize that we're doing the same fetch to a subgraph twice in 2
        // different places (once for the user query, once for the require). For an example of this
        // happening, see the test called 'handles diamond-shaped dependencies' in
        // `buildPlan.test.ts` Of course, doing so is always inefficient and so this method ensures
        // we merge such fetches.
        // In practice, this method merges any 2 fetches that are to the same subgraph and same
        // mergeAt, and have the exact same inputs.

        // To find which nodes are to the same subgraph and mergeAt somewhat efficiently, we
        // generate a simple string key from each node subgraph name and mergeAt. We do "sanitize"
        // subgraph name, but have no worries for `mergeAt` since it contains either number of
        // field names, and the later is restricted by graphQL so as to not be an issue.
        let mut by_subgraphs = MultiMap::new();
        for node_index in self.graph.node_indices() {
            let node = self.node_weight(node_index)?;
            // We exclude nodes without inputs because that's what we look for. In practice, this
            // mostly just exclude root nodes, which we don't really want to bother with anyway.
            let Some(key) = node.subgraph_and_merge_at_key() else {
                continue;
            };
            by_subgraphs.insert(key, node_index);
        }

        for (_key, nodes) in by_subgraphs {
            // In most cases `nodes` is going be a single element, so skip the trivial case.
            if nodes.len() < 2 {
                continue;
            }

            // Create disjoint sets of the nodes.
            // buckets: an array where each entry is a "bucket" of groups that can all be merge together.
            let mut buckets: Vec<(NodeIndex, Vec<NodeIndex>)> = Vec::new();
            let has_equal_inputs = |a: NodeIndex, b: NodeIndex| {
                let a_node = self.node_weight(a)?;
                let b_node = self.node_weight(b)?;
                if a_node.defer_ref != b_node.defer_ref {
                    return Ok::<_, FederationError>(false);
                }
                match (&a_node.inputs, &b_node.inputs) {
                    (Some(a), Some(b)) => Ok(a.equals(b)),
                    (None, None) => Ok(true),
                    _ => Ok(false),
                }
            };
            'outer: for node in nodes {
                // see if there is an existing bucket for this node
                for (bucket_head, bucket) in &mut buckets {
                    if has_equal_inputs(*bucket_head, node)? {
                        bucket.push(node);
                        continue 'outer;
                    }
                }
                // No existing bucket found, create a new one.
                buckets.push((node, vec![node]));
            }

            // Merge items in each bucket
            for (_, bucket) in buckets {
                let Some((head, rest)) = bucket.split_first() else {
                    // There is only merging to be done if there is at least one more.
                    continue;
                };

                // We pick the head for the group and merge all others into it. Note that which
                // group we choose shouldn't matter since the merging preserves all the
                // dependencies of each group (both parents and children).
                for node in rest {
                    self.merge_in_with_all_dependencies(*head, *node)?;
                }
            }
        }
        // We may have merged nodes and broke the graph minimality in doing so, so we re-reduce to
        // make sure. Note that if we did no modification to the graph, calling `reduce` is cheap
        // (the `is_reduced` variable will still be `true`).
        self.reduce();
        Ok(()) // done
    }

    fn extract_children_and_deferred_dependencies(
        &mut self,
        node_index: NodeIndex,
    ) -> Result<(Vec<NodeIndex>, DeferredNodes), FederationError> {
        let mut children = vec![];
        let mut deferred_nodes = DeferredNodes::new();

        let mut defer_dependencies = vec![];

        let node_children = self
            .graph
            .neighbors_directed(node_index, petgraph::Direction::Outgoing);
        let node = self.node_weight(node_index)?;
        for child_index in node_children {
            let child = self.node_weight(child_index)?;
            if node.defer_ref == child.defer_ref {
                children.push(child_index);
            } else {
                let parent_defer_ref = node.defer_ref.as_ref().unwrap();
                let Some(child_defer_ref) = &child.defer_ref else {
                    panic!("{} has defer_ref `{parent_defer_ref}`, so its child {} cannot have a top-level defer_ref.",
                           node.display(node_index),
                           child.display(child_index),
                    );
                };

                if !node.selection_set.selection_set.selections.is_empty() {
                    let id = *node.id.get_or_init(|| self.fetch_id_generation.next_id());
                    defer_dependencies.push((child_defer_ref.clone(), format!("{id}")));
                }
                deferred_nodes.insert(child_defer_ref.clone(), child_index);
            }
        }

        for (defer_ref, dependency) in defer_dependencies {
            self.defer_tracking.add_dependency(&defer_ref, dependency);
        }

        Ok((children, deferred_nodes))
    }

    fn create_state_for_children_of_processed_node(
        &self,
        processed_index: NodeIndex,
        children: impl IntoIterator<Item = NodeIndex>,
    ) -> ProcessingState {
        let mut next = vec![];
        let mut unhandled = vec![];
        for c in children {
            let num_parents = self.parents_of(c).count();
            if num_parents == 1 {
                // The parent we have processed is the only one parent of that child; we can handle the children
                next.push(c)
            } else {
                let parents = self
                    .parents_relations_of(c)
                    .filter(|parent| parent.parent_node_id != processed_index)
                    .collect();
                unhandled.push(UnhandledNode {
                    node: c,
                    unhandled_parents: parents,
                });
            }
        }
        ProcessingState { next, unhandled }
    }

    fn process_node<TProcessed, TDeferred>(
        &mut self,
        processor: &mut impl FetchDependencyGraphProcessor<TProcessed, TDeferred>,
        node_index: NodeIndex,
        handled_conditions: Conditions,
    ) -> Result<(TProcessed, DeferredNodes, ProcessingState), FederationError> {
        let (children, deferred_nodes) =
            self.extract_children_and_deferred_dependencies(node_index)?;

        let node = self
            .graph
            .node_weight_mut(node_index)
            .ok_or_else(|| FederationError::internal("Node unexpectedly missing"))?;
        let conditions = handled_conditions.update_with(&node.selection_set.conditions);
        let new_handled_conditions = conditions.clone().merge(handled_conditions);

        let processed = processor.on_node(
            &self.federated_query_graph,
            Arc::make_mut(node),
            &new_handled_conditions,
        )?;
        if children.is_empty() {
            return Ok((
                processor.on_conditions(&conditions, processed),
                deferred_nodes,
                ProcessingState::empty(),
            ));
        }

        let state = self.create_state_for_children_of_processed_node(node_index, children);
        if state.next.is_empty() {
            Ok((
                processor.on_conditions(&conditions, processed),
                deferred_nodes,
                state,
            ))
        } else {
            // We process the ready children as if they were parallel roots (they are from `processed`
            // in a way), and then just add process at the beginning of the sequence.
            let (main_sequence, all_deferred_nodes, new_state) = self.process_root_main_nodes(
                processor,
                state,
                true,
                &deferred_nodes,
                new_handled_conditions,
            )?;

            let reduced_sequence =
                processor.reduce_sequence(std::iter::once(processed).chain(main_sequence));
            Ok((
                processor.on_conditions(&conditions, reduced_sequence),
                all_deferred_nodes,
                new_state,
            ))
        }
    }

    fn process_nodes<TProcessed, TDeferred>(
        &mut self,
        processor: &mut impl FetchDependencyGraphProcessor<TProcessed, TDeferred>,
        state: ProcessingState,
        process_in_parallel: bool,
        handled_conditions: Conditions,
    ) -> Result<(TProcessed, DeferredNodes, ProcessingState), FederationError> {
        let mut processed_nodes = vec![];
        let mut all_deferred_nodes = DeferredNodes::new();
        let mut new_state = ProcessingState {
            next: Default::default(),
            unhandled: state.unhandled,
        };
        for node_index in &state.next {
            let (main, deferred_nodes, state_after_node) =
                self.process_node(processor, *node_index, handled_conditions.clone())?;
            processed_nodes.push(main);
            all_deferred_nodes.extend(deferred_nodes);
            new_state = new_state.merge_with(state_after_node);
        }

        // Note that `new_state` is the merged result of everything after each individual node (anything that was _only_ depending
        // on it), but the fact that nodes themselves (`state.next`) have been handled has not necessarily be taking into
        // account yet, so we do it below. Also note that this must be done outside of the `for` loop above, because any
        // node that dependend on multiple of the input nodes of this function must not be handled _within_ this function
        // but rather after it, and this is what ensures it.
        let processed = if process_in_parallel {
            processor.reduce_parallel(processed_nodes)
        } else {
            processor.reduce_sequence(processed_nodes)
        };
        Ok((
            processed,
            all_deferred_nodes,
            new_state.update_for_processed_nodes(&state.next),
        ))
    }

    /// Process the "main" (non-deferred) nodes starting at the provided roots. The deferred nodes are collected
    /// by this method but not otherwise processed.
    fn process_root_main_nodes<TProcessed, TDeferred>(
        &mut self,
        processor: &mut impl FetchDependencyGraphProcessor<TProcessed, TDeferred>,
        mut state: ProcessingState,
        roots_are_parallel: bool,
        initial_deferred_nodes: &DeferredNodes,
        handled_conditions: Conditions,
    ) -> Result<(Vec<TProcessed>, DeferredNodes, ProcessingState), FederationError> {
        let mut main_sequence = vec![];
        let mut all_deferred_nodes = initial_deferred_nodes.clone();
        let mut process_in_parallel = roots_are_parallel;
        while !state.next.is_empty() {
            let (processed, deferred_nodes, new_state) = self.process_nodes(
                processor,
                state,
                process_in_parallel,
                handled_conditions.clone(),
            )?;
            // After the root nodes, handled on the first iteration, we can process everything in parallel.
            process_in_parallel = true;
            main_sequence.push(processed);
            state = new_state;
            all_deferred_nodes.extend(deferred_nodes);
        }

        Ok((main_sequence, all_deferred_nodes, state))
    }

    fn process_root_nodes<TProcessed, TDeferred>(
        &mut self,
        processor: &mut impl FetchDependencyGraphProcessor<TProcessed, TDeferred>,
        root_nodes: Vec<NodeIndex>,
        roots_are_parallel: bool,
        current_defer_ref: Option<&str>,
        other_defer_nodes: Option<&DeferredNodes>,
        handled_conditions: Conditions,
    ) -> Result<(Vec<TProcessed>, Vec<TDeferred>), FederationError> {
        let (main_sequence, deferred_nodes, new_state) = self.process_root_main_nodes(
            processor,
            ProcessingState::of_ready_nodes(root_nodes),
            roots_are_parallel,
            &Default::default(),
            handled_conditions.clone(),
        )?;
        assert!(
            new_state.next.is_empty(),
            "Should not have left some ready nodes, but got {:?}",
            new_state.next
        );
        assert!(
            new_state.unhandled.is_empty(),
            "Root nodes should have no remaining nodes unhandled, but got: [{}]",
            new_state
                .unhandled
                .iter()
                .map(|unhandled| unhandled.to_string())
                .collect::<Vec<_>>()
                .join(", "),
        );
        let mut all_deferred_nodes = other_defer_nodes.cloned().unwrap_or_default();
        all_deferred_nodes.extend(deferred_nodes);

        // We're going to handle all `@defer`s at our "current" level (eg. at the top level, that's all the non-nested @defer),
        // and the "starting" node for those defers, if any, are in `all_deferred_nodes`. However, `all_deferred_nodes`
        // can actually contain defer nodes that are for "deeper" levels of @defer-nesting, and that is because
        // sometimes the key we need to resume a nested @defer is the same as for the current @defer (or put another way,
        // a @defer B may be nested inside @defer A "in the query", but be such that we don't need anything fetched within
        // the deferred part of A to start the deferred part of B).
        // Long story short, we first collect the nodes from `all_deferred_nodes` that are _not_ in our current level, if
        // any, and pass those to the recursive call below so they can be use a their proper level of nesting.
        let defers_in_current = self.defer_tracking.defers_in_parent(current_defer_ref);
        let handled_defers_in_current = defers_in_current
            .iter()
            .map(|info| info.label.clone())
            .collect::<HashSet<_>>();
        let unhandled_defer_nodes = all_deferred_nodes
            .keys()
            .filter(|label| !handled_defers_in_current.contains(*label))
            .map(|label| {
                (
                    label.clone(),
                    all_deferred_nodes.get_vec(label).cloned().unwrap(),
                )
            })
            .collect::<DeferredNodes>();
        let unhandled_defer_node = if unhandled_defer_nodes.is_empty() {
            None
        } else {
            Some(unhandled_defer_nodes)
        };

        // We now iterate on every @defer of said "current level". Note in particular that we may not be able to truly defer
        // anything for some of those @defer due the limitations of what can be done at the query planner level. However, we
        // still create `DeferNode` and `DeferredNode` in those case so that the execution can at least defer the sending of
        // the response back (future handling of defer-passthrough will also piggy-back on this).
        let mut all_deferred: Vec<TDeferred> = vec![];
        // TODO(@goto-bus-stop): this clone looks expensive and could be avoided with a refactor
        // See also PORT_NOTE in `.defers_in_parent()`.
        let defers_in_current = defers_in_current.into_iter().cloned().collect::<Vec<_>>();
        for defer in defers_in_current {
            let nodes = all_deferred_nodes
                .get_vec(&defer.label)
                .cloned()
                .unwrap_or_default();
            let (main_sequence_of_defer, deferred_of_defer) = self.process_root_nodes(
                processor,
                nodes,
                true,
                Some(&defer.label),
                unhandled_defer_node.as_ref(),
                handled_conditions.clone(),
            )?;
            let main_reduced = processor.reduce_sequence(main_sequence_of_defer);
            let processed = if deferred_of_defer.is_empty() {
                main_reduced
            } else {
                processor.reduce_defer(main_reduced, &defer.sub_selection, deferred_of_defer)?
            };
            all_deferred.push(processor.reduce_deferred(&defer, processed)?);
        }
        Ok((main_sequence, all_deferred))
    }

    /// Processes the "plan" represented by this query graph using the provided `processor`.
    ///
    /// Returns a main part and a (potentially empty) deferred part.
    pub(crate) fn process<TProcessed, TDeferred>(
        &mut self,
        mut processor: impl FetchDependencyGraphProcessor<TProcessed, TDeferred>,
        root_kind: SchemaRootDefinitionKind,
    ) -> Result<(TProcessed, Vec<TDeferred>), FederationError> {
        self.reduce_and_optimize()?;

        let (main_sequence, deferred) = self.process_root_nodes(
            &mut processor,
            self.root_nodes_by_subgraph.values().cloned().collect(),
            root_kind == SchemaRootDefinitionKind::Query,
            None,
            None,
            Conditions::Boolean(true),
        )?;

        // Note that the return of `process_root_nodes` should always be reduced as a sequence, regardless of `root_kind`.
        // For queries, it just happens in that the majority of cases, `main_sequence` will be an array of a single element
        // and that single element will be a parallel node of the actual roots. But there is some special cases where some
        // while the roots are started in parallel, the overall plan shape is something like:
        //   Root1 \
        //          -> Other
        //   Root2 /
        // And so it is a sequence, even if the roots will be queried in parallel.
        Ok((processor.reduce_sequence(main_sequence), deferred))
    }

    fn can_merge_child_in(
        &self,
        node_id: NodeIndex,
        child_id: NodeIndex,
    ) -> Result<bool, FederationError> {
        let node = self.node_weight(node_id)?;
        let child = self.node_weight(child_id)?;
        let parent_relation = self.parent_relation(child_id, node_id);

        Ok(node.subgraph_name == child.subgraph_name
            && node.defer_ref == child.defer_ref
            && parent_relation.is_some_and(|r| r.path_in_parent.is_some()))
    }

    /// We only allow merging sibling on the same subgraph, same "merge_at" and when the common parent is their only parent:
    /// - there is no reason merging siblings of different subgraphs could ever make sense.
    /// - same "merge_at" paths ensures that we can merge the inputs and selections without having to worry about those
    ///   not being at the same level (hence the empty path in the call to `merge_in_internal` below). In theory, we could
    ///   relax this when we have the "path in parent" for both sibling, and if `sibling_to_merge` is "deeper" than `this`,
    ///   we could still merge it in using the appropriate path. We don't use this yet, but if this get in the way of
    ///   some query plan optimisation, we may have to do so.
    /// - only handling a single parent could be expanded on later, but we don't need it yet so we focus on the simpler case.
    fn can_merge_sibling_in(
        &self,
        node_id: NodeIndex,
        sibling_id: NodeIndex,
    ) -> Result<bool, FederationError> {
        let node = self.node_weight(node_id)?;
        let own_parents: Vec<ParentRelation> = self.parents_relations_of(node_id).collect();

        let sibling = self.node_weight(sibling_id)?;
        let sibling_parents: Vec<ParentRelation> = self.parents_relations_of(sibling_id).collect();
        Ok(node.defer_ref == sibling.defer_ref
            && node.subgraph_name == sibling.subgraph_name
            && node.merge_at == sibling.merge_at
            && own_parents.len() == 1
            && sibling_parents.len() == 1
            && own_parents[0].parent_node_id == sibling_parents[0].parent_node_id)
    }

    fn can_merge_grand_child_in(
        &self,
        node_id: NodeIndex,
        grand_child_id: NodeIndex,
    ) -> Result<bool, FederationError> {
        let grand_child_parent_relations: Vec<ParentRelation> =
            self.parents_relations_of(grand_child_id).collect();
        if grand_child_parent_relations.len() != 1 {
            return Ok(false);
        }

        let node = self.node_weight(node_id)?;
        let grand_child = self.node_weight(grand_child_id)?;
        let grand_child_parent_parent_relation =
            self.parent_relation(grand_child_parent_relations[0].parent_node_id, node_id);

        let (Some(node_inputs), Some(grand_child_inputs)) = (&node.inputs, &grand_child.inputs)
        else {
            return Ok(false);
        };

        Ok(node.subgraph_name == grand_child.subgraph_name
            && node.defer_ref == grand_child.defer_ref
            && grand_child_parent_relations[0].path_in_parent.is_some()
            && grand_child_parent_parent_relation.is_some_and(|r| r.path_in_parent.is_some())
            && node.merge_at == grand_child.merge_at
            && node_inputs.contains(grand_child_inputs))
    }

    /// Merges a child of parent node into it.
    ///
    /// Note that it is up to the caller to know that doing such merging is reasonable in the first place, which
    /// generally means knowing that 1) `child.inputs` are included in `parent.inputs` and 2) all of `child.selection`
    /// can safely be queried on the `parent.subgraphName` subgraph.
    ///
    /// Arguments:
    /// * parent_id - parent node ID
    /// * child_id - a node that must be a `child` of this parent, and for which the 'path in parent' (for given parent) is
    ///   known. The `can_merge_child_in` method can be used to ensure that `child` meets those requirement.
    fn merge_child_in(
        &mut self,
        node_id: NodeIndex,
        child_id: NodeIndex,
    ) -> Result<(), FederationError> {
        let Some(relation_to_child) = self.parent_relation(child_id, node_id) else {
            return Err(FederationError::internal(format!(
                "Cannot merge {} into {}: the former is not a child of the latter",
                child_id.index(),
                node_id.index()
            )));
        };
        let Some(child_path_in_this) = relation_to_child.path_in_parent else {
            return Err(FederationError::internal(format!(
                "Cannot merge {} into {}: the path of the former into the latter is unknown",
                child_id.index(),
                node_id.index()
            )));
        };
        self.merge_in_internal(node_id, child_id, &child_path_in_this, false)
    }

    /// Merges a grand child of `this` group into it.
    ///
    /// Note that it is up to the caller to know that doing such merging is reasonable in the first place, which
    /// generally means knowing that 1) `grandChild.inputs` are included in `this.inputs` and 2) all of `grandChild.selection`
    /// can safely be queried on the `this.subgraphName` subgraph (the later of which is trivially true if `this` and
    /// `grandChild` are on the same subgraph and same mergeAt).
    ///
    /// @param grandChild - a group that must be a "grand child" (a child of a child) of `this`, and for which the
    ///   'path in parent' is know for _both_ the grand child to tis parent and that parent to `this`. The `canMergeGrandChildIn`
    ///     method can be used to ensure that `grandChild` meets those requirement.
    fn merge_grand_child_in(
        &mut self,
        node_id: NodeIndex,
        grand_child_id: NodeIndex,
    ) -> Result<(), FederationError> {
        let grand_child_parents: Vec<ParentRelation> =
            self.parents_relations_of(grand_child_id).collect();
        if grand_child_parents.len() != 1 {
            return Err(FederationError::internal(format!(
                "Cannot merge {} as it has multiple parents []",
                grand_child_id.index()
            )));
        }
        let Some(grand_child_grand_parent) =
            self.parent_relation(grand_child_parents[0].parent_node_id, node_id)
        else {
            // assert(gcGrandParent, () => `Cannot merge ${grandChild} into ${this}: the former parent (${gcParent.group}) is not a child of the latter`);
            return Err(FederationError::internal(format!(
                "Cannot merge {} into {}: the former parent {} is not a child of the latter",
                grand_child_id.index(),
                node_id.index(),
                grand_child_parents[0].parent_node_id.index()
            )));
        };
        let (Some(grand_child_parent_path), Some(grand_child_grand_parent_path)) = (
            grand_child_parents[0].path_in_parent.clone(),
            grand_child_grand_parent.path_in_parent,
        ) else {
            // assert(gcParent.path && gcGrandParent.path, () => `Cannot merge ${grandChild} into ${this}: some paths in parents are unknown`);
            return Err(FederationError::internal(format!(
                "Cannot merge {} into {}: some paths in parents are unknown",
                grand_child_id.index(),
                node_id.index()
            )));
        };

        let concatenated_path =
            concat_op_paths(&grand_child_grand_parent_path, &grand_child_parent_path);
        self.merge_in_internal(node_id, grand_child_id, &concatenated_path, false)
    }

    fn merge_sibling_in(
        &mut self,
        node_id: NodeIndex,
        sibling_id: NodeIndex,
    ) -> Result<(), FederationError> {
        let (node, sibling) = self.graph.index_twice_mut(node_id, sibling_id);
        let mutable_node = Arc::make_mut(node);

        mutable_node.copy_inputs(sibling)?;
        self.merge_in_internal(node_id, sibling_id, &OpPath::default(), false)?;

        Ok(())
    }

    fn merge_in_internal(
        &mut self,
        node_id: NodeIndex,
        merged_id: NodeIndex,
        path: &OpPath,
        merge_parent_dependencies: bool,
    ) -> Result<(), FederationError> {
        let (node, merged) = self.graph.index_twice_mut(node_id, merged_id);
        if merged.is_top_level() {
            return Err(FederationError::internal(
                "Shouldn't remove top level nodes",
            ));
        }

        let mutable_node = Arc::make_mut(node);
        if merged.must_preserve_selection_set {
            mutable_node.must_preserve_selection_set = true;
        }

        if path.is_empty() {
            mutable_node
                .selection_set
                .add_selections(&merged.selection_set.selection_set)?;
        } else {
            // The merged nodes might have some @include/@skip at top-level that are already part of the path. If so,
            // we clean things up a bit.
            let merged_selection_set = remove_unneeded_top_level_fragment_directives(
                &merged.selection_set.selection_set,
                &path.conditional_directives(),
            )?;
            mutable_node
                .selection_set
                .add_at_path(path, Some(&Arc::new(merged_selection_set)))?;
        }

        self.on_modification();
        self.relocate_children_on_merged_in(node_id, merged_id, path);
        if merge_parent_dependencies {
            self.relocate_parents_on_merged_in(node_id, merged_id);
        }

        self.remove_node(merged_id);
        Ok(())
    }

    /// Merges `merged_id` into `node_id`, without knowing the dependencies between those two nodes.
    /// - Both `node_id` and `merged_id` must be in the same subgraph and have the same `merge_at`.
    // Note that it is up to the caller to know if such merging is desirable. In particular, if
    // both nodes have completely different inputs, merging them, which also merges their
    // dependencies, might not be judicious for the optimality of the query plan.
    // Assumptions:
    // - node_id's defer_ref == merged_id's defer_ref
    // - node_id's subgraph_name == merged_id's subgraph_name
    // - node_id's merge_at == merged_id's merge_at
    fn merge_in_with_all_dependencies(
        &mut self,
        node_id: NodeIndex,
        merged_id: NodeIndex,
    ) -> Result<(), FederationError> {
        self.copy_inputs(node_id, merged_id)?;
        self.merge_in_internal(
            node_id,
            merged_id,
            &OpPath::default(),
            /*merge_parent_dependencies*/ true,
        )
    }

    fn relocate_children_on_merged_in(
        &mut self,
        node_id: NodeIndex,
        merged_id: NodeIndex,
        path_in_this: &OpPath,
    ) {
        let mut new_parent_relations = HashMap::new();
        for child_id in self.children_of(merged_id) {
            // This could already be a child of `this`. Typically, we can have case where we have:
            //     1
            //   /  \
            // 0     3
            //   \  /
            //     2
            // and we can merge siblings 2 into 1.
            if self.is_parent_of(node_id, child_id) {
                continue;
            }

            let path_in_merged = self
                .parent_relation(child_id, merged_id)
                .and_then(|r| r.path_in_parent);
            let concatenated_paths =
                concat_paths_in_parents(&Some(Arc::new(path_in_this.clone())), &path_in_merged);
            new_parent_relations.insert(
                child_id,
                ParentRelation {
                    parent_node_id: node_id,
                    path_in_parent: concatenated_paths,
                },
            );
        }
        for (child_id, new_parent) in new_parent_relations {
            self.add_parent(child_id, new_parent);
        }
    }

    fn relocate_parents_on_merged_in(&mut self, node_id: NodeIndex, merged_id: NodeIndex) {
        let mut new_parent_relations = Vec::new();
        for parent in self.parents_relations_of(merged_id) {
            // If the parent of the merged is already a parent of ours, don't re-create the already existing relationship.
            if self.is_parent_of(parent.parent_node_id, node_id) {
                continue;
            }

            // Further, if the parent is a descendant of `this`, we also should ignore that relationship, because
            // adding it a parent of `this` would create a cycle. And assuming this method is called properly,
            // that when `merged` can genuinely be safely merged into `this`, then this just mean the `parent` -> `merged`
            // relationship was unnecessary after all (which can happen given how groups are generated).
            if self.is_descendant_of(parent.parent_node_id, node_id) {
                continue;
            }
            new_parent_relations.push(parent.clone());
        }
        for new_parent in new_parent_relations {
            self.add_parent(node_id, new_parent);
        }
    }

    fn remove_inputs_from_selection(&mut self, node_id: NodeIndex) -> Result<(), FederationError> {
        let node = FetchDependencyGraph::node_weight_mut(&mut self.graph, node_id)?;
        node.remove_inputs_from_selection()?;
        Ok(())
    }

    fn is_node_unneeded(
        &self,
        node_id: NodeIndex,
        parent_relation: &ParentRelation,
    ) -> Result<bool, FederationError> {
        let node = self.node_weight(node_id)?;
        let parent = self.node_weight(parent_relation.parent_node_id)?;
        let Some(parent_op_path) = &parent_relation.path_in_parent else {
            return Err(FederationError::internal("Parent operation path is empty"));
        };
        let type_at_path = self.type_at_path(
            &parent.selection_set.selection_set.type_position,
            &parent.selection_set.selection_set.schema,
            parent_op_path,
        )?;
        let new_node_is_unneeded = parent_relation.path_in_parent.is_some()
            && node
                .selection_set
                .selection_set
                .can_rebase_on(&type_at_path, &parent.selection_set.selection_set.schema)?;
        Ok(new_node_is_unneeded)
    }

    fn type_at_path(
        &self,
        parent_type: &CompositeTypeDefinitionPosition,
        schema: &ValidFederationSchema,
        path: &Arc<OpPath>,
    ) -> Result<CompositeTypeDefinitionPosition, FederationError> {
        let mut type_ = parent_type.clone();
        for element in path.0.iter() {
            match &**element {
                OpPathElement::Field(field) => {
                    let field_position = type_.field(field.name().clone())?;
                    let field_definition = field_position.get(schema.schema())?;
                    let field_type = field_definition.ty.inner_named_type();
                    type_ = schema
                        .get_type(field_type.clone())?
                        .try_into()
                        .map_or_else(
                            |_| {
                                Err(FederationError::internal(format!(
                                    "Invalid call from {} starting at {}: {} is not composite",
                                    path, parent_type, field_position
                                )))
                            },
                            Ok,
                        )?;
                }
                OpPathElement::InlineFragment(fragment) => {
                    if let Some(type_condition_position) = &fragment.type_condition_position {
                        type_ = schema
                            .get_type(type_condition_position.type_name().clone())?
                            .try_into()
                            .map_or_else(
                                |_| {
                                    Err(FederationError::internal(format!(
                                        "Invalid call from {} starting at {}: {} is not composite",
                                        path, parent_type, type_condition_position
                                    )))
                                },
                                Ok,
                            )?;
                    } else {
                        continue;
                    }
                }
            }
        }
        Ok(type_)
    }
}

impl std::fmt::Display for FetchDependencyGraph {
    /// Displays the relationship between subgraph fetches.
    fn fmt(&self, f: &mut std::fmt::Formatter<'_>) -> std::fmt::Result {
        fn fmt_node(
            g: &FetchDependencyGraph,
            node_id: NodeIndex,
            f: &mut std::fmt::Formatter<'_>,
            indent: usize,
        ) -> std::fmt::Result {
            let Ok(node) = g.node_weight(node_id) else {
                return Ok(());
            };
            for _ in 0..indent {
                write!(f, "  ")?;
            }
            write!(f, "{} <- ", node.display(node_id))?;
            for (i, child_id) in g.children_of(node_id).enumerate() {
                if i > 0 {
                    f.write_str(", ")?;
                }

                let Ok(child) = g.node_weight(child_id) else {
                    continue;
                };
                write!(f, "{}", child.subgraph_name)?;
            }

            if g.children_of(node_id).next().is_some() {
                f.write_char('\n')?;
            }

            for child_id in g.children_of(node_id) {
                fmt_node(g, child_id, f, indent + 1)?;
                f.write_char('\n')?;
            }
            Ok(())
        }

        for (i, &node_id) in self.root_nodes_by_subgraph.values().enumerate() {
            if i > 0 {
                f.write_char('\n')?;
            }
            fmt_node(self, node_id, f, 0)?;
        }
        Ok(())
    }
}

impl FetchDependencyGraphNode {
    pub(crate) fn selection_set_mut(&mut self) -> &mut FetchSelectionSet {
        self.cached_cost = None;
        &mut self.selection_set
    }

    fn add_inputs(
        &mut self,
        selection: &SelectionSet,
        rewrites: impl IntoIterator<Item = Arc<FetchDataRewrite>>,
    ) -> Result<(), FederationError> {
        let inputs = self
            .inputs
            .get_or_insert_with(|| Arc::new(FetchInputs::empty(selection.schema.clone())));
        Arc::make_mut(inputs).add(selection)?;
        self.on_inputs_updated();
        Arc::make_mut(&mut self.input_rewrites).extend(rewrites);
        Ok(())
    }

    fn copy_inputs(&mut self, other: &FetchDependencyGraphNode) -> Result<(), FederationError> {
        if let Some(other_inputs) = other.inputs.clone() {
            let inputs = self.inputs.get_or_insert_with(|| {
                Arc::new(FetchInputs::empty(other_inputs.supergraph_schema.clone()))
            });
            Arc::make_mut(inputs).add_all(&other_inputs)?;
            self.on_inputs_updated();

            let input_rewrites = Arc::make_mut(&mut self.input_rewrites);
            for rewrite in other.input_rewrites.iter() {
                input_rewrites.push(rewrite.clone());
            }
        }
        Ok(())
    }

    fn remove_inputs_from_selection(&mut self) -> Result<(), FederationError> {
        let fetch_selection_set = &mut self.selection_set;
        if let Some(inputs) = &mut self.inputs {
            self.cached_cost = None;
            for (_, selection) in &inputs.selection_sets_per_parent_type {
                fetch_selection_set.selection_set =
                    Arc::new(fetch_selection_set.selection_set.minus(selection)?);
            }
        }
        Ok(())
    }

    fn is_top_level(&self) -> bool {
        self.merge_at.is_none()
    }

    // PORT_NOTE: This corresponds to the `GroupInputs.onUpdateCallback` in the JS codebase.
    //            The callback is an optional value that is set only if the `inputs` is non-null
    //            in the `FetchGroup` constructor.
    //            In Rust version, the `self.inputs` is checked every time the `inputs` is updated,
    //            assuming `self.inputs` won't be changed from None to Some in the middle of its
    //            lifetime.
    fn on_inputs_updated(&mut self) {
        if self.inputs.is_some() {
            // (Original comment from the JS codebase with a minor adjustment for Rust version):
            // We're trying to avoid the full recomputation of `is_useless` when we're already
            // shown that the node is known useful (if it is shown useless, the node is removed,
            // so we're not caching that result but it's ok). And `is_useless` basically checks if
            // `inputs.contains(selection)`, so if a group is shown useful, it means that there
            // is some selections not in the inputs, but as long as we add to selections (and we
            // never remove from selections), then this won't change. Only changing inputs may
            // require some recomputation.
            self.is_known_useful = false;
        }
    }

    pub(crate) fn cost(&mut self) -> Result<QueryPlanCost, FederationError> {
        if self.cached_cost.is_none() {
            self.cached_cost = Some(self.selection_set.selection_set.cost(1.0)?)
        }
        Ok(self.cached_cost.unwrap())
    }

    pub(crate) fn to_plan_node(
        &self,
        query_graph: &QueryGraph,
        handled_conditions: &Conditions,
        variable_definitions: &[Node<VariableDefinition>],
        fragments: Option<&mut RebasedFragments>,
        operation_name: Option<Name>,
    ) -> Result<Option<super::PlanNode>, FederationError> {
        if self.selection_set.selection_set.selections.is_empty() {
            return Ok(None);
        }
        let (selection, output_rewrites) =
            self.finalize_selection(variable_definitions, handled_conditions)?;
        let input_nodes = self
            .inputs
            .as_ref()
            .map(|inputs| {
                inputs.to_selection_set_nodes(
                    variable_definitions,
                    handled_conditions,
                    &self.parent_type,
                )
            })
            .transpose()?;
        let subgraph_schema = query_graph.schema_by_source(&self.subgraph_name)?;
        let variable_usages = selection.used_variables()?;
        let mut operation = if self.is_entity_fetch {
            operation_for_entities_fetch(
                subgraph_schema,
                selection,
                variable_definitions,
                &operation_name,
            )?
        } else {
            operation_for_query_fetch(
                subgraph_schema,
                self.root_kind,
                selection,
                variable_definitions,
                &operation_name,
            )?
        };
        if let Some(fragments) = fragments
            .map(|rebased| rebased.for_subgraph(self.subgraph_name.clone(), subgraph_schema))
        {
            operation.optimize(fragments)?;
        }
        let operation_document = operation.try_into()?;

        let node = super::PlanNode::Fetch(Box::new(super::FetchNode {
            subgraph_name: self.subgraph_name.clone(),
            id: self.id.get().copied(),
            variable_usages,
            requires: input_nodes
                .as_ref()
                .map(executable::SelectionSet::try_from)
                .transpose()?
                .map(|selection_set| selection_set.selections),
            operation_document,
            operation_name,
            operation_kind: self.root_kind.into(),
            input_rewrites: self.input_rewrites.clone(),
            output_rewrites,
            context_rewrites: Default::default(),
        }));

        Ok(Some(if let Some(path) = self.merge_at.clone() {
            super::PlanNode::Flatten(super::FlattenNode {
                path,
                node: Box::new(node),
            })
        } else {
            node
        }))
    }

    // - `self.selection_set` must be fragment-spread-free.
    fn finalize_selection(
        &self,
        variable_definitions: &[Node<VariableDefinition>],
        handled_conditions: &Conditions,
    ) -> Result<(SelectionSet, Vec<Arc<FetchDataRewrite>>), FederationError> {
        // Finalizing the selection involves the following:
        // 1. removing any @include/@skip that are not necessary
        //    because they are already handled earlier in the query plan
        //    by some `ConditionNode`.
        // 2. adding __typename to all abstract types.
        //    This is because any follow-up fetch may need
        //    to select some of the entities fetched by this node,
        //    and so we need to have the __typename of those.
        // 3. checking if some selection violates
        //    `https://spec.graphql.org/draft/#FieldsInSetCanMerge()`:
        //    while the original query we plan for will never violate this,
        //    because the planner adds some additional fields to the query
        //    (due to @key and @requires) and because type-explosion changes the query,
        //    we could have violation of this.
        //    If that is the case, we introduce aliases to the selection to make it valid,
        //    and then generate a rewrite on the output of the fetch
        //    so that data aliased this way is rewritten back to the original/proper response name.
        let selection_without_conditions = remove_conditions_from_selection_set(
            &self.selection_set.selection_set,
            handled_conditions,
        )?;
        let selection_with_typenames =
            selection_without_conditions.add_typename_field_for_abstract_types(None)?;

        let (updated_selection, output_rewrites) =
            selection_with_typenames.add_aliases_for_non_merging_fields()?;

        updated_selection.validate(variable_definitions)?;
        Ok((updated_selection, output_rewrites))
    }

    /// Return a concise display for this node. The node index in the graph
    /// must be passed in externally.
    fn display(&self, index: NodeIndex) -> impl std::fmt::Display + '_ {
        use std::fmt;
        use std::fmt::Display;
        use std::fmt::Formatter;

        struct DisplayList<'a, T: Display>(&'a [T]);
        impl<T: Display> Display for DisplayList<'_, T> {
            fn fmt(&self, f: &mut Formatter<'_>) -> fmt::Result {
                let mut iter = self.0.iter();
                if let Some(x) = iter.next() {
                    write!(f, "{x}")?;
                }
                for x in iter {
                    write!(f, "::{x}")?;
                }
                Ok(())
            }
        }

        struct FetchDependencyNodeDisplay<'a> {
            node: &'a FetchDependencyGraphNode,
            index: NodeIndex,
        }

        impl Display for FetchDependencyNodeDisplay<'_> {
            fn fmt(&self, f: &mut Formatter<'_>) -> fmt::Result {
                write!(f, "[{}]", self.index.index())?;
                if self.node.defer_ref.is_some() {
                    write!(f, "(deferred)")?;
                }
                if let Some(&id) = self.node.id.get() {
                    write!(f, "{{id: {id}}}")?;
                }

                write!(f, " {}", self.node.subgraph_name)?;

                match (self.node.merge_at.as_deref(), self.node.inputs.as_deref()) {
                    (Some(merge_at), Some(inputs)) => {
                        write!(
                            f,
                            // @(path::to::*::field)[{input1,input2} => { id }]
                            "@({})[{} => {}]",
                            DisplayList(merge_at),
                            inputs,
                            self.node.selection_set.selection_set
                        )?;
                    }
                    (Some(merge_at), None) => {
                        write!(
                            f,
                            // @(path::to::*::field)[{} => { id }]
                            "@({})[{{}} => {}]",
                            DisplayList(merge_at),
                            self.node.selection_set.selection_set
                        )?;
                    }
                    (None, _) => {
                        // [{ id }]
                        write!(f, "[{}]", self.node.selection_set.selection_set)?;
                    }
                }

                Ok(())
            }
        }

        FetchDependencyNodeDisplay { node: self, index }
    }

    // PORT_NOTE: In JS version, this value is memoized on the node struct.
    fn subgraph_and_merge_at_key(&self) -> Option<String> {
        // PORT_NOTE: In JS version, this hash value is defined as below.
        // ```
        // hasInputs ? `${toValidGraphQLName(subgraphName)}-${mergeAt?.join('::') ?? ''}` : undefined,
        // ```
        // TODO: We could use a numeric hash key in Rust, instead of a string key as done in JS.
        self.inputs.as_ref()?;
        let subgraph_name = &self.subgraph_name;
        let merge_at_str = match self.merge_at {
            Some(ref merge_at) => merge_at
                .iter()
                .map(|m| m.to_string())
                .collect::<Vec<_>>()
                .join("::"),
            None => "".to_string(),
        };
        Some(format!("{subgraph_name}-{merge_at_str}"))
    }
}

fn operation_for_entities_fetch(
    subgraph_schema: &ValidFederationSchema,
    selection_set: SelectionSet,
    all_variable_definitions: &[Node<VariableDefinition>],
    operation_name: &Option<Name>,
) -> Result<Operation, FederationError> {
    let mut variable_definitions: Vec<Node<VariableDefinition>> =
        Vec::with_capacity(all_variable_definitions.len() + 1);
    variable_definitions.push(representations_variable_definition(subgraph_schema)?);
    let mut used_variables = HashSet::new();
    selection_set.collect_variables(&mut used_variables)?;
    variable_definitions.extend(
        all_variable_definitions
            .iter()
            .filter(|definition| used_variables.contains(&definition.name))
            .cloned(),
    );

    let query_type_name = subgraph_schema.schema().root_operation(OperationType::Query).ok_or_else(||
    SingleFederationError::InvalidGraphQL {
        message: "Subgraphs should always have a query root (they should at least provides _entities)".to_string()
    })?;

    let query_type = match subgraph_schema.get_type(query_type_name.clone())? {
        crate::schema::position::TypeDefinitionPosition::Object(o) => o,
        _ => {
            return Err(SingleFederationError::InvalidGraphQL {
                message: "the root query type must be an object".to_string(),
            }
            .into())
        }
    };

    if !query_type
        .get(subgraph_schema.schema())?
        .fields
        .contains_key(&ENTITIES_QUERY)
    {
        return Err(SingleFederationError::InvalidGraphQL {
            message: "Subgraphs should always have the _entities field".to_string(),
        }
        .into());
    }

    let entities = FieldDefinitionPosition::Object(query_type.field(ENTITIES_QUERY.clone()));

    let entities_call = Selection::from_element(
        OpPathElement::Field(Field::new(FieldData {
            schema: subgraph_schema.clone(),
            field_position: entities,
            alias: None,
            arguments: Arc::new(vec![executable::Argument {
                name: FEDERATION_REPRESENTATIONS_ARGUMENTS_NAME,
                value: executable::Value::Variable(FEDERATION_REPRESENTATIONS_VAR_NAME).into(),
            }
            .into()]),
            directives: Default::default(),
            sibling_typename: None,
        })),
        Some(selection_set),
    )?;

    let type_position: CompositeTypeDefinitionPosition = subgraph_schema
        .get_type(query_type_name.clone())?
        .try_into()?;

    let mut map = SelectionMap::new();
    map.insert(entities_call);

    let selection_set = SelectionSet {
        schema: subgraph_schema.clone(),
        type_position,
        selections: Arc::new(map),
    };

    Ok(Operation {
        schema: subgraph_schema.clone(),
        root_kind: SchemaRootDefinitionKind::Query,
        name: operation_name.clone(),
        variables: Arc::new(variable_definitions),
        directives: Default::default(),
        selection_set,
        named_fragments: Default::default(),
    })
}

fn operation_for_query_fetch(
    subgraph_schema: &ValidFederationSchema,
    root_kind: SchemaRootDefinitionKind,
    selection_set: SelectionSet,
    variable_definitions: &[Node<VariableDefinition>],
    operation_name: &Option<Name>,
) -> Result<Operation, FederationError> {
    let mut used_variables = HashSet::new();
    selection_set.collect_variables(&mut used_variables)?;
    let variable_definitions = variable_definitions
        .iter()
        .filter(|definition| used_variables.contains(&definition.name))
        .cloned()
        .collect();

    Ok(Operation {
        schema: subgraph_schema.clone(),
        root_kind,
        name: operation_name.clone(),
        variables: Arc::new(variable_definitions),
        directives: Default::default(),
        selection_set,
        named_fragments: Default::default(),
    })
}

fn representations_variable_definition(
    schema: &ValidFederationSchema,
) -> Result<Node<VariableDefinition>, FederationError> {
    let _metadata = schema
        .metadata()
        .ok_or_else(|| FederationError::internal("Expected schema to be a federation subgraph"))?;

    let any_name = schema.federation_type_name_in_schema(ANY_SCALAR_NAME)?;

    Ok(VariableDefinition {
        name: FEDERATION_REPRESENTATIONS_VAR_NAME,
        ty: Type::Named(any_name).non_null().list().non_null().into(),
        default_value: None,
        directives: Default::default(),
    }
    .into())
}

impl SelectionSet {
    pub(crate) fn cost(&self, depth: QueryPlanCost) -> Result<QueryPlanCost, FederationError> {
        // The cost is essentially the number of elements in the selection,
        // but we make deep element cost a tiny bit more,
        // mostly to make things a tad more deterministic
        // (typically, if we have an interface with a single implementation,
        // then we can have a choice between a query plan that type-explode a field of the interface
        // and one that doesn't, and both will be almost identical,
        // except that the type-exploded field will be a different depth;
        // by favoring lesser depth in that case, we favor not type-exploding).
        self.selections.values().try_fold(0.0, |sum, selection| {
            let subselections = match selection {
                Selection::Field(field) => field.selection_set.as_ref(),
                Selection::InlineFragment(inline) => Some(&inline.selection_set),
                Selection::FragmentSpread(_) => {
                    return Err(FederationError::internal(
                        "unexpected fragment spread in FetchDependencyGraphNode",
                    ))
                }
            };
            let subselections_cost = if let Some(selection_set) = subselections {
                selection_set.cost(depth + 1.0)?
            } else {
                0.0
            };
            Ok(sum + depth + subselections_cost)
        })
    }
}

impl FetchSelectionSet {
    pub(crate) fn empty(
        schema: ValidFederationSchema,
        type_position: CompositeTypeDefinitionPosition,
    ) -> Result<Self, FederationError> {
        let selection_set = Arc::new(SelectionSet::empty(schema, type_position));
        let conditions = selection_set.conditions()?;
        Ok(Self {
            conditions,
            selection_set,
        })
    }

    fn add_at_path(
        &mut self,
        path_in_node: &OpPath,
        selection_set: Option<&Arc<SelectionSet>>,
    ) -> Result<(), FederationError> {
        Arc::make_mut(&mut self.selection_set).add_at_path(path_in_node, selection_set)?;
        // TODO: when calling this multiple times, maybe only re-compute conditions at the end?
        // Or make it lazily-initialized and computed on demand?
        self.conditions = self.selection_set.conditions()?;
        Ok(())
    }

    fn add_selections(&mut self, selection_set: &Arc<SelectionSet>) -> Result<(), FederationError> {
        Arc::make_mut(&mut self.selection_set).add_selection_set(selection_set)?;
        Ok(())
    }
}

impl FetchInputs {
    pub(crate) fn empty(supergraph_schema: ValidFederationSchema) -> Self {
        Self {
            selection_sets_per_parent_type: Default::default(),
            supergraph_schema,
        }
    }

    fn add(&mut self, selection: &SelectionSet) -> Result<(), FederationError> {
        assert_eq!(
            selection.schema, self.supergraph_schema,
            "Inputs selections must be based on the supergraph schema"
        );
        let type_selections = self
            .selection_sets_per_parent_type
            .entry(selection.type_position.clone())
            .or_insert_with(|| {
                Arc::new(SelectionSet::empty(
                    selection.schema.clone(),
                    selection.type_position.clone(),
                ))
            });
        Arc::make_mut(type_selections).add_local_selection_set(selection)
        // PORT_NOTE: `onUpdateCallback` call is moved to `FetchDependencyGraphNode::on_inputs_updated`.
    }

    fn add_all(&mut self, other: &Self) -> Result<(), FederationError> {
        for selections in other.selection_sets_per_parent_type.values() {
            self.add(selections)?;
        }
        Ok(())
    }

    fn contains(&self, other: &Self) -> bool {
        for (parent_type, other_selection) in &other.selection_sets_per_parent_type {
            let Some(this_selection) = self.selection_sets_per_parent_type.get(parent_type) else {
                return false;
            };
            if !this_selection.contains(other_selection) {
                return false;
            }
        }
        true
    }

    fn equals(&self, other: &Self) -> bool {
        if self.selection_sets_per_parent_type.len() != other.selection_sets_per_parent_type.len() {
            return false;
        }

        // For all parent types in `self`, its selection set is equal to that of the `other`.
        // Since they have the same # of parent types, the other way around should also hold.
        for (parent_type, self_selections) in &self.selection_sets_per_parent_type {
            let Some(other_selections) = other.selection_sets_per_parent_type.get(parent_type)
            else {
                return false;
            };
            if !self_selections
                .containment(other_selections, ContainmentOptions::default())
                .is_equal()
            {
                return false;
            }
            // so far so good
        }
        // all clear
        true
    }

    fn to_selection_set_nodes(
        &self,
        variable_definitions: &[Node<VariableDefinition>],
        handled_conditions: &Conditions,
        type_position: &CompositeTypeDefinitionPosition,
    ) -> Result<SelectionSet, FederationError> {
        let mut selections = SelectionMap::new();
        for selection_set in self.selection_sets_per_parent_type.values() {
            let selection_set =
                remove_conditions_from_selection_set(selection_set, handled_conditions)?;
            // Making sure we're not generating something invalid.
            selection_set.validate(variable_definitions)?;
            selections.extend_ref(&selection_set.selections)
        }
        Ok(SelectionSet {
            schema: self.supergraph_schema.clone(),
            type_position: type_position.clone(),
            selections: Arc::new(selections),
        })
    }
}

impl std::fmt::Display for FetchInputs {
    fn fmt(&self, f: &mut std::fmt::Formatter<'_>) -> std::fmt::Result {
        match self.selection_sets_per_parent_type.len() {
            0 => f.write_str("{}"),
            1 => write!(
                f,
                "{}",
                // We can safely unwrap because we know the len >= 1.
                self.selection_sets_per_parent_type.values().next().unwrap()
            ),
            2.. => {
                write!(f, "[")?;
                let mut iter = self.selection_sets_per_parent_type.values();
                // We can safely unwrap because we know the len >= 1.
                write!(f, "{}", iter.next().unwrap())?;
                for x in iter {
                    write!(f, ",{}", x)?;
                }
                write!(f, "]")
            }
        }
    }
}

impl DeferTracking {
    fn empty(
        schema: &ValidFederationSchema,
        root_type_for_defer: Option<CompositeTypeDefinitionPosition>,
    ) -> Self {
        Self {
            top_level_deferred: Default::default(),
            deferred: Default::default(),
            primary_selection: root_type_for_defer
                .map(|type_position| SelectionSet::empty(schema.clone(), type_position)),
        }
    }

    fn register_defer(
        &mut self,
        defer_context: &DeferContext,
        defer_args: &DeferDirectiveArguments,
        path: FetchDependencyGraphNodePath,
        parent_type: CompositeTypeDefinitionPosition,
    ) -> Result<(), FederationError> {
        // Having the primary selection undefined means that @defer handling is actually disabled, so there's no need to track anything.
        let Some(primary_selection) = self.primary_selection.as_mut() else {
            return Ok(());
        };

        let label = defer_args
            .label
            .as_ref()
            .expect("All @defer should have been labeled at this point");
        let _deferred_block = self.deferred.entry(label.clone()).or_insert_with(|| {
            DeferredInfo::empty(
                primary_selection.schema.clone(),
                label.clone(),
                path,
                parent_type.clone(),
            )
        });

        if let Some(parent_ref) = &defer_context.current_defer_ref {
            let Some(parent_info) = self.deferred.get_mut(parent_ref) else {
                panic!("Cannot find info for parent {parent_ref} or {label}");
            };

            parent_info.deferred.insert(label.clone());
            parent_info
                .sub_selection
                .add_at_path(&defer_context.path_to_defer_parent, None)
        } else {
            self.top_level_deferred.insert(label.clone());
            primary_selection.add_at_path(&defer_context.path_to_defer_parent, None)
        }
    }

    fn update_subselection(
        &mut self,
        defer_context: &DeferContext,
        selection_set: Option<&Arc<SelectionSet>>,
    ) -> Result<(), FederationError> {
        if !defer_context.is_part_of_query {
            return Ok(());
        }
        let Some(primary_selection) = &mut self.primary_selection else {
            return Ok(());
        };
        if let Some(parent_ref) = &defer_context.current_defer_ref {
            self.deferred[parent_ref]
                .sub_selection
                .add_at_path(&defer_context.path_to_defer_parent, selection_set)
        } else {
            primary_selection.add_at_path(&defer_context.path_to_defer_parent, selection_set)
        }
    }

    fn add_dependency(&mut self, label: &str, id_dependency: DeferRef) {
        let info = self
            .deferred
            .get_mut(label)
            .expect("Cannot find info for label");
        info.dependencies.insert(id_dependency);
    }

    // PORT_NOTE: this probably should just return labels and not the whole DeferredInfo
    // to make it a bit easier to work with, since at the usage site, the return value
    // is iterated over while also mutating the fetch dependency graph, which is mutually exclusive
    // with holding a reference to a DeferredInfo. For now we just clone the return value when
    // necessary.
    fn defers_in_parent<'s>(&'s self, parent_ref: Option<&str>) -> Vec<&'s DeferredInfo> {
        let labels = match parent_ref {
            Some(parent_ref) => {
                let Some(info) = self.deferred.get(parent_ref) else {
                    return vec![];
                };
                &info.deferred
            }
            None => &self.top_level_deferred,
        };

        labels
            .iter()
            .map(|label| {
                self.deferred
                    .get(label)
                    .expect("referenced defer label without existing info")
            })
            .collect()
    }
}

impl DeferredInfo {
    fn empty(
        schema: ValidFederationSchema,
        label: DeferRef,
        path: FetchDependencyGraphNodePath,
        parent_type: CompositeTypeDefinitionPosition,
    ) -> Self {
        Self {
            label,
            path,
            sub_selection: SelectionSet::empty(schema, parent_type),
            deferred: Default::default(),
            dependencies: Default::default(),
        }
    }
}

struct ComputeNodesStackItem<'a> {
    tree: &'a OpPathTree,
    node_id: NodeIndex,
    node_path: FetchDependencyGraphNodePath,
    context: &'a OpGraphPathContext,
    defer_context: DeferContext,
}

pub(crate) fn compute_nodes_for_tree(
    dependency_graph: &mut FetchDependencyGraph,
    initial_tree: &OpPathTree,
    initial_node_id: NodeIndex,
    initial_node_path: FetchDependencyGraphNodePath,
    initial_defer_context: DeferContext,
    initial_conditions: &OpGraphPathContext,
) -> Result<IndexSet<NodeIndex>, FederationError> {
    let mut stack = vec![ComputeNodesStackItem {
        tree: initial_tree,
        node_id: initial_node_id,
        node_path: initial_node_path,
        context: initial_conditions,
        defer_context: initial_defer_context,
    }];
    let mut created_nodes = IndexSet::new();
    while let Some(stack_item) = stack.pop() {
        let node =
            FetchDependencyGraph::node_weight_mut(&mut dependency_graph.graph, stack_item.node_id)?;
        for selection_set in &stack_item.tree.local_selection_sets {
            node.selection_set_mut()
                .add_at_path(&stack_item.node_path.path_in_node, Some(selection_set))?;
            dependency_graph
                .defer_tracking
                .update_subselection(&stack_item.defer_context, Some(selection_set))?;
        }
        if stack_item.tree.is_leaf() {
            node.selection_set_mut()
                .add_at_path(&stack_item.node_path.path_in_node, None)?;
            dependency_graph
                .defer_tracking
                .update_subselection(&stack_item.defer_context, None)?;
            continue;
        }
        // We want to preserve the order of the elements in the child,
        // but the stack will reverse everything,
        // so we iterate in reverse order to counter-balance it.
        for child in stack_item.tree.childs.iter().rev() {
            match &*child.trigger {
                OpGraphPathTrigger::Context(new_context) => {
                    // The only 3 cases where we can take edge not "driven" by an operation is either:
                    // * when we resolve a key
                    // * resolve a query (switch subgraphs because the query root type is the type of a field)
                    // * or at the root of subgraph graph.
                    // The latter case has already be handled the beginning of
                    // `QueryPlanningTraversal::updated_dependency_graph` so only the 2 former remains.
                    let Some(edge_id) = child.edge else {
                        return Err(FederationError::internal(format!(
                            "Unexpected 'null' edge with no trigger at {:?}",
                            stack_item.node_path
                        )));
                    };
                    let edge = stack_item.tree.graph.edge_weight(edge_id)?;
                    match edge.transition {
                        QueryGraphEdgeTransition::KeyResolution => {
                            stack.push(compute_nodes_for_key_resolution(
                                dependency_graph,
                                &stack_item,
                                child,
                                edge_id,
                                new_context,
                                &mut created_nodes,
                            )?);
                        }
                        QueryGraphEdgeTransition::RootTypeResolution { root_kind } => {
                            stack.push(compute_nodes_for_root_type_resolution(
                                dependency_graph,
                                &stack_item,
                                child,
                                edge_id,
                                edge,
                                root_kind,
                                new_context,
                            )?);
                        }
                        _ => {
                            return Err(FederationError::internal(format!(
                                "Unexpected non-collecting edge {edge}"
                            )))
                        }
                    }
                }
                OpGraphPathTrigger::OpPathElement(operation) => {
                    stack.push(compute_nodes_for_op_path_element(
                        dependency_graph,
                        &stack_item,
                        child,
                        operation,
                        &mut created_nodes,
                    )?);
                }
            }
        }
    }
    Ok(created_nodes)
}

fn compute_nodes_for_key_resolution<'a>(
    dependency_graph: &mut FetchDependencyGraph,
    stack_item: &ComputeNodesStackItem<'a>,
    child: &'a PathTreeChild<OpGraphPathTrigger, Option<EdgeIndex>>,
    edge_id: EdgeIndex,
    new_context: &'a OpGraphPathContext,
    created_nodes: &mut IndexSet<NodeIndex>,
) -> Result<ComputeNodesStackItem<'a>, FederationError> {
    let edge = stack_item.tree.graph.edge_weight(edge_id)?;
    let Some(conditions) = &child.conditions else {
        return Err(FederationError::internal(format!(
            "Key edge {edge:?} should have some conditions paths",
        )));
    };
    // First, we need to ensure we fetch the conditions from the current node.
    let conditions_nodes = compute_nodes_for_tree(
        dependency_graph,
        conditions,
        stack_item.node_id,
        stack_item.node_path.clone(),
        stack_item.defer_context.clone(),
        &Default::default(),
    )?;
    created_nodes.extend(conditions_nodes.iter().copied());
    // Then we can "take the edge", creating a new node.
    // That node depends on the condition ones.
    let (source_id, dest_id) = stack_item.tree.graph.edge_endpoints(edge_id)?;
    let source = stack_item.tree.graph.node_weight(source_id)?;
    let dest = stack_item.tree.graph.node_weight(dest_id)?;
    // We shouldn't have a key on a non-composite type
    let source_type: CompositeTypeDefinitionPosition = source.type_.clone().try_into()?;
    let source_schema: ValidFederationSchema = dependency_graph
        .federated_query_graph
        .schema_by_source(&source.source)?
        .clone();
    let dest_type: CompositeTypeDefinitionPosition = dest.type_.clone().try_into()?;
    let dest_schema: ValidFederationSchema = dependency_graph
        .federated_query_graph
        .schema_by_source(&dest.source)?
        .clone();
    let path_in_parent = &stack_item.node_path.path_in_node;
    let updated_defer_context = stack_item.defer_context.after_subgraph_jump();
    // Note that we use the name of `dest_type` for the inputs parent type, which can seem strange,
    // but the reason is that we have 2 kind of cases:
    //  - either source_type == dest_type, which is the case for an object entity key,
    //    or for a key from an @interfaceObject to an interface key.
    //  - or source_type !== dest_type,
    //    and that means the source is an implementation type X of some interface I,
    //    and dest_type is an @interfaceObject corresponding to I.
    //    But in that case, using I as base for the inputs is a bit more flexible
    //    as it ensure that if the query uses multiple such key for multiple implementations
    //    (so, key from X to I, and then Y to I), then the same fetch is properly reused.
    //    Note that it is ok to do so since
    //    1) inputs are based on the supergraph schema, so I is going to exist there and
    //    2) we wrap the input selection properly against `source_type` below anyway.
    let new_node_id = dependency_graph.get_or_create_key_node(
        &dest.source,
        &stack_item.node_path.response_path,
        &dest_type,
        ParentRelation {
            parent_node_id: stack_item.node_id,
            path_in_parent: Some(Arc::clone(path_in_parent)),
        },
        &conditions_nodes,
        updated_defer_context.active_defer_ref.as_ref(),
    )?;
    created_nodes.insert(new_node_id);
    for condition_node in conditions_nodes {
        // If `condition_node` parent is `node_id`,
        // that is the same as `new_node_id` current parent,
        // then we can infer the path of `new_node_id` into that condition node
        // by looking at the paths of each to their common parent.
        // But otherwise, we cannot have a proper "path in parent".
        let mut path = None;
        let mut iter = dependency_graph.parents_relations_of(condition_node);
        if let (Some(condition_node_parent), None) = (iter.next(), iter.next()) {
            // There is exactly one parent
            if condition_node_parent.parent_node_id == stack_item.node_id {
                if let Some(condition_path) = condition_node_parent.path_in_parent {
                    path = condition_path.strip_prefix(path_in_parent).map(Arc::new)
                }
            }
        }
        drop(iter);
        dependency_graph.add_parent(
            new_node_id,
            ParentRelation {
                parent_node_id: condition_node,
                path_in_parent: path,
            },
        )
    }
    // Note that inputs must be based on the supergraph schema, not any particular subgraph,
    // since sometimes key conditions are fetched from multiple subgraphs
    // (and so no one subgraph has a type definition with all the proper fields,
    // only the supergraph does).
    let input_type = dependency_graph.type_for_fetch_inputs(source_type.type_name())?;
    let mut input_selections = SelectionSet::for_composite_type(
        dependency_graph.supergraph_schema.clone(),
        input_type.clone(),
    );
    let Some(edge_conditions) = &edge.conditions else {
        // PORT_NOTE: TypeScript `computeGroupsForTree()` has a non-null assertion here
        return Err(FederationError::internal(
            "missing expected edge conditions",
        ));
    };
    input_selections.add_selection_set(edge_conditions)?;

    let new_node = FetchDependencyGraph::node_weight_mut(&mut dependency_graph.graph, new_node_id)?;
    new_node.add_inputs(
        &wrap_input_selections(
            &dependency_graph.supergraph_schema,
            &input_type,
            input_selections,
            new_context,
        ),
        compute_input_rewrites_on_key_fetch(input_type.type_name(), &dest_type, &dest_schema)?
            .into_iter()
            .flatten(),
    )?;

    // We also ensure to get the __typename of the current type in the "original" node.
    let node =
        FetchDependencyGraph::node_weight_mut(&mut dependency_graph.graph, stack_item.node_id)?;
    let typename_field = Arc::new(OpPathElement::Field(Field::new_introspection_typename(
        &source_schema,
        &source_type,
        None,
    )));
    let typename_path = stack_item
        .node_path
        .path_in_node
        .with_pushed(typename_field);
    node.selection_set_mut().add_at_path(&typename_path, None)?;
    Ok(ComputeNodesStackItem {
        tree: &child.tree,
        node_id: new_node_id,
        node_path: stack_item
            .node_path
            .for_new_key_fetch(create_fetch_initial_path(
                &dependency_graph.supergraph_schema,
                &dest_type,
                new_context,
            )?),
        context: new_context,
        defer_context: updated_defer_context,
    })
}

fn compute_nodes_for_root_type_resolution<'a>(
    dependency_graph: &mut FetchDependencyGraph,
    stack_item: &ComputeNodesStackItem<'_>,
    child: &'a Arc<PathTreeChild<OpGraphPathTrigger, Option<EdgeIndex>>>,
    edge_id: EdgeIndex,
    edge: &crate::query_graph::QueryGraphEdge,
    root_kind: SchemaRootDefinitionKind,
    new_context: &'a OpGraphPathContext,
) -> Result<ComputeNodesStackItem<'a>, FederationError> {
    if child.conditions.is_some() {
        return Err(FederationError::internal(format!(
            "Root type resolution edge {edge} should not have conditions"
        )));
    }
    let (source_id, dest_id) = stack_item.tree.graph.edge_endpoints(edge_id)?;
    let source = stack_item.tree.graph.node_weight(source_id)?;
    let dest = stack_item.tree.graph.node_weight(dest_id)?;
    let source_type: ObjectTypeDefinitionPosition = source.type_.clone().try_into()?;
    let source_schema: ValidFederationSchema = dependency_graph
        .federated_query_graph
        .schema_by_source(&source.source)?
        .clone();
    let dest_type: ObjectTypeDefinitionPosition = dest.type_.clone().try_into()?;
    let root_operation_type = dependency_graph
        .federated_query_graph
        .schema_by_source(&dest.source)?
        .schema()
        .root_operation(root_kind.into());
    if root_operation_type != Some(&dest_type.type_name) {
        return Err(FederationError::internal(format!(
            "Expected {dest_type} to be the root {root_kind} type, \
             but that is {root_operation_type:?}"
        )));
    }

    // Usually, we get here because a field (say `q`) has query root type as type,
    // and the field queried for that root type is on another subgraph.
    // When that happens, it means that on the original subgraph
    // we may not have added _any_ subselection for type `q`
    // and that would make the query to the original subgraph invalid.
    // To avoid this, we request the __typename field.
    // One exception however is if we're at the "top" of the current node
    // (`path_in_node.is_empty()`, which is a corner case but can happen with @defer
    // when everything in a query is deferred):
    // in that case, there is no point in adding __typename
    // because if we don't add any other selection, the node will be empty
    // and we've rather detect that and remove the node entirely later.
    let node =
        FetchDependencyGraph::node_weight_mut(&mut dependency_graph.graph, stack_item.node_id)?;
    if !stack_item.node_path.path_in_node.is_empty() {
        let typename_field = Arc::new(OpPathElement::Field(Field::new_introspection_typename(
            &source_schema,
            &source_type.into(),
            None,
        )));
        let typename_path = stack_item
            .node_path
            .path_in_node
            .with_pushed(typename_field);
        node.selection_set_mut().add_at_path(&typename_path, None)?;
    }

    // We take the edge, creating a new node.
    // Note that we always create a new node because this corresponds to jumping subgraph
    // after a field returned the query root type,
    // and we want to preserve this ordering somewhat (debatable, possibly).
    let updated_defer_context = stack_item.defer_context.after_subgraph_jump();
    let new_node_id = dependency_graph.new_root_type_node(
        dest.source.clone(),
        root_kind,
        &dest_type,
        Some(stack_item.node_path.response_path.clone()),
        updated_defer_context.active_defer_ref.clone(),
    )?;
    dependency_graph.add_parent(
        new_node_id,
        ParentRelation {
            parent_node_id: stack_item.node_id,
            path_in_parent: Some(Arc::clone(&stack_item.node_path.path_in_node)),
        },
    );
    Ok(ComputeNodesStackItem {
        tree: &child.tree,
        node_id: new_node_id,
        node_path: stack_item
            .node_path
            .for_new_key_fetch(create_fetch_initial_path(
                &dependency_graph.supergraph_schema,
                &dest_type.into(),
                new_context,
            )?),

        context: new_context,
        defer_context: updated_defer_context,
    })
}

fn compute_nodes_for_op_path_element<'a>(
    dependency_graph: &mut FetchDependencyGraph,
    stack_item: &ComputeNodesStackItem<'a>,
    child: &'a Arc<PathTreeChild<OpGraphPathTrigger, Option<EdgeIndex>>>,
    operation: &OpPathElement,
    created_nodes: &mut IndexSet<NodeIndex>,
) -> Result<ComputeNodesStackItem<'a>, FederationError> {
    let Some(edge_id) = child.edge else {
        // A null edge means that the operation does nothing
        // but may contain directives to preserve.
        // If it does contains directives, we look for @defer in particular.
        // If we find it, this means that we should change our current node
        // to one for the defer in question.
        let (updated_operation, updated_defer_context) = extract_defer_from_operation(
            dependency_graph,
            operation,
            &stack_item.defer_context,
            &stack_item.node_path,
        )?;
        // We've now removed any @defer.
        // If the operation contains other directives or a non-trivial type condition,
        // we need to preserve it and so we add operation.
        // Otherwise, we just skip it as a minor optimization (it makes the subgraph query
        // slighly smaller and on complex queries, it might also deduplicate similar selections).
        return Ok(ComputeNodesStackItem {
            tree: &child.tree,
            node_id: stack_item.node_id,
            node_path: match updated_operation {
                Some(op) if !op.directives().is_empty() => {
                    stack_item.node_path.add(Arc::new(op))?
                }
                _ => stack_item.node_path.clone(),
            },
            context: stack_item.context,
            defer_context: updated_defer_context,
        });
    };
    let (source_id, dest_id) = stack_item.tree.graph.edge_endpoints(edge_id)?;
    let source = stack_item.tree.graph.node_weight(source_id)?;
    let dest = stack_item.tree.graph.node_weight(dest_id)?;
    if source.source != dest.source {
        return Err(FederationError::internal(format!(
            "Collecting edge {edge_id:?} for {operation:?} \
                                 should not change the underlying subgraph"
        )));
    }

    // We have a operation element, field or inline fragment.
    // We first check if it's been "tagged" to remember that __typename must be queried.
    // See the comment on the `optimize_sibling_typenames()` method to see why this exists.
    if let Some(sibling_typename) = operation.sibling_typename() {
        // We need to add the query __typename for the current type in the current node.
        let typename_field = Arc::new(OpPathElement::Field(Field::new_introspection_typename(
            operation.schema(),
            &operation.parent_type_position(),
            sibling_typename.alias().cloned(),
        )));
        let typename_path = stack_item
            .node_path
            .path_in_node
            .with_pushed(typename_field.clone());
        let node =
            FetchDependencyGraph::node_weight_mut(&mut dependency_graph.graph, stack_item.node_id)?;
        node.selection_set_mut().add_at_path(&typename_path, None)?;
        dependency_graph.defer_tracking.update_subselection(
            &DeferContext {
                path_to_defer_parent: Arc::new(
                    stack_item
                        .defer_context
                        .path_to_defer_parent
                        .with_pushed(typename_field),
                ),
                ..stack_item.defer_context.clone()
            },
            None,
        )?
    }
    let Ok((Some(updated_operation), updated_defer_context)) = extract_defer_from_operation(
        dependency_graph,
        operation,
        &stack_item.defer_context,
        &stack_item.node_path,
    ) else {
        return Err(FederationError::internal(format!(
            "Extracting @defer from {operation:?} should not have resulted in no operation"
        )));
    };
    let mut updated = ComputeNodesStackItem {
        tree: &child.tree,
        node_id: stack_item.node_id,
        node_path: stack_item.node_path.clone(),
        context: stack_item.context,
        defer_context: updated_defer_context,
    };
    if let Some(conditions) = &child.conditions {
        // We have @requires or some other dependency to create nodes for.
        let (required_node_id, require_path) = handle_requires(
            dependency_graph,
            edge_id,
            conditions,
            (stack_item.node_id, &stack_item.node_path),
            stack_item.context,
            &updated.defer_context,
            created_nodes,
        )?;
        updated.node_id = required_node_id;
        updated.node_path = require_path;
    }
    if let OpPathElement::Field(field) = &updated_operation {
        if *field.name() == TYPENAME_FIELD {
            // Because of the optimization done in `QueryPlanner.optimizeSiblingTypenames`,
            // we will rarely get an explicit `__typename` edge here.
            // But one case where it can happen is where an @interfaceObject was involved,
            // and we had to force jumping to another subgraph for getting the "true" `__typename`.
            // However, this case can sometimes lead to fetch dependency node
            // that only exists for that `__typename` resolution and that "looks" useless.
            // That is, we could have a fetch dependency node that looks like:
            // ```
            //   Fetch(service: "Subgraph2") {
            //     {
            //       ... on I {
            //         __typename
            //         id
            //       }
            //     } =>
            //     {
            //       ... on I {
            //         __typename
            //       }
            //     }
            //   }
            // ```
            // but the trick is that the `__typename` in the input
            // will be the name of the interface itself (`I` in this case)
            // but the one return after the fetch will the name of the actual implementation
            // (some implementation of `I`).
            // *But* we later have optimizations that would remove such a node,
            // on the node that the output is included in the input,
            // which is in general the right thing to do
            // (and genuinely ensure that some useless nodes created when handling
            // complex @require gets eliminated).
            // So we "protect" the node in this case to ensure
            // that later optimization doesn't kick in in this case.
            let updated_node = FetchDependencyGraph::node_weight_mut(
                &mut dependency_graph.graph,
                updated.node_id,
            )?;
            updated_node.must_preserve_selection_set = true
        }
    }
    let edge = child.tree.graph.edge_weight(edge_id)?;
    if let QueryGraphEdgeTransition::InterfaceObjectFakeDownCast { .. } = &edge.transition {
        // We shouldn't add the operation "as is" as it's a down-cast but we're "faking it".
        // However, if the operation has directives, we should preserve that.
        let OpPathElement::InlineFragment(inline) = updated_operation else {
            return Err(FederationError::internal(format!(
                "Unexpected operation {updated_operation} for edge {edge}"
            )));
        };
        if !inline.directives.is_empty() {
            // We want to keep the directives, but we clear the condition
            // since it's to a type that doesn't exists in the subgraph we're currently in.
            updated.node_path = updated
                .node_path
                .add(Arc::new(inline.with_updated_type_condition(None).into()))?;
        }
    } else {
        updated.node_path = updated.node_path.add(Arc::new(updated_operation))?;
    }
    Ok(updated)
}

/// A helper function to wrap the `initial` value with nested conditions from `context`.
fn wrap_selection_with_type_and_conditions<T>(
    supergraph_schema: &ValidFederationSchema,
    wrapping_type: &CompositeTypeDefinitionPosition,
    context: &OpGraphPathContext,
    initial: T,
    mut wrap_in_fragment: impl FnMut(InlineFragment, T) -> T,
) -> T {
    // PORT_NOTE: `unwrap` is used below, but the JS version asserts in `FragmentElement`'s constructor
    // as well. However, there was a comment that we should add some validation, which is restated below.
    // TODO: remove the `unwrap` with proper error handling, and ensure we have some intersection
    // between the wrapping_type type and the new type condition.
    let type_condition: CompositeTypeDefinitionPosition = supergraph_schema
        .get_type(wrapping_type.type_name().clone())
        .unwrap()
        .try_into()
        .unwrap();

    if context.is_empty() {
        // PORT_NOTE: JS code looks for type condition in the wrapping type's schema based on
        // the name of wrapping type. Not sure why.
        return wrap_in_fragment(
            InlineFragment::new(InlineFragmentData {
                schema: supergraph_schema.clone(),
                parent_type_position: wrapping_type.clone(),
                type_condition_position: Some(type_condition.clone()),
                directives: Default::default(), // None
                selection_id: SelectionId::new(),
            }),
            initial,
        );
    }

    // We wrap type-casts around `initial` value along with @include/@skip directive.
    // Note that we use the same type condition on all nested fragments. However,
    // except for the first one, we could well also use fragments with no type condition.
    // The reason we do the former is mostly to preserve the older behavior, but the latter
    // would technically produce slightly smaller query plans.
    // TODO: Next major revision may consider changing this as stated above.
    context.iter().fold(initial, |acc, cond| {
        let directive = Directive {
            name: cond.kind.name(),
            arguments: vec![Argument {
                name: name!("if"),
                value: cond.value.clone().into(),
            }
            .into()],
        };
        wrap_in_fragment(
            InlineFragment::new(InlineFragmentData {
                schema: supergraph_schema.clone(),
                parent_type_position: wrapping_type.clone(),
                type_condition_position: Some(type_condition.clone()),
                directives: Arc::new([directive].into_iter().collect()),
                selection_id: SelectionId::new(),
            }),
            acc,
        )
    })
}

fn wrap_input_selections(
    supergraph_schema: &ValidFederationSchema,
    wrapping_type: &CompositeTypeDefinitionPosition,
    selections: SelectionSet,
    context: &OpGraphPathContext,
) -> SelectionSet {
    wrap_selection_with_type_and_conditions(
        supergraph_schema,
        wrapping_type,
        context,
        selections,
        |fragment, sub_selections| {
            /* creates a new selection set of the form:
               {
                   ... on <fragment's parent type> {
                       <sub_selections>
                   }
               }
            */
            let parent_type_position = fragment.parent_type_position.clone();
            let selection = InlineFragmentSelection::new(fragment, sub_selections);
            SelectionSet::from_selection(parent_type_position, selection.into())
        },
    )
}

fn create_fetch_initial_path(
    supergraph_schema: &ValidFederationSchema,
    dest_type: &CompositeTypeDefinitionPosition,
    context: &OpGraphPathContext,
) -> Result<Arc<OpPath>, FederationError> {
    // We make sure that all `OperationPath` are based on the supergraph as `OperationPath` is
    // really about path on the input query/overall supergraph data (most other places already do
    // this as the elements added to the operation path are from the input query, but this is
    // an exception when we create an element from an type that may/usually will not be from the
    // supergraph). Doing this make sure we can rely on things like checking subtyping between
    // the types of a given path.
    let rebased_type: CompositeTypeDefinitionPosition = supergraph_schema
        .get_type(dest_type.type_name().clone())
        .and_then(|res| res.try_into())?;
    Ok(Arc::new(wrap_selection_with_type_and_conditions(
        supergraph_schema,
        &rebased_type,
        context,
        Default::default(),
        |fragment, sub_path| {
            // Return an OpPath of the form: [<fragment>, ...<sub_path>]
            let front = vec![Arc::new(fragment.into())];
            OpPath(front.into_iter().chain(sub_path.0).collect())
        },
    )))
}

fn compute_input_rewrites_on_key_fetch(
    input_type_name: &Name,
    dest_type: &CompositeTypeDefinitionPosition,
    dest_schema: &ValidFederationSchema,
) -> Result<Option<Vec<Arc<FetchDataRewrite>>>, FederationError> {
    // When we send a fetch to a subgraph, the inputs __typename must essentially match `dest_type`
    // so the proper __resolveReference is called. If `dest_type` is a "normal" object type, that's
    // going to be fine by default, but if `dest_type` is an interface in the supergraph (meaning
    // that it is either an interface or an interface object), then the underlying object might
    // have a __typename that is the concrete implementation type of the object, and we need to
    // rewrite it.
    if dest_type.is_interface_type()
        || dest_schema.is_interface_object_type(dest_type.clone().into())?
    {
        // rewrite path: [ ... on <input_type_name>, __typename ]
        let type_cond = FetchDataPathElement::TypenameEquals(input_type_name.clone());
        let typename_field_elem = FetchDataPathElement::Key(TYPENAME_FIELD);
        let rewrite = FetchDataRewrite::ValueSetter(FetchDataValueSetter {
            path: vec![type_cond, typename_field_elem],
            set_value_to: dest_type.type_name().to_string().into(),
        });
        Ok(Some(vec![Arc::new(rewrite)]))
    } else {
        Ok(None)
    }
}

/// Returns an updated pair of (`operation`, `defer_context`) after the `defer` directive removed.
/// - The updated operation can be `None`, if operation is no longer necessary.
fn extract_defer_from_operation(
    dependency_graph: &mut FetchDependencyGraph,
    operation: &OpPathElement,
    defer_context: &DeferContext,
    node_path: &FetchDependencyGraphNodePath,
) -> Result<(Option<OpPathElement>, DeferContext), FederationError> {
    let defer_args = operation.defer_directive_args();
    let Some(defer_args) = defer_args else {
        let updated_path_to_defer_parent = defer_context
            .path_to_defer_parent
            .with_pushed(operation.clone().into());
        let updated_context = DeferContext {
            path_to_defer_parent: updated_path_to_defer_parent.into(),
            // Following fields are identical to those of `defer_context`.
            current_defer_ref: defer_context.current_defer_ref.clone(),
            active_defer_ref: defer_context.active_defer_ref.clone(),
            is_part_of_query: defer_context.is_part_of_query,
        };
        return Ok((Some(operation.clone()), updated_context));
    };

    let updated_defer_ref = defer_args.label.as_ref().ok_or_else(||
        // PORT_NOTE: The original TypeScript code has an assertion here.
        FederationError::internal(
                    "All defers should have a label at this point",
                ))?;
    let updated_operation = operation.without_defer();
    let updated_path_to_defer_parent = match updated_operation {
        None => Default::default(), // empty OpPath
        Some(ref updated_operation) => OpPath(vec![Arc::new(updated_operation.clone())]),
    };

    dependency_graph.defer_tracking.register_defer(
        defer_context,
        &defer_args,
        node_path.clone(),
        operation.parent_type_position(),
    )?;

    let updated_context = DeferContext {
        current_defer_ref: Some(updated_defer_ref.into()),
        path_to_defer_parent: updated_path_to_defer_parent.into(),
        // Following fields are identical to those of `defer_context`.
        active_defer_ref: defer_context.active_defer_ref.clone(),
        is_part_of_query: defer_context.is_part_of_query,
    };
    Ok((updated_operation, updated_context))
}

fn handle_requires(
    dependency_graph: &mut FetchDependencyGraph,
    query_graph_edge_id: EdgeIndex,
    requires_conditions: &OpPathTree,
    (fetch_node_id, fetch_node_path): (NodeIndex, &FetchDependencyGraphNodePath),
    context: &OpGraphPathContext,
    defer_context: &DeferContext,
    created_nodes: &mut IndexSet<NodeIndex>,
) -> Result<(NodeIndex, FetchDependencyGraphNodePath), FederationError> {
    // @requires should be on an entity type, and we only support object types right now
    let head = dependency_graph
        .federated_query_graph
        .edge_head_weight(query_graph_edge_id)?;
    let entity_type_schema = dependency_graph
        .federated_query_graph
        .schema_by_source(&head.source)?
        .clone();
    let QueryGraphNodeType::SchemaType(OutputTypeDefinitionPosition::Object(entity_type_position)) =
        head.type_.clone()
    else {
        return Err(FederationError::internal(
            "@requires applied on non-entity object type",
        ));
    };

    // In many cases, we can optimize @requires by merging the requirement to previously existing nodes. However,
    // we only do this when the current node has only a single parent (it's hard to reason about it otherwise).
    // But the current node could have multiple parents due to the graph lacking minimality, and we don't want that
    // to needlessly prevent us from this optimization. So we do a graph reduction first (which effectively
    // just eliminate unnecessary edges). To illustrate, we could be in a case like:
    //    1
    //  /  \
    // 0 --- 2
    // with current node 2. And while the node currently has 2 parents, the `reduce` step will ensure
    // the edge `0 --- 2` is removed (since the dependency of 2 on 0 is already provide transitively through 1).
    dependency_graph.reduce();

    let parents: Vec<ParentRelation> = dependency_graph
        .parents_relations_of(fetch_node_id)
        .collect();
    // In general, we should do like for an edge, and create a new node _for the current subgraph_
    // that depends on the created_nodes and have the created nodes depend on the current one.
    // However, we can be more efficient in general (and this is expected by the user) because
    // required fields will usually come just after a key edge (at the top of a fetch node).
    // In that case (when the path is only type_casts), we can put the created nodes directly
    // as dependency of the current node, avoiding creation of a new one. Additionally, if the
    // node we're coming from is our "direct parent", we can merge it to said direct parent (which
    // effectively means that the parent node will collect the provides before taking the edge
    // to our current node).
    if parents.len() == 1 && fetch_node_path.path_in_node.has_only_fragments() {
        let parent = &parents[0];

        // We start by computing the nodes for the conditions. We do this using a copy of the current
        // node (with only the inputs) as that allows to modify this copy without modifying `node`.
        let fetch_node = dependency_graph.node_weight(fetch_node_id)?;
        let subgraph_name = fetch_node.subgraph_name.clone();
        let Some(merge_at) = fetch_node.merge_at.clone() else {
            return Err(FederationError::internal(format!(
                "Fetch node {} merge_at_path is required but was missing",
                fetch_node_id.index()
            )));
        };
        let defer_ref = fetch_node.defer_ref.clone();
        let new_node_id =
            dependency_graph.new_key_node(&subgraph_name, merge_at, defer_ref.clone())?;
        dependency_graph.add_parent(new_node_id, parent.clone());
        dependency_graph.copy_inputs(new_node_id, fetch_node_id)?;

        let newly_created_node_ids = compute_nodes_for_tree(
            dependency_graph,
            requires_conditions,
            new_node_id,
            fetch_node_path.clone(),
            defer_context_for_conditions(defer_context),
            &OpGraphPathContext::default(),
        )?;
        if newly_created_node_ids.is_empty() {
            // All conditions were local. Just merge the newly created node back into the current node (we didn't need it)
            // and continue.
            if !dependency_graph.can_merge_sibling_in(fetch_node_id, new_node_id)? {
                return Err(FederationError::internal(format!(
                    "We should be able to merge {} into {} by construction",
                    new_node_id.index(),
                    fetch_node_id.index()
                )));
            }
            dependency_graph.merge_sibling_in(fetch_node_id, new_node_id)?;
            return Ok((fetch_node_id, fetch_node_path.clone()));
        }

        // We know the @requires needs `newly_created_node_ids`. We do want to know however if any of the conditions was
        // fetched from our `new_node`. If not, then this means that the `newly_created_node_ids` don't really depend on
        // the current `node` and can be dependencies of the parent (or even merged into this parent).
        //
        // So we want to know if anything in `new_node` selection cannot be fetched directly from the parent.
        // For that, we first remove any of `new_node` inputs from its selection: in most case, `new_node`
        // will just contain the key needed to jump back to its parent, and those would usually be the same
        // as the inputs. And since by definition we know `new_node`'s inputs are already fetched, we
        // know they are not things that we need. Then, we check if what remains (often empty) can be
        // directly fetched from the parent. If it can, then we can just merge `new_node` into that parent.
        // Otherwise, we will have to "keep it".
        // Note: it is to be sure this test is not polluted by other things in `node` that we created `new_node`.
        dependency_graph.remove_inputs_from_selection(new_node_id)?;

        let new_node_is_not_needed = dependency_graph.is_node_unneeded(new_node_id, parent)?;
        let mut unmerged_node_ids: Vec<NodeIndex> = Vec::new();
        if new_node_is_not_needed {
            // Up to this point, `new_node` had no parent, so let's first merge `new_node` to the parent, thus "rooting"
            // its children to it. Note that we just checked that `new_node` selection was just its inputs, so
            // we know that merging it to the parent is mostly a no-op from that POV, except maybe for requesting
            // a few additional `__typename` we didn't before (due to the exclusion of `__typename` in the `new_node_is_unneeded` check)
            dependency_graph.merge_child_in(parent.parent_node_id, new_node_id)?;

            // Now, all created groups are going to be descendant of `parentGroup`. But some of them may actually be
            // mergeable into it.
            for created_node_id in newly_created_node_ids {
                // Note that `created_node_id` may not be a direct child of `parent_node_id`, but `can_merge_child_in` just return `false` in
                // that case, yielding the behaviour we want (not trying to merge it in).
                if dependency_graph.can_merge_child_in(parent.parent_node_id, created_node_id)? {
                    dependency_graph.merge_child_in(parent.parent_node_id, created_node_id)?;
                } else {
                    unmerged_node_ids.push(created_node_id);

                    // `created_node_id` cannot be merged into `parent_node_id`, which may typically be because they are not to the same
                    // subgraph. However, while `created_node_id` currently depend on `parent_node_id` (directly or indirectly), that
                    // dependency just come from the fact that `parent_node_id` is the parent of the node whose @requires we're
                    // dealing with. And in practice, it could well be that some of the fetches needed for that require don't
                    // really depend on anything that parent fetches and could be done in parallel with it. If we detect that
                    // this is the case for `created_node_id`, we can move it "up the chain of dependency".
                    let mut current_parent = parent.clone();
                    while dependency_graph.is_child_of_with_artificial_dependency(
                        created_node_id,
                        current_parent.parent_node_id,
                    )? {
                        dependency_graph
                            .remove_child_edge(current_parent.parent_node_id, created_node_id);

                        let grand_parents: Vec<ParentRelation> = dependency_graph
                            .parents_relations_of(current_parent.parent_node_id)
                            .collect();
                        if grand_parents.is_empty() {
                            return Err(FederationError::internal(format!(
                                "Fetch node {} is not top-level, so it should have parents",
                                current_parent.parent_node_id.index()
                            )));
                        }
                        for grand_parent_relation in &grand_parents {
                            dependency_graph.add_parent(
                                created_node_id,
                                ParentRelation {
                                    parent_node_id: grand_parent_relation.parent_node_id,
                                    path_in_parent: concat_paths_in_parents(
                                        &grand_parent_relation.path_in_parent,
                                        &current_parent.path_in_parent,
                                    ),
                                },
                            )
                        }
                        // If we have more than 1 "grand parent", let's stop there as it would get more complicated
                        // and that's probably not needed. Otherwise, we can check if `created_node_id` may be able to move even
                        // further up.
                        if grand_parents.len() == 1 {
                            current_parent = grand_parents[0].clone();
                        } else {
                            break;
                        }
                    }
                }
            }
        } else {
            // We cannot merge `new_node_id` to the parent, either because there it fetches some things necessary to the
            // @requires, or because we had more than one parent and don't know how to handle this (unsure if the later
            // can actually happen at this point tbh (?)). But there is no reason not to merge `new_node_id` back to `fetch_node_id`
            // so we do that first.
            if !dependency_graph.can_merge_sibling_in(fetch_node_id, new_node_id)? {
                return Err(FederationError::internal(format!(
                    "We should be able to merge {} into {} by construction",
                    new_node_id.index(),
                    fetch_node_id.index()
                )));
            };
            dependency_graph.merge_sibling_in(fetch_node_id, new_node_id)?;

            // The created node depend on `fetch_node` and the dependency cannot be moved to the parent in
            // this case. However, we might still be able to merge some created nodes directly in the
            // parent. But for this to be true, we should essentially make sure that the dependency
            // on `node` is not a "true" dependency. That is, if the created node inputs are the same
            // as `node` inputs (and said created node is the same subgraph as the parent of
            // `node`, then it means we depend only on values that are already in the parent and
            // can merge the node).
            if parent.path_in_parent.is_some() {
                for created_node_id in newly_created_node_ids {
                    if dependency_graph
                        .can_merge_grand_child_in(parent.parent_node_id, created_node_id)?
                    {
                        dependency_graph
                            .merge_grand_child_in(parent.parent_node_id, created_node_id)?;
                    } else {
                        unmerged_node_ids.push(created_node_id);
                    }
                }
            }
        }

        // If we've merged all the created nodes, then all the "requires" are handled _before_ we get to the
        // current node, so we can "continue" with the current node.
        if unmerged_node_ids.is_empty() {
            // We still need to add the stuffs we require though (but `node` already has a key in its inputs,
            // we don't need one).
            let inputs = inputs_for_require(
                dependency_graph,
                entity_type_position.clone(),
                entity_type_schema,
                query_graph_edge_id,
                context,
                false,
            )?
            .0;
            let fetch_node =
                FetchDependencyGraph::node_weight_mut(&mut dependency_graph.graph, fetch_node_id)?;
            fetch_node.add_inputs(&inputs, iter::empty())?;
            return Ok((fetch_node_id, fetch_node_path.clone()));
        }

        // If we get here, it means that @require needs the information from `unmerged_nodes` (plus whatever has
        // been merged before) _and_ those rely on some information from the current `fetch_node` (if they hadn't, we
        // would have been able to merge `new_node` to `fetch_node`'s parent). So the group we should return, which
        // is the node where the "post-@require" fields will be added, needs to be a new node that depends
        // on all those `unmerged_nodes`.
        let post_require_node_id = dependency_graph.new_key_node(
            &subgraph_name,
            fetch_node_path.response_path.clone(),
            defer_ref,
        )?;
        // Note that `post_require_node` cannot generally be merged in any of the `unmerged_nodes` and we don't provide a `path`.
        for unmerged_node_id in &unmerged_node_ids {
            dependency_graph.add_parent(
                post_require_node_id,
                ParentRelation {
                    parent_node_id: *unmerged_node_id,
                    path_in_parent: None,
                },
            );
        }
        // That node also need, in general, to depend on the current `fetch_node`. That said, if we detected that the @require
        // didn't need anything of said `node` (if `new_node_is_unneeded`), then we can depend on the parent instead.
        if new_node_is_not_needed {
            dependency_graph.add_parent(post_require_node_id, parent.clone());
        } else {
            dependency_graph.add_parent(
                post_require_node_id,
                ParentRelation {
                    parent_node_id: fetch_node_id,
                    path_in_parent: Some(Arc::new(OpPath::default())),
                },
            )
        }

        // Note(Sylvain): I'm not 100% sure about this assert in the sense that while I cannot think of a case where `parent.path_in_parent` wouldn't
        // exist, the code paths are complex enough that I'm not able to prove this easily and could easily be missing something. That said,
        // we need the path here, so this will have to do for now, and if this ever breaks in practice, we'll at least have an example to
        // guide us toward improving/fixing.
        let Some(parent_path) = &parent.path_in_parent else {
            return Err(FederationError::internal(format!(
                "Missing path_in_parent for @require on {} with group {} and parent {}",
                query_graph_edge_id.index(),
                fetch_node_id.index(),
                parent.parent_node_id.index()
            )));
        };
        let path_for_parent = path_for_parent(
            dependency_graph,
            fetch_node_path,
            parent.parent_node_id,
            parent_path,
        )?;
        add_post_require_inputs(
            dependency_graph,
            &path_for_parent,
            &entity_type_schema,
            entity_type_position.clone(),
            query_graph_edge_id,
            context,
            parent.parent_node_id,
            post_require_node_id,
        )?;
        created_nodes.extend(unmerged_node_ids);
        created_nodes.insert(post_require_node_id);
        let initial_fetch_path = create_fetch_initial_path(
            &dependency_graph.supergraph_schema,
            &entity_type_position.clone().into(),
            context,
        )?;
        let new_path = fetch_node_path.for_new_key_fetch(initial_fetch_path);
        Ok((post_require_node_id, new_path))
    } else {
        // We're in the somewhat simpler case where a @require happens somewhere in the middle of a subgraph query (so, not
        // just after having jumped to that subgraph). In that case, there isn't tons of optimisation we can do: we have to
        // see what satisfying the @require necessitate, and if it needs anything from another subgraph, we have to stop the
        // current subgraph fetch there, get the requirements from other subgraphs, and then resume the query of that particular subgraph.
        let new_created_nodes = compute_nodes_for_tree(
            dependency_graph,
            requires_conditions,
            fetch_node_id,
            fetch_node_path.clone(),
            defer_context_for_conditions(defer_context),
            &OpGraphPathContext::default(),
        )?;
        // If we didn't create any node, that means the whole condition was fetched from the current node
        // and we're good.
        if new_created_nodes.is_empty() {
            return Ok((fetch_node_id, fetch_node_path.clone()));
        }

        // We need to create a new name, on the same subgraph `group`, where we resume fetching the field for
        // which we handle the @requires _after_ we've dealt with the `requires_conditions_nodes`.
        // Note that we know the conditions will include a key for our node so we can resume properly.
        let fetch_node = dependency_graph.node_weight(fetch_node_id)?;
        let target_subgraph = fetch_node.subgraph_name.clone();
        let defer_ref = fetch_node.defer_ref.clone();
        let new_node_id = dependency_graph.new_key_node(
            &target_subgraph,
            fetch_node_path.response_path.clone(),
            defer_ref,
        )?;
        let new_node = dependency_graph.node_weight(new_node_id)?;
        let merge_at = new_node.merge_at.clone();
        let parent_type = new_node.parent_type.clone();
        for created_node_id in &new_created_nodes {
            let created_node = dependency_graph.node_weight(*created_node_id)?;
            // Usually, computing the path of our new group into the created groups
            // is not entirely trivial, but there is at least the relatively common
            // case where the 2 groups we look at have:
            // 1) the same `mergeAt`, and
            // 2) the same parentType; in that case, we can basically infer those 2
            //    groups apply at the same "place" and so the "path in parent" is
            //    empty. TODO: it should probably be possible to generalize this by
            //    checking the `mergeAt` plus analyzing the selection but that
            //    warrants some reflection...
            let new_path =
                if merge_at == created_node.merge_at && parent_type == created_node.parent_type {
                    Some(Arc::new(OpPath::default()))
                } else {
                    None
                };
            let new_parent_relation = ParentRelation {
                parent_node_id: *created_node_id,
                path_in_parent: new_path,
            };
            dependency_graph.add_parent(new_node_id, new_parent_relation);
        }

        add_post_require_inputs(
            dependency_graph,
            fetch_node_path,
            &entity_type_schema,
            entity_type_position.clone(),
            query_graph_edge_id,
            context,
            fetch_node_id,
            new_node_id,
        )?;
        created_nodes.extend(new_created_nodes);
        created_nodes.insert(new_node_id);
        let initial_fetch_path = create_fetch_initial_path(
            &dependency_graph.supergraph_schema,
            &entity_type_position.clone().into(),
            context,
        )?;
        let new_path = fetch_node_path.for_new_key_fetch(initial_fetch_path);
        Ok((new_node_id, new_path))
    }
}

fn defer_context_for_conditions(base_context: &DeferContext) -> DeferContext {
    let mut context = base_context.clone();
    context.is_part_of_query = false;
    context.current_defer_ref = base_context.active_defer_ref.clone();
    context
}

fn inputs_for_require(
    fetch_dependency_graph: &mut FetchDependencyGraph,
    entity_type_position: ObjectTypeDefinitionPosition,
    entity_type_schema: ValidFederationSchema,
    query_graph_edge_id: EdgeIndex,
    context: &OpGraphPathContext,
    include_key_inputs: bool,
) -> Result<(SelectionSet, Option<SelectionSet>), FederationError> {
    // This method is actually called for to handle conditions of @requires, but also to fetch `__typename` in the
    // case of "fake downcast on an @interfaceObject". In that later case, once we fetched that `__typename`,
    // we want to wrap the input into the "downcasted" type, not the @interfaceObject one, so that we don't end
    // up querying some fields in the @interfaceObject subgraph for entities that we know won't match a type
    // condition of the query.
    let edge = fetch_dependency_graph
        .federated_query_graph
        .edge_weight(query_graph_edge_id)?;
    let (is_interface_object_down_cast, input_type_name) = match &edge.transition {
        QueryGraphEdgeTransition::InterfaceObjectFakeDownCast { to_type_name, .. } => {
            (true, to_type_name.clone())
        }
        _ => (false, entity_type_position.type_name.clone()),
    };

    let Some(edge_conditions) = &edge.conditions else {
        return Err(FederationError::internal(
            "Missing edge conditions for @requires",
        ));
    };

    let input_type: CompositeTypeDefinitionPosition = fetch_dependency_graph
        .supergraph_schema
        .get_type(input_type_name.clone())?
        .try_into()
        .map_or_else(
            |_| {
                Err(FederationError::internal(format!(
                    "Type {} should exist in the supergraph and be a composite type",
                    &input_type_name
                )))
            },
            Ok,
        )?;
    let mut full_selection_set = SelectionSet::for_composite_type(
        fetch_dependency_graph.supergraph_schema.clone(),
        input_type.clone(),
    );

    // JS PORT NOTE: we are manipulating selection sets in place which means we need to rebase new
    // elements before they can be merged. This is different from JS implementation which relied on
    // selection set "updates" to capture changes and apply them all at once (with rebasing) when
    // generating final selection set.
    full_selection_set.add_selection_set(edge_conditions)?;
    if include_key_inputs {
        let Some(key_condition) = fetch_dependency_graph
            .federated_query_graph
            .locally_satisfiable_key(query_graph_edge_id)?
        else {
            return Err(FederationError::internal(format!(
                "Due to @requires, validation should have required a key to be present for {}",
                query_graph_edge_id.index()
            )));
        };
        if is_interface_object_down_cast {
            // This means that conditions parents are on the @interfaceObject type, but we actually want to select only the
            // `input_type_name` implementation, the `merge_in` below will try to add fields from the interface to one of the
            // implementing type. Which `merge_in` usually let us do as that's safe, but because `key_condition` are on
            // the @interfaceObject subgraph, the type there is not an interface. To work around this, we "rebase" the
            // condition on the supergraph type (which is an interface) first, which lets the `mergeIn` work.
            let supergraph_intf_type: CompositeTypeDefinitionPosition = fetch_dependency_graph
                .supergraph_schema
                .get_type(entity_type_position.type_name.clone())?
                .try_into()?;
            if !supergraph_intf_type.is_interface_type() {
                return Err(FederationError::internal(format!(
                    "Type {} should be an interface in the supergraph",
                    entity_type_position.type_name
                )));
            };
            full_selection_set.add_selection_set(&key_condition)?;
        } else {
            full_selection_set.add_selection_set(&key_condition)?;
        }

        // Note that `key_inputs` are used to ensure those input are fetch on the original group, the one having `edge`. In
        // the case of an @interfaceObject downcast, that's the subgraph with said @interfaceObject, so in that case we
        // should just use `entity_type` (that @interfaceObject type), not input type which will be an implementation the
        // subgraph does not know in that particular case.
        let mut key_inputs =
            SelectionSet::for_composite_type(entity_type_schema, entity_type_position.into());
        key_inputs.add_selection_set(&key_condition)?;

        Ok((
            wrap_input_selections(
                &fetch_dependency_graph.supergraph_schema,
                &input_type,
                full_selection_set,
                context,
            ),
            Some(key_inputs),
        ))
    } else {
        Ok((
            wrap_input_selections(
                &fetch_dependency_graph.supergraph_schema,
                &input_type,
                full_selection_set,
                context,
            ),
            None,
        ))
    }
}

// Yes, many arguments, but this is an internal function with no obvious grouping
#[allow(clippy::too_many_arguments)]
fn add_post_require_inputs(
    dependency_graph: &mut FetchDependencyGraph,
    require_node_path: &FetchDependencyGraphNodePath,
    entity_type_schema: &ValidFederationSchema,
    entity_type_position: ObjectTypeDefinitionPosition,
    query_graph_edge_id: EdgeIndex,
    context: &OpGraphPathContext,
    pre_require_node_id: NodeIndex,
    post_require_node_id: NodeIndex,
) -> Result<(), FederationError> {
    let (inputs, key_inputs) = inputs_for_require(
        dependency_graph,
        entity_type_position.clone(),
        entity_type_schema.clone(),
        query_graph_edge_id,
        context,
        true,
    )?;
    // Note that `compute_input_rewrites_on_key_fetch` will return `None` in general, but if `entity_type_position` is an interface/interface object,
    // then we need those rewrites to ensure the underlying fetch is valid.
    let input_rewrites = compute_input_rewrites_on_key_fetch(
        &entity_type_position.type_name.clone(),
        &entity_type_position.into(),
        entity_type_schema,
    )?;
    let post_require_node =
        FetchDependencyGraph::node_weight_mut(&mut dependency_graph.graph, post_require_node_id)?;
    post_require_node.add_inputs(&inputs, input_rewrites.into_iter().flatten())?;
    if let Some(key_inputs) = key_inputs {
        // It could be the key used to resume fetching after the @requires is already fetched in the original node, but we cannot
        // guarantee it, so we add it now (and if it was already selected, this is a no-op).
        let pre_require_node = FetchDependencyGraph::node_weight_mut(
            &mut dependency_graph.graph,
            pre_require_node_id,
        )?;
        pre_require_node
            .selection_set
            .add_at_path(&require_node_path.path_in_node, Some(&Arc::new(key_inputs)))?;
    }
    Ok(())
}

fn path_for_parent(
    dependency_graph: &FetchDependencyGraph,
    path: &FetchDependencyGraphNodePath,
    parent_node_id: NodeIndex,
    parent_path: &Arc<OpPath>,
) -> Result<FetchDependencyGraphNodePath, FederationError> {
    let parent_node = dependency_graph.node_weight(parent_node_id)?;
    let parent_schema = dependency_graph
        .federated_query_graph
        .schema_by_source(&parent_node.subgraph_name.clone())?;

    // The node referred by `path` may have types that do not exist in the node "parent", so we filter
    // out any type conditions on those. This typically happens jumping to a group that use an @interfaceObject
    // from a (parent) node that does not know the corresponding interface but has some of the type that
    // implements it (in the supergraph).
    let filtered_path = path.path_in_node.filter_on_schema(parent_schema);
    let final_path = concat_op_paths(parent_path.deref(), &filtered_path);
    Ok(FetchDependencyGraphNodePath {
        full_path: path.full_path.clone(),
        path_in_node: Arc::new(final_path),
        response_path: path.response_path.clone(),
    })
}<|MERGE_RESOLUTION|>--- conflicted
+++ resolved
@@ -457,11 +457,7 @@
     ) -> Result<Vec<FetchDataPathElement>, FederationError> {
         let mut new_path = self.response_path.clone();
         if let OpPathElement::Field(field) = element {
-<<<<<<< HEAD
-            new_path.push(FetchDataPathElement::Key(field.response_name().into()));
-=======
-            new_path.push(FetchDataPathElement::Key(field.data().response_name()));
->>>>>>> 450a5df6
+            new_path.push(FetchDataPathElement::Key(field.response_name()));
             // TODO: is there a simpler we to find a field’s type from `&Field`?
             let mut type_ = &field.field_position.get(field.schema.schema())?.ty;
             loop {
