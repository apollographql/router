--- conflicted
+++ resolved
@@ -314,12 +314,9 @@
     use ::http::HeaderMap;
     use ::http::HeaderValue;
     use async_trait::async_trait;
-<<<<<<< HEAD
     use schemars::JsonSchema;
     use serde::Deserialize;
-=======
     use tokio::join;
->>>>>>> 70207852
 
     use super::*;
     use crate::plugin::Plugin;
