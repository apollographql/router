--- conflicted
+++ resolved
@@ -126,14 +126,11 @@
         response_variables: {},
         request_headers: {},
         response_headers: {},
-<<<<<<< HEAD
-=======
         batch_settings: Some(
             ConnectorBatchSettings {
                 max_size: None,
             },
         ),
->>>>>>> df593628
     },
     "connectors_Query_itfs_0": Connector {
         id: ConnectId {
@@ -214,14 +211,11 @@
         response_variables: {},
         request_headers: {},
         response_headers: {},
-<<<<<<< HEAD
-=======
         batch_settings: Some(
             ConnectorBatchSettings {
                 max_size: None,
             },
         ),
->>>>>>> df593628
     },
     "connectors_Query_itf_0": Connector {
         id: ConnectId {
@@ -361,13 +355,10 @@
         response_variables: {},
         request_headers: {},
         response_headers: {},
-<<<<<<< HEAD
-=======
         batch_settings: Some(
             ConnectorBatchSettings {
                 max_size: None,
             },
         ),
->>>>>>> df593628
     },
 }