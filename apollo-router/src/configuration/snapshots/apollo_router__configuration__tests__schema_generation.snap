---
source: apollo-router/src/configuration/tests.rs
assertion_line: 31
expression: "&schema"
---
{
  "$schema": "https://json-schema.org/draft/2019-09/schema",
  "title": "Configuration",
  "description": "The configuration for the router.\n\nCan be created through `serde::Deserialize` from various formats, or inline in Rust code with `serde_json::json!` and `serde_json::from_value`.",
  "type": "object",
  "properties": {
    "apq": {
      "description": "Configures automatic persisted queries",
      "default": {
        "enabled": true,
        "router": {
          "cache": {
            "in_memory": {
              "limit": 512
            },
            "redis": null
          }
        },
        "subgraph": {
          "all": {
            "enabled": false
          },
          "subgraphs": {}
        }
      },
      "type": "object",
      "properties": {
        "enabled": {
          "description": "Activates Automatic Persisted Queries (enabled by default)",
          "default": true,
          "type": "boolean"
        },
        "router": {
          "description": "Router level (APQ) configuration",
          "default": {
            "cache": {
              "in_memory": {
                "limit": 512
              },
              "redis": null
            }
          },
          "type": "object",
          "properties": {
            "cache": {
              "description": "Cache configuration",
              "default": {
                "in_memory": {
                  "limit": 512
                },
                "redis": null
              },
              "type": "object",
              "properties": {
                "in_memory": {
                  "description": "Configures the in memory cache (always active)",
                  "default": {
                    "limit": 512
                  },
                  "type": "object",
                  "required": [
                    "limit"
                  ],
                  "properties": {
                    "limit": {
                      "description": "Number of entries in the Least Recently Used cache",
                      "type": "integer",
                      "format": "uint",
                      "minimum": 1.0
                    }
                  },
                  "additionalProperties": false
                },
                "redis": {
                  "description": "Configures and activates the Redis cache",
                  "default": null,
                  "type": "object",
                  "required": [
                    "urls"
                  ],
                  "properties": {
                    "namespace": {
                      "description": "namespace used to prefix Redis keys",
                      "type": "string",
                      "nullable": true
                    },
                    "password": {
                      "description": "Redis password if not provided in the URLs. This field takes precedence over the password in the URL",
                      "type": "string",
                      "nullable": true
                    },
                    "timeout": {
                      "description": "Redis request timeout (default: 2ms)",
                      "default": null,
                      "type": "string",
                      "nullable": true
                    },
                    "tls": {
                      "description": "TLS client configuration",
                      "default": null,
                      "type": "object",
                      "properties": {
                        "certificate_authorities": {
                          "description": "list of certificate authorities in PEM format",
                          "default": null,
                          "type": "string",
                          "nullable": true
                        },
                        "client_authentication": {
                          "description": "client certificate authentication",
                          "default": null,
                          "type": "object",
                          "required": [
                            "certificate_chain",
                            "key"
                          ],
                          "properties": {
                            "certificate_chain": {
                              "description": "list of certificates in PEM format",
                              "writeOnly": true,
                              "type": "string"
                            },
                            "key": {
                              "description": "key in PEM format",
                              "writeOnly": true,
                              "type": "string"
                            }
                          },
                          "additionalProperties": false,
                          "nullable": true
                        }
                      },
                      "additionalProperties": false,
                      "nullable": true
                    },
                    "ttl": {
                      "description": "TTL for entries",
                      "default": null,
                      "type": "string",
                      "nullable": true
                    },
                    "urls": {
                      "description": "List of URLs to the Redis cluster",
                      "type": "array",
                      "items": {
                        "type": "string",
                        "format": "uri"
                      }
                    },
                    "username": {
                      "description": "Redis username if not provided in the URLs. This field takes precedence over the username in the URL",
                      "type": "string",
                      "nullable": true
                    }
                  },
                  "additionalProperties": false,
                  "nullable": true
                }
              },
              "additionalProperties": false
            }
          },
          "additionalProperties": false
        },
        "subgraph": {
          "description": "Configuration options pertaining to the subgraph server component.",
          "default": {
            "all": {
              "enabled": false
            },
            "subgraphs": {}
          },
          "type": "object",
          "properties": {
            "all": {
              "description": "options applying to all subgraphs",
              "default": {
                "enabled": false
              },
              "type": "object",
              "properties": {
                "enabled": {
                  "description": "Enable",
                  "default": false,
                  "type": "boolean"
                }
              },
              "additionalProperties": false
            },
            "subgraphs": {
              "description": "per subgraph options",
              "default": {},
              "type": "object",
              "additionalProperties": {
                "description": "Subgraph level Automatic Persisted Queries (APQ) configuration",
                "type": "object",
                "properties": {
                  "enabled": {
                    "description": "Enable",
                    "default": false,
                    "type": "boolean"
                  }
                },
                "additionalProperties": false
              }
            }
          }
        }
      },
      "additionalProperties": false
    },
    "authentication": {
      "description": "Authentication",
      "type": "object",
      "properties": {
        "router": {
          "description": "Router configuration",
          "type": "object",
          "required": [
            "jwt"
          ],
          "properties": {
            "jwt": {
              "description": "The JWT configuration",
              "type": "object",
              "required": [
                "jwks"
              ],
              "properties": {
                "header_name": {
                  "description": "HTTP header expected to contain JWT",
                  "default": "authorization",
                  "type": "string"
                },
                "header_value_prefix": {
                  "description": "Header value prefix",
                  "default": "Bearer",
                  "type": "string"
                },
                "jwks": {
                  "description": "List of JWKS used to verify tokens",
                  "type": "array",
                  "items": {
                    "type": "object",
                    "required": [
                      "url"
                    ],
                    "properties": {
                      "algorithms": {
                        "description": "List of accepted algorithms. Possible values are `HS256`, `HS384`, `HS512`, `ES256`, `ES384`, `RS256`, `RS384`, `RS512`, `PS256`, `PS384`, `PS512`, `EdDSA`",
                        "default": null,
                        "type": "array",
                        "items": {
                          "type": "string"
                        },
                        "nullable": true
                      },
                      "issuer": {
                        "description": "Expected issuer for tokens verified by that JWKS",
                        "type": "string",
                        "nullable": true
                      },
                      "poll_interval": {
                        "description": "Polling interval for each JWKS endpoint in human-readable format; defaults to 60s",
                        "default": {
                          "secs": 60,
                          "nanos": 0
                        },
                        "type": "string"
                      },
                      "url": {
                        "description": "Retrieve the JWK Set",
                        "type": "string"
                      }
                    },
                    "additionalProperties": false
                  }
                }
              },
              "additionalProperties": false
            }
          },
          "additionalProperties": false,
          "nullable": true
        },
        "subgraph": {
          "description": "Subgraph configuration",
          "type": "object",
          "properties": {
            "all": {
              "description": "Configuration that will apply to all subgraphs.",
              "oneOf": [
                {
                  "type": "object",
                  "required": [
                    "aws_sig_v4"
                  ],
                  "properties": {
                    "aws_sig_v4": {
                      "description": "Configure AWS sigv4 auth.",
                      "oneOf": [
                        {
                          "type": "object",
                          "required": [
                            "hardcoded"
                          ],
                          "properties": {
                            "hardcoded": {
                              "description": "Hardcoded Config using access_key and secret. Prefer using DefaultChain instead.",
                              "type": "object",
                              "required": [
                                "access_key_id",
                                "region",
                                "secret_access_key",
                                "service_name"
                              ],
                              "properties": {
                                "access_key_id": {
                                  "description": "The ID for this access key.",
                                  "type": "string"
                                },
                                "assume_role": {
                                  "description": "Specify assumed role configuration.",
                                  "type": "object",
                                  "required": [
                                    "role_arn",
                                    "session_name"
                                  ],
                                  "properties": {
                                    "external_id": {
                                      "description": "Unique identifier that might be required when you assume a role in another account.",
                                      "type": "string",
                                      "nullable": true
                                    },
                                    "role_arn": {
                                      "description": "Amazon Resource Name (ARN) for the role assumed when making requests",
                                      "type": "string"
                                    },
                                    "session_name": {
                                      "description": "Uniquely identify a session when the same role is assumed by different principals or for different reasons.",
                                      "type": "string"
                                    }
                                  },
                                  "additionalProperties": false,
                                  "nullable": true
                                },
                                "region": {
                                  "description": "The AWS region this chain applies to.",
                                  "type": "string"
                                },
                                "secret_access_key": {
                                  "description": "The secret key used to sign requests.",
                                  "type": "string"
                                },
                                "service_name": {
                                  "description": "The service you're trying to access, eg: \"s3\", \"vpc-lattice-svcs\", etc.",
                                  "type": "string"
                                }
                              },
                              "additionalProperties": false
                            }
                          },
                          "additionalProperties": false
                        },
                        {
                          "type": "object",
                          "required": [
                            "default_chain"
                          ],
                          "properties": {
                            "default_chain": {
                              "description": "Configuration of the DefaultChainProvider",
                              "type": "object",
                              "required": [
                                "region",
                                "service_name"
                              ],
                              "properties": {
                                "assume_role": {
                                  "description": "Specify assumed role configuration.",
                                  "type": "object",
                                  "required": [
                                    "role_arn",
                                    "session_name"
                                  ],
                                  "properties": {
                                    "external_id": {
                                      "description": "Unique identifier that might be required when you assume a role in another account.",
                                      "type": "string",
                                      "nullable": true
                                    },
                                    "role_arn": {
                                      "description": "Amazon Resource Name (ARN) for the role assumed when making requests",
                                      "type": "string"
                                    },
                                    "session_name": {
                                      "description": "Uniquely identify a session when the same role is assumed by different principals or for different reasons.",
                                      "type": "string"
                                    }
                                  },
                                  "additionalProperties": false,
                                  "nullable": true
                                },
                                "profile_name": {
                                  "description": "The profile name used by this provider",
                                  "type": "string",
                                  "nullable": true
                                },
                                "region": {
                                  "description": "The AWS region this chain applies to.",
                                  "type": "string"
                                },
                                "service_name": {
                                  "description": "The service you're trying to access, eg: \"s3\", \"vpc-lattice-svcs\", etc.",
                                  "type": "string"
                                }
                              },
                              "additionalProperties": false
                            }
                          },
                          "additionalProperties": false
                        }
                      ]
                    }
                  },
                  "additionalProperties": false
                }
              ],
              "nullable": true
            },
            "subgraphs": {
              "description": "Create a configuration that will apply only to a specific subgraph.",
              "type": "object",
              "additionalProperties": {
                "oneOf": [
                  {
                    "type": "object",
                    "required": [
                      "aws_sig_v4"
                    ],
                    "properties": {
                      "aws_sig_v4": {
                        "description": "Configure AWS sigv4 auth.",
                        "oneOf": [
                          {
                            "type": "object",
                            "required": [
                              "hardcoded"
                            ],
                            "properties": {
                              "hardcoded": {
                                "description": "Hardcoded Config using access_key and secret. Prefer using DefaultChain instead.",
                                "type": "object",
                                "required": [
                                  "access_key_id",
                                  "region",
                                  "secret_access_key",
                                  "service_name"
                                ],
                                "properties": {
                                  "access_key_id": {
                                    "description": "The ID for this access key.",
                                    "type": "string"
                                  },
                                  "assume_role": {
                                    "description": "Specify assumed role configuration.",
                                    "type": "object",
                                    "required": [
                                      "role_arn",
                                      "session_name"
                                    ],
                                    "properties": {
                                      "external_id": {
                                        "description": "Unique identifier that might be required when you assume a role in another account.",
                                        "type": "string",
                                        "nullable": true
                                      },
                                      "role_arn": {
                                        "description": "Amazon Resource Name (ARN) for the role assumed when making requests",
                                        "type": "string"
                                      },
                                      "session_name": {
                                        "description": "Uniquely identify a session when the same role is assumed by different principals or for different reasons.",
                                        "type": "string"
                                      }
                                    },
                                    "additionalProperties": false,
                                    "nullable": true
                                  },
                                  "region": {
                                    "description": "The AWS region this chain applies to.",
                                    "type": "string"
                                  },
                                  "secret_access_key": {
                                    "description": "The secret key used to sign requests.",
                                    "type": "string"
                                  },
                                  "service_name": {
                                    "description": "The service you're trying to access, eg: \"s3\", \"vpc-lattice-svcs\", etc.",
                                    "type": "string"
                                  }
                                },
                                "additionalProperties": false
                              }
                            },
                            "additionalProperties": false
                          },
                          {
                            "type": "object",
                            "required": [
                              "default_chain"
                            ],
                            "properties": {
                              "default_chain": {
                                "description": "Configuration of the DefaultChainProvider",
                                "type": "object",
                                "required": [
                                  "region",
                                  "service_name"
                                ],
                                "properties": {
                                  "assume_role": {
                                    "description": "Specify assumed role configuration.",
                                    "type": "object",
                                    "required": [
                                      "role_arn",
                                      "session_name"
                                    ],
                                    "properties": {
                                      "external_id": {
                                        "description": "Unique identifier that might be required when you assume a role in another account.",
                                        "type": "string",
                                        "nullable": true
                                      },
                                      "role_arn": {
                                        "description": "Amazon Resource Name (ARN) for the role assumed when making requests",
                                        "type": "string"
                                      },
                                      "session_name": {
                                        "description": "Uniquely identify a session when the same role is assumed by different principals or for different reasons.",
                                        "type": "string"
                                      }
                                    },
                                    "additionalProperties": false,
                                    "nullable": true
                                  },
                                  "profile_name": {
                                    "description": "The profile name used by this provider",
                                    "type": "string",
                                    "nullable": true
                                  },
                                  "region": {
                                    "description": "The AWS region this chain applies to.",
                                    "type": "string"
                                  },
                                  "service_name": {
                                    "description": "The service you're trying to access, eg: \"s3\", \"vpc-lattice-svcs\", etc.",
                                    "type": "string"
                                  }
                                },
                                "additionalProperties": false
                              }
                            },
                            "additionalProperties": false
                          }
                        ]
                      }
                    },
                    "additionalProperties": false
                  }
                ]
              }
            }
          },
          "additionalProperties": false,
          "nullable": true
        }
      },
      "additionalProperties": false
    },
    "authorization": {
      "description": "Authorization plugin",
      "type": "object",
      "properties": {
        "directives": {
          "description": "`@authenticated`, `@requiresScopes` and `@policy` directives",
          "type": "object",
          "properties": {
            "dry_run": {
              "description": "generates the authorization error messages without modying the query",
              "default": false,
              "type": "boolean"
            },
            "enabled": {
              "description": "enables the `@authenticated` and `@requiresScopes` directives",
              "default": true,
              "type": "boolean"
            },
            "errors": {
              "description": "authorization errors behaviour",
              "default": {
                "log": true,
                "response": "errors"
              },
              "type": "object",
              "properties": {
                "log": {
                  "description": "log authorization errors",
                  "default": true,
                  "type": "boolean"
                },
                "response": {
                  "description": "location of authorization errors in the GraphQL response",
                  "default": "errors",
                  "oneOf": [
                    {
                      "description": "store authorization errors in the response errors",
                      "type": "string",
                      "enum": [
                        "errors"
                      ]
                    },
                    {
                      "description": "store authorization errors in the response extensions",
                      "type": "string",
                      "enum": [
                        "extensions"
                      ]
                    },
                    {
                      "description": "do not add the authorization errors to the GraphQL response",
                      "type": "string",
                      "enum": [
                        "disabled"
                      ]
                    }
                  ]
                }
              }
            },
            "reject_unauthorized": {
              "description": "refuse a query entirely if any part would be filtered",
              "default": false,
              "type": "boolean"
            }
          }
        },
        "require_authentication": {
          "description": "Reject unauthenticated requests",
          "default": false,
          "type": "boolean"
        }
      }
    },
    "coprocessor": {
      "description": "Configures the externalization plugin",
      "type": "object",
      "required": [
        "url"
      ],
      "properties": {
        "execution": {
          "description": "The execution stage request/response configuration",
          "default": {
            "request": {
              "headers": false,
              "context": false,
              "body": false,
              "sdl": false,
              "method": false,
              "query_plan": false
            },
            "response": {
              "headers": false,
              "context": false,
              "body": false,
              "sdl": false,
              "status_code": false
            }
          },
          "type": "object",
          "properties": {
            "request": {
              "description": "The request configuration",
              "default": {
                "headers": false,
                "context": false,
                "body": false,
                "sdl": false,
                "method": false,
                "query_plan": false
              },
              "type": "object",
              "properties": {
                "body": {
                  "description": "Send the body",
                  "default": false,
                  "type": "boolean"
                },
                "context": {
                  "description": "Send the context",
                  "default": false,
                  "type": "boolean"
                },
                "headers": {
                  "description": "Send the headers",
                  "default": false,
                  "type": "boolean"
                },
                "method": {
                  "description": "Send the method",
                  "default": false,
                  "type": "boolean"
                },
                "query_plan": {
                  "description": "Send the query plan",
                  "default": false,
                  "type": "boolean"
                },
                "sdl": {
                  "description": "Send the SDL",
                  "default": false,
                  "type": "boolean"
                }
              },
              "additionalProperties": false
            },
            "response": {
              "description": "What information is passed to a router request/response stage",
              "default": {
                "headers": false,
                "context": false,
                "body": false,
                "sdl": false,
                "status_code": false
              },
              "type": "object",
              "properties": {
                "body": {
                  "description": "Send the body",
                  "default": false,
                  "type": "boolean"
                },
                "context": {
                  "description": "Send the context",
                  "default": false,
                  "type": "boolean"
                },
                "headers": {
                  "description": "Send the headers",
                  "default": false,
                  "type": "boolean"
                },
                "sdl": {
                  "description": "Send the SDL",
                  "default": false,
                  "type": "boolean"
                },
                "status_code": {
                  "description": "Send the HTTP status",
                  "default": false,
                  "type": "boolean"
                }
              },
              "additionalProperties": false
            }
          }
        },
        "router": {
          "description": "The router stage request/response configuration",
          "default": {
            "request": {
              "headers": false,
              "context": false,
              "body": false,
              "sdl": false,
              "path": false,
              "method": false
            },
            "response": {
              "headers": false,
              "context": false,
              "body": false,
              "sdl": false,
              "status_code": false
            }
          },
          "type": "object",
          "properties": {
            "request": {
              "description": "The request configuration",
              "default": {
                "headers": false,
                "context": false,
                "body": false,
                "sdl": false,
                "path": false,
                "method": false
              },
              "type": "object",
              "properties": {
                "body": {
                  "description": "Send the body",
                  "default": false,
                  "type": "boolean"
                },
                "context": {
                  "description": "Send the context",
                  "default": false,
                  "type": "boolean"
                },
                "headers": {
                  "description": "Send the headers",
                  "default": false,
                  "type": "boolean"
                },
                "method": {
                  "description": "Send the method",
                  "default": false,
                  "type": "boolean"
                },
                "path": {
                  "description": "Send the path",
                  "default": false,
                  "type": "boolean"
                },
                "sdl": {
                  "description": "Send the SDL",
                  "default": false,
                  "type": "boolean"
                }
              },
              "additionalProperties": false
            },
            "response": {
              "description": "The response configuration",
              "default": {
                "headers": false,
                "context": false,
                "body": false,
                "sdl": false,
                "status_code": false
              },
              "type": "object",
              "properties": {
                "body": {
                  "description": "Send the body",
                  "default": false,
                  "type": "boolean"
                },
                "context": {
                  "description": "Send the context",
                  "default": false,
                  "type": "boolean"
                },
                "headers": {
                  "description": "Send the headers",
                  "default": false,
                  "type": "boolean"
                },
                "sdl": {
                  "description": "Send the SDL",
                  "default": false,
                  "type": "boolean"
                },
                "status_code": {
                  "description": "Send the HTTP status",
                  "default": false,
                  "type": "boolean"
                }
              },
              "additionalProperties": false
            }
          }
        },
        "subgraph": {
          "description": "The subgraph stage request/response configuration",
          "default": {
            "all": {
              "request": {
                "headers": false,
                "context": false,
                "body": false,
                "uri": false,
                "method": false,
                "service_name": false
              },
              "response": {
                "headers": false,
                "context": false,
                "body": false,
                "service_name": false,
                "status_code": false
              }
            }
          },
          "type": "object",
          "properties": {
            "all": {
              "description": "What information is passed to a subgraph request/response stage",
              "default": {
                "request": {
                  "headers": false,
                  "context": false,
                  "body": false,
                  "uri": false,
                  "method": false,
                  "service_name": false
                },
                "response": {
                  "headers": false,
                  "context": false,
                  "body": false,
                  "service_name": false,
                  "status_code": false
                }
              },
              "type": "object",
              "properties": {
                "request": {
                  "description": "What information is passed to a subgraph request/response stage",
                  "default": {
                    "headers": false,
                    "context": false,
                    "body": false,
                    "uri": false,
                    "method": false,
                    "service_name": false
                  },
                  "type": "object",
                  "properties": {
                    "body": {
                      "description": "Send the body",
                      "default": false,
                      "type": "boolean"
                    },
                    "context": {
                      "description": "Send the context",
                      "default": false,
                      "type": "boolean"
                    },
                    "headers": {
                      "description": "Send the headers",
                      "default": false,
                      "type": "boolean"
                    },
                    "method": {
                      "description": "Send the method URI",
                      "default": false,
                      "type": "boolean"
                    },
                    "service_name": {
                      "description": "Send the service name",
                      "default": false,
                      "type": "boolean"
                    },
                    "uri": {
                      "description": "Send the subgraph URI",
                      "default": false,
                      "type": "boolean"
                    }
                  },
                  "additionalProperties": false
                },
                "response": {
                  "description": "What information is passed to a subgraph request/response stage",
                  "default": {
                    "headers": false,
                    "context": false,
                    "body": false,
                    "service_name": false,
                    "status_code": false
                  },
                  "type": "object",
                  "properties": {
                    "body": {
                      "description": "Send the body",
                      "default": false,
                      "type": "boolean"
                    },
                    "context": {
                      "description": "Send the context",
                      "default": false,
                      "type": "boolean"
                    },
                    "headers": {
                      "description": "Send the headers",
                      "default": false,
                      "type": "boolean"
                    },
                    "service_name": {
                      "description": "Send the service name",
                      "default": false,
                      "type": "boolean"
                    },
                    "status_code": {
                      "description": "Send the http status",
                      "default": false,
                      "type": "boolean"
                    }
                  },
                  "additionalProperties": false
                }
              },
              "additionalProperties": false
            }
          },
          "additionalProperties": false
        },
        "supergraph": {
          "description": "The supergraph stage request/response configuration",
          "default": {
            "request": {
              "headers": false,
              "context": false,
              "body": false,
              "sdl": false,
              "method": false
            },
            "response": {
              "headers": false,
              "context": false,
              "body": false,
              "sdl": false,
              "status_code": false
            }
          },
          "type": "object",
          "properties": {
            "request": {
              "description": "The request configuration",
              "default": {
                "headers": false,
                "context": false,
                "body": false,
                "sdl": false,
                "method": false
              },
              "type": "object",
              "properties": {
                "body": {
                  "description": "Send the body",
                  "default": false,
                  "type": "boolean"
                },
                "context": {
                  "description": "Send the context",
                  "default": false,
                  "type": "boolean"
                },
                "headers": {
                  "description": "Send the headers",
                  "default": false,
                  "type": "boolean"
                },
                "method": {
                  "description": "Send the method",
                  "default": false,
                  "type": "boolean"
                },
                "sdl": {
                  "description": "Send the SDL",
                  "default": false,
                  "type": "boolean"
                }
              },
              "additionalProperties": false
            },
            "response": {
              "description": "What information is passed to a router request/response stage",
              "default": {
                "headers": false,
                "context": false,
                "body": false,
                "sdl": false,
                "status_code": false
              },
              "type": "object",
              "properties": {
                "body": {
                  "description": "Send the body",
                  "default": false,
                  "type": "boolean"
                },
                "context": {
                  "description": "Send the context",
                  "default": false,
                  "type": "boolean"
                },
                "headers": {
                  "description": "Send the headers",
                  "default": false,
                  "type": "boolean"
                },
                "sdl": {
                  "description": "Send the SDL",
                  "default": false,
                  "type": "boolean"
                },
                "status_code": {
                  "description": "Send the HTTP status",
                  "default": false,
                  "type": "boolean"
                }
              },
              "additionalProperties": false
            }
          }
        },
        "timeout": {
          "description": "The timeout for external requests",
          "default": {
            "secs": 1,
            "nanos": 0
          },
          "type": "string"
        },
        "url": {
          "description": "The url you'd like to offload processing to",
          "type": "string"
        }
      },
      "additionalProperties": false
    },
    "cors": {
      "description": "Cross origin request headers.",
      "default": {
        "allow_any_origin": false,
        "allow_credentials": false,
        "allow_headers": [],
        "expose_headers": null,
        "origins": [
          "https://studio.apollographql.com"
        ],
        "match_origins": null,
        "methods": [
          "GET",
          "POST",
          "OPTIONS"
        ],
        "max_age": null
      },
      "type": "object",
      "properties": {
        "allow_any_origin": {
          "description": "Set to true to allow any origin.\n\nDefaults to false Having this set to true is the only way to allow Origin: null.",
          "default": false,
          "type": "boolean"
        },
        "allow_credentials": {
          "description": "Set to true to add the `Access-Control-Allow-Credentials` header.",
          "default": false,
          "type": "boolean"
        },
        "allow_headers": {
          "description": "The headers to allow.\n\nIf this value is not set, the router will mirror client's `Access-Control-Request-Headers`.\n\nNote that if you set headers here, you also want to have a look at your `CSRF` plugins configuration, and make sure you either: - accept `x-apollo-operation-name` AND / OR `apollo-require-preflight` - defined `csrf` required headers in your yml configuration, as shown in the `examples/cors-and-csrf/custom-headers.router.yaml` files.",
          "default": [],
          "type": "array",
          "items": {
            "type": "string"
          }
        },
        "expose_headers": {
          "description": "Which response headers should be made available to scripts running in the browser, in response to a cross-origin request.",
          "default": null,
          "type": "array",
          "items": {
            "type": "string"
          },
          "nullable": true
        },
        "match_origins": {
          "description": "`Regex`es you want to match the origins against to determine if they're allowed. Defaults to an empty list. Note that `origins` will be evaluated before `match_origins`",
          "default": null,
          "type": "array",
          "items": {
            "type": "string"
          },
          "nullable": true
        },
        "max_age": {
          "description": "The `Access-Control-Max-Age` header value in time units",
          "default": null,
          "type": "string"
        },
        "methods": {
          "description": "Allowed request methods. Defaults to GET, POST, OPTIONS.",
          "default": [
            "GET",
            "POST",
            "OPTIONS"
          ],
          "type": "array",
          "items": {
            "type": "string"
          }
        },
        "origins": {
          "description": "The origin(s) to allow requests from. Defaults to `https://studio.apollographql.com/` for Apollo Studio.",
          "default": [
            "https://studio.apollographql.com"
          ],
          "type": "array",
          "items": {
            "type": "string"
          }
        }
      },
      "additionalProperties": false
    },
    "csrf": {
      "description": "CSRF Configuration.",
      "type": "object",
      "properties": {
        "required_headers": {
          "description": "Override the headers to check for by setting custom_headers Note that if you set required_headers here, you may also want to have a look at your `CORS` configuration, and make sure you either: - did not set any `allow_headers` list (so it defaults to `mirror_request`) - added your required headers to the allow_headers list, as shown in the `examples/cors-and-csrf/custom-headers.router.yaml` files.",
          "default": [
            "x-apollo-operation-name",
            "apollo-require-preflight"
          ],
          "type": "array",
          "items": {
            "type": "string"
          }
        },
        "unsafe_disabled": {
          "description": "The CSRF plugin is enabled by default; set unsafe_disabled = true to disable the plugin behavior Note that setting this to true is deemed unsafe. See <https://developer.mozilla.org/en-US/docs/Glossary/CSRF>.",
          "default": false,
          "type": "boolean"
        }
      },
      "additionalProperties": false
    },
    "experimental_api_schema_generation_mode": {
      "description": "Set the API schema generation implementation to use.",
      "default": "legacy",
      "oneOf": [
        {
          "description": "Use the new Rust-based implementation.",
          "type": "string",
          "enum": [
            "new"
          ]
        },
        {
          "description": "Use the old JavaScript-based implementation.",
          "type": "string",
          "enum": [
            "legacy"
          ]
        },
        {
          "description": "Use Rust-based and Javascript-based implementations side by side, logging warnings if the implementations disagree.",
          "type": "string",
          "enum": [
            "both"
          ]
        }
      ]
    },
    "experimental_batching": {
      "description": "Batching configuration.",
      "default": {
        "enabled": false,
        "mode": "batch_http_link"
      },
      "type": "object",
      "required": [
        "mode"
      ],
      "properties": {
        "enabled": {
          "description": "Activates Batching (disabled by default)",
          "default": false,
          "type": "boolean"
        },
        "mode": {
          "description": "Batching mode",
          "oneOf": [
            {
              "description": "batch_http_link",
              "type": "string",
              "enum": [
                "batch_http_link"
              ]
            }
          ]
        }
      },
      "additionalProperties": false
    },
    "experimental_chaos": {
      "description": "Configuration for chaos testing, trying to reproduce bugs that require uncommon conditions. You probably don’t want this in production!",
      "default": {
        "force_reload": null
      },
      "type": "object",
      "properties": {
        "force_reload": {
          "description": "Force a hot reload of the Router (as if the schema or configuration had changed) at a regular time interval.",
          "default": null,
          "type": "string",
          "nullable": true
        }
      },
      "additionalProperties": false
    },
    "experimental_graphql_validation_mode": {
      "description": "Set the GraphQL validation implementation to use.",
      "default": "both",
      "oneOf": [
        {
          "description": "Use the new Rust-based implementation.",
          "type": "string",
          "enum": [
            "new"
          ]
        },
        {
          "description": "Use the old JavaScript-based implementation.",
          "type": "string",
          "enum": [
            "legacy"
          ]
        },
        {
          "description": "Use Rust-based and Javascript-based implementations side by side, logging warnings if the implementations disagree.",
          "type": "string",
          "enum": [
            "both"
          ]
        }
      ]
    },
    "forbid_mutations": {
      "description": "Forbid mutations configuration",
      "type": "boolean"
    },
    "headers": {
      "description": "Configuration for header propagation",
      "type": "object",
      "properties": {
        "all": {
          "description": "Rules to apply to all subgraphs",
          "type": "object",
          "required": [
            "request"
          ],
          "properties": {
            "request": {
              "description": "Propagate/Insert/Remove headers from request",
              "type": "array",
              "items": {
                "oneOf": [
                  {
                    "type": "object",
                    "required": [
                      "insert"
                    ],
                    "properties": {
                      "insert": {
                        "description": "Insert header",
                        "anyOf": [
                          {
                            "description": "Insert static header",
                            "type": "object",
                            "required": [
                              "name",
                              "value"
                            ],
                            "properties": {
                              "name": {
                                "description": "The name of the header",
                                "type": "string"
                              },
                              "value": {
                                "description": "The value for the header",
                                "type": "string"
                              }
                            },
                            "additionalProperties": false
                          },
                          {
                            "description": "Insert header with a value coming from context key (works only for a string in the context)",
                            "type": "object",
                            "required": [
                              "from_context",
                              "name"
                            ],
                            "properties": {
                              "from_context": {
                                "description": "Specify context key to fetch value",
                                "type": "string"
                              },
                              "name": {
                                "description": "Specify header name",
                                "type": "string"
                              }
                            },
                            "additionalProperties": false
                          },
                          {
                            "description": "Insert header with a value coming from body",
                            "type": "object",
                            "required": [
                              "name",
                              "path"
                            ],
                            "properties": {
                              "default": {
                                "description": "The default if the path in the body did not resolve to an element",
                                "type": "string",
                                "nullable": true
                              },
                              "name": {
                                "description": "The target header name",
                                "type": "string"
                              },
                              "path": {
                                "description": "The path in the request body",
                                "type": "string"
                              }
                            },
                            "additionalProperties": false
                          }
                        ]
                      }
                    },
                    "additionalProperties": false
                  },
                  {
                    "type": "object",
                    "required": [
                      "remove"
                    ],
                    "properties": {
                      "remove": {
                        "description": "Remove header",
                        "oneOf": [
                          {
                            "description": "Remove a header given a header name",
                            "type": "object",
                            "required": [
                              "named"
                            ],
                            "properties": {
                              "named": {
                                "description": "Remove a header given a header name",
                                "type": "string"
                              }
                            },
                            "additionalProperties": false
                          },
                          {
                            "description": "Remove a header given a regex matching header name",
                            "type": "object",
                            "required": [
                              "matching"
                            ],
                            "properties": {
                              "matching": {
                                "description": "Remove a header given a regex matching against the header name",
                                "type": "string"
                              }
                            },
                            "additionalProperties": false
                          }
                        ]
                      }
                    },
                    "additionalProperties": false
                  },
                  {
                    "type": "object",
                    "required": [
                      "propagate"
                    ],
                    "properties": {
                      "propagate": {
                        "description": "Propagate header",
                        "anyOf": [
                          {
                            "description": "Propagate header given a header name",
                            "type": "object",
                            "required": [
                              "named"
                            ],
                            "properties": {
                              "default": {
                                "description": "Default value for the header.",
                                "type": "string",
                                "nullable": true
                              },
                              "named": {
                                "description": "The source header name",
                                "type": "string"
                              },
                              "rename": {
                                "description": "An optional target header name",
                                "type": "string",
                                "nullable": true
                              }
                            },
                            "additionalProperties": false
                          },
                          {
                            "description": "Propagate header given a regex to match header name",
                            "type": "object",
                            "required": [
                              "matching"
                            ],
                            "properties": {
                              "matching": {
                                "description": "The regex on header name",
                                "type": "string"
                              }
                            },
                            "additionalProperties": false
                          }
                        ]
                      }
                    },
                    "additionalProperties": false
                  }
                ]
              }
            }
          },
          "additionalProperties": false,
          "nullable": true
        },
        "subgraphs": {
          "description": "Rules to specific subgraphs",
          "type": "object",
          "additionalProperties": {
            "type": "object",
            "required": [
              "request"
            ],
            "properties": {
              "request": {
                "description": "Propagate/Insert/Remove headers from request",
                "type": "array",
                "items": {
                  "oneOf": [
                    {
                      "type": "object",
                      "required": [
                        "insert"
                      ],
                      "properties": {
                        "insert": {
                          "description": "Insert header",
                          "anyOf": [
                            {
                              "description": "Insert static header",
                              "type": "object",
                              "required": [
                                "name",
                                "value"
                              ],
                              "properties": {
                                "name": {
                                  "description": "The name of the header",
                                  "type": "string"
                                },
                                "value": {
                                  "description": "The value for the header",
                                  "type": "string"
                                }
                              },
                              "additionalProperties": false
                            },
                            {
                              "description": "Insert header with a value coming from context key (works only for a string in the context)",
                              "type": "object",
                              "required": [
                                "from_context",
                                "name"
                              ],
                              "properties": {
                                "from_context": {
                                  "description": "Specify context key to fetch value",
                                  "type": "string"
                                },
                                "name": {
                                  "description": "Specify header name",
                                  "type": "string"
                                }
                              },
                              "additionalProperties": false
                            },
                            {
                              "description": "Insert header with a value coming from body",
                              "type": "object",
                              "required": [
                                "name",
                                "path"
                              ],
                              "properties": {
                                "default": {
                                  "description": "The default if the path in the body did not resolve to an element",
                                  "type": "string",
                                  "nullable": true
                                },
                                "name": {
                                  "description": "The target header name",
                                  "type": "string"
                                },
                                "path": {
                                  "description": "The path in the request body",
                                  "type": "string"
                                }
                              },
                              "additionalProperties": false
                            }
                          ]
                        }
                      },
                      "additionalProperties": false
                    },
                    {
                      "type": "object",
                      "required": [
                        "remove"
                      ],
                      "properties": {
                        "remove": {
                          "description": "Remove header",
                          "oneOf": [
                            {
                              "description": "Remove a header given a header name",
                              "type": "object",
                              "required": [
                                "named"
                              ],
                              "properties": {
                                "named": {
                                  "description": "Remove a header given a header name",
                                  "type": "string"
                                }
                              },
                              "additionalProperties": false
                            },
                            {
                              "description": "Remove a header given a regex matching header name",
                              "type": "object",
                              "required": [
                                "matching"
                              ],
                              "properties": {
                                "matching": {
                                  "description": "Remove a header given a regex matching against the header name",
                                  "type": "string"
                                }
                              },
                              "additionalProperties": false
                            }
                          ]
                        }
                      },
                      "additionalProperties": false
                    },
                    {
                      "type": "object",
                      "required": [
                        "propagate"
                      ],
                      "properties": {
                        "propagate": {
                          "description": "Propagate header",
                          "anyOf": [
                            {
                              "description": "Propagate header given a header name",
                              "type": "object",
                              "required": [
                                "named"
                              ],
                              "properties": {
                                "default": {
                                  "description": "Default value for the header.",
                                  "type": "string",
                                  "nullable": true
                                },
                                "named": {
                                  "description": "The source header name",
                                  "type": "string"
                                },
                                "rename": {
                                  "description": "An optional target header name",
                                  "type": "string",
                                  "nullable": true
                                }
                              },
                              "additionalProperties": false
                            },
                            {
                              "description": "Propagate header given a regex to match header name",
                              "type": "object",
                              "required": [
                                "matching"
                              ],
                              "properties": {
                                "matching": {
                                  "description": "The regex on header name",
                                  "type": "string"
                                }
                              },
                              "additionalProperties": false
                            }
                          ]
                        }
                      },
                      "additionalProperties": false
                    }
                  ]
                }
              }
            },
            "additionalProperties": false
          }
        }
      },
      "additionalProperties": false
    },
    "health_check": {
      "description": "Health check configuration",
      "default": {
        "listen": "127.0.0.1:8088",
        "enabled": true,
        "path": "/health"
      },
      "type": "object",
      "properties": {
        "enabled": {
          "description": "Set to false to disable the health check",
          "default": true,
          "type": "boolean"
        },
        "listen": {
          "description": "The socket address and port to listen on Defaults to 127.0.0.1:8088",
          "default": "127.0.0.1:8088",
          "anyOf": [
            {
              "description": "Socket address.",
              "type": "string"
            },
            {
              "description": "Unix socket.",
              "type": "string"
            }
          ]
        },
        "path": {
          "description": "Optionally set a custom healthcheck path Defaults to /health",
          "default": "/health",
          "type": "string"
        }
      },
      "additionalProperties": false
    },
    "homepage": {
      "description": "Homepage configuration",
      "default": {
        "enabled": true,
        "graph_ref": null
      },
      "type": "object",
      "properties": {
        "enabled": {
          "description": "Set to false to disable the homepage",
          "default": true,
          "type": "boolean"
        },
        "graph_ref": {
          "description": "Graph reference This will allow you to redirect from the Apollo Router landing page back to Apollo Studio Explorer",
          "default": null,
          "type": "string",
          "nullable": true
        }
      },
      "additionalProperties": false
    },
    "include_subgraph_errors": {
      "description": "Configuration for exposing errors that originate from subgraphs",
      "type": "object",
      "properties": {
        "all": {
          "description": "Include errors from all subgraphs",
          "default": false,
          "type": "boolean"
        },
        "subgraphs": {
          "description": "Include errors from specific subgraphs",
          "default": {},
          "type": "object",
          "additionalProperties": {
            "type": "boolean"
          }
        }
      },
      "additionalProperties": false
    },
    "limits": {
      "description": "Configuration for operation limits, parser limits, HTTP limits, etc.",
      "default": {
        "max_depth": null,
        "max_height": null,
        "max_root_fields": null,
        "max_aliases": null,
        "warn_only": false,
        "parser_max_recursion": 500,
        "parser_max_tokens": 15000,
        "http_max_request_bytes": 2000000
      },
      "type": "object",
      "properties": {
        "http_max_request_bytes": {
          "description": "Limit the size of incoming HTTP requests read from the network, to protect against running out of memory. Default: 2000000 (2 MB)",
          "default": 2000000,
          "type": "integer",
          "format": "uint",
          "minimum": 0.0
        },
        "max_aliases": {
          "description": "If set, requests with operations with more aliases than this maximum are rejected with a HTTP 400 Bad Request response and GraphQL error with `\"extensions\": {\"code\": \"MAX_ALIASES_LIMIT\"}`",
          "default": null,
          "type": "integer",
          "format": "uint32",
          "minimum": 0.0,
          "nullable": true
        },
        "max_depth": {
          "description": "If set, requests with operations deeper than this maximum are rejected with a HTTP 400 Bad Request response and GraphQL error with `\"extensions\": {\"code\": \"MAX_DEPTH_LIMIT\"}`\n\nCounts depth of an operation, looking at its selection sets, including fields in fragments and inline fragments. The following example has a depth of 3.\n\n```graphql query getProduct { book { # 1 ...bookDetails } }\n\nfragment bookDetails on Book { details { # 2 ... on ProductDetailsBook { country # 3 } } } ```",
          "default": null,
          "type": "integer",
          "format": "uint32",
          "minimum": 0.0,
          "nullable": true
        },
        "max_height": {
          "description": "If set, requests with operations higher than this maximum are rejected with a HTTP 400 Bad Request response and GraphQL error with `\"extensions\": {\"code\": \"MAX_DEPTH_LIMIT\"}`\n\nHeight is based on simple merging of fields using the same name or alias, but only within the same selection set. For example `name` here is only counted once and the query has height 3, not 4:\n\n```graphql query { name { first } name { last } } ```\n\nThis may change in a future version of Apollo Router to do [full field merging across fragments][merging] instead.\n\n[merging]: https://spec.graphql.org/October2021/#sec-Field-Selection-Merging]",
          "default": null,
          "type": "integer",
          "format": "uint32",
          "minimum": 0.0,
          "nullable": true
        },
        "max_root_fields": {
          "description": "If set, requests with operations with more root fields than this maximum are rejected with a HTTP 400 Bad Request response and GraphQL error with `\"extensions\": {\"code\": \"MAX_ROOT_FIELDS_LIMIT\"}`\n\nThis limit counts only the top level fields in a selection set, including fragments and inline fragments.",
          "default": null,
          "type": "integer",
          "format": "uint32",
          "minimum": 0.0,
          "nullable": true
        },
        "parser_max_recursion": {
          "description": "Limit recursion in the GraphQL parser to protect against stack overflow. default: 500",
          "default": 500,
          "type": "integer",
          "format": "uint",
          "minimum": 0.0
        },
        "parser_max_tokens": {
          "description": "Limit the number of tokens the GraphQL parser processes before aborting.",
          "default": 15000,
          "type": "integer",
          "format": "uint",
          "minimum": 0.0
        },
        "warn_only": {
          "description": "If set to true (which is the default is dev mode), requests that exceed a `max_*` limit are *not* rejected. Instead they are executed normally, and a warning is logged.",
          "default": false,
          "type": "boolean"
        }
      },
      "additionalProperties": false
    },
    "override_subgraph_url": {
      "description": "Subgraph URL mappings",
      "anyOf": [
        {
          "description": "Subgraph URL mappings",
          "type": "object",
          "additionalProperties": {
            "type": "string",
            "format": "uri"
          }
        }
      ]
    },
    "persisted_queries": {
      "description": "Configures managed persisted queries",
      "default": {
        "enabled": false,
        "log_unknown": false,
        "safelist": {
          "enabled": false,
          "require_id": false
        }
      },
      "type": "object",
      "properties": {
        "enabled": {
          "description": "Activates Persisted Queries (disabled by default)",
          "default": false,
          "type": "boolean"
        },
        "log_unknown": {
          "description": "Enabling this field configures the router to log any freeform GraphQL request that is not in the persisted query list",
          "default": false,
          "type": "boolean"
        },
        "safelist": {
          "description": "Restricts execution of operations that are not found in the Persisted Query List",
          "default": {
            "enabled": false,
            "require_id": false
          },
          "type": "object",
          "properties": {
            "enabled": {
              "description": "Enables using the persisted query list as a safelist (disabled by default)",
              "default": false,
              "type": "boolean"
            },
            "require_id": {
              "description": "Enabling this field configures the router to reject any request that does not include the persisted query ID",
              "default": false,
              "type": "boolean"
            }
          },
          "additionalProperties": false
        }
      },
      "additionalProperties": false
    },
    "plugins": {
      "description": "Plugin configuration",
      "default": null,
      "properties": {
        "experimental.broken": {
          "description": "This is a broken plugin for testing purposes only.",
          "type": "object",
          "required": [
            "enabled"
          ],
          "properties": {
            "enabled": {
              "description": "Enable the broken plugin.",
              "type": "boolean"
            }
          }
        },
        "experimental.expose_query_plan": {
          "description": "Expose query plan",
          "type": "boolean"
        },
        "experimental.record": {
          "description": "Request recording configuration.",
          "type": "object",
          "required": [
            "enabled"
          ],
          "properties": {
            "enabled": {
              "description": "The recording plugin is disabled by default.",
              "type": "boolean"
            },
            "storage_path": {
              "description": "The path to the directory where recordings will be stored. Defaults to the current working directory.",
              "type": "string",
              "nullable": true
            }
          },
          "additionalProperties": false
        },
        "experimental.restricted": {
          "description": "Restricted plugin (for testing purposes only)",
          "type": "object",
          "required": [
            "enabled"
          ],
          "properties": {
            "enabled": {
              "description": "Enable the restricted plugin (for testing purposes only)",
              "type": "boolean"
            }
          }
        },
        "test.always_fails_to_start": {
          "description": "Configuration for the test plugin",
          "type": "object",
          "required": [
            "name"
          ],
          "properties": {
            "name": {
              "description": "The name of the test",
              "type": "string"
            }
          }
        },
        "test.always_starts_and_stops": {
          "description": "Configuration for the test plugin",
          "type": "object",
          "required": [
            "name"
          ],
          "properties": {
            "name": {
              "description": "The name of the test",
              "type": "string"
            }
          }
        }
      },
      "additionalProperties": false
    },
<<<<<<< HEAD
    "preview_entity_cache": {
      "description": "Configuration for entity caching",
      "type": "object",
      "required": [
        "redis"
      ],
      "properties": {
        "enabled": {
          "description": "activates caching for all subgraphs, unless overriden in subgraph specific configuration",
          "default": null,
          "type": "boolean",
          "nullable": true
        },
        "metrics": {
          "description": "Entity caching evaluation metrics",
          "type": "object",
          "properties": {
            "enabled": {
              "description": "enables metrics evaluating the benefits of entity caching",
              "default": false,
              "type": "boolean"
            },
            "separate_per_type": {
              "description": "Adds the entity type name to attributes. This can greatly increase the cardinality",
              "default": false,
              "type": "boolean"
            },
            "ttl": {
              "description": "Metrics counter TTL",
              "type": "string",
              "nullable": true
            }
          },
          "additionalProperties": false
        },
        "redis": {
          "description": "Redis cache configuration",
          "type": "object",
          "required": [
            "urls"
          ],
          "properties": {
            "namespace": {
              "description": "namespace used to prefix Redis keys",
              "type": "string",
              "nullable": true
            },
            "password": {
              "description": "Redis password if not provided in the URLs. This field takes precedence over the password in the URL",
              "type": "string",
              "nullable": true
            },
            "timeout": {
              "description": "Redis request timeout (default: 2ms)",
              "default": null,
              "type": "string",
              "nullable": true
            },
            "tls": {
              "description": "TLS client configuration",
              "default": null,
              "type": "object",
              "properties": {
                "certificate_authorities": {
                  "description": "list of certificate authorities in PEM format",
                  "default": null,
                  "type": "string",
                  "nullable": true
                },
                "client_authentication": {
                  "description": "client certificate authentication",
                  "default": null,
                  "type": "object",
                  "required": [
                    "certificate_chain",
                    "key"
                  ],
                  "properties": {
                    "certificate_chain": {
                      "description": "list of certificates in PEM format",
                      "writeOnly": true,
                      "type": "string"
                    },
                    "key": {
                      "description": "key in PEM format",
                      "writeOnly": true,
                      "type": "string"
                    }
                  },
                  "additionalProperties": false,
                  "nullable": true
                }
              },
              "additionalProperties": false,
              "nullable": true
            },
            "ttl": {
              "description": "TTL for entries",
              "default": null,
              "type": "string",
              "nullable": true
            },
            "urls": {
              "description": "List of URLs to the Redis cluster",
              "type": "array",
              "items": {
                "type": "string",
                "format": "uri"
              }
            },
            "username": {
              "description": "Redis username if not provided in the URLs. This field takes precedence over the username in the URL",
              "type": "string",
              "nullable": true
            }
          },
          "additionalProperties": false
        },
        "subgraphs": {
          "description": "Per subgraph configuration",
          "type": "object",
          "additionalProperties": {
            "description": "Per subgraph configuration for entity caching",
            "type": "object",
            "properties": {
              "enabled": {
                "description": "activates caching for this subgraph, overrides the global configuration",
                "default": null,
                "type": "boolean",
                "nullable": true
              },
              "ttl": {
                "description": "expiration for all keys",
                "type": "string",
                "nullable": true
              }
            },
            "additionalProperties": false
          }
        }
      },
      "additionalProperties": false
=======
    "progressive_override": {
      "description": "Configuration for the progressive override plugin",
      "type": "object"
>>>>>>> 4873c38d
    },
    "rhai": {
      "description": "Configuration for the Rhai Plugin",
      "type": "object",
      "properties": {
        "main": {
          "description": "The main entry point for Rhai script evaluation",
          "type": "string",
          "nullable": true
        },
        "scripts": {
          "description": "The directory where Rhai scripts can be found",
          "type": "string",
          "nullable": true
        }
      },
      "additionalProperties": false
    },
    "sandbox": {
      "description": "Sandbox configuration",
      "default": {
        "enabled": false
      },
      "type": "object",
      "properties": {
        "enabled": {
          "description": "Set to true to enable sandbox",
          "default": false,
          "type": "boolean"
        }
      },
      "additionalProperties": false
    },
    "subscription": {
      "description": "Subscriptions configuration",
      "type": "object",
      "properties": {
        "enable_deduplication": {
          "description": "Enable the deduplication of subscription (for example if we detect the exact same request to subgraph we won't open a new websocket to the subgraph in passthrough mode) (default: true)",
          "default": true,
          "type": "boolean"
        },
        "enabled": {
          "description": "Enable subscription",
          "default": true,
          "type": "boolean"
        },
        "max_opened_subscriptions": {
          "description": "This is a limit to only have maximum X opened subscriptions at the same time. By default if it's not set there is no limit.",
          "default": null,
          "type": "integer",
          "format": "uint",
          "minimum": 0.0,
          "nullable": true
        },
        "mode": {
          "description": "Select a subscription mode (callback or passthrough)",
          "default": {
            "callback": null,
            "passthrough": null
          },
          "type": "object",
          "properties": {
            "callback": {
              "description": "Enable callback mode for subgraph(s)",
              "type": "object",
              "required": [
                "public_url"
              ],
              "properties": {
                "heartbeat_interval": {
                  "description": "Heartbeat interval for callback mode (default: 5secs)",
                  "default": "5s",
                  "anyOf": [
                    {
                      "type": "string",
                      "enum": [
                        "disabled"
                      ]
                    },
                    {
                      "type": "string"
                    }
                  ]
                },
                "listen": {
                  "description": "Listen address on which the callback must listen (default: 127.0.0.1:4000)",
                  "writeOnly": true,
                  "anyOf": [
                    {
                      "description": "Socket address.",
                      "type": "string"
                    },
                    {
                      "description": "Unix socket.",
                      "type": "string"
                    }
                  ],
                  "nullable": true
                },
                "path": {
                  "description": "Specify on which path you want to listen for callbacks (default: /callback)",
                  "writeOnly": true,
                  "type": "string",
                  "nullable": true
                },
                "public_url": {
                  "description": "URL used to access this router instance, including the path configured on the Router",
                  "type": "string"
                },
                "subgraphs": {
                  "description": "Specify on which subgraph we enable the callback mode for subscription If empty it applies to all subgraphs (passthrough mode takes precedence)",
                  "default": [],
                  "type": "array",
                  "items": {
                    "type": "string"
                  },
                  "uniqueItems": true
                }
              },
              "additionalProperties": false,
              "nullable": true
            },
            "passthrough": {
              "description": "Enable passthrough mode for subgraph(s)",
              "type": "object",
              "properties": {
                "all": {
                  "description": "Configuration for all subgraphs",
                  "default": null,
                  "type": "object",
                  "properties": {
                    "path": {
                      "description": "Path on which WebSockets are listening",
                      "default": null,
                      "type": "string",
                      "nullable": true
                    },
                    "protocol": {
                      "description": "Which WebSocket GraphQL protocol to use for this subgraph possible values are: 'graphql_ws' | 'graphql_transport_ws' (default: graphql_ws)",
                      "default": "graphql_ws",
                      "type": "string",
                      "enum": [
                        "graphql_ws",
                        "graphql_transport_ws"
                      ]
                    }
                  },
                  "additionalProperties": false,
                  "nullable": true
                },
                "subgraphs": {
                  "description": "Configuration for specific subgraphs",
                  "default": {},
                  "type": "object",
                  "additionalProperties": {
                    "description": "WebSocket configuration for a specific subgraph",
                    "type": "object",
                    "properties": {
                      "path": {
                        "description": "Path on which WebSockets are listening",
                        "default": null,
                        "type": "string",
                        "nullable": true
                      },
                      "protocol": {
                        "description": "Which WebSocket GraphQL protocol to use for this subgraph possible values are: 'graphql_ws' | 'graphql_transport_ws' (default: graphql_ws)",
                        "default": "graphql_ws",
                        "type": "string",
                        "enum": [
                          "graphql_ws",
                          "graphql_transport_ws"
                        ]
                      }
                    },
                    "additionalProperties": false
                  }
                }
              },
              "additionalProperties": false,
              "nullable": true
            }
          },
          "additionalProperties": false
        },
        "queue_capacity": {
          "description": "It represent the capacity of the in memory queue to know how many events we can keep in a buffer",
          "default": null,
          "type": "integer",
          "format": "uint",
          "minimum": 0.0,
          "nullable": true
        }
      },
      "additionalProperties": false
    },
    "supergraph": {
      "description": "Configuration for the supergraph",
      "default": {
        "listen": "127.0.0.1:4000",
        "path": "/",
        "introspection": false,
        "experimental_reuse_query_fragments": null,
        "defer_support": true,
        "query_planning": {
          "experimental_cache": {
            "in_memory": {
              "limit": 512
            },
            "redis": null
          },
          "warmed_up_queries": null,
          "experimental_plans_limit": null,
          "experimental_paths_limit": null
        }
      },
      "type": "object",
      "properties": {
        "defer_support": {
          "description": "Set to false to disable defer support",
          "default": true,
          "type": "boolean"
        },
        "experimental_reuse_query_fragments": {
          "description": "Enable reuse of query fragments Default: depends on the federation version",
          "default": null,
          "type": "boolean",
          "nullable": true
        },
        "introspection": {
          "description": "Enable introspection Default: false",
          "default": false,
          "type": "boolean"
        },
        "listen": {
          "description": "The socket address and port to listen on Defaults to 127.0.0.1:4000",
          "default": "127.0.0.1:4000",
          "anyOf": [
            {
              "description": "Socket address.",
              "type": "string"
            },
            {
              "description": "Unix socket.",
              "type": "string"
            }
          ]
        },
        "path": {
          "description": "The HTTP path on which GraphQL requests will be served. default: \"/\"",
          "default": "/",
          "type": "string"
        },
        "query_planning": {
          "description": "Query planning options",
          "default": {
            "experimental_cache": {
              "in_memory": {
                "limit": 512
              },
              "redis": null
            },
            "warmed_up_queries": null,
            "experimental_plans_limit": null,
            "experimental_paths_limit": null
          },
          "type": "object",
          "properties": {
            "experimental_cache": {
              "description": "Cache configuration",
              "default": {
                "in_memory": {
                  "limit": 512
                },
                "redis": null
              },
              "type": "object",
              "properties": {
                "in_memory": {
                  "description": "Configures the in memory cache (always active)",
                  "default": {
                    "limit": 512
                  },
                  "type": "object",
                  "required": [
                    "limit"
                  ],
                  "properties": {
                    "limit": {
                      "description": "Number of entries in the Least Recently Used cache",
                      "type": "integer",
                      "format": "uint",
                      "minimum": 1.0
                    }
                  },
                  "additionalProperties": false
                },
                "redis": {
                  "description": "Configures and activates the Redis cache",
                  "default": null,
                  "type": "object",
                  "required": [
                    "urls"
                  ],
                  "properties": {
                    "namespace": {
                      "description": "namespace used to prefix Redis keys",
                      "type": "string",
                      "nullable": true
                    },
                    "password": {
                      "description": "Redis password if not provided in the URLs. This field takes precedence over the password in the URL",
                      "type": "string",
                      "nullable": true
                    },
                    "timeout": {
                      "description": "Redis request timeout (default: 2ms)",
                      "default": null,
                      "type": "string",
                      "nullable": true
                    },
                    "tls": {
                      "description": "TLS client configuration",
                      "default": null,
                      "type": "object",
                      "properties": {
                        "certificate_authorities": {
                          "description": "list of certificate authorities in PEM format",
                          "default": null,
                          "type": "string",
                          "nullable": true
                        },
                        "client_authentication": {
                          "description": "client certificate authentication",
                          "default": null,
                          "type": "object",
                          "required": [
                            "certificate_chain",
                            "key"
                          ],
                          "properties": {
                            "certificate_chain": {
                              "description": "list of certificates in PEM format",
                              "writeOnly": true,
                              "type": "string"
                            },
                            "key": {
                              "description": "key in PEM format",
                              "writeOnly": true,
                              "type": "string"
                            }
                          },
                          "additionalProperties": false,
                          "nullable": true
                        }
                      },
                      "additionalProperties": false,
                      "nullable": true
                    },
                    "ttl": {
                      "description": "TTL for entries",
                      "default": null,
                      "type": "string",
                      "nullable": true
                    },
                    "urls": {
                      "description": "List of URLs to the Redis cluster",
                      "type": "array",
                      "items": {
                        "type": "string",
                        "format": "uri"
                      }
                    },
                    "username": {
                      "description": "Redis username if not provided in the URLs. This field takes precedence over the username in the URL",
                      "type": "string",
                      "nullable": true
                    }
                  },
                  "additionalProperties": false,
                  "nullable": true
                }
              },
              "additionalProperties": false
            },
            "experimental_paths_limit": {
              "description": "Before creating query plans, for each path of fields in the query we compute all the possible options to traverse that path via the subgraphs. Multiple options can arise because fields in the path can be provided by multiple subgraphs, and abstract types (i.e. unions and interfaces) returned by fields sometimes require the query planner to traverse through each constituent object type. The number of options generated in this computation can grow large if the schema or query are sufficiently complex, and that will increase the time spent planning.\n\nThis config allows specifying a per-path limit to the number of options considered. If any path's options exceeds this limit, query planning will abort and the operation will fail.\n\nThe default value is None, which specifies no limit.",
              "default": null,
              "type": "integer",
              "format": "uint32",
              "minimum": 0.0,
              "nullable": true
            },
            "experimental_plans_limit": {
              "description": "Sets a limit to the number of generated query plans. The planning process generates many different query plans as it explores the graph, and the list can grow large. By using this limit, we prevent that growth and still get a valid query plan, but it may not be the optimal one.\n\nThe default limit is set to 10000, but it may change in the future",
              "default": null,
              "type": "integer",
              "format": "uint32",
              "minimum": 0.0,
              "nullable": true
            },
            "warmed_up_queries": {
              "description": "Warms up the cache on reloads by running the query plan over a list of the most used queries (from the in memory cache) Configures the number of queries warmed up. Defaults to 1/3 of the in memory cache",
              "default": null,
              "type": "integer",
              "format": "uint",
              "minimum": 0.0,
              "nullable": true
            }
          },
          "additionalProperties": false
        }
      },
      "additionalProperties": false
    },
    "telemetry": {
      "description": "Telemetry configuration",
      "type": "object",
      "properties": {
        "apollo": {
          "description": "Apollo reporting configuration",
          "type": "object",
          "properties": {
            "batch_processor": {
              "description": "Configuration for batch processing.",
              "type": "object",
              "properties": {
                "max_concurrent_exports": {
                  "description": "Maximum number of concurrent exports\n\nLimits the number of spawned tasks for exports and thus memory consumed by an exporter. A value of 1 will cause exports to be performed synchronously on the BatchSpanProcessor task. The default is 1.",
                  "default": 1,
                  "type": "integer",
                  "format": "uint",
                  "minimum": 0.0
                },
                "max_export_batch_size": {
                  "description": "The maximum number of spans to process in a single batch. If there are more than one batch worth of spans then it processes multiple batches of spans one batch after the other without any delay. The default value is 512.",
                  "default": 512,
                  "type": "integer",
                  "format": "uint",
                  "minimum": 0.0
                },
                "max_export_timeout": {
                  "description": "The maximum duration to export a batch of data. The default value is 30 seconds.",
                  "default": {
                    "secs": 30,
                    "nanos": 0
                  },
                  "type": "string"
                },
                "max_queue_size": {
                  "description": "The maximum queue size to buffer spans for delayed processing. If the queue gets full it drops the spans. The default value of is 2048.",
                  "default": 2048,
                  "type": "integer",
                  "format": "uint",
                  "minimum": 0.0
                },
                "scheduled_delay": {
                  "description": "The delay interval in milliseconds between two consecutive processing of batches. The default value is 5 seconds.",
                  "default": {
                    "secs": 5,
                    "nanos": 0
                  },
                  "type": "string"
                }
              }
            },
            "buffer_size": {
              "description": "The buffer size for sending traces to Apollo. Increase this if you are experiencing lost traces.",
              "default": 10000,
              "type": "integer",
              "format": "uint",
              "minimum": 1.0
            },
            "client_name_header": {
              "description": "The name of the header to extract from requests when populating 'client nane' for traces and metrics in Apollo Studio.",
              "default": "apollographql-client-name",
              "type": "string",
              "nullable": true
            },
            "client_version_header": {
              "description": "The name of the header to extract from requests when populating 'client version' for traces and metrics in Apollo Studio.",
              "default": "apollographql-client-version",
              "type": "string",
              "nullable": true
            },
            "endpoint": {
              "description": "The Apollo Studio endpoint for exporting traces and metrics.",
              "default": "https://usage-reporting.api.apollographql.com/api/ingress/traces",
              "type": "string"
            },
            "errors": {
              "description": "Configure the way errors are transmitted to Apollo Studio",
              "type": "object",
              "properties": {
                "subgraph": {
                  "description": "Handling of errors coming from subgraph",
                  "type": "object",
                  "properties": {
                    "all": {
                      "description": "Handling of errors coming from all subgraphs",
                      "type": "object",
                      "properties": {
                        "redact": {
                          "description": "Redact subgraph errors to Apollo Studio",
                          "default": true,
                          "type": "boolean"
                        },
                        "send": {
                          "description": "Send subgraph errors to Apollo Studio",
                          "default": true,
                          "type": "boolean"
                        }
                      },
                      "additionalProperties": false
                    },
                    "subgraphs": {
                      "description": "Handling of errors coming from specified subgraphs",
                      "type": "object",
                      "additionalProperties": {
                        "type": "object",
                        "properties": {
                          "redact": {
                            "description": "Redact subgraph errors to Apollo Studio",
                            "default": true,
                            "type": "boolean"
                          },
                          "send": {
                            "description": "Send subgraph errors to Apollo Studio",
                            "default": true,
                            "type": "boolean"
                          }
                        },
                        "additionalProperties": false
                      }
                    }
                  },
                  "additionalProperties": false
                }
              },
              "additionalProperties": false
            },
            "experimental_otlp_endpoint": {
              "description": "The Apollo Studio endpoint for exporting traces and metrics.",
              "default": "https://usage-reporting.api.apollographql.com/",
              "type": "string"
            },
            "field_level_instrumentation_sampler": {
              "description": "Field level instrumentation for subgraphs via ftv1. ftv1 tracing can cause performance issues as it is transmitted in band with subgraph responses.",
              "anyOf": [
                {
                  "description": "Sample a given fraction. Fractions >= 1 will always sample.",
                  "type": "number",
                  "format": "double"
                },
                {
                  "oneOf": [
                    {
                      "description": "Always sample",
                      "type": "string",
                      "enum": [
                        "always_on"
                      ]
                    },
                    {
                      "description": "Never sample",
                      "type": "string",
                      "enum": [
                        "always_off"
                      ]
                    }
                  ]
                }
              ]
            },
            "send_headers": {
              "description": "To configure which request header names and values are included in trace data that's sent to Apollo Studio.",
              "oneOf": [
                {
                  "description": "Don't send any headers",
                  "type": "string",
                  "enum": [
                    "none"
                  ]
                },
                {
                  "description": "Send all headers",
                  "type": "string",
                  "enum": [
                    "all"
                  ]
                },
                {
                  "description": "Send only the headers specified",
                  "type": "object",
                  "required": [
                    "only"
                  ],
                  "properties": {
                    "only": {
                      "description": "Send only the headers specified",
                      "type": "array",
                      "items": {
                        "type": "string"
                      }
                    }
                  },
                  "additionalProperties": false
                },
                {
                  "description": "Send all headers except those specified",
                  "type": "object",
                  "required": [
                    "except"
                  ],
                  "properties": {
                    "except": {
                      "description": "Send all headers except those specified",
                      "type": "array",
                      "items": {
                        "type": "string"
                      }
                    }
                  },
                  "additionalProperties": false
                }
              ]
            },
            "send_variable_values": {
              "description": "To configure which GraphQL variable values are included in trace data that's sent to Apollo Studio",
              "oneOf": [
                {
                  "description": "Dont send any variables",
                  "type": "string",
                  "enum": [
                    "none"
                  ]
                },
                {
                  "description": "Send all variables",
                  "type": "string",
                  "enum": [
                    "all"
                  ]
                },
                {
                  "description": "Send only the variables specified",
                  "type": "object",
                  "required": [
                    "only"
                  ],
                  "properties": {
                    "only": {
                      "description": "Send only the variables specified",
                      "type": "array",
                      "items": {
                        "type": "string"
                      }
                    }
                  },
                  "additionalProperties": false
                },
                {
                  "description": "Send all variables except those specified",
                  "type": "object",
                  "required": [
                    "except"
                  ],
                  "properties": {
                    "except": {
                      "description": "Send all variables except those specified",
                      "type": "array",
                      "items": {
                        "type": "string"
                      }
                    }
                  },
                  "additionalProperties": false
                }
              ]
            }
          },
          "additionalProperties": false
        },
        "exporters": {
          "description": "Instrumentation configuration",
          "type": "object",
          "properties": {
            "logging": {
              "description": "Logging configuration",
              "type": "object",
              "properties": {
                "common": {
                  "description": "Common configuration",
                  "type": "object",
                  "properties": {
                    "resource": {
                      "description": "The Open Telemetry resource",
                      "default": {},
                      "type": "object",
                      "additionalProperties": {
                        "anyOf": [
                          {
                            "description": "bool values",
                            "type": "boolean"
                          },
                          {
                            "description": "i64 values",
                            "type": "integer",
                            "format": "int64"
                          },
                          {
                            "description": "f64 values",
                            "type": "number",
                            "format": "double"
                          },
                          {
                            "description": "String values",
                            "type": "string"
                          },
                          {
                            "description": "Array of homogeneous values",
                            "anyOf": [
                              {
                                "description": "Array of bools",
                                "type": "array",
                                "items": {
                                  "type": "boolean"
                                }
                              },
                              {
                                "description": "Array of integers",
                                "type": "array",
                                "items": {
                                  "type": "integer",
                                  "format": "int64"
                                }
                              },
                              {
                                "description": "Array of floats",
                                "type": "array",
                                "items": {
                                  "type": "number",
                                  "format": "double"
                                }
                              },
                              {
                                "description": "Array of strings",
                                "type": "array",
                                "items": {
                                  "type": "string"
                                }
                              }
                            ]
                          }
                        ]
                      }
                    },
                    "service_name": {
                      "description": "Set a service.name resource in your metrics",
                      "default": null,
                      "type": "string",
                      "nullable": true
                    },
                    "service_namespace": {
                      "description": "Set a service.namespace attribute in your metrics",
                      "default": null,
                      "type": "string",
                      "nullable": true
                    }
                  },
                  "additionalProperties": false
                },
                "experimental_when_header": {
                  "description": "Log configuration to log request and response for subgraphs and supergraph Note that this will be removed when events are implemented.",
                  "type": "array",
                  "items": {
                    "anyOf": [
                      {
                        "description": "Match header value given a regex to display logs",
                        "type": "object",
                        "required": [
                          "match",
                          "name"
                        ],
                        "properties": {
                          "body": {
                            "description": "Display request/response body (default: false)",
                            "default": false,
                            "type": "boolean"
                          },
                          "headers": {
                            "description": "Display request/response headers (default: false)",
                            "default": false,
                            "type": "boolean"
                          },
                          "match": {
                            "description": "Regex to match the header value",
                            "type": "string"
                          },
                          "name": {
                            "description": "Header name",
                            "type": "string"
                          }
                        },
                        "additionalProperties": false
                      },
                      {
                        "description": "Match header value given a value to display logs",
                        "type": "object",
                        "required": [
                          "name",
                          "value"
                        ],
                        "properties": {
                          "body": {
                            "description": "Display request/response body (default: false)",
                            "default": false,
                            "type": "boolean"
                          },
                          "headers": {
                            "description": "Display request/response headers (default: false)",
                            "default": false,
                            "type": "boolean"
                          },
                          "name": {
                            "description": "Header name",
                            "type": "string"
                          },
                          "value": {
                            "description": "Header value",
                            "type": "string"
                          }
                        },
                        "additionalProperties": false
                      }
                    ]
                  }
                },
                "stdout": {
                  "description": "Settings for logging to stdout.",
                  "type": "object",
                  "properties": {
                    "enabled": {
                      "description": "Set to true to log to stdout.",
                      "default": true,
                      "type": "boolean"
                    },
                    "format": {
                      "description": "The format to log to stdout.",
                      "oneOf": [
                        {
                          "description": "Tracing subscriber https://docs.rs/tracing-subscriber/latest/tracing_subscriber/fmt/format/struct.Json.html",
                          "type": "object",
                          "required": [
                            "json"
                          ],
                          "properties": {
                            "json": {
                              "type": "object",
                              "properties": {
                                "display_current_span": {
                                  "description": "Include the current span in this log event.",
                                  "default": false,
                                  "type": "boolean"
                                },
                                "display_filename": {
                                  "description": "Include the filename with the log event.",
                                  "default": false,
                                  "type": "boolean"
                                },
                                "display_level": {
                                  "description": "Include the level with the log event. (default: true)",
                                  "default": true,
                                  "type": "boolean"
                                },
                                "display_line_number": {
                                  "description": "Include the line number with the log event.",
                                  "default": false,
                                  "type": "boolean"
                                },
                                "display_resource": {
                                  "description": "Include the resource with the log event. (default: true)",
                                  "default": true,
                                  "type": "boolean"
                                },
                                "display_span_list": {
                                  "description": "Include all of the containing span information with the log event. (default: true)",
                                  "default": true,
                                  "type": "boolean"
                                },
                                "display_target": {
                                  "description": "Include the target with the log event. (default: true)",
                                  "default": true,
                                  "type": "boolean"
                                },
                                "display_thread_id": {
                                  "description": "Include the thread_id with the log event.",
                                  "default": false,
                                  "type": "boolean"
                                },
                                "display_thread_name": {
                                  "description": "Include the thread_name with the log event.",
                                  "default": false,
                                  "type": "boolean"
                                },
                                "display_timestamp": {
                                  "description": "Include the timestamp with the log event. (default: true)",
                                  "default": true,
                                  "type": "boolean"
                                }
                              },
                              "additionalProperties": false
                            }
                          },
                          "additionalProperties": false
                        },
                        {
                          "description": "Tracing subscriber https://docs.rs/tracing-subscriber/latest/tracing_subscriber/fmt/format/struct.Json.html",
                          "type": "string",
                          "enum": [
                            "json"
                          ]
                        },
                        {
                          "description": "Tracing subscriber https://docs.rs/tracing-subscriber/latest/tracing_subscriber/fmt/format/struct.Full.html",
                          "type": "object",
                          "required": [
                            "text"
                          ],
                          "properties": {
                            "text": {
                              "type": "object",
                              "properties": {
                                "ansi_escape_codes": {
                                  "description": "Process ansi escapes (default: true)",
                                  "default": true,
                                  "type": "boolean"
                                },
                                "display_current_span": {
                                  "description": "Include the current span in this log event. (default: true)",
                                  "default": true,
                                  "type": "boolean"
                                },
                                "display_filename": {
                                  "description": "Include the filename with the log event.",
                                  "default": false,
                                  "type": "boolean"
                                },
                                "display_level": {
                                  "description": "Include the level with the log event. (default: true)",
                                  "default": true,
                                  "type": "boolean"
                                },
                                "display_line_number": {
                                  "description": "Include the line number with the log event.",
                                  "default": false,
                                  "type": "boolean"
                                },
                                "display_resource": {
                                  "description": "Include the resource with the log event.",
                                  "default": false,
                                  "type": "boolean"
                                },
                                "display_service_name": {
                                  "description": "Include the service name with the log event.",
                                  "default": false,
                                  "type": "boolean"
                                },
                                "display_service_namespace": {
                                  "description": "Include the service namespace with the log event.",
                                  "default": false,
                                  "type": "boolean"
                                },
                                "display_span_list": {
                                  "description": "Include all of the containing span information with the log event. (default: true)",
                                  "default": true,
                                  "type": "boolean"
                                },
                                "display_target": {
                                  "description": "Include the target with the log event.",
                                  "default": false,
                                  "type": "boolean"
                                },
                                "display_thread_id": {
                                  "description": "Include the thread_id with the log event.",
                                  "default": false,
                                  "type": "boolean"
                                },
                                "display_thread_name": {
                                  "description": "Include the thread_name with the log event.",
                                  "default": false,
                                  "type": "boolean"
                                },
                                "display_timestamp": {
                                  "description": "Include the timestamp with the log event. (default: true)",
                                  "default": true,
                                  "type": "boolean"
                                }
                              },
                              "additionalProperties": false
                            }
                          },
                          "additionalProperties": false
                        },
                        {
                          "description": "Tracing subscriber https://docs.rs/tracing-subscriber/latest/tracing_subscriber/fmt/format/struct.Full.html",
                          "type": "string",
                          "enum": [
                            "text"
                          ]
                        }
                      ]
                    },
                    "rate_limit": {
                      "description": "Log rate limiting. The limit is set per type of log message",
                      "type": "object",
                      "properties": {
                        "capacity": {
                          "description": "Number of log lines allowed in interval per message",
                          "default": 1,
                          "type": "integer",
                          "format": "uint32",
                          "minimum": 0.0
                        },
                        "enabled": {
                          "description": "Set to true to limit the rate of log messages",
                          "default": false,
                          "type": "boolean"
                        },
                        "interval": {
                          "description": "Interval for rate limiting",
                          "default": {
                            "secs": 1,
                            "nanos": 0
                          },
                          "type": "string"
                        }
                      },
                      "additionalProperties": false
                    },
                    "tty_format": {
                      "description": "The format to log to stdout when you're running on an interactive terminal. When configured it will automatically use this `tty_format`` instead of the original `format` when an interactive terminal is detected",
                      "oneOf": [
                        {
                          "description": "Tracing subscriber https://docs.rs/tracing-subscriber/latest/tracing_subscriber/fmt/format/struct.Json.html",
                          "type": "object",
                          "required": [
                            "json"
                          ],
                          "properties": {
                            "json": {
                              "type": "object",
                              "properties": {
                                "display_current_span": {
                                  "description": "Include the current span in this log event.",
                                  "default": false,
                                  "type": "boolean"
                                },
                                "display_filename": {
                                  "description": "Include the filename with the log event.",
                                  "default": false,
                                  "type": "boolean"
                                },
                                "display_level": {
                                  "description": "Include the level with the log event. (default: true)",
                                  "default": true,
                                  "type": "boolean"
                                },
                                "display_line_number": {
                                  "description": "Include the line number with the log event.",
                                  "default": false,
                                  "type": "boolean"
                                },
                                "display_resource": {
                                  "description": "Include the resource with the log event. (default: true)",
                                  "default": true,
                                  "type": "boolean"
                                },
                                "display_span_list": {
                                  "description": "Include all of the containing span information with the log event. (default: true)",
                                  "default": true,
                                  "type": "boolean"
                                },
                                "display_target": {
                                  "description": "Include the target with the log event. (default: true)",
                                  "default": true,
                                  "type": "boolean"
                                },
                                "display_thread_id": {
                                  "description": "Include the thread_id with the log event.",
                                  "default": false,
                                  "type": "boolean"
                                },
                                "display_thread_name": {
                                  "description": "Include the thread_name with the log event.",
                                  "default": false,
                                  "type": "boolean"
                                },
                                "display_timestamp": {
                                  "description": "Include the timestamp with the log event. (default: true)",
                                  "default": true,
                                  "type": "boolean"
                                }
                              },
                              "additionalProperties": false
                            }
                          },
                          "additionalProperties": false
                        },
                        {
                          "description": "Tracing subscriber https://docs.rs/tracing-subscriber/latest/tracing_subscriber/fmt/format/struct.Json.html",
                          "type": "string",
                          "enum": [
                            "json"
                          ]
                        },
                        {
                          "description": "Tracing subscriber https://docs.rs/tracing-subscriber/latest/tracing_subscriber/fmt/format/struct.Full.html",
                          "type": "object",
                          "required": [
                            "text"
                          ],
                          "properties": {
                            "text": {
                              "type": "object",
                              "properties": {
                                "ansi_escape_codes": {
                                  "description": "Process ansi escapes (default: true)",
                                  "default": true,
                                  "type": "boolean"
                                },
                                "display_current_span": {
                                  "description": "Include the current span in this log event. (default: true)",
                                  "default": true,
                                  "type": "boolean"
                                },
                                "display_filename": {
                                  "description": "Include the filename with the log event.",
                                  "default": false,
                                  "type": "boolean"
                                },
                                "display_level": {
                                  "description": "Include the level with the log event. (default: true)",
                                  "default": true,
                                  "type": "boolean"
                                },
                                "display_line_number": {
                                  "description": "Include the line number with the log event.",
                                  "default": false,
                                  "type": "boolean"
                                },
                                "display_resource": {
                                  "description": "Include the resource with the log event.",
                                  "default": false,
                                  "type": "boolean"
                                },
                                "display_service_name": {
                                  "description": "Include the service name with the log event.",
                                  "default": false,
                                  "type": "boolean"
                                },
                                "display_service_namespace": {
                                  "description": "Include the service namespace with the log event.",
                                  "default": false,
                                  "type": "boolean"
                                },
                                "display_span_list": {
                                  "description": "Include all of the containing span information with the log event. (default: true)",
                                  "default": true,
                                  "type": "boolean"
                                },
                                "display_target": {
                                  "description": "Include the target with the log event.",
                                  "default": false,
                                  "type": "boolean"
                                },
                                "display_thread_id": {
                                  "description": "Include the thread_id with the log event.",
                                  "default": false,
                                  "type": "boolean"
                                },
                                "display_thread_name": {
                                  "description": "Include the thread_name with the log event.",
                                  "default": false,
                                  "type": "boolean"
                                },
                                "display_timestamp": {
                                  "description": "Include the timestamp with the log event. (default: true)",
                                  "default": true,
                                  "type": "boolean"
                                }
                              },
                              "additionalProperties": false
                            }
                          },
                          "additionalProperties": false
                        },
                        {
                          "description": "Tracing subscriber https://docs.rs/tracing-subscriber/latest/tracing_subscriber/fmt/format/struct.Full.html",
                          "type": "string",
                          "enum": [
                            "text"
                          ]
                        }
                      ],
                      "nullable": true
                    }
                  },
                  "additionalProperties": false
                }
              },
              "additionalProperties": false
            },
            "metrics": {
              "description": "Metrics configuration",
              "type": "object",
              "properties": {
                "common": {
                  "description": "Common metrics configuration across all exporters",
                  "type": "object",
                  "properties": {
                    "attributes": {
                      "description": "Configuration to add custom labels/attributes to metrics",
                      "type": "object",
                      "properties": {
                        "subgraph": {
                          "description": "Configuration to forward header values or body values from subgraph request/response in metric attributes/labels",
                          "type": "object",
                          "properties": {
                            "all": {
                              "description": "Attributes for all subgraphs",
                              "type": "object",
                              "properties": {
                                "context": {
                                  "description": "Configuration to forward values from the context to custom attributes/labels in metrics",
                                  "type": "array",
                                  "items": {
                                    "description": "Configuration to forward context values in metric attributes/labels",
                                    "type": "object",
                                    "required": [
                                      "named"
                                    ],
                                    "properties": {
                                      "default": {
                                        "description": "The optional default value",
                                        "anyOf": [
                                          {
                                            "description": "bool values",
                                            "type": "boolean"
                                          },
                                          {
                                            "description": "i64 values",
                                            "type": "integer",
                                            "format": "int64"
                                          },
                                          {
                                            "description": "f64 values",
                                            "type": "number",
                                            "format": "double"
                                          },
                                          {
                                            "description": "String values",
                                            "type": "string"
                                          },
                                          {
                                            "description": "Array of homogeneous values",
                                            "anyOf": [
                                              {
                                                "description": "Array of bools",
                                                "type": "array",
                                                "items": {
                                                  "type": "boolean"
                                                }
                                              },
                                              {
                                                "description": "Array of integers",
                                                "type": "array",
                                                "items": {
                                                  "type": "integer",
                                                  "format": "int64"
                                                }
                                              },
                                              {
                                                "description": "Array of floats",
                                                "type": "array",
                                                "items": {
                                                  "type": "number",
                                                  "format": "double"
                                                }
                                              },
                                              {
                                                "description": "Array of strings",
                                                "type": "array",
                                                "items": {
                                                  "type": "string"
                                                }
                                              }
                                            ]
                                          }
                                        ],
                                        "nullable": true
                                      },
                                      "named": {
                                        "description": "The name of the value in the context",
                                        "type": "string"
                                      },
                                      "rename": {
                                        "description": "The optional output name",
                                        "type": "string",
                                        "nullable": true
                                      }
                                    },
                                    "additionalProperties": false
                                  }
                                },
                                "errors": {
                                  "description": "Configuration to forward values from the error to custom attributes/labels in metrics",
                                  "type": "object",
                                  "properties": {
                                    "extensions": {
                                      "description": "Forward extensions values as custom attributes/labels in metrics",
                                      "type": "array",
                                      "items": {
                                        "description": "Configuration to forward body values in metric attributes/labels",
                                        "type": "object",
                                        "required": [
                                          "name",
                                          "path"
                                        ],
                                        "properties": {
                                          "default": {
                                            "description": "The optional default value",
                                            "anyOf": [
                                              {
                                                "description": "bool values",
                                                "type": "boolean"
                                              },
                                              {
                                                "description": "i64 values",
                                                "type": "integer",
                                                "format": "int64"
                                              },
                                              {
                                                "description": "f64 values",
                                                "type": "number",
                                                "format": "double"
                                              },
                                              {
                                                "description": "String values",
                                                "type": "string"
                                              },
                                              {
                                                "description": "Array of homogeneous values",
                                                "anyOf": [
                                                  {
                                                    "description": "Array of bools",
                                                    "type": "array",
                                                    "items": {
                                                      "type": "boolean"
                                                    }
                                                  },
                                                  {
                                                    "description": "Array of integers",
                                                    "type": "array",
                                                    "items": {
                                                      "type": "integer",
                                                      "format": "int64"
                                                    }
                                                  },
                                                  {
                                                    "description": "Array of floats",
                                                    "type": "array",
                                                    "items": {
                                                      "type": "number",
                                                      "format": "double"
                                                    }
                                                  },
                                                  {
                                                    "description": "Array of strings",
                                                    "type": "array",
                                                    "items": {
                                                      "type": "string"
                                                    }
                                                  }
                                                ]
                                              }
                                            ],
                                            "nullable": true
                                          },
                                          "name": {
                                            "description": "The name of the attribute",
                                            "type": "string"
                                          },
                                          "path": {
                                            "description": "The path in the body",
                                            "type": "string"
                                          }
                                        },
                                        "additionalProperties": false
                                      }
                                    },
                                    "include_messages": {
                                      "description": "Will include the error message in a \"message\" attribute",
                                      "default": null,
                                      "type": "boolean",
                                      "nullable": true
                                    }
                                  },
                                  "additionalProperties": false
                                },
                                "request": {
                                  "description": "Configuration to forward headers or body values from the request to custom attributes/labels in metrics",
                                  "type": "object",
                                  "properties": {
                                    "body": {
                                      "description": "Forward body values as custom attributes/labels in metrics",
                                      "type": "array",
                                      "items": {
                                        "description": "Configuration to forward body values in metric attributes/labels",
                                        "type": "object",
                                        "required": [
                                          "name",
                                          "path"
                                        ],
                                        "properties": {
                                          "default": {
                                            "description": "The optional default value",
                                            "anyOf": [
                                              {
                                                "description": "bool values",
                                                "type": "boolean"
                                              },
                                              {
                                                "description": "i64 values",
                                                "type": "integer",
                                                "format": "int64"
                                              },
                                              {
                                                "description": "f64 values",
                                                "type": "number",
                                                "format": "double"
                                              },
                                              {
                                                "description": "String values",
                                                "type": "string"
                                              },
                                              {
                                                "description": "Array of homogeneous values",
                                                "anyOf": [
                                                  {
                                                    "description": "Array of bools",
                                                    "type": "array",
                                                    "items": {
                                                      "type": "boolean"
                                                    }
                                                  },
                                                  {
                                                    "description": "Array of integers",
                                                    "type": "array",
                                                    "items": {
                                                      "type": "integer",
                                                      "format": "int64"
                                                    }
                                                  },
                                                  {
                                                    "description": "Array of floats",
                                                    "type": "array",
                                                    "items": {
                                                      "type": "number",
                                                      "format": "double"
                                                    }
                                                  },
                                                  {
                                                    "description": "Array of strings",
                                                    "type": "array",
                                                    "items": {
                                                      "type": "string"
                                                    }
                                                  }
                                                ]
                                              }
                                            ],
                                            "nullable": true
                                          },
                                          "name": {
                                            "description": "The name of the attribute",
                                            "type": "string"
                                          },
                                          "path": {
                                            "description": "The path in the body",
                                            "type": "string"
                                          }
                                        },
                                        "additionalProperties": false
                                      }
                                    },
                                    "header": {
                                      "description": "Forward header values as custom attributes/labels in metrics",
                                      "type": "array",
                                      "items": {
                                        "description": "Configuration to forward header values in metric labels",
                                        "anyOf": [
                                          {
                                            "description": "Match via header name",
                                            "type": "object",
                                            "required": [
                                              "named"
                                            ],
                                            "properties": {
                                              "default": {
                                                "description": "The optional default value",
                                                "anyOf": [
                                                  {
                                                    "description": "bool values",
                                                    "type": "boolean"
                                                  },
                                                  {
                                                    "description": "i64 values",
                                                    "type": "integer",
                                                    "format": "int64"
                                                  },
                                                  {
                                                    "description": "f64 values",
                                                    "type": "number",
                                                    "format": "double"
                                                  },
                                                  {
                                                    "description": "String values",
                                                    "type": "string"
                                                  },
                                                  {
                                                    "description": "Array of homogeneous values",
                                                    "anyOf": [
                                                      {
                                                        "description": "Array of bools",
                                                        "type": "array",
                                                        "items": {
                                                          "type": "boolean"
                                                        }
                                                      },
                                                      {
                                                        "description": "Array of integers",
                                                        "type": "array",
                                                        "items": {
                                                          "type": "integer",
                                                          "format": "int64"
                                                        }
                                                      },
                                                      {
                                                        "description": "Array of floats",
                                                        "type": "array",
                                                        "items": {
                                                          "type": "number",
                                                          "format": "double"
                                                        }
                                                      },
                                                      {
                                                        "description": "Array of strings",
                                                        "type": "array",
                                                        "items": {
                                                          "type": "string"
                                                        }
                                                      }
                                                    ]
                                                  }
                                                ],
                                                "nullable": true
                                              },
                                              "named": {
                                                "description": "The name of the header",
                                                "type": "string"
                                              },
                                              "rename": {
                                                "description": "The optional output name",
                                                "type": "string",
                                                "nullable": true
                                              }
                                            },
                                            "additionalProperties": false
                                          },
                                          {
                                            "description": "Match via rgex",
                                            "type": "object",
                                            "required": [
                                              "matching"
                                            ],
                                            "properties": {
                                              "matching": {
                                                "description": "Using a regex on the header name",
                                                "type": "string"
                                              }
                                            },
                                            "additionalProperties": false
                                          }
                                        ]
                                      }
                                    }
                                  },
                                  "additionalProperties": false
                                },
                                "response": {
                                  "description": "Configuration to forward headers or body values from the response to custom attributes/labels in metrics",
                                  "type": "object",
                                  "properties": {
                                    "body": {
                                      "description": "Forward body values as custom attributes/labels in metrics",
                                      "type": "array",
                                      "items": {
                                        "description": "Configuration to forward body values in metric attributes/labels",
                                        "type": "object",
                                        "required": [
                                          "name",
                                          "path"
                                        ],
                                        "properties": {
                                          "default": {
                                            "description": "The optional default value",
                                            "anyOf": [
                                              {
                                                "description": "bool values",
                                                "type": "boolean"
                                              },
                                              {
                                                "description": "i64 values",
                                                "type": "integer",
                                                "format": "int64"
                                              },
                                              {
                                                "description": "f64 values",
                                                "type": "number",
                                                "format": "double"
                                              },
                                              {
                                                "description": "String values",
                                                "type": "string"
                                              },
                                              {
                                                "description": "Array of homogeneous values",
                                                "anyOf": [
                                                  {
                                                    "description": "Array of bools",
                                                    "type": "array",
                                                    "items": {
                                                      "type": "boolean"
                                                    }
                                                  },
                                                  {
                                                    "description": "Array of integers",
                                                    "type": "array",
                                                    "items": {
                                                      "type": "integer",
                                                      "format": "int64"
                                                    }
                                                  },
                                                  {
                                                    "description": "Array of floats",
                                                    "type": "array",
                                                    "items": {
                                                      "type": "number",
                                                      "format": "double"
                                                    }
                                                  },
                                                  {
                                                    "description": "Array of strings",
                                                    "type": "array",
                                                    "items": {
                                                      "type": "string"
                                                    }
                                                  }
                                                ]
                                              }
                                            ],
                                            "nullable": true
                                          },
                                          "name": {
                                            "description": "The name of the attribute",
                                            "type": "string"
                                          },
                                          "path": {
                                            "description": "The path in the body",
                                            "type": "string"
                                          }
                                        },
                                        "additionalProperties": false
                                      }
                                    },
                                    "header": {
                                      "description": "Forward header values as custom attributes/labels in metrics",
                                      "type": "array",
                                      "items": {
                                        "description": "Configuration to forward header values in metric labels",
                                        "anyOf": [
                                          {
                                            "description": "Match via header name",
                                            "type": "object",
                                            "required": [
                                              "named"
                                            ],
                                            "properties": {
                                              "default": {
                                                "description": "The optional default value",
                                                "anyOf": [
                                                  {
                                                    "description": "bool values",
                                                    "type": "boolean"
                                                  },
                                                  {
                                                    "description": "i64 values",
                                                    "type": "integer",
                                                    "format": "int64"
                                                  },
                                                  {
                                                    "description": "f64 values",
                                                    "type": "number",
                                                    "format": "double"
                                                  },
                                                  {
                                                    "description": "String values",
                                                    "type": "string"
                                                  },
                                                  {
                                                    "description": "Array of homogeneous values",
                                                    "anyOf": [
                                                      {
                                                        "description": "Array of bools",
                                                        "type": "array",
                                                        "items": {
                                                          "type": "boolean"
                                                        }
                                                      },
                                                      {
                                                        "description": "Array of integers",
                                                        "type": "array",
                                                        "items": {
                                                          "type": "integer",
                                                          "format": "int64"
                                                        }
                                                      },
                                                      {
                                                        "description": "Array of floats",
                                                        "type": "array",
                                                        "items": {
                                                          "type": "number",
                                                          "format": "double"
                                                        }
                                                      },
                                                      {
                                                        "description": "Array of strings",
                                                        "type": "array",
                                                        "items": {
                                                          "type": "string"
                                                        }
                                                      }
                                                    ]
                                                  }
                                                ],
                                                "nullable": true
                                              },
                                              "named": {
                                                "description": "The name of the header",
                                                "type": "string"
                                              },
                                              "rename": {
                                                "description": "The optional output name",
                                                "type": "string",
                                                "nullable": true
                                              }
                                            },
                                            "additionalProperties": false
                                          },
                                          {
                                            "description": "Match via rgex",
                                            "type": "object",
                                            "required": [
                                              "matching"
                                            ],
                                            "properties": {
                                              "matching": {
                                                "description": "Using a regex on the header name",
                                                "type": "string"
                                              }
                                            },
                                            "additionalProperties": false
                                          }
                                        ]
                                      }
                                    }
                                  },
                                  "additionalProperties": false
                                },
                                "static": {
                                  "description": "Configuration to insert custom attributes/labels in metrics",
                                  "type": "array",
                                  "items": {
                                    "description": "Configuration to insert custom attributes/labels in metrics",
                                    "type": "object",
                                    "required": [
                                      "name",
                                      "value"
                                    ],
                                    "properties": {
                                      "name": {
                                        "description": "The name of the attribute to insert",
                                        "type": "string"
                                      },
                                      "value": {
                                        "description": "The value of the attribute to insert",
                                        "anyOf": [
                                          {
                                            "description": "bool values",
                                            "type": "boolean"
                                          },
                                          {
                                            "description": "i64 values",
                                            "type": "integer",
                                            "format": "int64"
                                          },
                                          {
                                            "description": "f64 values",
                                            "type": "number",
                                            "format": "double"
                                          },
                                          {
                                            "description": "String values",
                                            "type": "string"
                                          },
                                          {
                                            "description": "Array of homogeneous values",
                                            "anyOf": [
                                              {
                                                "description": "Array of bools",
                                                "type": "array",
                                                "items": {
                                                  "type": "boolean"
                                                }
                                              },
                                              {
                                                "description": "Array of integers",
                                                "type": "array",
                                                "items": {
                                                  "type": "integer",
                                                  "format": "int64"
                                                }
                                              },
                                              {
                                                "description": "Array of floats",
                                                "type": "array",
                                                "items": {
                                                  "type": "number",
                                                  "format": "double"
                                                }
                                              },
                                              {
                                                "description": "Array of strings",
                                                "type": "array",
                                                "items": {
                                                  "type": "string"
                                                }
                                              }
                                            ]
                                          }
                                        ]
                                      }
                                    },
                                    "additionalProperties": false
                                  }
                                }
                              },
                              "additionalProperties": false
                            },
                            "subgraphs": {
                              "description": "Attributes per subgraph",
                              "type": "object",
                              "additionalProperties": {
                                "description": "Configuration to add custom attributes/labels on metrics to subgraphs",
                                "type": "object",
                                "properties": {
                                  "context": {
                                    "description": "Configuration to forward values from the context to custom attributes/labels in metrics",
                                    "type": "array",
                                    "items": {
                                      "description": "Configuration to forward context values in metric attributes/labels",
                                      "type": "object",
                                      "required": [
                                        "named"
                                      ],
                                      "properties": {
                                        "default": {
                                          "description": "The optional default value",
                                          "anyOf": [
                                            {
                                              "description": "bool values",
                                              "type": "boolean"
                                            },
                                            {
                                              "description": "i64 values",
                                              "type": "integer",
                                              "format": "int64"
                                            },
                                            {
                                              "description": "f64 values",
                                              "type": "number",
                                              "format": "double"
                                            },
                                            {
                                              "description": "String values",
                                              "type": "string"
                                            },
                                            {
                                              "description": "Array of homogeneous values",
                                              "anyOf": [
                                                {
                                                  "description": "Array of bools",
                                                  "type": "array",
                                                  "items": {
                                                    "type": "boolean"
                                                  }
                                                },
                                                {
                                                  "description": "Array of integers",
                                                  "type": "array",
                                                  "items": {
                                                    "type": "integer",
                                                    "format": "int64"
                                                  }
                                                },
                                                {
                                                  "description": "Array of floats",
                                                  "type": "array",
                                                  "items": {
                                                    "type": "number",
                                                    "format": "double"
                                                  }
                                                },
                                                {
                                                  "description": "Array of strings",
                                                  "type": "array",
                                                  "items": {
                                                    "type": "string"
                                                  }
                                                }
                                              ]
                                            }
                                          ],
                                          "nullable": true
                                        },
                                        "named": {
                                          "description": "The name of the value in the context",
                                          "type": "string"
                                        },
                                        "rename": {
                                          "description": "The optional output name",
                                          "type": "string",
                                          "nullable": true
                                        }
                                      },
                                      "additionalProperties": false
                                    }
                                  },
                                  "errors": {
                                    "description": "Configuration to forward values from the error to custom attributes/labels in metrics",
                                    "type": "object",
                                    "properties": {
                                      "extensions": {
                                        "description": "Forward extensions values as custom attributes/labels in metrics",
                                        "type": "array",
                                        "items": {
                                          "description": "Configuration to forward body values in metric attributes/labels",
                                          "type": "object",
                                          "required": [
                                            "name",
                                            "path"
                                          ],
                                          "properties": {
                                            "default": {
                                              "description": "The optional default value",
                                              "anyOf": [
                                                {
                                                  "description": "bool values",
                                                  "type": "boolean"
                                                },
                                                {
                                                  "description": "i64 values",
                                                  "type": "integer",
                                                  "format": "int64"
                                                },
                                                {
                                                  "description": "f64 values",
                                                  "type": "number",
                                                  "format": "double"
                                                },
                                                {
                                                  "description": "String values",
                                                  "type": "string"
                                                },
                                                {
                                                  "description": "Array of homogeneous values",
                                                  "anyOf": [
                                                    {
                                                      "description": "Array of bools",
                                                      "type": "array",
                                                      "items": {
                                                        "type": "boolean"
                                                      }
                                                    },
                                                    {
                                                      "description": "Array of integers",
                                                      "type": "array",
                                                      "items": {
                                                        "type": "integer",
                                                        "format": "int64"
                                                      }
                                                    },
                                                    {
                                                      "description": "Array of floats",
                                                      "type": "array",
                                                      "items": {
                                                        "type": "number",
                                                        "format": "double"
                                                      }
                                                    },
                                                    {
                                                      "description": "Array of strings",
                                                      "type": "array",
                                                      "items": {
                                                        "type": "string"
                                                      }
                                                    }
                                                  ]
                                                }
                                              ],
                                              "nullable": true
                                            },
                                            "name": {
                                              "description": "The name of the attribute",
                                              "type": "string"
                                            },
                                            "path": {
                                              "description": "The path in the body",
                                              "type": "string"
                                            }
                                          },
                                          "additionalProperties": false
                                        }
                                      },
                                      "include_messages": {
                                        "description": "Will include the error message in a \"message\" attribute",
                                        "default": null,
                                        "type": "boolean",
                                        "nullable": true
                                      }
                                    },
                                    "additionalProperties": false
                                  },
                                  "request": {
                                    "description": "Configuration to forward headers or body values from the request to custom attributes/labels in metrics",
                                    "type": "object",
                                    "properties": {
                                      "body": {
                                        "description": "Forward body values as custom attributes/labels in metrics",
                                        "type": "array",
                                        "items": {
                                          "description": "Configuration to forward body values in metric attributes/labels",
                                          "type": "object",
                                          "required": [
                                            "name",
                                            "path"
                                          ],
                                          "properties": {
                                            "default": {
                                              "description": "The optional default value",
                                              "anyOf": [
                                                {
                                                  "description": "bool values",
                                                  "type": "boolean"
                                                },
                                                {
                                                  "description": "i64 values",
                                                  "type": "integer",
                                                  "format": "int64"
                                                },
                                                {
                                                  "description": "f64 values",
                                                  "type": "number",
                                                  "format": "double"
                                                },
                                                {
                                                  "description": "String values",
                                                  "type": "string"
                                                },
                                                {
                                                  "description": "Array of homogeneous values",
                                                  "anyOf": [
                                                    {
                                                      "description": "Array of bools",
                                                      "type": "array",
                                                      "items": {
                                                        "type": "boolean"
                                                      }
                                                    },
                                                    {
                                                      "description": "Array of integers",
                                                      "type": "array",
                                                      "items": {
                                                        "type": "integer",
                                                        "format": "int64"
                                                      }
                                                    },
                                                    {
                                                      "description": "Array of floats",
                                                      "type": "array",
                                                      "items": {
                                                        "type": "number",
                                                        "format": "double"
                                                      }
                                                    },
                                                    {
                                                      "description": "Array of strings",
                                                      "type": "array",
                                                      "items": {
                                                        "type": "string"
                                                      }
                                                    }
                                                  ]
                                                }
                                              ],
                                              "nullable": true
                                            },
                                            "name": {
                                              "description": "The name of the attribute",
                                              "type": "string"
                                            },
                                            "path": {
                                              "description": "The path in the body",
                                              "type": "string"
                                            }
                                          },
                                          "additionalProperties": false
                                        }
                                      },
                                      "header": {
                                        "description": "Forward header values as custom attributes/labels in metrics",
                                        "type": "array",
                                        "items": {
                                          "description": "Configuration to forward header values in metric labels",
                                          "anyOf": [
                                            {
                                              "description": "Match via header name",
                                              "type": "object",
                                              "required": [
                                                "named"
                                              ],
                                              "properties": {
                                                "default": {
                                                  "description": "The optional default value",
                                                  "anyOf": [
                                                    {
                                                      "description": "bool values",
                                                      "type": "boolean"
                                                    },
                                                    {
                                                      "description": "i64 values",
                                                      "type": "integer",
                                                      "format": "int64"
                                                    },
                                                    {
                                                      "description": "f64 values",
                                                      "type": "number",
                                                      "format": "double"
                                                    },
                                                    {
                                                      "description": "String values",
                                                      "type": "string"
                                                    },
                                                    {
                                                      "description": "Array of homogeneous values",
                                                      "anyOf": [
                                                        {
                                                          "description": "Array of bools",
                                                          "type": "array",
                                                          "items": {
                                                            "type": "boolean"
                                                          }
                                                        },
                                                        {
                                                          "description": "Array of integers",
                                                          "type": "array",
                                                          "items": {
                                                            "type": "integer",
                                                            "format": "int64"
                                                          }
                                                        },
                                                        {
                                                          "description": "Array of floats",
                                                          "type": "array",
                                                          "items": {
                                                            "type": "number",
                                                            "format": "double"
                                                          }
                                                        },
                                                        {
                                                          "description": "Array of strings",
                                                          "type": "array",
                                                          "items": {
                                                            "type": "string"
                                                          }
                                                        }
                                                      ]
                                                    }
                                                  ],
                                                  "nullable": true
                                                },
                                                "named": {
                                                  "description": "The name of the header",
                                                  "type": "string"
                                                },
                                                "rename": {
                                                  "description": "The optional output name",
                                                  "type": "string",
                                                  "nullable": true
                                                }
                                              },
                                              "additionalProperties": false
                                            },
                                            {
                                              "description": "Match via rgex",
                                              "type": "object",
                                              "required": [
                                                "matching"
                                              ],
                                              "properties": {
                                                "matching": {
                                                  "description": "Using a regex on the header name",
                                                  "type": "string"
                                                }
                                              },
                                              "additionalProperties": false
                                            }
                                          ]
                                        }
                                      }
                                    },
                                    "additionalProperties": false
                                  },
                                  "response": {
                                    "description": "Configuration to forward headers or body values from the response to custom attributes/labels in metrics",
                                    "type": "object",
                                    "properties": {
                                      "body": {
                                        "description": "Forward body values as custom attributes/labels in metrics",
                                        "type": "array",
                                        "items": {
                                          "description": "Configuration to forward body values in metric attributes/labels",
                                          "type": "object",
                                          "required": [
                                            "name",
                                            "path"
                                          ],
                                          "properties": {
                                            "default": {
                                              "description": "The optional default value",
                                              "anyOf": [
                                                {
                                                  "description": "bool values",
                                                  "type": "boolean"
                                                },
                                                {
                                                  "description": "i64 values",
                                                  "type": "integer",
                                                  "format": "int64"
                                                },
                                                {
                                                  "description": "f64 values",
                                                  "type": "number",
                                                  "format": "double"
                                                },
                                                {
                                                  "description": "String values",
                                                  "type": "string"
                                                },
                                                {
                                                  "description": "Array of homogeneous values",
                                                  "anyOf": [
                                                    {
                                                      "description": "Array of bools",
                                                      "type": "array",
                                                      "items": {
                                                        "type": "boolean"
                                                      }
                                                    },
                                                    {
                                                      "description": "Array of integers",
                                                      "type": "array",
                                                      "items": {
                                                        "type": "integer",
                                                        "format": "int64"
                                                      }
                                                    },
                                                    {
                                                      "description": "Array of floats",
                                                      "type": "array",
                                                      "items": {
                                                        "type": "number",
                                                        "format": "double"
                                                      }
                                                    },
                                                    {
                                                      "description": "Array of strings",
                                                      "type": "array",
                                                      "items": {
                                                        "type": "string"
                                                      }
                                                    }
                                                  ]
                                                }
                                              ],
                                              "nullable": true
                                            },
                                            "name": {
                                              "description": "The name of the attribute",
                                              "type": "string"
                                            },
                                            "path": {
                                              "description": "The path in the body",
                                              "type": "string"
                                            }
                                          },
                                          "additionalProperties": false
                                        }
                                      },
                                      "header": {
                                        "description": "Forward header values as custom attributes/labels in metrics",
                                        "type": "array",
                                        "items": {
                                          "description": "Configuration to forward header values in metric labels",
                                          "anyOf": [
                                            {
                                              "description": "Match via header name",
                                              "type": "object",
                                              "required": [
                                                "named"
                                              ],
                                              "properties": {
                                                "default": {
                                                  "description": "The optional default value",
                                                  "anyOf": [
                                                    {
                                                      "description": "bool values",
                                                      "type": "boolean"
                                                    },
                                                    {
                                                      "description": "i64 values",
                                                      "type": "integer",
                                                      "format": "int64"
                                                    },
                                                    {
                                                      "description": "f64 values",
                                                      "type": "number",
                                                      "format": "double"
                                                    },
                                                    {
                                                      "description": "String values",
                                                      "type": "string"
                                                    },
                                                    {
                                                      "description": "Array of homogeneous values",
                                                      "anyOf": [
                                                        {
                                                          "description": "Array of bools",
                                                          "type": "array",
                                                          "items": {
                                                            "type": "boolean"
                                                          }
                                                        },
                                                        {
                                                          "description": "Array of integers",
                                                          "type": "array",
                                                          "items": {
                                                            "type": "integer",
                                                            "format": "int64"
                                                          }
                                                        },
                                                        {
                                                          "description": "Array of floats",
                                                          "type": "array",
                                                          "items": {
                                                            "type": "number",
                                                            "format": "double"
                                                          }
                                                        },
                                                        {
                                                          "description": "Array of strings",
                                                          "type": "array",
                                                          "items": {
                                                            "type": "string"
                                                          }
                                                        }
                                                      ]
                                                    }
                                                  ],
                                                  "nullable": true
                                                },
                                                "named": {
                                                  "description": "The name of the header",
                                                  "type": "string"
                                                },
                                                "rename": {
                                                  "description": "The optional output name",
                                                  "type": "string",
                                                  "nullable": true
                                                }
                                              },
                                              "additionalProperties": false
                                            },
                                            {
                                              "description": "Match via rgex",
                                              "type": "object",
                                              "required": [
                                                "matching"
                                              ],
                                              "properties": {
                                                "matching": {
                                                  "description": "Using a regex on the header name",
                                                  "type": "string"
                                                }
                                              },
                                              "additionalProperties": false
                                            }
                                          ]
                                        }
                                      }
                                    },
                                    "additionalProperties": false
                                  },
                                  "static": {
                                    "description": "Configuration to insert custom attributes/labels in metrics",
                                    "type": "array",
                                    "items": {
                                      "description": "Configuration to insert custom attributes/labels in metrics",
                                      "type": "object",
                                      "required": [
                                        "name",
                                        "value"
                                      ],
                                      "properties": {
                                        "name": {
                                          "description": "The name of the attribute to insert",
                                          "type": "string"
                                        },
                                        "value": {
                                          "description": "The value of the attribute to insert",
                                          "anyOf": [
                                            {
                                              "description": "bool values",
                                              "type": "boolean"
                                            },
                                            {
                                              "description": "i64 values",
                                              "type": "integer",
                                              "format": "int64"
                                            },
                                            {
                                              "description": "f64 values",
                                              "type": "number",
                                              "format": "double"
                                            },
                                            {
                                              "description": "String values",
                                              "type": "string"
                                            },
                                            {
                                              "description": "Array of homogeneous values",
                                              "anyOf": [
                                                {
                                                  "description": "Array of bools",
                                                  "type": "array",
                                                  "items": {
                                                    "type": "boolean"
                                                  }
                                                },
                                                {
                                                  "description": "Array of integers",
                                                  "type": "array",
                                                  "items": {
                                                    "type": "integer",
                                                    "format": "int64"
                                                  }
                                                },
                                                {
                                                  "description": "Array of floats",
                                                  "type": "array",
                                                  "items": {
                                                    "type": "number",
                                                    "format": "double"
                                                  }
                                                },
                                                {
                                                  "description": "Array of strings",
                                                  "type": "array",
                                                  "items": {
                                                    "type": "string"
                                                  }
                                                }
                                              ]
                                            }
                                          ]
                                        }
                                      },
                                      "additionalProperties": false
                                    }
                                  }
                                },
                                "additionalProperties": false
                              }
                            }
                          },
                          "additionalProperties": false
                        },
                        "supergraph": {
                          "description": "Configuration to forward header values or body values from router request/response in metric attributes/labels",
                          "type": "object",
                          "properties": {
                            "context": {
                              "description": "Configuration to forward values from the context to custom attributes/labels in metrics",
                              "type": "array",
                              "items": {
                                "description": "Configuration to forward context values in metric attributes/labels",
                                "type": "object",
                                "required": [
                                  "named"
                                ],
                                "properties": {
                                  "default": {
                                    "description": "The optional default value",
                                    "anyOf": [
                                      {
                                        "description": "bool values",
                                        "type": "boolean"
                                      },
                                      {
                                        "description": "i64 values",
                                        "type": "integer",
                                        "format": "int64"
                                      },
                                      {
                                        "description": "f64 values",
                                        "type": "number",
                                        "format": "double"
                                      },
                                      {
                                        "description": "String values",
                                        "type": "string"
                                      },
                                      {
                                        "description": "Array of homogeneous values",
                                        "anyOf": [
                                          {
                                            "description": "Array of bools",
                                            "type": "array",
                                            "items": {
                                              "type": "boolean"
                                            }
                                          },
                                          {
                                            "description": "Array of integers",
                                            "type": "array",
                                            "items": {
                                              "type": "integer",
                                              "format": "int64"
                                            }
                                          },
                                          {
                                            "description": "Array of floats",
                                            "type": "array",
                                            "items": {
                                              "type": "number",
                                              "format": "double"
                                            }
                                          },
                                          {
                                            "description": "Array of strings",
                                            "type": "array",
                                            "items": {
                                              "type": "string"
                                            }
                                          }
                                        ]
                                      }
                                    ],
                                    "nullable": true
                                  },
                                  "named": {
                                    "description": "The name of the value in the context",
                                    "type": "string"
                                  },
                                  "rename": {
                                    "description": "The optional output name",
                                    "type": "string",
                                    "nullable": true
                                  }
                                },
                                "additionalProperties": false
                              }
                            },
                            "errors": {
                              "description": "Configuration to forward values from the error to custom attributes/labels in metrics",
                              "type": "object",
                              "properties": {
                                "extensions": {
                                  "description": "Forward extensions values as custom attributes/labels in metrics",
                                  "type": "array",
                                  "items": {
                                    "description": "Configuration to forward body values in metric attributes/labels",
                                    "type": "object",
                                    "required": [
                                      "name",
                                      "path"
                                    ],
                                    "properties": {
                                      "default": {
                                        "description": "The optional default value",
                                        "anyOf": [
                                          {
                                            "description": "bool values",
                                            "type": "boolean"
                                          },
                                          {
                                            "description": "i64 values",
                                            "type": "integer",
                                            "format": "int64"
                                          },
                                          {
                                            "description": "f64 values",
                                            "type": "number",
                                            "format": "double"
                                          },
                                          {
                                            "description": "String values",
                                            "type": "string"
                                          },
                                          {
                                            "description": "Array of homogeneous values",
                                            "anyOf": [
                                              {
                                                "description": "Array of bools",
                                                "type": "array",
                                                "items": {
                                                  "type": "boolean"
                                                }
                                              },
                                              {
                                                "description": "Array of integers",
                                                "type": "array",
                                                "items": {
                                                  "type": "integer",
                                                  "format": "int64"
                                                }
                                              },
                                              {
                                                "description": "Array of floats",
                                                "type": "array",
                                                "items": {
                                                  "type": "number",
                                                  "format": "double"
                                                }
                                              },
                                              {
                                                "description": "Array of strings",
                                                "type": "array",
                                                "items": {
                                                  "type": "string"
                                                }
                                              }
                                            ]
                                          }
                                        ],
                                        "nullable": true
                                      },
                                      "name": {
                                        "description": "The name of the attribute",
                                        "type": "string"
                                      },
                                      "path": {
                                        "description": "The path in the body",
                                        "type": "string"
                                      }
                                    },
                                    "additionalProperties": false
                                  }
                                },
                                "include_messages": {
                                  "description": "Will include the error message in a \"message\" attribute",
                                  "default": null,
                                  "type": "boolean",
                                  "nullable": true
                                }
                              },
                              "additionalProperties": false
                            },
                            "request": {
                              "description": "Configuration to forward headers or body values from the request to custom attributes/labels in metrics",
                              "type": "object",
                              "properties": {
                                "body": {
                                  "description": "Forward body values as custom attributes/labels in metrics",
                                  "type": "array",
                                  "items": {
                                    "description": "Configuration to forward body values in metric attributes/labels",
                                    "type": "object",
                                    "required": [
                                      "name",
                                      "path"
                                    ],
                                    "properties": {
                                      "default": {
                                        "description": "The optional default value",
                                        "anyOf": [
                                          {
                                            "description": "bool values",
                                            "type": "boolean"
                                          },
                                          {
                                            "description": "i64 values",
                                            "type": "integer",
                                            "format": "int64"
                                          },
                                          {
                                            "description": "f64 values",
                                            "type": "number",
                                            "format": "double"
                                          },
                                          {
                                            "description": "String values",
                                            "type": "string"
                                          },
                                          {
                                            "description": "Array of homogeneous values",
                                            "anyOf": [
                                              {
                                                "description": "Array of bools",
                                                "type": "array",
                                                "items": {
                                                  "type": "boolean"
                                                }
                                              },
                                              {
                                                "description": "Array of integers",
                                                "type": "array",
                                                "items": {
                                                  "type": "integer",
                                                  "format": "int64"
                                                }
                                              },
                                              {
                                                "description": "Array of floats",
                                                "type": "array",
                                                "items": {
                                                  "type": "number",
                                                  "format": "double"
                                                }
                                              },
                                              {
                                                "description": "Array of strings",
                                                "type": "array",
                                                "items": {
                                                  "type": "string"
                                                }
                                              }
                                            ]
                                          }
                                        ],
                                        "nullable": true
                                      },
                                      "name": {
                                        "description": "The name of the attribute",
                                        "type": "string"
                                      },
                                      "path": {
                                        "description": "The path in the body",
                                        "type": "string"
                                      }
                                    },
                                    "additionalProperties": false
                                  }
                                },
                                "header": {
                                  "description": "Forward header values as custom attributes/labels in metrics",
                                  "type": "array",
                                  "items": {
                                    "description": "Configuration to forward header values in metric labels",
                                    "anyOf": [
                                      {
                                        "description": "Match via header name",
                                        "type": "object",
                                        "required": [
                                          "named"
                                        ],
                                        "properties": {
                                          "default": {
                                            "description": "The optional default value",
                                            "anyOf": [
                                              {
                                                "description": "bool values",
                                                "type": "boolean"
                                              },
                                              {
                                                "description": "i64 values",
                                                "type": "integer",
                                                "format": "int64"
                                              },
                                              {
                                                "description": "f64 values",
                                                "type": "number",
                                                "format": "double"
                                              },
                                              {
                                                "description": "String values",
                                                "type": "string"
                                              },
                                              {
                                                "description": "Array of homogeneous values",
                                                "anyOf": [
                                                  {
                                                    "description": "Array of bools",
                                                    "type": "array",
                                                    "items": {
                                                      "type": "boolean"
                                                    }
                                                  },
                                                  {
                                                    "description": "Array of integers",
                                                    "type": "array",
                                                    "items": {
                                                      "type": "integer",
                                                      "format": "int64"
                                                    }
                                                  },
                                                  {
                                                    "description": "Array of floats",
                                                    "type": "array",
                                                    "items": {
                                                      "type": "number",
                                                      "format": "double"
                                                    }
                                                  },
                                                  {
                                                    "description": "Array of strings",
                                                    "type": "array",
                                                    "items": {
                                                      "type": "string"
                                                    }
                                                  }
                                                ]
                                              }
                                            ],
                                            "nullable": true
                                          },
                                          "named": {
                                            "description": "The name of the header",
                                            "type": "string"
                                          },
                                          "rename": {
                                            "description": "The optional output name",
                                            "type": "string",
                                            "nullable": true
                                          }
                                        },
                                        "additionalProperties": false
                                      },
                                      {
                                        "description": "Match via rgex",
                                        "type": "object",
                                        "required": [
                                          "matching"
                                        ],
                                        "properties": {
                                          "matching": {
                                            "description": "Using a regex on the header name",
                                            "type": "string"
                                          }
                                        },
                                        "additionalProperties": false
                                      }
                                    ]
                                  }
                                }
                              },
                              "additionalProperties": false
                            },
                            "response": {
                              "description": "Configuration to forward headers or body values from the response to custom attributes/labels in metrics",
                              "type": "object",
                              "properties": {
                                "body": {
                                  "description": "Forward body values as custom attributes/labels in metrics",
                                  "type": "array",
                                  "items": {
                                    "description": "Configuration to forward body values in metric attributes/labels",
                                    "type": "object",
                                    "required": [
                                      "name",
                                      "path"
                                    ],
                                    "properties": {
                                      "default": {
                                        "description": "The optional default value",
                                        "anyOf": [
                                          {
                                            "description": "bool values",
                                            "type": "boolean"
                                          },
                                          {
                                            "description": "i64 values",
                                            "type": "integer",
                                            "format": "int64"
                                          },
                                          {
                                            "description": "f64 values",
                                            "type": "number",
                                            "format": "double"
                                          },
                                          {
                                            "description": "String values",
                                            "type": "string"
                                          },
                                          {
                                            "description": "Array of homogeneous values",
                                            "anyOf": [
                                              {
                                                "description": "Array of bools",
                                                "type": "array",
                                                "items": {
                                                  "type": "boolean"
                                                }
                                              },
                                              {
                                                "description": "Array of integers",
                                                "type": "array",
                                                "items": {
                                                  "type": "integer",
                                                  "format": "int64"
                                                }
                                              },
                                              {
                                                "description": "Array of floats",
                                                "type": "array",
                                                "items": {
                                                  "type": "number",
                                                  "format": "double"
                                                }
                                              },
                                              {
                                                "description": "Array of strings",
                                                "type": "array",
                                                "items": {
                                                  "type": "string"
                                                }
                                              }
                                            ]
                                          }
                                        ],
                                        "nullable": true
                                      },
                                      "name": {
                                        "description": "The name of the attribute",
                                        "type": "string"
                                      },
                                      "path": {
                                        "description": "The path in the body",
                                        "type": "string"
                                      }
                                    },
                                    "additionalProperties": false
                                  }
                                },
                                "header": {
                                  "description": "Forward header values as custom attributes/labels in metrics",
                                  "type": "array",
                                  "items": {
                                    "description": "Configuration to forward header values in metric labels",
                                    "anyOf": [
                                      {
                                        "description": "Match via header name",
                                        "type": "object",
                                        "required": [
                                          "named"
                                        ],
                                        "properties": {
                                          "default": {
                                            "description": "The optional default value",
                                            "anyOf": [
                                              {
                                                "description": "bool values",
                                                "type": "boolean"
                                              },
                                              {
                                                "description": "i64 values",
                                                "type": "integer",
                                                "format": "int64"
                                              },
                                              {
                                                "description": "f64 values",
                                                "type": "number",
                                                "format": "double"
                                              },
                                              {
                                                "description": "String values",
                                                "type": "string"
                                              },
                                              {
                                                "description": "Array of homogeneous values",
                                                "anyOf": [
                                                  {
                                                    "description": "Array of bools",
                                                    "type": "array",
                                                    "items": {
                                                      "type": "boolean"
                                                    }
                                                  },
                                                  {
                                                    "description": "Array of integers",
                                                    "type": "array",
                                                    "items": {
                                                      "type": "integer",
                                                      "format": "int64"
                                                    }
                                                  },
                                                  {
                                                    "description": "Array of floats",
                                                    "type": "array",
                                                    "items": {
                                                      "type": "number",
                                                      "format": "double"
                                                    }
                                                  },
                                                  {
                                                    "description": "Array of strings",
                                                    "type": "array",
                                                    "items": {
                                                      "type": "string"
                                                    }
                                                  }
                                                ]
                                              }
                                            ],
                                            "nullable": true
                                          },
                                          "named": {
                                            "description": "The name of the header",
                                            "type": "string"
                                          },
                                          "rename": {
                                            "description": "The optional output name",
                                            "type": "string",
                                            "nullable": true
                                          }
                                        },
                                        "additionalProperties": false
                                      },
                                      {
                                        "description": "Match via rgex",
                                        "type": "object",
                                        "required": [
                                          "matching"
                                        ],
                                        "properties": {
                                          "matching": {
                                            "description": "Using a regex on the header name",
                                            "type": "string"
                                          }
                                        },
                                        "additionalProperties": false
                                      }
                                    ]
                                  }
                                }
                              },
                              "additionalProperties": false
                            },
                            "static": {
                              "description": "Configuration to insert custom attributes/labels in metrics",
                              "type": "array",
                              "items": {
                                "description": "Configuration to insert custom attributes/labels in metrics",
                                "type": "object",
                                "required": [
                                  "name",
                                  "value"
                                ],
                                "properties": {
                                  "name": {
                                    "description": "The name of the attribute to insert",
                                    "type": "string"
                                  },
                                  "value": {
                                    "description": "The value of the attribute to insert",
                                    "anyOf": [
                                      {
                                        "description": "bool values",
                                        "type": "boolean"
                                      },
                                      {
                                        "description": "i64 values",
                                        "type": "integer",
                                        "format": "int64"
                                      },
                                      {
                                        "description": "f64 values",
                                        "type": "number",
                                        "format": "double"
                                      },
                                      {
                                        "description": "String values",
                                        "type": "string"
                                      },
                                      {
                                        "description": "Array of homogeneous values",
                                        "anyOf": [
                                          {
                                            "description": "Array of bools",
                                            "type": "array",
                                            "items": {
                                              "type": "boolean"
                                            }
                                          },
                                          {
                                            "description": "Array of integers",
                                            "type": "array",
                                            "items": {
                                              "type": "integer",
                                              "format": "int64"
                                            }
                                          },
                                          {
                                            "description": "Array of floats",
                                            "type": "array",
                                            "items": {
                                              "type": "number",
                                              "format": "double"
                                            }
                                          },
                                          {
                                            "description": "Array of strings",
                                            "type": "array",
                                            "items": {
                                              "type": "string"
                                            }
                                          }
                                        ]
                                      }
                                    ]
                                  }
                                },
                                "additionalProperties": false
                              }
                            }
                          },
                          "additionalProperties": false
                        }
                      },
                      "additionalProperties": false
                    },
                    "buckets": {
                      "description": "Custom buckets for histograms",
                      "default": [
                        0.001,
                        0.005,
                        0.015,
                        0.05,
                        0.1,
                        0.2,
                        0.3,
                        0.4,
                        0.5,
                        1.0,
                        5.0,
                        10.0
                      ],
                      "type": "array",
                      "items": {
                        "type": "number",
                        "format": "double"
                      }
                    },
                    "resource": {
                      "description": "The Open Telemetry resource",
                      "default": {},
                      "type": "object",
                      "additionalProperties": {
                        "anyOf": [
                          {
                            "description": "bool values",
                            "type": "boolean"
                          },
                          {
                            "description": "i64 values",
                            "type": "integer",
                            "format": "int64"
                          },
                          {
                            "description": "f64 values",
                            "type": "number",
                            "format": "double"
                          },
                          {
                            "description": "String values",
                            "type": "string"
                          },
                          {
                            "description": "Array of homogeneous values",
                            "anyOf": [
                              {
                                "description": "Array of bools",
                                "type": "array",
                                "items": {
                                  "type": "boolean"
                                }
                              },
                              {
                                "description": "Array of integers",
                                "type": "array",
                                "items": {
                                  "type": "integer",
                                  "format": "int64"
                                }
                              },
                              {
                                "description": "Array of floats",
                                "type": "array",
                                "items": {
                                  "type": "number",
                                  "format": "double"
                                }
                              },
                              {
                                "description": "Array of strings",
                                "type": "array",
                                "items": {
                                  "type": "string"
                                }
                              }
                            ]
                          }
                        ]
                      }
                    },
                    "service_name": {
                      "description": "Set a service.name resource in your metrics",
                      "default": null,
                      "type": "string",
                      "nullable": true
                    },
                    "service_namespace": {
                      "description": "Set a service.namespace attribute in your metrics",
                      "default": null,
                      "type": "string",
                      "nullable": true
                    }
                  },
                  "additionalProperties": false
                },
                "otlp": {
                  "description": "Open Telemetry native exporter configuration",
                  "type": "object",
                  "required": [
                    "enabled"
                  ],
                  "properties": {
                    "batch_processor": {
                      "description": "Batch processor settings",
                      "type": "object",
                      "properties": {
                        "max_concurrent_exports": {
                          "description": "Maximum number of concurrent exports\n\nLimits the number of spawned tasks for exports and thus memory consumed by an exporter. A value of 1 will cause exports to be performed synchronously on the BatchSpanProcessor task. The default is 1.",
                          "default": 1,
                          "type": "integer",
                          "format": "uint",
                          "minimum": 0.0
                        },
                        "max_export_batch_size": {
                          "description": "The maximum number of spans to process in a single batch. If there are more than one batch worth of spans then it processes multiple batches of spans one batch after the other without any delay. The default value is 512.",
                          "default": 512,
                          "type": "integer",
                          "format": "uint",
                          "minimum": 0.0
                        },
                        "max_export_timeout": {
                          "description": "The maximum duration to export a batch of data. The default value is 30 seconds.",
                          "default": {
                            "secs": 30,
                            "nanos": 0
                          },
                          "type": "string"
                        },
                        "max_queue_size": {
                          "description": "The maximum queue size to buffer spans for delayed processing. If the queue gets full it drops the spans. The default value of is 2048.",
                          "default": 2048,
                          "type": "integer",
                          "format": "uint",
                          "minimum": 0.0
                        },
                        "scheduled_delay": {
                          "description": "The delay interval in milliseconds between two consecutive processing of batches. The default value is 5 seconds.",
                          "default": {
                            "secs": 5,
                            "nanos": 0
                          },
                          "type": "string"
                        }
                      }
                    },
                    "enabled": {
                      "description": "Enable otlp",
                      "type": "boolean"
                    },
                    "endpoint": {
                      "description": "The endpoint to send data to",
                      "type": "string"
                    },
                    "grpc": {
                      "description": "gRPC configuration settings",
                      "default": {
                        "domain_name": null,
                        "ca": null,
                        "cert": null,
                        "key": null,
                        "metadata": {}
                      },
                      "type": "object",
                      "properties": {
                        "ca": {
                          "description": "The optional certificate authority (CA) certificate to be used in TLS configuration.",
                          "default": null,
                          "type": "string",
                          "nullable": true
                        },
                        "cert": {
                          "description": "The optional cert for tls config",
                          "default": null,
                          "type": "string",
                          "nullable": true
                        },
                        "domain_name": {
                          "description": "The optional domain name for tls config. Note that domain name is will be defaulted to match the endpoint is not explicitly set.",
                          "default": null,
                          "type": "string",
                          "nullable": true
                        },
                        "key": {
                          "description": "The optional private key file for TLS configuration.",
                          "default": null,
                          "type": "string",
                          "nullable": true
                        },
                        "metadata": {
                          "description": "gRPC metadata",
                          "default": {},
                          "type": "object",
                          "additionalProperties": true
                        }
                      },
                      "additionalProperties": false
                    },
                    "http": {
                      "description": "HTTP configuration settings",
                      "default": {
                        "headers": {}
                      },
                      "type": "object",
                      "properties": {
                        "headers": {
                          "description": "Headers to send on report requests",
                          "default": {},
                          "type": "object",
                          "additionalProperties": {
                            "type": "string"
                          }
                        }
                      },
                      "additionalProperties": false
                    },
                    "protocol": {
                      "description": "The protocol to use when sending data",
                      "default": "grpc",
                      "type": "string",
                      "enum": [
                        "grpc",
                        "http"
                      ]
                    },
                    "temporality": {
                      "description": "Temporality for export (default: `Cumulative`). Note that when exporting to Datadog agent use `Delta`.",
                      "default": "cumulative",
                      "oneOf": [
                        {
                          "description": "Export cumulative metrics.",
                          "type": "string",
                          "enum": [
                            "cumulative"
                          ]
                        },
                        {
                          "description": "Export delta metrics. `Delta` should be used when exporting to DataDog Agent.",
                          "type": "string",
                          "enum": [
                            "delta"
                          ]
                        }
                      ]
                    }
                  },
                  "additionalProperties": false
                },
                "prometheus": {
                  "description": "Prometheus exporter configuration",
                  "type": "object",
                  "properties": {
                    "enabled": {
                      "description": "Set to true to enable",
                      "default": false,
                      "type": "boolean"
                    },
                    "listen": {
                      "description": "The listen address",
                      "default": "127.0.0.1:9090",
                      "anyOf": [
                        {
                          "description": "Socket address.",
                          "type": "string"
                        },
                        {
                          "description": "Unix socket.",
                          "type": "string"
                        }
                      ]
                    },
                    "path": {
                      "description": "The path where prometheus will be exposed",
                      "default": "/metrics",
                      "type": "string"
                    }
                  },
                  "additionalProperties": false
                }
              },
              "additionalProperties": false
            },
            "tracing": {
              "description": "Tracing configuration",
              "type": "object",
              "properties": {
                "common": {
                  "description": "Common configuration",
                  "type": "object",
                  "properties": {
                    "max_attributes_per_event": {
                      "description": "The maximum attributes per event before discarding",
                      "default": 128,
                      "type": "integer",
                      "format": "uint32",
                      "minimum": 0.0
                    },
                    "max_attributes_per_link": {
                      "description": "The maximum attributes per link before discarding",
                      "default": 128,
                      "type": "integer",
                      "format": "uint32",
                      "minimum": 0.0
                    },
                    "max_attributes_per_span": {
                      "description": "The maximum attributes per span before discarding",
                      "default": 128,
                      "type": "integer",
                      "format": "uint32",
                      "minimum": 0.0
                    },
                    "max_events_per_span": {
                      "description": "The maximum events per span before discarding",
                      "default": 128,
                      "type": "integer",
                      "format": "uint32",
                      "minimum": 0.0
                    },
                    "max_links_per_span": {
                      "description": "The maximum links per span before discarding",
                      "default": 128,
                      "type": "integer",
                      "format": "uint32",
                      "minimum": 0.0
                    },
                    "parent_based_sampler": {
                      "description": "Whether to use parent based sampling",
                      "default": true,
                      "type": "boolean"
                    },
                    "resource": {
                      "description": "The Open Telemetry resource",
                      "default": {},
                      "type": "object",
                      "additionalProperties": {
                        "anyOf": [
                          {
                            "description": "bool values",
                            "type": "boolean"
                          },
                          {
                            "description": "i64 values",
                            "type": "integer",
                            "format": "int64"
                          },
                          {
                            "description": "f64 values",
                            "type": "number",
                            "format": "double"
                          },
                          {
                            "description": "String values",
                            "type": "string"
                          },
                          {
                            "description": "Array of homogeneous values",
                            "anyOf": [
                              {
                                "description": "Array of bools",
                                "type": "array",
                                "items": {
                                  "type": "boolean"
                                }
                              },
                              {
                                "description": "Array of integers",
                                "type": "array",
                                "items": {
                                  "type": "integer",
                                  "format": "int64"
                                }
                              },
                              {
                                "description": "Array of floats",
                                "type": "array",
                                "items": {
                                  "type": "number",
                                  "format": "double"
                                }
                              },
                              {
                                "description": "Array of strings",
                                "type": "array",
                                "items": {
                                  "type": "string"
                                }
                              }
                            ]
                          }
                        ]
                      }
                    },
                    "sampler": {
                      "description": "The sampler, always_on, always_off or a decimal between 0.0 and 1.0",
                      "anyOf": [
                        {
                          "description": "Sample a given fraction. Fractions >= 1 will always sample.",
                          "type": "number",
                          "format": "double"
                        },
                        {
                          "oneOf": [
                            {
                              "description": "Always sample",
                              "type": "string",
                              "enum": [
                                "always_on"
                              ]
                            },
                            {
                              "description": "Never sample",
                              "type": "string",
                              "enum": [
                                "always_off"
                              ]
                            }
                          ]
                        }
                      ]
                    },
                    "service_name": {
                      "description": "The trace service name",
                      "default": null,
                      "type": "string",
                      "nullable": true
                    },
                    "service_namespace": {
                      "description": "The trace service namespace",
                      "default": null,
                      "type": "string",
                      "nullable": true
                    }
                  },
                  "additionalProperties": false
                },
                "datadog": {
                  "description": "Datadog exporter configuration",
                  "type": "object",
                  "required": [
                    "enabled"
                  ],
                  "properties": {
                    "batch_processor": {
                      "description": "batch processor configuration",
                      "type": "object",
                      "properties": {
                        "max_concurrent_exports": {
                          "description": "Maximum number of concurrent exports\n\nLimits the number of spawned tasks for exports and thus memory consumed by an exporter. A value of 1 will cause exports to be performed synchronously on the BatchSpanProcessor task. The default is 1.",
                          "default": 1,
                          "type": "integer",
                          "format": "uint",
                          "minimum": 0.0
                        },
                        "max_export_batch_size": {
                          "description": "The maximum number of spans to process in a single batch. If there are more than one batch worth of spans then it processes multiple batches of spans one batch after the other without any delay. The default value is 512.",
                          "default": 512,
                          "type": "integer",
                          "format": "uint",
                          "minimum": 0.0
                        },
                        "max_export_timeout": {
                          "description": "The maximum duration to export a batch of data. The default value is 30 seconds.",
                          "default": {
                            "secs": 30,
                            "nanos": 0
                          },
                          "type": "string"
                        },
                        "max_queue_size": {
                          "description": "The maximum queue size to buffer spans for delayed processing. If the queue gets full it drops the spans. The default value of is 2048.",
                          "default": 2048,
                          "type": "integer",
                          "format": "uint",
                          "minimum": 0.0
                        },
                        "scheduled_delay": {
                          "description": "The delay interval in milliseconds between two consecutive processing of batches. The default value is 5 seconds.",
                          "default": {
                            "secs": 5,
                            "nanos": 0
                          },
                          "type": "string"
                        }
                      }
                    },
                    "enable_span_mapping": {
                      "description": "Enable datadog span mapping for span name and resource name.",
                      "default": false,
                      "type": "boolean"
                    },
                    "enabled": {
                      "description": "Enable datadog",
                      "type": "boolean"
                    },
                    "endpoint": {
                      "description": "The endpoint to send to",
                      "type": "string"
                    }
                  },
                  "additionalProperties": false
                },
                "experimental_response_trace_id": {
                  "description": "A way to expose trace id in response headers",
                  "type": "object",
                  "properties": {
                    "enabled": {
                      "description": "Expose the trace_id in response headers",
                      "default": false,
                      "type": "boolean"
                    },
                    "format": {
                      "description": "Format of the trace ID in response headers",
                      "oneOf": [
                        {
                          "description": "Format the Trace ID as a hexadecimal number\n\n(e.g. Trace ID 16 -> 00000000000000000000000000000010)",
                          "type": "string",
                          "enum": [
                            "hexadecimal"
                          ]
                        },
                        {
                          "description": "Format the Trace ID as a decimal number\n\n(e.g. Trace ID 16 -> 16)",
                          "type": "string",
                          "enum": [
                            "decimal"
                          ]
                        }
                      ]
                    },
                    "header_name": {
                      "description": "Choose the header name to expose trace_id (default: apollo-trace-id)",
                      "type": "string",
                      "nullable": true
                    }
                  },
                  "additionalProperties": false
                },
                "jaeger": {
                  "description": "Jaeger exporter configuration",
                  "anyOf": [
                    {
                      "type": "object",
                      "required": [
                        "enabled"
                      ],
                      "properties": {
                        "agent": {
                          "description": "Agent configuration",
                          "type": "object",
                          "properties": {
                            "endpoint": {
                              "description": "The endpoint to send to",
                              "type": "string"
                            }
                          },
                          "additionalProperties": false
                        },
                        "batch_processor": {
                          "description": "Batch processor configuration",
                          "type": "object",
                          "properties": {
                            "max_concurrent_exports": {
                              "description": "Maximum number of concurrent exports\n\nLimits the number of spawned tasks for exports and thus memory consumed by an exporter. A value of 1 will cause exports to be performed synchronously on the BatchSpanProcessor task. The default is 1.",
                              "default": 1,
                              "type": "integer",
                              "format": "uint",
                              "minimum": 0.0
                            },
                            "max_export_batch_size": {
                              "description": "The maximum number of spans to process in a single batch. If there are more than one batch worth of spans then it processes multiple batches of spans one batch after the other without any delay. The default value is 512.",
                              "default": 512,
                              "type": "integer",
                              "format": "uint",
                              "minimum": 0.0
                            },
                            "max_export_timeout": {
                              "description": "The maximum duration to export a batch of data. The default value is 30 seconds.",
                              "default": {
                                "secs": 30,
                                "nanos": 0
                              },
                              "type": "string"
                            },
                            "max_queue_size": {
                              "description": "The maximum queue size to buffer spans for delayed processing. If the queue gets full it drops the spans. The default value of is 2048.",
                              "default": 2048,
                              "type": "integer",
                              "format": "uint",
                              "minimum": 0.0
                            },
                            "scheduled_delay": {
                              "description": "The delay interval in milliseconds between two consecutive processing of batches. The default value is 5 seconds.",
                              "default": {
                                "secs": 5,
                                "nanos": 0
                              },
                              "type": "string"
                            }
                          }
                        },
                        "enabled": {
                          "description": "Enable Jaeger",
                          "type": "boolean"
                        }
                      },
                      "additionalProperties": false
                    },
                    {
                      "type": "object",
                      "required": [
                        "enabled"
                      ],
                      "properties": {
                        "batch_processor": {
                          "description": "Batch processor configuration",
                          "type": "object",
                          "properties": {
                            "max_concurrent_exports": {
                              "description": "Maximum number of concurrent exports\n\nLimits the number of spawned tasks for exports and thus memory consumed by an exporter. A value of 1 will cause exports to be performed synchronously on the BatchSpanProcessor task. The default is 1.",
                              "default": 1,
                              "type": "integer",
                              "format": "uint",
                              "minimum": 0.0
                            },
                            "max_export_batch_size": {
                              "description": "The maximum number of spans to process in a single batch. If there are more than one batch worth of spans then it processes multiple batches of spans one batch after the other without any delay. The default value is 512.",
                              "default": 512,
                              "type": "integer",
                              "format": "uint",
                              "minimum": 0.0
                            },
                            "max_export_timeout": {
                              "description": "The maximum duration to export a batch of data. The default value is 30 seconds.",
                              "default": {
                                "secs": 30,
                                "nanos": 0
                              },
                              "type": "string"
                            },
                            "max_queue_size": {
                              "description": "The maximum queue size to buffer spans for delayed processing. If the queue gets full it drops the spans. The default value of is 2048.",
                              "default": 2048,
                              "type": "integer",
                              "format": "uint",
                              "minimum": 0.0
                            },
                            "scheduled_delay": {
                              "description": "The delay interval in milliseconds between two consecutive processing of batches. The default value is 5 seconds.",
                              "default": {
                                "secs": 5,
                                "nanos": 0
                              },
                              "type": "string"
                            }
                          }
                        },
                        "collector": {
                          "description": "Collector configuration",
                          "type": "object",
                          "properties": {
                            "endpoint": {
                              "description": "The endpoint to send reports to",
                              "type": "string"
                            },
                            "password": {
                              "description": "The optional password",
                              "default": null,
                              "type": "string",
                              "nullable": true
                            },
                            "username": {
                              "description": "The optional username",
                              "default": null,
                              "type": "string",
                              "nullable": true
                            }
                          },
                          "additionalProperties": false
                        },
                        "enabled": {
                          "description": "Enable Jaeger",
                          "type": "boolean"
                        }
                      },
                      "additionalProperties": false
                    }
                  ]
                },
                "otlp": {
                  "description": "OpenTelemetry native exporter configuration",
                  "type": "object",
                  "required": [
                    "enabled"
                  ],
                  "properties": {
                    "batch_processor": {
                      "description": "Batch processor settings",
                      "type": "object",
                      "properties": {
                        "max_concurrent_exports": {
                          "description": "Maximum number of concurrent exports\n\nLimits the number of spawned tasks for exports and thus memory consumed by an exporter. A value of 1 will cause exports to be performed synchronously on the BatchSpanProcessor task. The default is 1.",
                          "default": 1,
                          "type": "integer",
                          "format": "uint",
                          "minimum": 0.0
                        },
                        "max_export_batch_size": {
                          "description": "The maximum number of spans to process in a single batch. If there are more than one batch worth of spans then it processes multiple batches of spans one batch after the other without any delay. The default value is 512.",
                          "default": 512,
                          "type": "integer",
                          "format": "uint",
                          "minimum": 0.0
                        },
                        "max_export_timeout": {
                          "description": "The maximum duration to export a batch of data. The default value is 30 seconds.",
                          "default": {
                            "secs": 30,
                            "nanos": 0
                          },
                          "type": "string"
                        },
                        "max_queue_size": {
                          "description": "The maximum queue size to buffer spans for delayed processing. If the queue gets full it drops the spans. The default value of is 2048.",
                          "default": 2048,
                          "type": "integer",
                          "format": "uint",
                          "minimum": 0.0
                        },
                        "scheduled_delay": {
                          "description": "The delay interval in milliseconds between two consecutive processing of batches. The default value is 5 seconds.",
                          "default": {
                            "secs": 5,
                            "nanos": 0
                          },
                          "type": "string"
                        }
                      }
                    },
                    "enabled": {
                      "description": "Enable otlp",
                      "type": "boolean"
                    },
                    "endpoint": {
                      "description": "The endpoint to send data to",
                      "type": "string"
                    },
                    "grpc": {
                      "description": "gRPC configuration settings",
                      "default": {
                        "domain_name": null,
                        "ca": null,
                        "cert": null,
                        "key": null,
                        "metadata": {}
                      },
                      "type": "object",
                      "properties": {
                        "ca": {
                          "description": "The optional certificate authority (CA) certificate to be used in TLS configuration.",
                          "default": null,
                          "type": "string",
                          "nullable": true
                        },
                        "cert": {
                          "description": "The optional cert for tls config",
                          "default": null,
                          "type": "string",
                          "nullable": true
                        },
                        "domain_name": {
                          "description": "The optional domain name for tls config. Note that domain name is will be defaulted to match the endpoint is not explicitly set.",
                          "default": null,
                          "type": "string",
                          "nullable": true
                        },
                        "key": {
                          "description": "The optional private key file for TLS configuration.",
                          "default": null,
                          "type": "string",
                          "nullable": true
                        },
                        "metadata": {
                          "description": "gRPC metadata",
                          "default": {},
                          "type": "object",
                          "additionalProperties": true
                        }
                      },
                      "additionalProperties": false
                    },
                    "http": {
                      "description": "HTTP configuration settings",
                      "default": {
                        "headers": {}
                      },
                      "type": "object",
                      "properties": {
                        "headers": {
                          "description": "Headers to send on report requests",
                          "default": {},
                          "type": "object",
                          "additionalProperties": {
                            "type": "string"
                          }
                        }
                      },
                      "additionalProperties": false
                    },
                    "protocol": {
                      "description": "The protocol to use when sending data",
                      "default": "grpc",
                      "type": "string",
                      "enum": [
                        "grpc",
                        "http"
                      ]
                    },
                    "temporality": {
                      "description": "Temporality for export (default: `Cumulative`). Note that when exporting to Datadog agent use `Delta`.",
                      "default": "cumulative",
                      "oneOf": [
                        {
                          "description": "Export cumulative metrics.",
                          "type": "string",
                          "enum": [
                            "cumulative"
                          ]
                        },
                        {
                          "description": "Export delta metrics. `Delta` should be used when exporting to DataDog Agent.",
                          "type": "string",
                          "enum": [
                            "delta"
                          ]
                        }
                      ]
                    }
                  },
                  "additionalProperties": false
                },
                "propagation": {
                  "description": "Propagation configuration",
                  "type": "object",
                  "properties": {
                    "aws_xray": {
                      "description": "Propagate AWS X-Ray",
                      "default": false,
                      "type": "boolean"
                    },
                    "baggage": {
                      "description": "Propagate baggage https://www.w3.org/TR/baggage/",
                      "default": false,
                      "type": "boolean"
                    },
                    "datadog": {
                      "description": "Propagate Datadog",
                      "default": false,
                      "type": "boolean"
                    },
                    "jaeger": {
                      "description": "Propagate Jaeger",
                      "default": false,
                      "type": "boolean"
                    },
                    "request": {
                      "description": "Select a custom request header to set your own trace_id (header value must be convertible from hexadecimal to set a correct trace_id)",
                      "type": "object",
                      "required": [
                        "header_name"
                      ],
                      "properties": {
                        "header_name": {
                          "description": "Choose the header name to expose trace_id (default: apollo-trace-id)",
                          "type": "string"
                        }
                      },
                      "additionalProperties": false
                    },
                    "trace_context": {
                      "description": "Propagate trace context https://www.w3.org/TR/trace-context/",
                      "default": false,
                      "type": "boolean"
                    },
                    "zipkin": {
                      "description": "Propagate Zipkin",
                      "default": false,
                      "type": "boolean"
                    }
                  },
                  "additionalProperties": false
                },
                "zipkin": {
                  "description": "Zipkin exporter configuration",
                  "type": "object",
                  "required": [
                    "enabled"
                  ],
                  "properties": {
                    "batch_processor": {
                      "description": "Batch processor configuration",
                      "type": "object",
                      "properties": {
                        "max_concurrent_exports": {
                          "description": "Maximum number of concurrent exports\n\nLimits the number of spawned tasks for exports and thus memory consumed by an exporter. A value of 1 will cause exports to be performed synchronously on the BatchSpanProcessor task. The default is 1.",
                          "default": 1,
                          "type": "integer",
                          "format": "uint",
                          "minimum": 0.0
                        },
                        "max_export_batch_size": {
                          "description": "The maximum number of spans to process in a single batch. If there are more than one batch worth of spans then it processes multiple batches of spans one batch after the other without any delay. The default value is 512.",
                          "default": 512,
                          "type": "integer",
                          "format": "uint",
                          "minimum": 0.0
                        },
                        "max_export_timeout": {
                          "description": "The maximum duration to export a batch of data. The default value is 30 seconds.",
                          "default": {
                            "secs": 30,
                            "nanos": 0
                          },
                          "type": "string"
                        },
                        "max_queue_size": {
                          "description": "The maximum queue size to buffer spans for delayed processing. If the queue gets full it drops the spans. The default value of is 2048.",
                          "default": 2048,
                          "type": "integer",
                          "format": "uint",
                          "minimum": 0.0
                        },
                        "scheduled_delay": {
                          "description": "The delay interval in milliseconds between two consecutive processing of batches. The default value is 5 seconds.",
                          "default": {
                            "secs": 5,
                            "nanos": 0
                          },
                          "type": "string"
                        }
                      }
                    },
                    "enabled": {
                      "description": "Enable zipkin",
                      "type": "boolean"
                    },
                    "endpoint": {
                      "description": "The endpoint to send to",
                      "type": "string"
                    }
                  },
                  "additionalProperties": false
                }
              },
              "additionalProperties": false
            }
          },
          "additionalProperties": false
        },
        "instrumentation": {
          "description": "Instrumentation configuration",
          "type": "object",
          "properties": {
            "spans": {
              "description": "Span configuration",
              "type": "object",
              "properties": {
                "default_attribute_requirement_level": {
                  "description": "The attributes to include by default in spans based on their level as specified in the otel semantic conventions and Apollo documentation.",
                  "oneOf": [
                    {
                      "description": "No default attributes set on spans, you have to set it one by one in the configuration to enable some attributes",
                      "type": "string",
                      "enum": [
                        "none"
                      ]
                    },
                    {
                      "description": "Attributes that are marked as required in otel semantic conventions and apollo documentation will be included (default)",
                      "type": "string",
                      "enum": [
                        "required"
                      ]
                    },
                    {
                      "description": "Attributes that are marked as required or recommended in otel semantic conventions and apollo documentation will be included",
                      "type": "string",
                      "enum": [
                        "recommended"
                      ]
                    }
                  ]
                },
                "mode": {
                  "description": "Use new OpenTelemetry spec compliant span attributes or preserve existing. This will be defaulted in future to `spec_compliant`, eventually removed in future.",
                  "oneOf": [
                    {
                      "description": "Keep the request span as root span and deprecated attributes. This option will eventually removed.",
                      "type": "string",
                      "enum": [
                        "deprecated"
                      ]
                    },
                    {
                      "description": "Use new OpenTelemetry spec compliant span attributes or preserve existing. This will be the default in future.",
                      "type": "string",
                      "enum": [
                        "spec_compliant"
                      ]
                    }
                  ]
                },
                "router": {
                  "description": "Configuration of router spans. Log events inherit attributes from the containing span, so attributes configured here will be included on log events for a request. Router spans contain http request and response information and therefore contain http specific attributes.",
                  "type": "object",
                  "properties": {
                    "attributes": {
                      "description": "Custom attributes that are attached to the router span.",
                      "type": "object",
                      "properties": {
                        "baggage": {
                          "description": "All key values from trace baggage.",
                          "default": null,
                          "type": "boolean",
                          "nullable": true
                        },
                        "dd.trace_id": {
                          "description": "The datadog trace ID. This can be output in logs and used to correlate traces in Datadog.",
                          "default": null,
                          "type": "boolean",
                          "nullable": true
                        },
                        "error.type": {
                          "description": "Describes a class of error the operation ended with. Examples: * timeout * name_resolution_error * 500 Requirement level: Conditionally Required: If request has ended with an error.",
                          "default": null,
                          "type": "boolean",
                          "nullable": true
                        },
                        "http.request.body.size": {
                          "description": "The size of the request payload body in bytes. This is the number of bytes transferred excluding headers and is often, but not always, present as the Content-Length header. For requests using transport encoding, this should be the compressed size. Examples: * 3495 Requirement level: Recommended",
                          "default": null,
                          "type": "boolean",
                          "nullable": true
                        },
                        "http.request.method": {
                          "description": "HTTP request method. Examples: * GET * POST * HEAD Requirement level: Required",
                          "default": null,
                          "type": "boolean",
                          "nullable": true
                        },
                        "http.response.body.size": {
                          "description": "The size of the response payload body in bytes. This is the number of bytes transferred excluding headers and is often, but not always, present as the Content-Length header. For requests using transport encoding, this should be the compressed size. Examples: * 3495 Requirement level: Recommended",
                          "default": null,
                          "type": "boolean",
                          "nullable": true
                        },
                        "http.response.status_code": {
                          "description": "HTTP response status code. Examples: * 200 Requirement level: Conditionally Required: If and only if one was received/sent.",
                          "default": null,
                          "type": "boolean",
                          "nullable": true
                        },
                        "http.route": {
                          "description": "The matched route (path template in the format used by the respective server framework). Examples: * /graphql Requirement level: Conditionally Required: If and only if it’s available",
                          "default": null,
                          "type": "boolean",
                          "nullable": true
                        },
                        "network.local.address": {
                          "description": "Local socket address. Useful in case of a multi-IP host. Examples: * 10.1.2.80 * /tmp/my.sock Requirement level: Opt-In",
                          "default": null,
                          "type": "boolean",
                          "nullable": true
                        },
                        "network.local.port": {
                          "description": "Local socket port. Useful in case of a multi-port host. Examples: * 65123 Requirement level: Opt-In",
                          "default": null,
                          "type": "boolean",
                          "nullable": true
                        },
                        "network.peer.address": {
                          "description": "Peer address of the network connection - IP address or Unix domain socket name. Examples: * 10.1.2.80 * /tmp/my.sock Requirement level: Recommended",
                          "default": null,
                          "type": "boolean",
                          "nullable": true
                        },
                        "network.peer.port": {
                          "description": "Peer port number of the network connection. Examples: * 65123 Requirement level: Recommended",
                          "default": null,
                          "type": "boolean",
                          "nullable": true
                        },
                        "network.protocol.name": {
                          "description": "OSI application layer or non-OSI equivalent. Examples: * http * spdy Requirement level: Recommended: if not default (http).",
                          "default": null,
                          "type": "boolean",
                          "nullable": true
                        },
                        "network.protocol.version": {
                          "description": "Version of the protocol specified in network.protocol.name. Examples: * 1.0 * 1.1 * 2 * 3 Requirement level: Recommended",
                          "default": null,
                          "type": "boolean",
                          "nullable": true
                        },
                        "network.transport": {
                          "description": "OSI transport layer. Examples: * tcp * udp Requirement level: Conditionally Required",
                          "default": null,
                          "type": "boolean",
                          "nullable": true
                        },
                        "network.type": {
                          "description": "OSI network layer or non-OSI equivalent. Examples: * ipv4 * ipv6 Requirement level: Recommended",
                          "default": null,
                          "type": "boolean",
                          "nullable": true
                        },
                        "server.address": {
                          "description": "Name of the local HTTP server that received the request. Examples: * example.com * 10.1.2.80 * /tmp/my.sock Requirement level: Recommended",
                          "default": null,
                          "type": "boolean",
                          "nullable": true
                        },
                        "server.port": {
                          "description": "Port of the local HTTP server that received the request. Examples: * 80 * 8080 * 443 Requirement level: Recommended",
                          "default": null,
                          "type": "boolean",
                          "nullable": true
                        },
                        "trace_id": {
                          "description": "The OpenTelemetry trace ID. This can be output in logs.",
                          "default": null,
                          "type": "boolean",
                          "nullable": true
                        },
                        "url.path": {
                          "description": "The URI path component Examples: * /search Requirement level: Required",
                          "default": null,
                          "type": "boolean",
                          "nullable": true
                        },
                        "url.query": {
                          "description": "The URI query component Examples: * q=OpenTelemetry Requirement level: Conditionally Required: If and only if one was received/sent.",
                          "default": null,
                          "type": "boolean",
                          "nullable": true
                        },
                        "url.scheme": {
                          "description": "The URI scheme component identifying the used protocol. Examples: * http * https Requirement level: Required",
                          "default": null,
                          "type": "boolean",
                          "nullable": true
                        },
                        "user_agent.original": {
                          "description": "Value of the HTTP User-Agent header sent by the client. Examples: * CERN-LineMode/2.15 * libwww/2.17b3 Requirement level: Recommended",
                          "default": null,
                          "type": "boolean",
                          "nullable": true
                        }
                      },
                      "additionalProperties": {
                        "anyOf": [
                          {
                            "description": "A header from the request",
                            "type": "object",
                            "required": [
                              "request_header"
                            ],
                            "properties": {
                              "default": {
                                "description": "Optional default value.",
                                "anyOf": [
                                  {
                                    "description": "bool values",
                                    "type": "boolean"
                                  },
                                  {
                                    "description": "i64 values",
                                    "type": "integer",
                                    "format": "int64"
                                  },
                                  {
                                    "description": "f64 values",
                                    "type": "number",
                                    "format": "double"
                                  },
                                  {
                                    "description": "String values",
                                    "type": "string"
                                  },
                                  {
                                    "description": "Array of homogeneous values",
                                    "anyOf": [
                                      {
                                        "description": "Array of bools",
                                        "type": "array",
                                        "items": {
                                          "type": "boolean"
                                        }
                                      },
                                      {
                                        "description": "Array of integers",
                                        "type": "array",
                                        "items": {
                                          "type": "integer",
                                          "format": "int64"
                                        }
                                      },
                                      {
                                        "description": "Array of floats",
                                        "type": "array",
                                        "items": {
                                          "type": "number",
                                          "format": "double"
                                        }
                                      },
                                      {
                                        "description": "Array of strings",
                                        "type": "array",
                                        "items": {
                                          "type": "string"
                                        }
                                      }
                                    ]
                                  }
                                ],
                                "nullable": true
                              },
                              "request_header": {
                                "description": "The name of the request header.",
                                "type": "string"
                              }
                            },
                            "additionalProperties": false
                          },
                          {
                            "description": "A header from the response",
                            "type": "object",
                            "required": [
                              "response_header"
                            ],
                            "properties": {
                              "default": {
                                "description": "Optional default value.",
                                "anyOf": [
                                  {
                                    "description": "bool values",
                                    "type": "boolean"
                                  },
                                  {
                                    "description": "i64 values",
                                    "type": "integer",
                                    "format": "int64"
                                  },
                                  {
                                    "description": "f64 values",
                                    "type": "number",
                                    "format": "double"
                                  },
                                  {
                                    "description": "String values",
                                    "type": "string"
                                  },
                                  {
                                    "description": "Array of homogeneous values",
                                    "anyOf": [
                                      {
                                        "description": "Array of bools",
                                        "type": "array",
                                        "items": {
                                          "type": "boolean"
                                        }
                                      },
                                      {
                                        "description": "Array of integers",
                                        "type": "array",
                                        "items": {
                                          "type": "integer",
                                          "format": "int64"
                                        }
                                      },
                                      {
                                        "description": "Array of floats",
                                        "type": "array",
                                        "items": {
                                          "type": "number",
                                          "format": "double"
                                        }
                                      },
                                      {
                                        "description": "Array of strings",
                                        "type": "array",
                                        "items": {
                                          "type": "string"
                                        }
                                      }
                                    ]
                                  }
                                ],
                                "nullable": true
                              },
                              "response_header": {
                                "description": "The name of the request header.",
                                "type": "string"
                              }
                            },
                            "additionalProperties": false
                          },
                          {
                            "description": "A header from the response",
                            "type": "object",
                            "required": [
                              "response_status"
                            ],
                            "properties": {
                              "response_status": {
                                "description": "The http response status code.",
                                "oneOf": [
                                  {
                                    "description": "The http status code.",
                                    "type": "string",
                                    "enum": [
                                      "code"
                                    ]
                                  },
                                  {
                                    "description": "The http status reason.",
                                    "type": "string",
                                    "enum": [
                                      "reason"
                                    ]
                                  }
                                ]
                              }
                            },
                            "additionalProperties": false
                          },
                          {
                            "description": "The trace ID of the request.",
                            "type": "object",
                            "required": [
                              "trace_id"
                            ],
                            "properties": {
                              "trace_id": {
                                "description": "The format of the trace ID.",
                                "oneOf": [
                                  {
                                    "description": "Open Telemetry trace ID, a hex string.",
                                    "type": "string",
                                    "enum": [
                                      "open_telemetry"
                                    ]
                                  },
                                  {
                                    "description": "Datadog trace ID, a u64.",
                                    "type": "string",
                                    "enum": [
                                      "datadog"
                                    ]
                                  }
                                ]
                              }
                            },
                            "additionalProperties": false
                          },
                          {
                            "description": "A value from context.",
                            "type": "object",
                            "required": [
                              "response_context"
                            ],
                            "properties": {
                              "default": {
                                "description": "Optional default value.",
                                "anyOf": [
                                  {
                                    "description": "bool values",
                                    "type": "boolean"
                                  },
                                  {
                                    "description": "i64 values",
                                    "type": "integer",
                                    "format": "int64"
                                  },
                                  {
                                    "description": "f64 values",
                                    "type": "number",
                                    "format": "double"
                                  },
                                  {
                                    "description": "String values",
                                    "type": "string"
                                  },
                                  {
                                    "description": "Array of homogeneous values",
                                    "anyOf": [
                                      {
                                        "description": "Array of bools",
                                        "type": "array",
                                        "items": {
                                          "type": "boolean"
                                        }
                                      },
                                      {
                                        "description": "Array of integers",
                                        "type": "array",
                                        "items": {
                                          "type": "integer",
                                          "format": "int64"
                                        }
                                      },
                                      {
                                        "description": "Array of floats",
                                        "type": "array",
                                        "items": {
                                          "type": "number",
                                          "format": "double"
                                        }
                                      },
                                      {
                                        "description": "Array of strings",
                                        "type": "array",
                                        "items": {
                                          "type": "string"
                                        }
                                      }
                                    ]
                                  }
                                ],
                                "nullable": true
                              },
                              "response_context": {
                                "description": "The response context key.",
                                "type": "string"
                              }
                            },
                            "additionalProperties": false
                          },
                          {
                            "description": "A value from baggage.",
                            "type": "object",
                            "required": [
                              "baggage"
                            ],
                            "properties": {
                              "baggage": {
                                "description": "The name of the baggage item.",
                                "type": "string"
                              },
                              "default": {
                                "description": "Optional default value.",
                                "anyOf": [
                                  {
                                    "description": "bool values",
                                    "type": "boolean"
                                  },
                                  {
                                    "description": "i64 values",
                                    "type": "integer",
                                    "format": "int64"
                                  },
                                  {
                                    "description": "f64 values",
                                    "type": "number",
                                    "format": "double"
                                  },
                                  {
                                    "description": "String values",
                                    "type": "string"
                                  },
                                  {
                                    "description": "Array of homogeneous values",
                                    "anyOf": [
                                      {
                                        "description": "Array of bools",
                                        "type": "array",
                                        "items": {
                                          "type": "boolean"
                                        }
                                      },
                                      {
                                        "description": "Array of integers",
                                        "type": "array",
                                        "items": {
                                          "type": "integer",
                                          "format": "int64"
                                        }
                                      },
                                      {
                                        "description": "Array of floats",
                                        "type": "array",
                                        "items": {
                                          "type": "number",
                                          "format": "double"
                                        }
                                      },
                                      {
                                        "description": "Array of strings",
                                        "type": "array",
                                        "items": {
                                          "type": "string"
                                        }
                                      }
                                    ]
                                  }
                                ],
                                "nullable": true
                              }
                            },
                            "additionalProperties": false
                          },
                          {
                            "description": "A value from an environment variable.",
                            "type": "object",
                            "required": [
                              "env"
                            ],
                            "properties": {
                              "default": {
                                "description": "Optional default value.",
                                "type": "string",
                                "nullable": true
                              },
                              "env": {
                                "description": "The name of the environment variable",
                                "type": "string"
                              }
                            },
                            "additionalProperties": false
                          },
                          {
                            "type": "string"
                          }
                        ]
                      }
                    }
                  },
                  "additionalProperties": false
                },
                "subgraph": {
                  "description": "Attributes to include on the subgraph span. Subgraph spans contain information about the subgraph request and response and therefore contain subgraph specific attributes.",
                  "type": "object",
                  "properties": {
                    "attributes": {
                      "description": "Custom attributes that are attached to the subgraph span.",
                      "type": "object",
                      "properties": {
                        "subgraph.graphql.document": {
                          "description": "The GraphQL document being executed. Examples: * query findBookById { bookById(id: ?) { name } } Requirement level: Recommended",
                          "default": null,
                          "type": "boolean",
                          "nullable": true
                        },
                        "subgraph.graphql.operation.name": {
                          "description": "The name of the operation being executed. Examples: * findBookById Requirement level: Recommended",
                          "default": null,
                          "type": "boolean",
                          "nullable": true
                        },
                        "subgraph.graphql.operation.type": {
                          "description": "The type of the operation being executed. Examples: * query * subscription * mutation Requirement level: Recommended",
                          "default": null,
                          "type": "boolean",
                          "nullable": true
                        },
                        "subgraph.name": {
                          "description": "The name of the subgraph Examples: * products Requirement level: Required",
                          "default": null,
                          "type": "boolean",
                          "nullable": true
                        }
                      },
                      "additionalProperties": {
                        "anyOf": [
                          {
                            "type": "object",
                            "required": [
                              "subgraph_operation_name"
                            ],
                            "properties": {
                              "default": {
                                "description": "Optional default value.",
                                "type": "string",
                                "nullable": true
                              },
                              "subgraph_operation_name": {
                                "description": "The operation name from the subgraph query.",
                                "oneOf": [
                                  {
                                    "description": "The raw operation name.",
                                    "type": "string",
                                    "enum": [
                                      "string"
                                    ]
                                  },
                                  {
                                    "description": "A hash of the operation name.",
                                    "type": "string",
                                    "enum": [
                                      "hash"
                                    ]
                                  }
                                ]
                              }
                            },
                            "additionalProperties": false
                          },
                          {
                            "type": "object",
                            "required": [
                              "subgraph_operation_kind"
                            ],
                            "properties": {
                              "subgraph_operation_kind": {
                                "description": "The kind of the subgraph operation (query|mutation|subscription).",
                                "oneOf": [
                                  {
                                    "description": "The raw operation kind.",
                                    "type": "string",
                                    "enum": [
                                      "string"
                                    ]
                                  }
                                ]
                              }
                            },
                            "additionalProperties": false
                          },
                          {
                            "type": "object",
                            "required": [
                              "subgraph_query"
                            ],
                            "properties": {
                              "default": {
                                "description": "Optional default value.",
                                "type": "string",
                                "nullable": true
                              },
                              "subgraph_query": {
                                "description": "The graphql query to the subgraph.",
                                "oneOf": [
                                  {
                                    "description": "The raw query kind.",
                                    "type": "string",
                                    "enum": [
                                      "string"
                                    ]
                                  }
                                ]
                              }
                            },
                            "additionalProperties": false
                          },
                          {
                            "type": "object",
                            "required": [
                              "subgraph_query_variable"
                            ],
                            "properties": {
                              "default": {
                                "description": "Optional default value.",
                                "anyOf": [
                                  {
                                    "description": "bool values",
                                    "type": "boolean"
                                  },
                                  {
                                    "description": "i64 values",
                                    "type": "integer",
                                    "format": "int64"
                                  },
                                  {
                                    "description": "f64 values",
                                    "type": "number",
                                    "format": "double"
                                  },
                                  {
                                    "description": "String values",
                                    "type": "string"
                                  },
                                  {
                                    "description": "Array of homogeneous values",
                                    "anyOf": [
                                      {
                                        "description": "Array of bools",
                                        "type": "array",
                                        "items": {
                                          "type": "boolean"
                                        }
                                      },
                                      {
                                        "description": "Array of integers",
                                        "type": "array",
                                        "items": {
                                          "type": "integer",
                                          "format": "int64"
                                        }
                                      },
                                      {
                                        "description": "Array of floats",
                                        "type": "array",
                                        "items": {
                                          "type": "number",
                                          "format": "double"
                                        }
                                      },
                                      {
                                        "description": "Array of strings",
                                        "type": "array",
                                        "items": {
                                          "type": "string"
                                        }
                                      }
                                    ]
                                  }
                                ],
                                "nullable": true
                              },
                              "subgraph_query_variable": {
                                "description": "The name of a subgraph query variable.",
                                "type": "string"
                              }
                            },
                            "additionalProperties": false
                          },
                          {
                            "type": "object",
                            "required": [
                              "subgraph_response_body"
                            ],
                            "properties": {
                              "default": {
                                "description": "Optional default value.",
                                "anyOf": [
                                  {
                                    "description": "bool values",
                                    "type": "boolean"
                                  },
                                  {
                                    "description": "i64 values",
                                    "type": "integer",
                                    "format": "int64"
                                  },
                                  {
                                    "description": "f64 values",
                                    "type": "number",
                                    "format": "double"
                                  },
                                  {
                                    "description": "String values",
                                    "type": "string"
                                  },
                                  {
                                    "description": "Array of homogeneous values",
                                    "anyOf": [
                                      {
                                        "description": "Array of bools",
                                        "type": "array",
                                        "items": {
                                          "type": "boolean"
                                        }
                                      },
                                      {
                                        "description": "Array of integers",
                                        "type": "array",
                                        "items": {
                                          "type": "integer",
                                          "format": "int64"
                                        }
                                      },
                                      {
                                        "description": "Array of floats",
                                        "type": "array",
                                        "items": {
                                          "type": "number",
                                          "format": "double"
                                        }
                                      },
                                      {
                                        "description": "Array of strings",
                                        "type": "array",
                                        "items": {
                                          "type": "string"
                                        }
                                      }
                                    ]
                                  }
                                ],
                                "nullable": true
                              },
                              "subgraph_response_body": {
                                "description": "The subgraph response body json path.",
                                "type": "string"
                              }
                            },
                            "additionalProperties": false
                          },
                          {
                            "type": "object",
                            "required": [
                              "subgraph_request_header"
                            ],
                            "properties": {
                              "default": {
                                "description": "Optional default value.",
                                "type": "string",
                                "nullable": true
                              },
                              "subgraph_request_header": {
                                "description": "The name of a subgraph request header.",
                                "type": "string"
                              }
                            },
                            "additionalProperties": false
                          },
                          {
                            "type": "object",
                            "required": [
                              "subgraph_response_header"
                            ],
                            "properties": {
                              "default": {
                                "description": "Optional default value.",
                                "type": "string",
                                "nullable": true
                              },
                              "subgraph_response_header": {
                                "description": "The name of a subgraph response header.",
                                "type": "string"
                              }
                            },
                            "additionalProperties": false
                          },
                          {
                            "type": "object",
                            "required": [
                              "subgraph_response_status"
                            ],
                            "properties": {
                              "subgraph_response_status": {
                                "description": "The subgraph http response status code.",
                                "oneOf": [
                                  {
                                    "description": "The http status code.",
                                    "type": "string",
                                    "enum": [
                                      "code"
                                    ]
                                  },
                                  {
                                    "description": "The http status reason.",
                                    "type": "string",
                                    "enum": [
                                      "reason"
                                    ]
                                  }
                                ]
                              }
                            },
                            "additionalProperties": false
                          },
                          {
                            "type": "object",
                            "required": [
                              "supergraph_operation_name"
                            ],
                            "properties": {
                              "default": {
                                "description": "Optional default value.",
                                "type": "string",
                                "nullable": true
                              },
                              "supergraph_operation_name": {
                                "description": "The supergraph query operation name.",
                                "oneOf": [
                                  {
                                    "description": "The raw operation name.",
                                    "type": "string",
                                    "enum": [
                                      "string"
                                    ]
                                  },
                                  {
                                    "description": "A hash of the operation name.",
                                    "type": "string",
                                    "enum": [
                                      "hash"
                                    ]
                                  }
                                ]
                              }
                            },
                            "additionalProperties": false
                          },
                          {
                            "type": "object",
                            "required": [
                              "supergraph_operation_kind"
                            ],
                            "properties": {
                              "supergraph_operation_kind": {
                                "description": "The supergraph query operation kind (query|mutation|subscription).",
                                "oneOf": [
                                  {
                                    "description": "The raw operation kind.",
                                    "type": "string",
                                    "enum": [
                                      "string"
                                    ]
                                  }
                                ]
                              }
                            },
                            "additionalProperties": false
                          },
                          {
                            "type": "object",
                            "required": [
                              "supergraph_query"
                            ],
                            "properties": {
                              "default": {
                                "description": "Optional default value.",
                                "type": "string",
                                "nullable": true
                              },
                              "supergraph_query": {
                                "description": "The supergraph query to the subgraph.",
                                "oneOf": [
                                  {
                                    "description": "The raw query kind.",
                                    "type": "string",
                                    "enum": [
                                      "string"
                                    ]
                                  }
                                ]
                              }
                            },
                            "additionalProperties": false
                          },
                          {
                            "type": "object",
                            "required": [
                              "supergraph_query_variable"
                            ],
                            "properties": {
                              "default": {
                                "description": "Optional default value.",
                                "anyOf": [
                                  {
                                    "description": "bool values",
                                    "type": "boolean"
                                  },
                                  {
                                    "description": "i64 values",
                                    "type": "integer",
                                    "format": "int64"
                                  },
                                  {
                                    "description": "f64 values",
                                    "type": "number",
                                    "format": "double"
                                  },
                                  {
                                    "description": "String values",
                                    "type": "string"
                                  },
                                  {
                                    "description": "Array of homogeneous values",
                                    "anyOf": [
                                      {
                                        "description": "Array of bools",
                                        "type": "array",
                                        "items": {
                                          "type": "boolean"
                                        }
                                      },
                                      {
                                        "description": "Array of integers",
                                        "type": "array",
                                        "items": {
                                          "type": "integer",
                                          "format": "int64"
                                        }
                                      },
                                      {
                                        "description": "Array of floats",
                                        "type": "array",
                                        "items": {
                                          "type": "number",
                                          "format": "double"
                                        }
                                      },
                                      {
                                        "description": "Array of strings",
                                        "type": "array",
                                        "items": {
                                          "type": "string"
                                        }
                                      }
                                    ]
                                  }
                                ],
                                "nullable": true
                              },
                              "supergraph_query_variable": {
                                "description": "The supergraph query variable name.",
                                "type": "string"
                              }
                            },
                            "additionalProperties": false
                          },
                          {
                            "type": "object",
                            "required": [
                              "supergraph_request_header"
                            ],
                            "properties": {
                              "default": {
                                "description": "Optional default value.",
                                "type": "string",
                                "nullable": true
                              },
                              "supergraph_request_header": {
                                "description": "The supergraph request header name.",
                                "type": "string"
                              }
                            },
                            "additionalProperties": false
                          },
                          {
                            "type": "object",
                            "required": [
                              "request_context"
                            ],
                            "properties": {
                              "default": {
                                "description": "Optional default value.",
                                "anyOf": [
                                  {
                                    "description": "bool values",
                                    "type": "boolean"
                                  },
                                  {
                                    "description": "i64 values",
                                    "type": "integer",
                                    "format": "int64"
                                  },
                                  {
                                    "description": "f64 values",
                                    "type": "number",
                                    "format": "double"
                                  },
                                  {
                                    "description": "String values",
                                    "type": "string"
                                  },
                                  {
                                    "description": "Array of homogeneous values",
                                    "anyOf": [
                                      {
                                        "description": "Array of bools",
                                        "type": "array",
                                        "items": {
                                          "type": "boolean"
                                        }
                                      },
                                      {
                                        "description": "Array of integers",
                                        "type": "array",
                                        "items": {
                                          "type": "integer",
                                          "format": "int64"
                                        }
                                      },
                                      {
                                        "description": "Array of floats",
                                        "type": "array",
                                        "items": {
                                          "type": "number",
                                          "format": "double"
                                        }
                                      },
                                      {
                                        "description": "Array of strings",
                                        "type": "array",
                                        "items": {
                                          "type": "string"
                                        }
                                      }
                                    ]
                                  }
                                ],
                                "nullable": true
                              },
                              "request_context": {
                                "description": "The request context key.",
                                "type": "string"
                              }
                            },
                            "additionalProperties": false
                          },
                          {
                            "type": "object",
                            "required": [
                              "response_context"
                            ],
                            "properties": {
                              "default": {
                                "description": "Optional default value.",
                                "anyOf": [
                                  {
                                    "description": "bool values",
                                    "type": "boolean"
                                  },
                                  {
                                    "description": "i64 values",
                                    "type": "integer",
                                    "format": "int64"
                                  },
                                  {
                                    "description": "f64 values",
                                    "type": "number",
                                    "format": "double"
                                  },
                                  {
                                    "description": "String values",
                                    "type": "string"
                                  },
                                  {
                                    "description": "Array of homogeneous values",
                                    "anyOf": [
                                      {
                                        "description": "Array of bools",
                                        "type": "array",
                                        "items": {
                                          "type": "boolean"
                                        }
                                      },
                                      {
                                        "description": "Array of integers",
                                        "type": "array",
                                        "items": {
                                          "type": "integer",
                                          "format": "int64"
                                        }
                                      },
                                      {
                                        "description": "Array of floats",
                                        "type": "array",
                                        "items": {
                                          "type": "number",
                                          "format": "double"
                                        }
                                      },
                                      {
                                        "description": "Array of strings",
                                        "type": "array",
                                        "items": {
                                          "type": "string"
                                        }
                                      }
                                    ]
                                  }
                                ],
                                "nullable": true
                              },
                              "response_context": {
                                "description": "The response context key.",
                                "type": "string"
                              }
                            },
                            "additionalProperties": false
                          },
                          {
                            "type": "object",
                            "required": [
                              "baggage"
                            ],
                            "properties": {
                              "baggage": {
                                "description": "The name of the baggage item.",
                                "type": "string"
                              },
                              "default": {
                                "description": "Optional default value.",
                                "anyOf": [
                                  {
                                    "description": "bool values",
                                    "type": "boolean"
                                  },
                                  {
                                    "description": "i64 values",
                                    "type": "integer",
                                    "format": "int64"
                                  },
                                  {
                                    "description": "f64 values",
                                    "type": "number",
                                    "format": "double"
                                  },
                                  {
                                    "description": "String values",
                                    "type": "string"
                                  },
                                  {
                                    "description": "Array of homogeneous values",
                                    "anyOf": [
                                      {
                                        "description": "Array of bools",
                                        "type": "array",
                                        "items": {
                                          "type": "boolean"
                                        }
                                      },
                                      {
                                        "description": "Array of integers",
                                        "type": "array",
                                        "items": {
                                          "type": "integer",
                                          "format": "int64"
                                        }
                                      },
                                      {
                                        "description": "Array of floats",
                                        "type": "array",
                                        "items": {
                                          "type": "number",
                                          "format": "double"
                                        }
                                      },
                                      {
                                        "description": "Array of strings",
                                        "type": "array",
                                        "items": {
                                          "type": "string"
                                        }
                                      }
                                    ]
                                  }
                                ],
                                "nullable": true
                              }
                            },
                            "additionalProperties": false
                          },
                          {
                            "type": "object",
                            "required": [
                              "env"
                            ],
                            "properties": {
                              "default": {
                                "description": "Optional default value.",
                                "type": "string",
                                "nullable": true
                              },
                              "env": {
                                "description": "The name of the environment variable",
                                "type": "string"
                              }
                            },
                            "additionalProperties": false
                          },
                          {
                            "type": "string"
                          }
                        ]
                      }
                    }
                  },
                  "additionalProperties": false
                },
                "supergraph": {
                  "description": "Configuration of supergraph spans. Supergraph spans contain information about the graphql request and response and therefore contain graphql specific attributes.",
                  "type": "object",
                  "properties": {
                    "attributes": {
                      "description": "Custom attributes that are attached to the supergraph span.",
                      "default": {
                        "attributes": {
                          "graphql.document": null,
                          "graphql.operation.name": null,
                          "graphql.operation.type": null
                        },
                        "custom": {}
                      },
                      "type": "object",
                      "properties": {
                        "graphql.document": {
                          "description": "The GraphQL document being executed. Examples: * query findBookById { bookById(id: ?) { name } } Requirement level: Recommended",
                          "default": null,
                          "type": "boolean",
                          "nullable": true
                        },
                        "graphql.operation.name": {
                          "description": "The name of the operation being executed. Examples: * findBookById Requirement level: Recommended",
                          "default": null,
                          "type": "boolean",
                          "nullable": true
                        },
                        "graphql.operation.type": {
                          "description": "The type of the operation being executed. Examples: * query * subscription * mutation Requirement level: Recommended",
                          "default": null,
                          "type": "boolean",
                          "nullable": true
                        }
                      },
                      "additionalProperties": {
                        "anyOf": [
                          {
                            "type": "object",
                            "required": [
                              "operation_name"
                            ],
                            "properties": {
                              "default": {
                                "description": "Optional default value.",
                                "type": "string",
                                "nullable": true
                              },
                              "operation_name": {
                                "description": "The operation name from the query.",
                                "oneOf": [
                                  {
                                    "description": "The raw operation name.",
                                    "type": "string",
                                    "enum": [
                                      "string"
                                    ]
                                  },
                                  {
                                    "description": "A hash of the operation name.",
                                    "type": "string",
                                    "enum": [
                                      "hash"
                                    ]
                                  }
                                ]
                              }
                            },
                            "additionalProperties": false
                          },
                          {
                            "type": "object",
                            "required": [
                              "operation_kind"
                            ],
                            "properties": {
                              "operation_kind": {
                                "description": "The operation kind from the query (query|mutation|subscription).",
                                "oneOf": [
                                  {
                                    "description": "The raw operation kind.",
                                    "type": "string",
                                    "enum": [
                                      "string"
                                    ]
                                  }
                                ]
                              }
                            },
                            "additionalProperties": false
                          },
                          {
                            "type": "object",
                            "required": [
                              "query"
                            ],
                            "properties": {
                              "default": {
                                "description": "Optional default value.",
                                "type": "string",
                                "nullable": true
                              },
                              "query": {
                                "description": "The graphql query.",
                                "oneOf": [
                                  {
                                    "description": "The raw query kind.",
                                    "type": "string",
                                    "enum": [
                                      "string"
                                    ]
                                  }
                                ]
                              }
                            },
                            "additionalProperties": false
                          },
                          {
                            "type": "object",
                            "required": [
                              "query_variable"
                            ],
                            "properties": {
                              "default": {
                                "description": "Optional default value.",
                                "anyOf": [
                                  {
                                    "description": "bool values",
                                    "type": "boolean"
                                  },
                                  {
                                    "description": "i64 values",
                                    "type": "integer",
                                    "format": "int64"
                                  },
                                  {
                                    "description": "f64 values",
                                    "type": "number",
                                    "format": "double"
                                  },
                                  {
                                    "description": "String values",
                                    "type": "string"
                                  },
                                  {
                                    "description": "Array of homogeneous values",
                                    "anyOf": [
                                      {
                                        "description": "Array of bools",
                                        "type": "array",
                                        "items": {
                                          "type": "boolean"
                                        }
                                      },
                                      {
                                        "description": "Array of integers",
                                        "type": "array",
                                        "items": {
                                          "type": "integer",
                                          "format": "int64"
                                        }
                                      },
                                      {
                                        "description": "Array of floats",
                                        "type": "array",
                                        "items": {
                                          "type": "number",
                                          "format": "double"
                                        }
                                      },
                                      {
                                        "description": "Array of strings",
                                        "type": "array",
                                        "items": {
                                          "type": "string"
                                        }
                                      }
                                    ]
                                  }
                                ],
                                "nullable": true
                              },
                              "query_variable": {
                                "description": "The name of a graphql query variable.",
                                "type": "string"
                              }
                            },
                            "additionalProperties": false
                          },
                          {
                            "type": "object",
                            "required": [
                              "request_header"
                            ],
                            "properties": {
                              "default": {
                                "description": "Optional default value.",
                                "type": "string",
                                "nullable": true
                              },
                              "request_header": {
                                "description": "The name of the request header.",
                                "type": "string"
                              }
                            },
                            "additionalProperties": false
                          },
                          {
                            "type": "object",
                            "required": [
                              "response_header"
                            ],
                            "properties": {
                              "default": {
                                "description": "Optional default value.",
                                "type": "string",
                                "nullable": true
                              },
                              "response_header": {
                                "description": "The name of the response header.",
                                "type": "string"
                              }
                            },
                            "additionalProperties": false
                          },
                          {
                            "type": "object",
                            "required": [
                              "request_context"
                            ],
                            "properties": {
                              "default": {
                                "description": "Optional default value.",
                                "anyOf": [
                                  {
                                    "description": "bool values",
                                    "type": "boolean"
                                  },
                                  {
                                    "description": "i64 values",
                                    "type": "integer",
                                    "format": "int64"
                                  },
                                  {
                                    "description": "f64 values",
                                    "type": "number",
                                    "format": "double"
                                  },
                                  {
                                    "description": "String values",
                                    "type": "string"
                                  },
                                  {
                                    "description": "Array of homogeneous values",
                                    "anyOf": [
                                      {
                                        "description": "Array of bools",
                                        "type": "array",
                                        "items": {
                                          "type": "boolean"
                                        }
                                      },
                                      {
                                        "description": "Array of integers",
                                        "type": "array",
                                        "items": {
                                          "type": "integer",
                                          "format": "int64"
                                        }
                                      },
                                      {
                                        "description": "Array of floats",
                                        "type": "array",
                                        "items": {
                                          "type": "number",
                                          "format": "double"
                                        }
                                      },
                                      {
                                        "description": "Array of strings",
                                        "type": "array",
                                        "items": {
                                          "type": "string"
                                        }
                                      }
                                    ]
                                  }
                                ],
                                "nullable": true
                              },
                              "request_context": {
                                "description": "The request context key.",
                                "type": "string"
                              }
                            },
                            "additionalProperties": false
                          },
                          {
                            "type": "object",
                            "required": [
                              "response_context"
                            ],
                            "properties": {
                              "default": {
                                "description": "Optional default value.",
                                "anyOf": [
                                  {
                                    "description": "bool values",
                                    "type": "boolean"
                                  },
                                  {
                                    "description": "i64 values",
                                    "type": "integer",
                                    "format": "int64"
                                  },
                                  {
                                    "description": "f64 values",
                                    "type": "number",
                                    "format": "double"
                                  },
                                  {
                                    "description": "String values",
                                    "type": "string"
                                  },
                                  {
                                    "description": "Array of homogeneous values",
                                    "anyOf": [
                                      {
                                        "description": "Array of bools",
                                        "type": "array",
                                        "items": {
                                          "type": "boolean"
                                        }
                                      },
                                      {
                                        "description": "Array of integers",
                                        "type": "array",
                                        "items": {
                                          "type": "integer",
                                          "format": "int64"
                                        }
                                      },
                                      {
                                        "description": "Array of floats",
                                        "type": "array",
                                        "items": {
                                          "type": "number",
                                          "format": "double"
                                        }
                                      },
                                      {
                                        "description": "Array of strings",
                                        "type": "array",
                                        "items": {
                                          "type": "string"
                                        }
                                      }
                                    ]
                                  }
                                ],
                                "nullable": true
                              },
                              "response_context": {
                                "description": "The response context key.",
                                "type": "string"
                              }
                            },
                            "additionalProperties": false
                          },
                          {
                            "type": "object",
                            "required": [
                              "baggage"
                            ],
                            "properties": {
                              "baggage": {
                                "description": "The name of the baggage item.",
                                "type": "string"
                              },
                              "default": {
                                "description": "Optional default value.",
                                "anyOf": [
                                  {
                                    "description": "bool values",
                                    "type": "boolean"
                                  },
                                  {
                                    "description": "i64 values",
                                    "type": "integer",
                                    "format": "int64"
                                  },
                                  {
                                    "description": "f64 values",
                                    "type": "number",
                                    "format": "double"
                                  },
                                  {
                                    "description": "String values",
                                    "type": "string"
                                  },
                                  {
                                    "description": "Array of homogeneous values",
                                    "anyOf": [
                                      {
                                        "description": "Array of bools",
                                        "type": "array",
                                        "items": {
                                          "type": "boolean"
                                        }
                                      },
                                      {
                                        "description": "Array of integers",
                                        "type": "array",
                                        "items": {
                                          "type": "integer",
                                          "format": "int64"
                                        }
                                      },
                                      {
                                        "description": "Array of floats",
                                        "type": "array",
                                        "items": {
                                          "type": "number",
                                          "format": "double"
                                        }
                                      },
                                      {
                                        "description": "Array of strings",
                                        "type": "array",
                                        "items": {
                                          "type": "string"
                                        }
                                      }
                                    ]
                                  }
                                ],
                                "nullable": true
                              }
                            },
                            "additionalProperties": false
                          },
                          {
                            "type": "object",
                            "required": [
                              "env"
                            ],
                            "properties": {
                              "default": {
                                "description": "Optional default value.",
                                "type": "string",
                                "nullable": true
                              },
                              "env": {
                                "description": "The name of the environment variable",
                                "type": "string"
                              }
                            },
                            "additionalProperties": false
                          },
                          {
                            "type": "string"
                          }
                        ]
                      }
                    }
                  },
                  "additionalProperties": false
                }
              },
              "additionalProperties": false
            }
          },
          "additionalProperties": false
        }
      },
      "additionalProperties": false
    },
    "tls": {
      "description": "TLS related configuration options.",
      "default": {
        "supergraph": null,
        "subgraph": {
          "all": {
            "certificate_authorities": null,
            "client_authentication": null
          },
          "subgraphs": {}
        }
      },
      "type": "object",
      "properties": {
        "subgraph": {
          "description": "Configuration options pertaining to the subgraph server component.",
          "default": {
            "all": {
              "certificate_authorities": null,
              "client_authentication": null
            },
            "subgraphs": {}
          },
          "type": "object",
          "properties": {
            "all": {
              "description": "options applying to all subgraphs",
              "default": {
                "certificate_authorities": null,
                "client_authentication": null
              },
              "type": "object",
              "properties": {
                "certificate_authorities": {
                  "description": "list of certificate authorities in PEM format",
                  "default": null,
                  "type": "string",
                  "nullable": true
                },
                "client_authentication": {
                  "description": "client certificate authentication",
                  "default": null,
                  "type": "object",
                  "required": [
                    "certificate_chain",
                    "key"
                  ],
                  "properties": {
                    "certificate_chain": {
                      "description": "list of certificates in PEM format",
                      "writeOnly": true,
                      "type": "string"
                    },
                    "key": {
                      "description": "key in PEM format",
                      "writeOnly": true,
                      "type": "string"
                    }
                  },
                  "additionalProperties": false,
                  "nullable": true
                }
              },
              "additionalProperties": false
            },
            "subgraphs": {
              "description": "per subgraph options",
              "default": {},
              "type": "object",
              "additionalProperties": {
                "description": "Configuration options pertaining to the subgraph server component.",
                "type": "object",
                "properties": {
                  "certificate_authorities": {
                    "description": "list of certificate authorities in PEM format",
                    "default": null,
                    "type": "string",
                    "nullable": true
                  },
                  "client_authentication": {
                    "description": "client certificate authentication",
                    "default": null,
                    "type": "object",
                    "required": [
                      "certificate_chain",
                      "key"
                    ],
                    "properties": {
                      "certificate_chain": {
                        "description": "list of certificates in PEM format",
                        "writeOnly": true,
                        "type": "string"
                      },
                      "key": {
                        "description": "key in PEM format",
                        "writeOnly": true,
                        "type": "string"
                      }
                    },
                    "additionalProperties": false,
                    "nullable": true
                  }
                },
                "additionalProperties": false
              }
            }
          }
        },
        "supergraph": {
          "description": "TLS server configuration\n\nthis will affect the GraphQL endpoint and any other endpoint targeting the same listen address",
          "default": null,
          "type": "object",
          "required": [
            "certificate",
            "certificate_chain",
            "key"
          ],
          "properties": {
            "certificate": {
              "description": "server certificate in PEM format",
              "writeOnly": true,
              "type": "string"
            },
            "certificate_chain": {
              "description": "list of certificate authorities in PEM format",
              "writeOnly": true,
              "type": "string"
            },
            "key": {
              "description": "server key in PEM format",
              "writeOnly": true,
              "type": "string"
            }
          },
          "additionalProperties": false,
          "nullable": true
        }
      },
      "additionalProperties": false
    },
    "traffic_shaping": {
      "description": "Configuration for the experimental traffic shaping plugin",
      "type": "object",
      "properties": {
        "all": {
          "description": "Applied on all subgraphs",
          "type": "object",
          "properties": {
            "compression": {
              "description": "Enable compression for subgraphs (available compressions are deflate, br, gzip)",
              "oneOf": [
                {
                  "description": "gzip",
                  "type": "string",
                  "enum": [
                    "gzip"
                  ]
                },
                {
                  "description": "deflate",
                  "type": "string",
                  "enum": [
                    "deflate"
                  ]
                },
                {
                  "description": "brotli",
                  "type": "string",
                  "enum": [
                    "br"
                  ]
                },
                {
                  "description": "identity",
                  "type": "string",
                  "enum": [
                    "identity"
                  ]
                }
              ],
              "nullable": true
            },
            "deduplicate_query": {
              "description": "Enable query deduplication",
              "type": "boolean",
              "nullable": true
            },
            "experimental_http2": {
              "description": "Enable HTTP2 for subgraphs",
              "oneOf": [
                {
                  "description": "Enable HTTP2 for subgraphs",
                  "type": "string",
                  "enum": [
                    "enable"
                  ]
                },
                {
                  "description": "Disable HTTP2 for subgraphs",
                  "type": "string",
                  "enum": [
                    "disable"
                  ]
                },
                {
                  "description": "Only HTTP2 is active",
                  "type": "string",
                  "enum": [
                    "http2only"
                  ]
                }
              ],
              "nullable": true
            },
            "experimental_retry": {
              "description": "Retry configuration",
              "type": "object",
              "properties": {
                "min_per_sec": {
                  "description": "minimum rate of retries allowed to accomodate clients that have just started issuing requests, or clients that do not issue many requests per window. The default value is 10",
                  "type": "integer",
                  "format": "uint32",
                  "minimum": 0.0,
                  "nullable": true
                },
                "retry_mutations": {
                  "description": "allows request retries on mutations. This should only be activated if mutations are idempotent. Disabled by default",
                  "type": "boolean",
                  "nullable": true
                },
                "retry_percent": {
                  "description": "percentage of calls to deposit that can be retried. This is in addition to any retries allowed for via min_per_sec. Must be between 0 and 1000, default value is 0.2",
                  "type": "number",
                  "format": "float",
                  "nullable": true
                },
                "ttl": {
                  "description": "how long a single deposit should be considered. Must be between 1 and 60 seconds, default value is 10 seconds",
                  "default": null,
                  "type": "string"
                }
              },
              "additionalProperties": false,
              "nullable": true
            },
            "global_rate_limit": {
              "description": "Enable global rate limiting",
              "type": "object",
              "required": [
                "capacity",
                "interval"
              ],
              "properties": {
                "capacity": {
                  "description": "Number of requests allowed",
                  "type": "integer",
                  "format": "uint64",
                  "minimum": 1.0
                },
                "interval": {
                  "description": "Per interval",
                  "type": "string"
                }
              },
              "additionalProperties": false,
              "nullable": true
            },
            "timeout": {
              "description": "Enable timeout for incoming requests",
              "default": null,
              "type": "string"
            }
          },
          "additionalProperties": false,
          "nullable": true
        },
        "deduplicate_variables": {
          "description": "DEPRECATED, now always enabled: Enable variable deduplication optimization when sending requests to subgraphs (https://github.com/apollographql/router/issues/87)",
          "default": null,
          "type": "boolean",
          "nullable": true
        },
        "router": {
          "description": "Applied at the router level",
          "type": "object",
          "properties": {
            "global_rate_limit": {
              "description": "Enable global rate limiting",
              "type": "object",
              "required": [
                "capacity",
                "interval"
              ],
              "properties": {
                "capacity": {
                  "description": "Number of requests allowed",
                  "type": "integer",
                  "format": "uint64",
                  "minimum": 1.0
                },
                "interval": {
                  "description": "Per interval",
                  "type": "string"
                }
              },
              "additionalProperties": false,
              "nullable": true
            },
            "timeout": {
              "description": "Enable timeout for incoming requests",
              "default": null,
              "type": "string"
            }
          },
          "additionalProperties": false,
          "nullable": true
        },
        "subgraphs": {
          "description": "Applied on specific subgraphs",
          "type": "object",
          "additionalProperties": {
            "description": "Traffic shaping options",
            "type": "object",
            "properties": {
              "compression": {
                "description": "Enable compression for subgraphs (available compressions are deflate, br, gzip)",
                "oneOf": [
                  {
                    "description": "gzip",
                    "type": "string",
                    "enum": [
                      "gzip"
                    ]
                  },
                  {
                    "description": "deflate",
                    "type": "string",
                    "enum": [
                      "deflate"
                    ]
                  },
                  {
                    "description": "brotli",
                    "type": "string",
                    "enum": [
                      "br"
                    ]
                  },
                  {
                    "description": "identity",
                    "type": "string",
                    "enum": [
                      "identity"
                    ]
                  }
                ],
                "nullable": true
              },
              "deduplicate_query": {
                "description": "Enable query deduplication",
                "type": "boolean",
                "nullable": true
              },
              "experimental_http2": {
                "description": "Enable HTTP2 for subgraphs",
                "oneOf": [
                  {
                    "description": "Enable HTTP2 for subgraphs",
                    "type": "string",
                    "enum": [
                      "enable"
                    ]
                  },
                  {
                    "description": "Disable HTTP2 for subgraphs",
                    "type": "string",
                    "enum": [
                      "disable"
                    ]
                  },
                  {
                    "description": "Only HTTP2 is active",
                    "type": "string",
                    "enum": [
                      "http2only"
                    ]
                  }
                ],
                "nullable": true
              },
              "experimental_retry": {
                "description": "Retry configuration",
                "type": "object",
                "properties": {
                  "min_per_sec": {
                    "description": "minimum rate of retries allowed to accomodate clients that have just started issuing requests, or clients that do not issue many requests per window. The default value is 10",
                    "type": "integer",
                    "format": "uint32",
                    "minimum": 0.0,
                    "nullable": true
                  },
                  "retry_mutations": {
                    "description": "allows request retries on mutations. This should only be activated if mutations are idempotent. Disabled by default",
                    "type": "boolean",
                    "nullable": true
                  },
                  "retry_percent": {
                    "description": "percentage of calls to deposit that can be retried. This is in addition to any retries allowed for via min_per_sec. Must be between 0 and 1000, default value is 0.2",
                    "type": "number",
                    "format": "float",
                    "nullable": true
                  },
                  "ttl": {
                    "description": "how long a single deposit should be considered. Must be between 1 and 60 seconds, default value is 10 seconds",
                    "default": null,
                    "type": "string"
                  }
                },
                "additionalProperties": false,
                "nullable": true
              },
              "global_rate_limit": {
                "description": "Enable global rate limiting",
                "type": "object",
                "required": [
                  "capacity",
                  "interval"
                ],
                "properties": {
                  "capacity": {
                    "description": "Number of requests allowed",
                    "type": "integer",
                    "format": "uint64",
                    "minimum": 1.0
                  },
                  "interval": {
                    "description": "Per interval",
                    "type": "string"
                  }
                },
                "additionalProperties": false,
                "nullable": true
              },
              "timeout": {
                "description": "Enable timeout for incoming requests",
                "default": null,
                "type": "string"
              }
            },
            "additionalProperties": false
          }
        }
      },
      "additionalProperties": false
    }
  }
}<|MERGE_RESOLUTION|>--- conflicted
+++ resolved
@@ -2022,7 +2022,6 @@
       },
       "additionalProperties": false
     },
-<<<<<<< HEAD
     "preview_entity_cache": {
       "description": "Configuration for entity caching",
       "type": "object",
@@ -2165,11 +2164,6 @@
         }
       },
       "additionalProperties": false
-=======
-    "progressive_override": {
-      "description": "Configuration for the progressive override plugin",
-      "type": "object"
->>>>>>> 4873c38d
     },
     "rhai": {
       "description": "Configuration for the Rhai Plugin",
