---
source: apollo-router/src/configuration/tests.rs
expression: "&schema"
---
{
  "$schema": "https://json-schema.org/draft/2019-09/schema",
  "title": "Configuration",
  "description": "The configuration for the router.\n\nCan be created through `serde::Deserialize` from various formats, or inline in Rust code with `serde_json::json!` and `serde_json::from_value`.",
  "type": "object",
  "properties": {
    "authentication": {
      "description": "Authentication",
      "type": "object",
      "required": [
        "experimental"
      ],
      "properties": {
        "experimental": {
          "description": "The experimental configuration",
          "type": "object",
          "required": [
            "jwt"
          ],
          "properties": {
            "jwt": {
              "description": "The JWT configuration",
              "type": "object",
              "required": [
                "jwks_url"
              ],
              "properties": {
                "cooldown": {
                  "description": "JWKS retrieval cooldown",
                  "default": null,
                  "type": "string"
                },
                "header_name": {
                  "description": "HTTP header expected to contain JWT",
                  "default": "authorization",
                  "type": "string"
                },
                "header_value_prefix": {
                  "description": "Header value prefix",
                  "default": "Bearer",
                  "type": "string"
                },
                "jwks_url": {
                  "description": "Retrieve our JWK Set from here",
                  "type": "string"
                }
              }
            }
          }
        }
      }
    },
    "cors": {
      "description": "Cross origin request headers.",
      "default": {
        "allow_any_origin": false,
        "allow_credentials": false,
        "allow_headers": [],
        "expose_headers": null,
        "origins": [
          "https://studio.apollographql.com"
        ],
        "match_origins": null,
        "methods": [
          "GET",
          "POST",
          "OPTIONS"
        ],
        "max_age": null
      },
      "type": "object",
      "properties": {
        "allow_any_origin": {
          "description": "Set to true to allow any origin.\n\nDefaults to false Having this set to true is the only way to allow Origin: null.",
          "default": false,
          "type": "boolean"
        },
        "allow_credentials": {
          "description": "Set to true to add the `Access-Control-Allow-Credentials` header.",
          "default": false,
          "type": "boolean"
        },
        "allow_headers": {
          "description": "The headers to allow.\n\nIf this value is not set, the router will mirror client's `Access-Control-Request-Headers`.\n\nNote that if you set headers here, you also want to have a look at your `CSRF` plugins configuration, and make sure you either: - accept `x-apollo-operation-name` AND / OR `apollo-require-preflight` - defined `csrf` required headers in your yml configuration, as shown in the `examples/cors-and-csrf/custom-headers.router.yaml` files.",
          "default": [],
          "type": "array",
          "items": {
            "type": "string"
          }
        },
        "expose_headers": {
          "description": "Which response headers should be made available to scripts running in the browser, in response to a cross-origin request.",
          "default": null,
          "type": "array",
          "items": {
            "type": "string"
          },
          "nullable": true
        },
        "match_origins": {
          "description": "`Regex`es you want to match the origins against to determine if they're allowed. Defaults to an empty list. Note that `origins` will be evaluated before `match_origins`",
          "default": null,
          "type": "array",
          "items": {
            "type": "string"
          },
          "nullable": true
        },
        "max_age": {
          "description": "The `Access-Control-Max-Age` header value in time units",
          "default": null,
          "type": "string"
        },
        "methods": {
          "description": "Allowed request methods. Defaults to GET, POST, OPTIONS.",
          "default": [
            "GET",
            "POST",
            "OPTIONS"
          ],
          "type": "array",
          "items": {
            "type": "string"
          }
        },
        "origins": {
          "description": "The origin(s) to allow requests from. Defaults to `https://studio.apollographql.com/` for Apollo Studio.",
          "default": [
            "https://studio.apollographql.com"
          ],
          "type": "array",
          "items": {
            "type": "string"
          }
        }
      },
      "additionalProperties": false
    },
    "csrf": {
      "description": "CSRF Configuration.",
      "type": "object",
      "properties": {
        "required_headers": {
          "description": "Override the headers to check for by setting custom_headers Note that if you set required_headers here, you may also want to have a look at your `CORS` configuration, and make sure you either: - did not set any `allow_headers` list (so it defaults to `mirror_request`) - added your required headers to the allow_headers list, as shown in the `examples/cors-and-csrf/custom-headers.router.yaml` files.",
          "default": [
            "x-apollo-operation-name",
            "apollo-require-preflight"
          ],
          "type": "array",
          "items": {
            "type": "string"
          }
        },
        "unsafe_disabled": {
          "description": "The CSRF plugin is enabled by default; set unsafe_disabled = true to disable the plugin behavior Note that setting this to true is deemed unsafe. See <https://developer.mozilla.org/en-US/docs/Glossary/CSRF>.",
          "default": false,
          "type": "boolean"
        }
      },
      "additionalProperties": false
    },
    "forbid_mutations": {
      "description": "Forbid mutations configuration",
      "type": "boolean"
    },
    "headers": {
      "description": "Configuration for header propagation",
      "type": "object",
      "properties": {
        "all": {
          "description": "Rules to apply to all subgraphs",
          "type": "object",
          "required": [
            "request"
          ],
          "properties": {
            "request": {
              "description": "Propagate/Insert/Remove headers from request",
              "type": "array",
              "items": {
                "oneOf": [
                  {
                    "type": "object",
                    "required": [
                      "insert"
                    ],
                    "properties": {
                      "insert": {
                        "description": "Insert header",
                        "anyOf": [
                          {
                            "description": "Insert static header",
                            "type": "object",
                            "required": [
                              "name",
                              "value"
                            ],
                            "properties": {
                              "name": {
                                "description": "The name of the header",
                                "type": "string"
                              },
                              "value": {
                                "description": "The value for the header",
                                "type": "string"
                              }
                            },
                            "additionalProperties": false
                          },
                          {
                            "description": "Insert header with a value coming from context key (works only for a string in the context)",
                            "type": "object",
                            "required": [
                              "from_context",
                              "name"
                            ],
                            "properties": {
                              "from_context": {
                                "description": "Specify context key to fetch value",
                                "type": "string"
                              },
                              "name": {
                                "description": "Specify header name",
                                "type": "string"
                              }
                            },
                            "additionalProperties": false
                          },
                          {
                            "description": "Insert header with a value coming from body",
                            "type": "object",
                            "required": [
                              "name",
                              "path"
                            ],
                            "properties": {
                              "default": {
                                "description": "The default if the path in the body did not resolve to an element",
                                "type": "string",
                                "nullable": true
                              },
                              "name": {
                                "description": "The target header name",
                                "type": "string"
                              },
                              "path": {
                                "description": "The path in the request body",
                                "type": "string"
                              }
                            },
                            "additionalProperties": false
                          }
                        ]
                      }
                    },
                    "additionalProperties": false
                  },
                  {
                    "type": "object",
                    "required": [
                      "remove"
                    ],
                    "properties": {
                      "remove": {
                        "description": "Remove header",
                        "oneOf": [
                          {
                            "description": "Remove a header given a header name",
                            "type": "object",
                            "required": [
                              "named"
                            ],
                            "properties": {
                              "named": {
                                "description": "Remove a header given a header name",
                                "type": "string"
                              }
                            },
                            "additionalProperties": false
                          },
                          {
                            "description": "Remove a header given a regex matching header name",
                            "type": "object",
                            "required": [
                              "matching"
                            ],
                            "properties": {
                              "matching": {
                                "description": "Remove a header given a regex matching against the header name",
                                "type": "string"
                              }
                            },
                            "additionalProperties": false
                          }
                        ]
                      }
                    },
                    "additionalProperties": false
                  },
                  {
                    "type": "object",
                    "required": [
                      "propagate"
                    ],
                    "properties": {
                      "propagate": {
                        "description": "Propagate header",
                        "anyOf": [
                          {
                            "description": "Propagate header given a header name",
                            "type": "object",
                            "required": [
                              "named"
                            ],
                            "properties": {
                              "default": {
                                "description": "Default value for the header.",
                                "type": "string",
                                "nullable": true
                              },
                              "named": {
                                "description": "The source header name",
                                "type": "string"
                              },
                              "rename": {
                                "description": "An optional target header name",
                                "type": "string",
                                "nullable": true
                              }
                            },
                            "additionalProperties": false
                          },
                          {
                            "description": "Propagate header given a regex to match header name",
                            "type": "object",
                            "required": [
                              "matching"
                            ],
                            "properties": {
                              "matching": {
                                "description": "The regex on header name",
                                "type": "string"
                              }
                            },
                            "additionalProperties": false
                          }
                        ]
                      }
                    },
                    "additionalProperties": false
                  }
                ]
              }
            }
          },
          "additionalProperties": false,
          "nullable": true
        },
        "subgraphs": {
          "description": "Rules to specific subgraphs",
          "type": "object",
          "additionalProperties": {
            "type": "object",
            "required": [
              "request"
            ],
            "properties": {
              "request": {
                "description": "Propagate/Insert/Remove headers from request",
                "type": "array",
                "items": {
                  "oneOf": [
                    {
                      "type": "object",
                      "required": [
                        "insert"
                      ],
                      "properties": {
                        "insert": {
                          "description": "Insert header",
                          "anyOf": [
                            {
                              "description": "Insert static header",
                              "type": "object",
                              "required": [
                                "name",
                                "value"
                              ],
                              "properties": {
                                "name": {
                                  "description": "The name of the header",
                                  "type": "string"
                                },
                                "value": {
                                  "description": "The value for the header",
                                  "type": "string"
                                }
                              },
                              "additionalProperties": false
                            },
                            {
                              "description": "Insert header with a value coming from context key (works only for a string in the context)",
                              "type": "object",
                              "required": [
                                "from_context",
                                "name"
                              ],
                              "properties": {
                                "from_context": {
                                  "description": "Specify context key to fetch value",
                                  "type": "string"
                                },
                                "name": {
                                  "description": "Specify header name",
                                  "type": "string"
                                }
                              },
                              "additionalProperties": false
                            },
                            {
                              "description": "Insert header with a value coming from body",
                              "type": "object",
                              "required": [
                                "name",
                                "path"
                              ],
                              "properties": {
                                "default": {
                                  "description": "The default if the path in the body did not resolve to an element",
                                  "type": "string",
                                  "nullable": true
                                },
                                "name": {
                                  "description": "The target header name",
                                  "type": "string"
                                },
                                "path": {
                                  "description": "The path in the request body",
                                  "type": "string"
                                }
                              },
                              "additionalProperties": false
                            }
                          ]
                        }
                      },
                      "additionalProperties": false
                    },
                    {
                      "type": "object",
                      "required": [
                        "remove"
                      ],
                      "properties": {
                        "remove": {
                          "description": "Remove header",
                          "oneOf": [
                            {
                              "description": "Remove a header given a header name",
                              "type": "object",
                              "required": [
                                "named"
                              ],
                              "properties": {
                                "named": {
                                  "description": "Remove a header given a header name",
                                  "type": "string"
                                }
                              },
                              "additionalProperties": false
                            },
                            {
                              "description": "Remove a header given a regex matching header name",
                              "type": "object",
                              "required": [
                                "matching"
                              ],
                              "properties": {
                                "matching": {
                                  "description": "Remove a header given a regex matching against the header name",
                                  "type": "string"
                                }
                              },
                              "additionalProperties": false
                            }
                          ]
                        }
                      },
                      "additionalProperties": false
                    },
                    {
                      "type": "object",
                      "required": [
                        "propagate"
                      ],
                      "properties": {
                        "propagate": {
                          "description": "Propagate header",
                          "anyOf": [
                            {
                              "description": "Propagate header given a header name",
                              "type": "object",
                              "required": [
                                "named"
                              ],
                              "properties": {
                                "default": {
                                  "description": "Default value for the header.",
                                  "type": "string",
                                  "nullable": true
                                },
                                "named": {
                                  "description": "The source header name",
                                  "type": "string"
                                },
                                "rename": {
                                  "description": "An optional target header name",
                                  "type": "string",
                                  "nullable": true
                                }
                              },
                              "additionalProperties": false
                            },
                            {
                              "description": "Propagate header given a regex to match header name",
                              "type": "object",
                              "required": [
                                "matching"
                              ],
                              "properties": {
                                "matching": {
                                  "description": "The regex on header name",
                                  "type": "string"
                                }
                              },
                              "additionalProperties": false
                            }
                          ]
                        }
                      },
                      "additionalProperties": false
                    }
                  ]
                }
              }
            },
            "additionalProperties": false
          }
        }
      },
      "additionalProperties": false
    },
    "health_check": {
      "description": "Health check configuration",
      "default": {
        "listen": "127.0.0.1:8088",
        "enabled": true
      },
      "type": "object",
      "properties": {
        "enabled": {
          "description": "Set to false to disable the health check endpoint",
          "default": true,
          "type": "boolean"
        },
        "listen": {
          "description": "The socket address and port to listen on Defaults to 127.0.0.1:8088",
          "default": "127.0.0.1:8088",
          "anyOf": [
            {
              "description": "Socket address.",
              "type": "string"
            },
            {
              "description": "Unix socket.",
              "type": "string"
            }
          ]
        }
      },
      "additionalProperties": false
    },
    "homepage": {
      "description": "Homepage configuration",
      "default": {
        "enabled": true
      },
      "type": "object",
      "properties": {
        "enabled": {
          "description": "Set to false to disable the homepage",
          "default": true,
          "type": "boolean"
        }
      },
      "additionalProperties": false
    },
    "include_subgraph_errors": {
      "description": "Configuration for exposing errors that originate from subgraphs",
      "type": "object",
      "properties": {
        "all": {
          "description": "Include errors from all subgraphs",
          "default": false,
          "type": "boolean"
        },
        "subgraphs": {
          "description": "Include errors from specific subgraphs",
          "default": {},
          "type": "object",
          "additionalProperties": {
            "type": "boolean"
          }
        }
      },
      "additionalProperties": false
    },
    "override_subgraph_url": {
      "description": "Subgraph URL mappings",
      "anyOf": [
        {
          "description": "Subgraph URL mappings",
          "type": "object",
          "additionalProperties": {
            "type": "string",
            "format": "uri"
          }
        }
      ]
    },
    "plugins": {
      "description": "Plugin configuration",
      "default": null,
      "properties": {
        "experimental.expose_query_plan": {
          "description": "Expose query plan",
          "type": "boolean"
        },
        "experimental.external": {
          "description": "Configures the externalization plugin",
          "type": "object",
          "required": [
            "url"
          ],
          "properties": {
            "stages": {
              "description": "The stages request/response configuration",
              "default": null,
              "type": "object",
              "properties": {
                "router": {
                  "description": "The router stage",
                  "default": null,
                  "type": "object",
                  "properties": {
                    "request": {
                      "description": "The request configuration",
                      "default": null,
                      "type": "object",
                      "properties": {
                        "body": {
                          "description": "Send the body",
                          "default": false,
                          "type": "boolean"
                        },
                        "context": {
                          "description": "Send the context",
                          "default": false,
                          "type": "boolean"
                        },
                        "headers": {
                          "description": "Send the headers",
                          "default": false,
                          "type": "boolean"
                        },
                        "sdl": {
                          "description": "Send the SDL",
                          "default": false,
                          "type": "boolean"
                        }
                      },
                      "nullable": true
                    },
                    "response": {
                      "description": "The response configuration",
                      "default": null,
                      "type": "object",
                      "properties": {
                        "body": {
                          "description": "Send the body",
                          "default": false,
                          "type": "boolean"
                        },
                        "context": {
                          "description": "Send the context",
                          "default": false,
                          "type": "boolean"
                        },
                        "headers": {
                          "description": "Send the headers",
                          "default": false,
                          "type": "boolean"
                        },
                        "sdl": {
                          "description": "Send the SDL",
                          "default": false,
                          "type": "boolean"
                        }
                      },
                      "nullable": true
                    }
                  },
                  "nullable": true
                }
              },
              "nullable": true
            },
            "timeout": {
              "description": "The timeout for external requests",
              "default": null,
              "type": "string"
            },
            "url": {
              "description": "The url you'd like to offload processing to",
              "type": "string"
            }
          }
        }
      },
      "additionalProperties": false
    },
    "rhai": {
      "description": "Configuration for the Rhai Plugin",
      "type": "object",
      "properties": {
        "main": {
          "description": "The main entry point for Rhai script evaluation",
          "type": "string",
          "nullable": true
        },
        "scripts": {
          "description": "The directory where Rhai scripts can be found",
          "type": "string",
          "nullable": true
        }
      },
      "additionalProperties": false
    },
    "sandbox": {
      "description": "Sandbox configuration",
      "default": {
        "enabled": false
      },
      "type": "object",
      "properties": {
        "enabled": {
          "description": "Set to true to enable sandbox",
          "default": false,
          "type": "boolean"
        }
      },
      "additionalProperties": false
    },
    "server": {
      "description": "Configuration options pertaining to the http server component.",
      "default": {
        "experimental_parser_recursion_limit": 4096
      },
      "type": "object",
      "properties": {
        "experimental_parser_recursion_limit": {
          "description": "Experimental limitation of query depth default: 4096",
          "default": 4096,
          "type": "integer",
          "format": "uint",
          "minimum": 0.0
        }
      },
      "additionalProperties": false
    },
    "supergraph": {
      "description": "Configuration for the supergraph",
      "default": {
        "listen": "127.0.0.1:4000",
        "path": "/",
        "introspection": false,
        "defer_support": true,
        "apq": {
          "enabled": true,
          "experimental_cache": {
            "in_memory": {
              "limit": 512
            },
            "redis": null
          },
          "subgraph": {
            "all": {
              "enabled": false
            },
            "subgraphs": {}
          }
        },
        "query_planning": {
          "experimental_cache": {
            "in_memory": {
              "limit": 512
            },
            "redis": null
          },
          "warmed_up_queries": 0
        }
      },
      "type": "object",
      "properties": {
        "apq": {
          "description": "Configures automatic persisted queries",
          "default": {
            "enabled": true,
            "experimental_cache": {
              "in_memory": {
                "limit": 512
              },
              "redis": null
            },
            "subgraph": {
              "all": {
                "enabled": false
              },
              "subgraphs": {}
            }
          },
          "type": "object",
          "properties": {
            "enabled": {
              "description": "Activates Automatic Persisted Queries (enabled by default)",
              "default": true,
              "type": "boolean"
            },
            "experimental_cache": {
              "description": "Cache configuration",
              "default": {
                "in_memory": {
                  "limit": 512
                },
                "redis": null
              },
              "type": "object",
              "required": [
                "in_memory"
              ],
              "properties": {
                "in_memory": {
                  "description": "Configures the in memory cache (always active)",
                  "type": "object",
                  "required": [
                    "limit"
                  ],
                  "properties": {
                    "limit": {
                      "description": "Number of entries in the Least Recently Used cache",
                      "type": "integer",
                      "format": "uint",
                      "minimum": 1.0
                    }
                  },
                  "additionalProperties": false
                },
                "redis": {
                  "description": "Configures and activates the Redis cache",
                  "type": "object",
                  "required": [
                    "urls"
                  ],
                  "properties": {
                    "urls": {
                      "description": "List of URLs to the Redis cluster",
                      "type": "array",
                      "items": {
                        "type": "string"
                      }
                    }
                  },
                  "additionalProperties": false,
                  "nullable": true
                }
              },
              "additionalProperties": false
            },
            "subgraph": {
              "description": "Configuration options pertaining to the subgraph server component.",
              "default": {
                "all": {
                  "enabled": false
                },
                "subgraphs": {}
              },
              "type": "object",
              "properties": {
                "all": {
                  "description": "options applying to all subgraphs",
                  "default": {
                    "enabled": false
                  },
                  "type": "object",
                  "properties": {
                    "enabled": {
                      "description": "Enable",
                      "default": false,
                      "type": "boolean"
                    }
                  },
                  "additionalProperties": false
                },
                "subgraphs": {
                  "description": "per subgraph options",
                  "default": {},
                  "type": "object",
                  "additionalProperties": {
                    "description": "Subgraph level Automatic Persisted Queries (APQ) configuration",
                    "type": "object",
                    "properties": {
                      "enabled": {
                        "description": "Enable",
                        "default": false,
                        "type": "boolean"
                      }
                    },
                    "additionalProperties": false
                  }
                }
              },
              "additionalProperties": false
            }
          },
          "additionalProperties": false
        },
        "defer_support": {
          "description": "Set to false to disable defer support",
          "default": true,
          "type": "boolean"
        },
        "introspection": {
          "description": "Enable introspection Default: false",
          "default": false,
          "type": "boolean"
        },
        "listen": {
          "description": "The socket address and port to listen on Defaults to 127.0.0.1:4000",
          "default": "127.0.0.1:4000",
          "anyOf": [
            {
              "description": "Socket address.",
              "type": "string"
            },
            {
              "description": "Unix socket.",
              "type": "string"
            }
          ]
        },
        "path": {
          "description": "The HTTP path on which GraphQL requests will be served. default: \"/\"",
          "default": "/",
          "type": "string"
        },
        "query_planning": {
          "description": "Query planning options",
          "default": {
            "experimental_cache": {
              "in_memory": {
                "limit": 512
              },
              "redis": null
            },
            "warmed_up_queries": 0
          },
          "type": "object",
          "required": [
            "experimental_cache"
          ],
          "properties": {
            "experimental_cache": {
              "description": "Cache configuration",
              "type": "object",
              "required": [
                "in_memory"
              ],
              "properties": {
                "in_memory": {
                  "description": "Configures the in memory cache (always active)",
                  "type": "object",
                  "required": [
                    "limit"
                  ],
                  "properties": {
                    "limit": {
                      "description": "Number of entries in the Least Recently Used cache",
                      "type": "integer",
                      "format": "uint",
                      "minimum": 1.0
                    }
                  },
                  "additionalProperties": false
                },
                "redis": {
                  "description": "Configures and activates the Redis cache",
                  "type": "object",
                  "required": [
                    "urls"
                  ],
                  "properties": {
                    "urls": {
                      "description": "List of URLs to the Redis cluster",
                      "type": "array",
                      "items": {
                        "type": "string"
                      }
                    }
                  },
                  "additionalProperties": false,
                  "nullable": true
                }
              },
              "additionalProperties": false
            },
            "warmed_up_queries": {
              "description": "Warm up the cache on reloads by running the query plan over a list of the most used queries Defaults to 0 (do not warm up the cache)",
              "default": 0,
              "type": "integer",
              "format": "uint",
              "minimum": 0.0
            }
          },
          "additionalProperties": false
        }
      },
      "additionalProperties": false
    },
    "telemetry": {
      "description": "Telemetry configuration",
      "type": "object",
      "properties": {
        "apollo": {
          "description": "Apollo reporting configuration",
          "type": "object",
          "properties": {
            "batch_processor": {
              "description": "Configuration for batch processing.",
              "default": {
                "scheduled_delay": {
                  "secs": 5,
                  "nanos": 0
                },
                "max_queue_size": 2048,
                "max_export_batch_size": 512,
                "max_export_timeout": {
                  "secs": 30,
                  "nanos": 0
                },
                "max_concurrent_exports": 1
              },
              "type": "object",
              "properties": {
                "max_concurrent_exports": {
                  "description": "Maximum number of concurrent exports\n\nLimits the number of spawned tasks for exports and thus memory consumed by an exporter. A value of 1 will cause exports to be performed synchronously on the BatchSpanProcessor task. The default is 1.",
                  "default": 1,
                  "type": "integer",
                  "format": "uint",
                  "minimum": 0.0
                },
                "max_export_batch_size": {
                  "description": "The maximum number of spans to process in a single batch. If there are more than one batch worth of spans then it processes multiple batches of spans one batch after the other without any delay. The default value is 512.",
                  "default": 512,
                  "type": "integer",
                  "format": "uint",
                  "minimum": 0.0
                },
                "max_export_timeout": {
                  "description": "The maximum duration to export a batch of data. The default value is 30 seconds.",
                  "default": {
                    "secs": 30,
                    "nanos": 0
                  },
                  "type": "string"
                },
                "max_queue_size": {
                  "description": "The maximum queue size to buffer spans for delayed processing. If the queue gets full it drops the spans. The default value of is 2048.",
                  "default": 2048,
                  "type": "integer",
                  "format": "uint",
                  "minimum": 0.0
                },
                "scheduled_delay": {
                  "description": "The delay interval in milliseconds between two consecutive processing of batches. The default value is 5 seconds.",
                  "default": {
                    "secs": 5,
                    "nanos": 0
                  },
                  "type": "string"
                }
              }
            },
            "buffer_size": {
              "description": "The buffer size for sending traces to Apollo. Increase this if you are experiencing lost traces.",
              "default": 10000,
              "type": "integer",
              "format": "uint",
              "minimum": 1.0
            },
            "client_name_header": {
              "description": "The name of the header to extract from requests when populating 'client nane' for traces and metrics in Apollo Studio.",
              "default": "apollographql-client-name",
              "type": "string",
              "nullable": true
            },
            "client_version_header": {
              "description": "The name of the header to extract from requests when populating 'client version' for traces and metrics in Apollo Studio.",
              "default": "apollographql-client-version",
              "type": "string",
              "nullable": true
            },
            "endpoint": {
              "description": "The Apollo Studio endpoint for exporting traces and metrics.",
              "default": "https://usage-reporting.api.apollographql.com/api/ingress/traces",
              "type": "string"
            },
            "field_level_instrumentation_sampler": {
              "description": "Enable field level instrumentation for subgraphs via ftv1. ftv1 tracing can cause performance issues as it is transmitted in band with subgraph responses. 0.0 will result in no field level instrumentation. 1.0 will result in always instrumentation. Value MUST be less than global sampling rate",
              "anyOf": [
                {
                  "description": "Sample a given fraction. Fractions >= 1 will always sample.",
                  "type": "number",
                  "format": "double"
                },
                {
                  "oneOf": [
                    {
                      "description": "Always sample",
                      "type": "string",
                      "enum": [
                        "always_on"
                      ]
                    },
                    {
                      "description": "Never sample",
                      "type": "string",
                      "enum": [
                        "always_off"
                      ]
                    }
                  ]
                }
              ]
            },
            "send_headers": {
              "description": "To configure which request header names and values are included in trace data that's sent to Apollo Studio.",
              "oneOf": [
                {
                  "description": "Don't send any headers",
                  "type": "string",
                  "enum": [
                    "none"
                  ]
                },
                {
                  "description": "Send all headers",
                  "type": "string",
                  "enum": [
                    "all"
                  ]
                },
                {
                  "description": "Send only the headers specified",
                  "type": "object",
                  "required": [
                    "only"
                  ],
                  "properties": {
                    "only": {
                      "description": "Send only the headers specified",
                      "type": "array",
                      "items": {
                        "type": "string"
                      }
                    }
                  },
                  "additionalProperties": false
                },
                {
                  "description": "Send all headers except those specified",
                  "type": "object",
                  "required": [
                    "except"
                  ],
                  "properties": {
                    "except": {
                      "description": "Send all headers except those specified",
                      "type": "array",
                      "items": {
                        "type": "string"
                      }
                    }
                  },
                  "additionalProperties": false
                }
              ]
            },
            "send_variable_values": {
              "description": "To configure which GraphQL variable values are included in trace data that's sent to Apollo Studio",
              "oneOf": [
                {
                  "description": "Dont send any variables",
                  "type": "string",
                  "enum": [
                    "none"
                  ]
                },
                {
                  "description": "Send all variables",
                  "type": "string",
                  "enum": [
                    "all"
                  ]
                },
                {
                  "description": "Send only the variables specified",
                  "type": "object",
                  "required": [
                    "only"
                  ],
                  "properties": {
                    "only": {
                      "description": "Send only the variables specified",
                      "type": "array",
                      "items": {
                        "type": "string"
                      }
                    }
                  },
                  "additionalProperties": false
                },
                {
                  "description": "Send all variables except those specified",
                  "type": "object",
                  "required": [
                    "except"
                  ],
                  "properties": {
                    "except": {
                      "description": "Send all variables except those specified",
                      "type": "array",
                      "items": {
                        "type": "string"
                      }
                    }
                  },
                  "additionalProperties": false
                }
              ]
            }
          },
          "additionalProperties": false,
          "nullable": true
        },
        "experimental_logging": {
          "description": "Logging configuration",
          "type": "object",
          "properties": {
            "display_filename": {
              "description": "Display the filename in the logs",
              "default": true,
              "type": "boolean"
            },
            "display_line_number": {
              "description": "Display the line number in the logs",
              "default": true,
              "type": "boolean"
            },
            "format": {
              "description": "Log format",
              "oneOf": [
                {
                  "description": "Pretty text format (default if you're running from a tty)",
                  "type": "string",
                  "enum": [
                    "pretty"
                  ]
                },
                {
                  "description": "Json log format",
                  "type": "string",
                  "enum": [
                    "json"
                  ]
                }
              ]
            },
            "when_header": {
              "description": "Log configuration to log request and response for subgraphs and supergraph",
              "type": "array",
              "items": {
                "anyOf": [
                  {
                    "description": "Match header value given a regex to display logs",
                    "type": "object",
                    "required": [
                      "match",
                      "name"
                    ],
                    "properties": {
                      "body": {
                        "description": "Display request/response body (default: false)",
                        "default": false,
                        "type": "boolean"
                      },
                      "headers": {
                        "description": "Display request/response headers (default: false)",
                        "default": false,
                        "type": "boolean"
                      },
                      "match": {
                        "description": "Regex to match the header value",
                        "type": "string"
                      },
                      "name": {
                        "description": "Header name",
                        "type": "string"
                      }
                    },
                    "additionalProperties": false
                  },
                  {
                    "description": "Match header value given a value to display logs",
                    "type": "object",
                    "required": [
                      "name",
                      "value"
                    ],
                    "properties": {
                      "body": {
                        "description": "Display request/response body (default: false)",
                        "default": false,
                        "type": "boolean"
                      },
                      "headers": {
                        "description": "Display request/response headers (default: false)",
                        "default": false,
                        "type": "boolean"
                      },
                      "name": {
                        "description": "Header name",
                        "type": "string"
                      },
                      "value": {
                        "description": "Header value",
                        "type": "string"
                      }
                    },
                    "additionalProperties": false
                  }
                ]
              }
            }
          },
          "additionalProperties": false,
          "nullable": true
        },
        "metrics": {
          "description": "Metrics configuration",
          "type": "object",
          "properties": {
            "common": {
              "description": "Common metrics configuration across all exporters",
              "type": "object",
              "properties": {
                "attributes": {
                  "description": "Configuration to add custom labels/attributes to metrics",
                  "type": "object",
                  "properties": {
                    "subgraph": {
                      "description": "Configuration to forward header values or body values from subgraph request/response in metric attributes/labels",
                      "type": "object",
                      "properties": {
                        "all": {
                          "description": "Attributes for all subgraphs",
                          "type": "object",
                          "properties": {
                            "context": {
                              "description": "Configuration to forward values from the context to custom attributes/labels in metrics",
                              "type": "array",
                              "items": {
                                "description": "Configuration to forward context values in metric attributes/labels",
                                "type": "object",
                                "required": [
                                  "named"
                                ],
                                "properties": {
                                  "default": {
                                    "description": "The optional default value",
                                    "type": "string",
                                    "nullable": true
                                  },
                                  "named": {
                                    "description": "The name of the value in the context",
                                    "type": "string"
                                  },
                                  "rename": {
                                    "description": "The optional output name",
                                    "type": "string",
                                    "nullable": true
                                  }
                                },
                                "additionalProperties": false
                              },
                              "nullable": true
                            },
                            "errors": {
                              "description": "Configuration to forward values from the error to custom attributes/labels in metrics",
                              "type": "object",
                              "properties": {
                                "extensions": {
                                  "description": "Forward extensions values as custom attributes/labels in metrics",
                                  "type": "array",
                                  "items": {
                                    "description": "Configuration to forward body values in metric attributes/labels",
                                    "type": "object",
                                    "required": [
                                      "name",
                                      "path"
                                    ],
                                    "properties": {
                                      "default": {
                                        "description": "The optional default value",
                                        "type": "string",
                                        "nullable": true
                                      },
                                      "name": {
                                        "description": "The name of the attribute",
                                        "type": "string"
                                      },
                                      "path": {
                                        "description": "The path in the body",
                                        "type": "string"
                                      }
                                    },
                                    "additionalProperties": false
                                  },
                                  "nullable": true
                                },
                                "include_messages": {
                                  "description": "Will include the error message in a \"message\" attribute",
                                  "default": false,
                                  "type": "boolean"
                                }
                              },
                              "additionalProperties": false,
                              "nullable": true
                            },
                            "request": {
                              "description": "Configuration to forward headers or body values from the request to custom attributes/labels in metrics",
                              "type": "object",
                              "properties": {
                                "body": {
                                  "description": "Forward body values as custom attributes/labels in metrics",
                                  "type": "array",
                                  "items": {
                                    "description": "Configuration to forward body values in metric attributes/labels",
                                    "type": "object",
                                    "required": [
                                      "name",
                                      "path"
                                    ],
                                    "properties": {
                                      "default": {
                                        "description": "The optional default value",
                                        "type": "string",
                                        "nullable": true
                                      },
                                      "name": {
                                        "description": "The name of the attribute",
                                        "type": "string"
                                      },
                                      "path": {
                                        "description": "The path in the body",
                                        "type": "string"
                                      }
                                    },
                                    "additionalProperties": false
                                  },
                                  "nullable": true
                                },
                                "header": {
                                  "description": "Forward header values as custom attributes/labels in metrics",
                                  "type": "array",
                                  "items": {
                                    "description": "Configuration to forward header values in metric labels",
                                    "anyOf": [
                                      {
                                        "description": "Match via header name",
                                        "type": "object",
                                        "required": [
                                          "named"
                                        ],
                                        "properties": {
                                          "default": {
                                            "description": "The optional default value",
                                            "type": "string",
                                            "nullable": true
                                          },
                                          "named": {
                                            "description": "The name of the header",
                                            "type": "string"
                                          },
                                          "rename": {
                                            "description": "The optional output name",
                                            "type": "string",
                                            "nullable": true
                                          }
                                        },
                                        "additionalProperties": false
                                      },
                                      {
                                        "description": "Match via rgex",
                                        "type": "object",
                                        "required": [
                                          "matching"
                                        ],
                                        "properties": {
                                          "matching": {
                                            "description": "Using a regex on the header name",
                                            "type": "string"
                                          }
                                        },
                                        "additionalProperties": false
                                      }
                                    ]
                                  },
                                  "nullable": true
                                }
                              },
                              "additionalProperties": false,
                              "nullable": true
                            },
                            "response": {
                              "description": "Configuration to forward headers or body values from the response to custom attributes/labels in metrics",
                              "type": "object",
                              "properties": {
                                "body": {
                                  "description": "Forward body values as custom attributes/labels in metrics",
                                  "type": "array",
                                  "items": {
                                    "description": "Configuration to forward body values in metric attributes/labels",
                                    "type": "object",
                                    "required": [
                                      "name",
                                      "path"
                                    ],
                                    "properties": {
                                      "default": {
                                        "description": "The optional default value",
                                        "type": "string",
                                        "nullable": true
                                      },
                                      "name": {
                                        "description": "The name of the attribute",
                                        "type": "string"
                                      },
                                      "path": {
                                        "description": "The path in the body",
                                        "type": "string"
                                      }
                                    },
                                    "additionalProperties": false
                                  },
                                  "nullable": true
                                },
                                "header": {
                                  "description": "Forward header values as custom attributes/labels in metrics",
                                  "type": "array",
                                  "items": {
                                    "description": "Configuration to forward header values in metric labels",
                                    "anyOf": [
                                      {
                                        "description": "Match via header name",
                                        "type": "object",
                                        "required": [
                                          "named"
                                        ],
                                        "properties": {
                                          "default": {
                                            "description": "The optional default value",
                                            "type": "string",
                                            "nullable": true
                                          },
                                          "named": {
                                            "description": "The name of the header",
                                            "type": "string"
                                          },
                                          "rename": {
                                            "description": "The optional output name",
                                            "type": "string",
                                            "nullable": true
                                          }
                                        },
                                        "additionalProperties": false
                                      },
                                      {
                                        "description": "Match via rgex",
                                        "type": "object",
                                        "required": [
                                          "matching"
                                        ],
                                        "properties": {
                                          "matching": {
                                            "description": "Using a regex on the header name",
                                            "type": "string"
                                          }
                                        },
                                        "additionalProperties": false
                                      }
                                    ]
                                  },
                                  "nullable": true
                                }
                              },
                              "additionalProperties": false,
                              "nullable": true
                            },
                            "static": {
                              "description": "Configuration to insert custom attributes/labels in metrics",
                              "type": "array",
                              "items": {
                                "description": "Configuration to insert custom attributes/labels in metrics",
                                "type": "object",
                                "required": [
                                  "name",
                                  "value"
                                ],
                                "properties": {
                                  "name": {
                                    "description": "The name of the attribute to insert",
                                    "type": "string"
                                  },
                                  "value": {
                                    "description": "The value of the attribute to insert",
                                    "type": "string"
                                  }
                                },
                                "additionalProperties": false
                              },
                              "nullable": true
                            }
                          },
                          "additionalProperties": false,
                          "nullable": true
                        },
                        "subgraphs": {
                          "description": "Attributes per subgraph",
                          "type": "object",
                          "additionalProperties": {
                            "description": "Configuration to add custom attributes/labels on metrics to subgraphs",
                            "type": "object",
                            "properties": {
                              "context": {
                                "description": "Configuration to forward values from the context to custom attributes/labels in metrics",
                                "type": "array",
                                "items": {
                                  "description": "Configuration to forward context values in metric attributes/labels",
                                  "type": "object",
                                  "required": [
                                    "named"
                                  ],
                                  "properties": {
                                    "default": {
                                      "description": "The optional default value",
                                      "type": "string",
                                      "nullable": true
                                    },
                                    "named": {
                                      "description": "The name of the value in the context",
                                      "type": "string"
                                    },
                                    "rename": {
                                      "description": "The optional output name",
                                      "type": "string",
                                      "nullable": true
                                    }
                                  },
                                  "additionalProperties": false
                                },
                                "nullable": true
                              },
                              "errors": {
                                "description": "Configuration to forward values from the error to custom attributes/labels in metrics",
                                "type": "object",
                                "properties": {
                                  "extensions": {
                                    "description": "Forward extensions values as custom attributes/labels in metrics",
                                    "type": "array",
                                    "items": {
                                      "description": "Configuration to forward body values in metric attributes/labels",
                                      "type": "object",
                                      "required": [
                                        "name",
                                        "path"
                                      ],
                                      "properties": {
                                        "default": {
                                          "description": "The optional default value",
                                          "type": "string",
                                          "nullable": true
                                        },
                                        "name": {
                                          "description": "The name of the attribute",
                                          "type": "string"
                                        },
                                        "path": {
                                          "description": "The path in the body",
                                          "type": "string"
                                        }
                                      },
                                      "additionalProperties": false
                                    },
                                    "nullable": true
                                  },
                                  "include_messages": {
                                    "description": "Will include the error message in a \"message\" attribute",
                                    "default": false,
                                    "type": "boolean"
                                  }
                                },
                                "additionalProperties": false,
                                "nullable": true
                              },
                              "request": {
                                "description": "Configuration to forward headers or body values from the request to custom attributes/labels in metrics",
                                "type": "object",
                                "properties": {
                                  "body": {
                                    "description": "Forward body values as custom attributes/labels in metrics",
                                    "type": "array",
                                    "items": {
                                      "description": "Configuration to forward body values in metric attributes/labels",
                                      "type": "object",
                                      "required": [
                                        "name",
                                        "path"
                                      ],
                                      "properties": {
                                        "default": {
                                          "description": "The optional default value",
                                          "type": "string",
                                          "nullable": true
                                        },
                                        "name": {
                                          "description": "The name of the attribute",
                                          "type": "string"
                                        },
                                        "path": {
                                          "description": "The path in the body",
                                          "type": "string"
                                        }
                                      },
                                      "additionalProperties": false
                                    },
                                    "nullable": true
                                  },
                                  "header": {
                                    "description": "Forward header values as custom attributes/labels in metrics",
                                    "type": "array",
                                    "items": {
                                      "description": "Configuration to forward header values in metric labels",
                                      "anyOf": [
                                        {
                                          "description": "Match via header name",
                                          "type": "object",
                                          "required": [
                                            "named"
                                          ],
                                          "properties": {
                                            "default": {
                                              "description": "The optional default value",
                                              "type": "string",
                                              "nullable": true
                                            },
                                            "named": {
                                              "description": "The name of the header",
                                              "type": "string"
                                            },
                                            "rename": {
                                              "description": "The optional output name",
                                              "type": "string",
                                              "nullable": true
                                            }
                                          },
                                          "additionalProperties": false
                                        },
                                        {
                                          "description": "Match via rgex",
                                          "type": "object",
                                          "required": [
                                            "matching"
                                          ],
                                          "properties": {
                                            "matching": {
                                              "description": "Using a regex on the header name",
                                              "type": "string"
                                            }
                                          },
                                          "additionalProperties": false
                                        }
                                      ]
                                    },
                                    "nullable": true
                                  }
                                },
                                "additionalProperties": false,
                                "nullable": true
                              },
                              "response": {
                                "description": "Configuration to forward headers or body values from the response to custom attributes/labels in metrics",
                                "type": "object",
                                "properties": {
                                  "body": {
                                    "description": "Forward body values as custom attributes/labels in metrics",
                                    "type": "array",
                                    "items": {
                                      "description": "Configuration to forward body values in metric attributes/labels",
                                      "type": "object",
                                      "required": [
                                        "name",
                                        "path"
                                      ],
                                      "properties": {
                                        "default": {
                                          "description": "The optional default value",
                                          "type": "string",
                                          "nullable": true
                                        },
                                        "name": {
                                          "description": "The name of the attribute",
                                          "type": "string"
                                        },
                                        "path": {
                                          "description": "The path in the body",
                                          "type": "string"
                                        }
                                      },
                                      "additionalProperties": false
                                    },
                                    "nullable": true
                                  },
                                  "header": {
                                    "description": "Forward header values as custom attributes/labels in metrics",
                                    "type": "array",
                                    "items": {
                                      "description": "Configuration to forward header values in metric labels",
                                      "anyOf": [
                                        {
                                          "description": "Match via header name",
                                          "type": "object",
                                          "required": [
                                            "named"
                                          ],
                                          "properties": {
                                            "default": {
                                              "description": "The optional default value",
                                              "type": "string",
                                              "nullable": true
                                            },
                                            "named": {
                                              "description": "The name of the header",
                                              "type": "string"
                                            },
                                            "rename": {
                                              "description": "The optional output name",
                                              "type": "string",
                                              "nullable": true
                                            }
                                          },
                                          "additionalProperties": false
                                        },
                                        {
                                          "description": "Match via rgex",
                                          "type": "object",
                                          "required": [
                                            "matching"
                                          ],
                                          "properties": {
                                            "matching": {
                                              "description": "Using a regex on the header name",
                                              "type": "string"
                                            }
                                          },
                                          "additionalProperties": false
                                        }
                                      ]
                                    },
                                    "nullable": true
                                  }
                                },
                                "additionalProperties": false,
                                "nullable": true
                              },
                              "static": {
                                "description": "Configuration to insert custom attributes/labels in metrics",
                                "type": "array",
                                "items": {
                                  "description": "Configuration to insert custom attributes/labels in metrics",
                                  "type": "object",
                                  "required": [
                                    "name",
                                    "value"
                                  ],
                                  "properties": {
                                    "name": {
                                      "description": "The name of the attribute to insert",
                                      "type": "string"
                                    },
                                    "value": {
                                      "description": "The value of the attribute to insert",
                                      "type": "string"
                                    }
                                  },
                                  "additionalProperties": false
                                },
                                "nullable": true
                              }
                            },
                            "additionalProperties": false
                          },
                          "nullable": true
                        }
                      },
                      "additionalProperties": false,
                      "nullable": true
                    },
                    "supergraph": {
                      "description": "Configuration to forward header values or body values from router request/response in metric attributes/labels",
                      "type": "object",
                      "properties": {
                        "context": {
                          "description": "Configuration to forward values from the context to custom attributes/labels in metrics",
                          "type": "array",
                          "items": {
                            "description": "Configuration to forward context values in metric attributes/labels",
                            "type": "object",
                            "required": [
                              "named"
                            ],
                            "properties": {
                              "default": {
                                "description": "The optional default value",
                                "type": "string",
                                "nullable": true
                              },
                              "named": {
                                "description": "The name of the value in the context",
                                "type": "string"
                              },
                              "rename": {
                                "description": "The optional output name",
                                "type": "string",
                                "nullable": true
                              }
                            },
                            "additionalProperties": false
                          },
                          "nullable": true
                        },
                        "errors": {
                          "description": "Configuration to forward values from the error to custom attributes/labels in metrics",
                          "type": "object",
                          "properties": {
                            "extensions": {
                              "description": "Forward extensions values as custom attributes/labels in metrics",
                              "type": "array",
                              "items": {
                                "description": "Configuration to forward body values in metric attributes/labels",
                                "type": "object",
                                "required": [
                                  "name",
                                  "path"
                                ],
                                "properties": {
                                  "default": {
                                    "description": "The optional default value",
                                    "type": "string",
                                    "nullable": true
                                  },
                                  "name": {
                                    "description": "The name of the attribute",
                                    "type": "string"
                                  },
                                  "path": {
                                    "description": "The path in the body",
                                    "type": "string"
                                  }
                                },
                                "additionalProperties": false
                              },
                              "nullable": true
                            },
                            "include_messages": {
                              "description": "Will include the error message in a \"message\" attribute",
                              "default": false,
                              "type": "boolean"
                            }
                          },
                          "additionalProperties": false,
                          "nullable": true
                        },
                        "request": {
                          "description": "Configuration to forward headers or body values from the request to custom attributes/labels in metrics",
                          "type": "object",
                          "properties": {
                            "body": {
                              "description": "Forward body values as custom attributes/labels in metrics",
                              "type": "array",
                              "items": {
                                "description": "Configuration to forward body values in metric attributes/labels",
                                "type": "object",
                                "required": [
                                  "name",
                                  "path"
                                ],
                                "properties": {
                                  "default": {
                                    "description": "The optional default value",
                                    "type": "string",
                                    "nullable": true
                                  },
                                  "name": {
                                    "description": "The name of the attribute",
                                    "type": "string"
                                  },
                                  "path": {
                                    "description": "The path in the body",
                                    "type": "string"
                                  }
                                },
                                "additionalProperties": false
                              },
                              "nullable": true
                            },
                            "header": {
                              "description": "Forward header values as custom attributes/labels in metrics",
                              "type": "array",
                              "items": {
                                "description": "Configuration to forward header values in metric labels",
                                "anyOf": [
                                  {
                                    "description": "Match via header name",
                                    "type": "object",
                                    "required": [
                                      "named"
                                    ],
                                    "properties": {
                                      "default": {
                                        "description": "The optional default value",
                                        "type": "string",
                                        "nullable": true
                                      },
                                      "named": {
                                        "description": "The name of the header",
                                        "type": "string"
                                      },
                                      "rename": {
                                        "description": "The optional output name",
                                        "type": "string",
                                        "nullable": true
                                      }
                                    },
                                    "additionalProperties": false
                                  },
                                  {
                                    "description": "Match via rgex",
                                    "type": "object",
                                    "required": [
                                      "matching"
                                    ],
                                    "properties": {
                                      "matching": {
                                        "description": "Using a regex on the header name",
                                        "type": "string"
                                      }
                                    },
                                    "additionalProperties": false
                                  }
                                ]
                              },
                              "nullable": true
                            }
                          },
                          "additionalProperties": false,
                          "nullable": true
                        },
                        "response": {
                          "description": "Configuration to forward headers or body values from the response to custom attributes/labels in metrics",
                          "type": "object",
                          "properties": {
                            "body": {
                              "description": "Forward body values as custom attributes/labels in metrics",
                              "type": "array",
                              "items": {
                                "description": "Configuration to forward body values in metric attributes/labels",
                                "type": "object",
                                "required": [
                                  "name",
                                  "path"
                                ],
                                "properties": {
                                  "default": {
                                    "description": "The optional default value",
                                    "type": "string",
                                    "nullable": true
                                  },
                                  "name": {
                                    "description": "The name of the attribute",
                                    "type": "string"
                                  },
                                  "path": {
                                    "description": "The path in the body",
                                    "type": "string"
                                  }
                                },
                                "additionalProperties": false
                              },
                              "nullable": true
                            },
                            "header": {
                              "description": "Forward header values as custom attributes/labels in metrics",
                              "type": "array",
                              "items": {
                                "description": "Configuration to forward header values in metric labels",
                                "anyOf": [
                                  {
                                    "description": "Match via header name",
                                    "type": "object",
                                    "required": [
                                      "named"
                                    ],
                                    "properties": {
                                      "default": {
                                        "description": "The optional default value",
                                        "type": "string",
                                        "nullable": true
                                      },
                                      "named": {
                                        "description": "The name of the header",
                                        "type": "string"
                                      },
                                      "rename": {
                                        "description": "The optional output name",
                                        "type": "string",
                                        "nullable": true
                                      }
                                    },
                                    "additionalProperties": false
                                  },
                                  {
                                    "description": "Match via rgex",
                                    "type": "object",
                                    "required": [
                                      "matching"
                                    ],
                                    "properties": {
                                      "matching": {
                                        "description": "Using a regex on the header name",
                                        "type": "string"
                                      }
                                    },
                                    "additionalProperties": false
                                  }
                                ]
                              },
                              "nullable": true
                            }
                          },
                          "additionalProperties": false,
                          "nullable": true
                        },
                        "static": {
                          "description": "Configuration to insert custom attributes/labels in metrics",
                          "type": "array",
                          "items": {
                            "description": "Configuration to insert custom attributes/labels in metrics",
                            "type": "object",
                            "required": [
                              "name",
                              "value"
                            ],
                            "properties": {
                              "name": {
                                "description": "The name of the attribute to insert",
                                "type": "string"
                              },
                              "value": {
                                "description": "The value of the attribute to insert",
                                "type": "string"
                              }
                            },
                            "additionalProperties": false
                          },
                          "nullable": true
                        }
                      },
                      "additionalProperties": false,
                      "nullable": true
                    }
                  },
                  "additionalProperties": false,
                  "nullable": true
                },
                "resources": {
                  "description": "Resources",
                  "default": {},
                  "type": "object",
                  "additionalProperties": {
                    "type": "string"
                  }
                },
                "service_name": {
                  "description": "Set a service.name resource in your metrics",
                  "type": "string",
                  "nullable": true
                },
                "service_namespace": {
                  "description": "Set a service.namespace attribute in your metrics",
                  "type": "string",
                  "nullable": true
                }
              },
              "additionalProperties": false,
              "nullable": true
            },
            "otlp": {
              "description": "Open Telemetry native exporter configuration",
              "type": "object",
              "required": [
                "endpoint"
              ],
              "properties": {
                "batch_processor": {
                  "description": "Batch processor settings",
                  "default": {
                    "scheduled_delay": {
                      "secs": 5,
                      "nanos": 0
                    },
                    "max_queue_size": 2048,
                    "max_export_batch_size": 512,
                    "max_export_timeout": {
                      "secs": 30,
                      "nanos": 0
                    },
                    "max_concurrent_exports": 1
                  },
                  "type": "object",
                  "properties": {
                    "max_concurrent_exports": {
                      "description": "Maximum number of concurrent exports\n\nLimits the number of spawned tasks for exports and thus memory consumed by an exporter. A value of 1 will cause exports to be performed synchronously on the BatchSpanProcessor task. The default is 1.",
                      "default": 1,
                      "type": "integer",
                      "format": "uint",
                      "minimum": 0.0
                    },
                    "max_export_batch_size": {
                      "description": "The maximum number of spans to process in a single batch. If there are more than one batch worth of spans then it processes multiple batches of spans one batch after the other without any delay. The default value is 512.",
                      "default": 512,
                      "type": "integer",
                      "format": "uint",
                      "minimum": 0.0
                    },
                    "max_export_timeout": {
                      "description": "The maximum duration to export a batch of data. The default value is 30 seconds.",
                      "default": {
                        "secs": 30,
                        "nanos": 0
                      },
                      "type": "string"
                    },
                    "max_queue_size": {
                      "description": "The maximum queue size to buffer spans for delayed processing. If the queue gets full it drops the spans. The default value of is 2048.",
                      "default": 2048,
                      "type": "integer",
                      "format": "uint",
                      "minimum": 0.0
                    },
                    "scheduled_delay": {
                      "description": "The delay interval in milliseconds between two consecutive processing of batches. The default value is 5 seconds.",
                      "default": {
                        "secs": 5,
                        "nanos": 0
                      },
                      "type": "string"
                    }
                  }
                },
                "endpoint": {
                  "description": "The endpoint to send data to",
                  "type": "string"
                },
                "grpc": {
                  "description": "gRPC configuration settings",
                  "default": {
                    "domain_name": null,
                    "ca": null,
                    "cert": null,
                    "key": null,
                    "metadata": {}
                  },
                  "type": "object",
                  "properties": {
                    "ca": {
                      "description": "The optional certificate authority (CA) certificate to be used in TLS configuration.",
                      "default": null,
                      "type": "string",
                      "nullable": true
                    },
                    "cert": {
                      "description": "The optional cert for tls config",
                      "default": null,
                      "type": "string",
                      "nullable": true
                    },
                    "domain_name": {
                      "description": "The optional domain name for tls config. Note that domain name is will be defaulted to match the endpoint is not explicitly set.",
                      "default": null,
                      "type": "string",
                      "nullable": true
                    },
                    "key": {
                      "description": "The optional private key file for TLS configuration.",
                      "default": null,
                      "type": "string",
                      "nullable": true
                    },
                    "metadata": {
                      "description": "gRPC metadata",
                      "default": {},
                      "type": "object",
                      "additionalProperties": true
                    }
                  },
                  "additionalProperties": false
                },
                "http": {
                  "description": "HTTP configuration settings",
                  "default": {
                    "headers": {}
                  },
                  "type": "object",
                  "properties": {
                    "headers": {
                      "description": "Headers to send on report requests",
                      "default": {},
                      "type": "object",
                      "additionalProperties": {
                        "type": "string"
                      }
                    }
                  },
                  "additionalProperties": false
                },
                "protocol": {
                  "description": "The protocol to use when sending data",
                  "default": "grpc",
                  "type": "string",
                  "enum": [
                    "grpc",
                    "http"
                  ]
                }
              },
              "additionalProperties": false,
              "nullable": true
            },
            "prometheus": {
              "description": "Prometheus exporter configuration",
              "type": "object",
              "required": [
                "enabled"
              ],
              "properties": {
                "enabled": {
                  "description": "Set to true to enable",
                  "type": "boolean"
                },
                "listen": {
                  "description": "The listen address",
                  "default": "127.0.0.1:9090",
                  "anyOf": [
                    {
                      "description": "Socket address.",
                      "type": "string"
                    },
                    {
                      "description": "Unix socket.",
                      "type": "string"
                    }
                  ]
                },
                "path": {
                  "description": "The path where prometheus will be exposed",
                  "default": "/metrics",
                  "type": "string"
                }
              },
              "additionalProperties": false,
              "nullable": true
            }
          },
          "additionalProperties": false,
          "nullable": true
        },
        "tracing": {
          "description": "Tracing configuration",
          "type": "object",
          "properties": {
            "datadog": {
              "description": "Datadog exporter configuration",
              "type": "object",
              "required": [
                "endpoint"
              ],
              "properties": {
                "batch_processor": {
                  "description": "batch processor configuration",
                  "default": {
                    "scheduled_delay": {
                      "secs": 5,
                      "nanos": 0
                    },
                    "max_queue_size": 2048,
                    "max_export_batch_size": 512,
                    "max_export_timeout": {
                      "secs": 30,
                      "nanos": 0
                    },
                    "max_concurrent_exports": 1
                  },
                  "type": "object",
                  "properties": {
                    "max_concurrent_exports": {
                      "description": "Maximum number of concurrent exports\n\nLimits the number of spawned tasks for exports and thus memory consumed by an exporter. A value of 1 will cause exports to be performed synchronously on the BatchSpanProcessor task. The default is 1.",
                      "default": 1,
                      "type": "integer",
                      "format": "uint",
                      "minimum": 0.0
                    },
                    "max_export_batch_size": {
                      "description": "The maximum number of spans to process in a single batch. If there are more than one batch worth of spans then it processes multiple batches of spans one batch after the other without any delay. The default value is 512.",
                      "default": 512,
                      "type": "integer",
                      "format": "uint",
                      "minimum": 0.0
                    },
                    "max_export_timeout": {
                      "description": "The maximum duration to export a batch of data. The default value is 30 seconds.",
                      "default": {
                        "secs": 30,
                        "nanos": 0
                      },
                      "type": "string"
                    },
                    "max_queue_size": {
                      "description": "The maximum queue size to buffer spans for delayed processing. If the queue gets full it drops the spans. The default value of is 2048.",
                      "default": 2048,
                      "type": "integer",
                      "format": "uint",
                      "minimum": 0.0
                    },
                    "scheduled_delay": {
                      "description": "The delay interval in milliseconds between two consecutive processing of batches. The default value is 5 seconds.",
                      "default": {
                        "secs": 5,
                        "nanos": 0
                      },
                      "type": "string"
                    }
                  }
                },
                "endpoint": {
                  "description": "The endpoint to send to",
                  "default": "default",
                  "type": "string"
                }
              },
              "additionalProperties": false,
              "nullable": true
            },
            "experimental_response_trace_id": {
              "description": "A way to expose trace id in response headers",
              "type": "object",
              "properties": {
                "enabled": {
                  "description": "Expose the trace_id in response headers",
                  "default": false,
                  "type": "boolean"
                },
                "header_name": {
                  "description": "Choose the header name to expose trace_id (default: apollo-trace-id)",
                  "type": "string",
                  "nullable": true
                }
              },
              "additionalProperties": false
            },
            "jaeger": {
              "description": "Jaeger exporter configuration",
              "anyOf": [
                {
                  "type": "object",
                  "required": [
                    "agent"
                  ],
                  "properties": {
                    "agent": {
                      "description": "Agent configuration",
                      "type": "object",
                      "required": [
                        "endpoint"
                      ],
                      "properties": {
                        "endpoint": {
                          "description": "The endpoint to send to",
                          "default": "default",
                          "type": "string"
                        }
                      },
                      "additionalProperties": false
                    },
                    "batch_processor": {
                      "description": "Batch processor configuration",
                      "default": {
                        "scheduled_delay": {
                          "secs": 5,
                          "nanos": 0
                        },
                        "max_queue_size": 2048,
                        "max_export_batch_size": 512,
                        "max_export_timeout": {
                          "secs": 30,
                          "nanos": 0
                        },
                        "max_concurrent_exports": 1
                      },
                      "type": "object",
                      "properties": {
                        "max_concurrent_exports": {
                          "description": "Maximum number of concurrent exports\n\nLimits the number of spawned tasks for exports and thus memory consumed by an exporter. A value of 1 will cause exports to be performed synchronously on the BatchSpanProcessor task. The default is 1.",
                          "default": 1,
                          "type": "integer",
                          "format": "uint",
                          "minimum": 0.0
                        },
                        "max_export_batch_size": {
                          "description": "The maximum number of spans to process in a single batch. If there are more than one batch worth of spans then it processes multiple batches of spans one batch after the other without any delay. The default value is 512.",
                          "default": 512,
                          "type": "integer",
                          "format": "uint",
                          "minimum": 0.0
                        },
                        "max_export_timeout": {
                          "description": "The maximum duration to export a batch of data. The default value is 30 seconds.",
                          "default": {
                            "secs": 30,
                            "nanos": 0
                          },
                          "type": "string"
                        },
                        "max_queue_size": {
                          "description": "The maximum queue size to buffer spans for delayed processing. If the queue gets full it drops the spans. The default value of is 2048.",
                          "default": 2048,
                          "type": "integer",
                          "format": "uint",
                          "minimum": 0.0
                        },
                        "scheduled_delay": {
                          "description": "The delay interval in milliseconds between two consecutive processing of batches. The default value is 5 seconds.",
                          "default": {
                            "secs": 5,
                            "nanos": 0
                          },
                          "type": "string"
                        }
                      }
                    }
                  },
                  "additionalProperties": false
                },
                {
                  "type": "object",
                  "required": [
                    "collector"
                  ],
                  "properties": {
                    "batch_processor": {
                      "description": "Batch processor configuration",
                      "default": {
                        "scheduled_delay": {
                          "secs": 5,
                          "nanos": 0
                        },
                        "max_queue_size": 2048,
                        "max_export_batch_size": 512,
                        "max_export_timeout": {
                          "secs": 30,
                          "nanos": 0
                        },
                        "max_concurrent_exports": 1
                      },
                      "type": "object",
                      "properties": {
                        "max_concurrent_exports": {
                          "description": "Maximum number of concurrent exports\n\nLimits the number of spawned tasks for exports and thus memory consumed by an exporter. A value of 1 will cause exports to be performed synchronously on the BatchSpanProcessor task. The default is 1.",
                          "default": 1,
                          "type": "integer",
                          "format": "uint",
                          "minimum": 0.0
                        },
                        "max_export_batch_size": {
                          "description": "The maximum number of spans to process in a single batch. If there are more than one batch worth of spans then it processes multiple batches of spans one batch after the other without any delay. The default value is 512.",
                          "default": 512,
                          "type": "integer",
                          "format": "uint",
                          "minimum": 0.0
                        },
                        "max_export_timeout": {
                          "description": "The maximum duration to export a batch of data. The default value is 30 seconds.",
                          "default": {
                            "secs": 30,
                            "nanos": 0
                          },
                          "type": "string"
                        },
                        "max_queue_size": {
                          "description": "The maximum queue size to buffer spans for delayed processing. If the queue gets full it drops the spans. The default value of is 2048.",
                          "default": 2048,
                          "type": "integer",
                          "format": "uint",
                          "minimum": 0.0
                        },
                        "scheduled_delay": {
                          "description": "The delay interval in milliseconds between two consecutive processing of batches. The default value is 5 seconds.",
                          "default": {
                            "secs": 5,
                            "nanos": 0
                          },
                          "type": "string"
                        }
                      }
                    },
                    "collector": {
                      "description": "Collector configuration",
                      "type": "object",
                      "required": [
                        "endpoint"
                      ],
                      "properties": {
                        "endpoint": {
                          "description": "The endpoint to send reports to",
                          "type": "string",
                          "format": "uri"
                        },
                        "password": {
                          "description": "The optional password",
                          "type": "string",
                          "nullable": true
                        },
                        "username": {
                          "description": "The optional username",
                          "type": "string",
                          "nullable": true
                        }
                      },
                      "additionalProperties": false
                    }
                  },
                  "additionalProperties": false
                }
              ],
              "nullable": true
            },
            "otlp": {
              "description": "OpenTelemetry native exporter configuration",
              "type": "object",
              "required": [
                "endpoint"
              ],
              "properties": {
                "batch_processor": {
                  "description": "Batch processor settings",
                  "default": {
                    "scheduled_delay": {
                      "secs": 5,
                      "nanos": 0
                    },
                    "max_queue_size": 2048,
                    "max_export_batch_size": 512,
                    "max_export_timeout": {
                      "secs": 30,
                      "nanos": 0
                    },
                    "max_concurrent_exports": 1
                  },
                  "type": "object",
                  "properties": {
                    "max_concurrent_exports": {
                      "description": "Maximum number of concurrent exports\n\nLimits the number of spawned tasks for exports and thus memory consumed by an exporter. A value of 1 will cause exports to be performed synchronously on the BatchSpanProcessor task. The default is 1.",
                      "default": 1,
                      "type": "integer",
                      "format": "uint",
                      "minimum": 0.0
                    },
                    "max_export_batch_size": {
                      "description": "The maximum number of spans to process in a single batch. If there are more than one batch worth of spans then it processes multiple batches of spans one batch after the other without any delay. The default value is 512.",
                      "default": 512,
                      "type": "integer",
                      "format": "uint",
                      "minimum": 0.0
                    },
                    "max_export_timeout": {
                      "description": "The maximum duration to export a batch of data. The default value is 30 seconds.",
                      "default": {
                        "secs": 30,
                        "nanos": 0
                      },
                      "type": "string"
                    },
                    "max_queue_size": {
                      "description": "The maximum queue size to buffer spans for delayed processing. If the queue gets full it drops the spans. The default value of is 2048.",
                      "default": 2048,
                      "type": "integer",
                      "format": "uint",
                      "minimum": 0.0
                    },
                    "scheduled_delay": {
                      "description": "The delay interval in milliseconds between two consecutive processing of batches. The default value is 5 seconds.",
                      "default": {
                        "secs": 5,
                        "nanos": 0
                      },
                      "type": "string"
                    }
                  }
                },
                "endpoint": {
                  "description": "The endpoint to send data to",
                  "type": "string"
                },
                "grpc": {
                  "description": "gRPC configuration settings",
                  "default": {
                    "domain_name": null,
                    "ca": null,
                    "cert": null,
                    "key": null,
                    "metadata": {}
                  },
                  "type": "object",
                  "properties": {
                    "ca": {
                      "description": "The optional certificate authority (CA) certificate to be used in TLS configuration.",
                      "default": null,
                      "type": "string",
                      "nullable": true
                    },
                    "cert": {
                      "description": "The optional cert for tls config",
                      "default": null,
                      "type": "string",
                      "nullable": true
                    },
                    "domain_name": {
                      "description": "The optional domain name for tls config. Note that domain name is will be defaulted to match the endpoint is not explicitly set.",
                      "default": null,
                      "type": "string",
                      "nullable": true
                    },
                    "key": {
                      "description": "The optional private key file for TLS configuration.",
                      "default": null,
                      "type": "string",
                      "nullable": true
                    },
                    "metadata": {
                      "description": "gRPC metadata",
                      "default": {},
                      "type": "object",
                      "additionalProperties": true
                    }
                  },
                  "additionalProperties": false
                },
                "http": {
                  "description": "HTTP configuration settings",
                  "default": {
                    "headers": {}
                  },
                  "type": "object",
                  "properties": {
                    "headers": {
                      "description": "Headers to send on report requests",
                      "default": {},
                      "type": "object",
                      "additionalProperties": {
                        "type": "string"
                      }
                    }
                  },
                  "additionalProperties": false
                },
                "protocol": {
                  "description": "The protocol to use when sending data",
                  "default": "grpc",
                  "type": "string",
                  "enum": [
                    "grpc",
                    "http"
                  ]
                }
              },
              "additionalProperties": false,
              "nullable": true
            },
            "propagation": {
              "description": "Propagation configuration",
              "type": "object",
              "properties": {
                "baggage": {
                  "description": "Propagate baggage https://www.w3.org/TR/baggage/",
                  "default": false,
                  "type": "boolean"
                },
                "datadog": {
                  "description": "Propagate Datadog",
                  "default": false,
                  "type": "boolean"
                },
                "jaeger": {
                  "description": "Propagate Jaeger",
                  "default": false,
                  "type": "boolean"
                },
                "request": {
                  "description": "Select a custom request header to set your own trace_id (header value must be convertible from hexadecimal to set a correct trace_id)",
                  "type": "object",
                  "required": [
                    "header_name"
                  ],
                  "properties": {
                    "header_name": {
                      "description": "Choose the header name to expose trace_id (default: apollo-trace-id)",
                      "type": "string"
                    }
                  },
                  "additionalProperties": false
                },
                "trace_context": {
                  "description": "Propagate trace context https://www.w3.org/TR/trace-context/",
                  "default": false,
                  "type": "boolean"
                },
                "zipkin": {
                  "description": "Propagate Zipkin",
                  "default": false,
                  "type": "boolean"
                }
              },
              "additionalProperties": false,
              "nullable": true
            },
            "trace_config": {
              "description": "Common configuration",
              "type": "object",
              "properties": {
                "attributes": {
                  "description": "Default attributes",
                  "type": "object",
                  "additionalProperties": {
                    "anyOf": [
                      {
                        "description": "bool values",
                        "type": "boolean"
                      },
                      {
                        "description": "i64 values",
                        "type": "integer",
                        "format": "int64"
                      },
                      {
                        "description": "f64 values",
                        "type": "number",
                        "format": "double"
                      },
                      {
                        "description": "String values",
                        "type": "string"
                      },
                      {
                        "description": "Array of homogeneous values",
                        "anyOf": [
                          {
                            "description": "Array of bools",
                            "type": "array",
                            "items": {
                              "type": "boolean"
                            }
                          },
                          {
                            "description": "Array of integers",
                            "type": "array",
                            "items": {
                              "type": "integer",
                              "format": "int64"
                            }
                          },
                          {
                            "description": "Array of floats",
                            "type": "array",
                            "items": {
                              "type": "number",
                              "format": "double"
                            }
                          },
                          {
                            "description": "Array of strings",
                            "type": "array",
                            "items": {
                              "type": "string"
                            }
                          }
                        ]
                      }
                    ]
                  }
                },
                "max_attributes_per_event": {
                  "description": "The maximum attributes per event before discarding",
                  "default": 128,
                  "type": "integer",
                  "format": "uint32",
                  "minimum": 0.0
                },
                "max_attributes_per_link": {
                  "description": "The maximum attributes per link before discarding",
                  "default": 128,
                  "type": "integer",
                  "format": "uint32",
                  "minimum": 0.0
                },
                "max_attributes_per_span": {
                  "description": "The maximum attributes per span before discarding",
                  "default": 128,
                  "type": "integer",
                  "format": "uint32",
                  "minimum": 0.0
                },
                "max_events_per_span": {
                  "description": "The maximum events per span before discarding",
                  "default": 128,
                  "type": "integer",
                  "format": "uint32",
                  "minimum": 0.0
                },
                "max_links_per_span": {
                  "description": "The maximum links per span before discarding",
                  "default": 128,
                  "type": "integer",
                  "format": "uint32",
                  "minimum": 0.0
                },
                "parent_based_sampler": {
                  "description": "Whether to use parent based sampling",
                  "default": true,
                  "type": "boolean"
                },
                "sampler": {
                  "description": "The sampler, always_on, always_off or a decimal between 0.0 and 1.0",
                  "anyOf": [
                    {
                      "description": "Sample a given fraction. Fractions >= 1 will always sample.",
                      "type": "number",
                      "format": "double"
                    },
                    {
                      "oneOf": [
                        {
                          "description": "Always sample",
                          "type": "string",
                          "enum": [
                            "always_on"
                          ]
                        },
                        {
                          "description": "Never sample",
                          "type": "string",
                          "enum": [
                            "always_off"
                          ]
                        }
                      ]
                    }
                  ]
                },
                "service_name": {
                  "description": "The trace service name",
                  "default": "${env.OTEL_SERVICE_NAME:-router}",
                  "type": "string"
                },
                "service_namespace": {
                  "description": "The trace service namespace",
                  "default": "",
                  "type": "string"
                }
              },
              "additionalProperties": false,
              "nullable": true
            },
            "zipkin": {
              "description": "Zipkin exporter configuration",
              "type": "object",
              "properties": {
                "batch_processor": {
                  "description": "Batch processor configuration",
                  "default": {
                    "scheduled_delay": {
                      "secs": 5,
                      "nanos": 0
                    },
                    "max_queue_size": 2048,
                    "max_export_batch_size": 512,
                    "max_export_timeout": {
                      "secs": 30,
                      "nanos": 0
                    },
                    "max_concurrent_exports": 1
                  },
                  "type": "object",
                  "properties": {
                    "max_concurrent_exports": {
                      "description": "Maximum number of concurrent exports\n\nLimits the number of spawned tasks for exports and thus memory consumed by an exporter. A value of 1 will cause exports to be performed synchronously on the BatchSpanProcessor task. The default is 1.",
                      "default": 1,
                      "type": "integer",
                      "format": "uint",
                      "minimum": 0.0
                    },
                    "max_export_batch_size": {
                      "description": "The maximum number of spans to process in a single batch. If there are more than one batch worth of spans then it processes multiple batches of spans one batch after the other without any delay. The default value is 512.",
                      "default": 512,
                      "type": "integer",
                      "format": "uint",
                      "minimum": 0.0
                    },
                    "max_export_timeout": {
                      "description": "The maximum duration to export a batch of data. The default value is 30 seconds.",
                      "default": {
                        "secs": 30,
                        "nanos": 0
                      },
                      "type": "string"
                    },
                    "max_queue_size": {
                      "description": "The maximum queue size to buffer spans for delayed processing. If the queue gets full it drops the spans. The default value of is 2048.",
                      "default": 2048,
                      "type": "integer",
                      "format": "uint",
                      "minimum": 0.0
                    },
                    "scheduled_delay": {
                      "description": "The delay interval in milliseconds between two consecutive processing of batches. The default value is 5 seconds.",
                      "default": {
                        "secs": 5,
                        "nanos": 0
                      },
                      "type": "string"
                    }
                  }
                },
                "endpoint": {
                  "description": "The endpoint to send to",
                  "default": "default",
                  "type": "string"
                }
              },
              "additionalProperties": false,
              "nullable": true
            }
          },
          "additionalProperties": false,
          "nullable": true
        }
      },
      "additionalProperties": false
    },
    "test.always_fails_to_start": {
      "description": "Configuration for the test plugin",
      "type": "object",
      "required": [
        "name"
      ],
      "properties": {
        "name": {
          "description": "The name of the test",
          "type": "string"
        }
      }
    },
    "test.always_starts_and_stops": {
      "description": "Configuration for the test plugin",
      "type": "object",
      "required": [
        "name"
      ],
      "properties": {
        "name": {
          "description": "The name of the test",
          "type": "string"
        }
      }
    },
    "tls": {
      "description": "TLS related configuration options.",
      "default": {
        "subgraph": {
          "all": {
            "certificate_authorities": null
          },
          "subgraphs": {}
        }
      },
      "type": "object",
      "properties": {
        "subgraph": {
          "description": "Configuration options pertaining to the subgraph server component.",
          "default": {
            "all": {
              "certificate_authorities": null
            },
            "subgraphs": {}
          },
          "type": "object",
          "properties": {
            "all": {
              "description": "options applying to all subgraphs",
              "default": {
                "certificate_authorities": null
              },
              "type": "object",
              "properties": {
                "certificate_authorities": {
                  "description": "list of certificate authorities in PEM format",
                  "default": null,
                  "type": "string",
                  "nullable": true
                }
              },
              "additionalProperties": false
            },
            "subgraphs": {
              "description": "per subgraph options",
              "default": {},
              "type": "object",
              "additionalProperties": {
                "description": "Configuration options pertaining to the subgraph server component.",
                "type": "object",
                "properties": {
                  "certificate_authorities": {
                    "description": "list of certificate authorities in PEM format",
                    "default": null,
                    "type": "string",
                    "nullable": true
                  }
                },
                "additionalProperties": false
              }
            }
          },
          "additionalProperties": false
        }
      },
      "additionalProperties": false
    },
    "traffic_shaping": {
      "description": "Configuration for the experimental traffic shaping plugin",
      "type": "object",
      "properties": {
        "all": {
          "description": "Applied on all subgraphs",
          "type": "object",
          "properties": {
            "compression": {
              "description": "Enable compression for subgraphs (available compressions are deflate, br, gzip)",
              "oneOf": [
                {
                  "description": "gzip",
                  "type": "string",
                  "enum": [
                    "gzip"
                  ]
                },
                {
                  "description": "deflate",
                  "type": "string",
                  "enum": [
                    "deflate"
                  ]
                },
                {
                  "description": "brotli",
                  "type": "string",
                  "enum": [
                    "br"
                  ]
                }
              ],
              "nullable": true
            },
            "deduplicate_query": {
              "description": "Enable query deduplication",
              "type": "boolean",
              "nullable": true
            },
            "experimental_retry": {
              "description": "Retry configuration",
              "type": "object",
              "properties": {
                "min_per_sec": {
                  "description": "minimum rate of retries allowed to accomodate clients that have just started issuing requests, or clients that do not issue many requests per window. The default value is 10",
                  "type": "integer",
                  "format": "uint32",
                  "minimum": 0.0,
                  "nullable": true
                },
                "retry_mutations": {
                  "description": "allows request retries on mutations. This should only be activated if mutations are idempotent. Disabled by default",
                  "type": "boolean",
                  "nullable": true
                },
                "retry_percent": {
                  "description": "percentage of calls to deposit that can be retried. This is in addition to any retries allowed for via min_per_sec. Must be between 0 and 1000, default value is 0.2",
                  "type": "number",
                  "format": "float",
                  "nullable": true
                },
                "ttl": {
                  "description": "how long a single deposit should be considered. Must be between 1 and 60 seconds, default value is 10 seconds",
                  "default": null,
                  "type": "string"
                }
              },
              "additionalProperties": false,
              "nullable": true
            },
            "global_rate_limit": {
              "description": "Enable global rate limiting",
              "type": "object",
              "required": [
                "capacity",
                "interval"
              ],
              "properties": {
                "capacity": {
                  "description": "Number of requests allowed",
                  "type": "integer",
                  "format": "uint64",
                  "minimum": 1.0
                },
                "interval": {
                  "description": "Per interval",
                  "type": "string"
                }
              },
              "additionalProperties": false,
              "nullable": true
            },
            "timeout": {
              "description": "Enable timeout for incoming requests",
              "default": null,
              "type": "string"
            }
          },
          "additionalProperties": false,
          "nullable": true
        },
        "deduplicate_variables": {
<<<<<<< HEAD
          "description": "Enable variable deduplication optimization when sending requests to subgraphs (https://github.com/apollographql/router/issues/87)",
          "default": null,
=======
          "description": "DEPRECATED, now always enabled: Enable variable deduplication optimization when sending requests to subgraphs (https://github.com/apollographql/router/issues/87)",
>>>>>>> c5375e63
          "type": "boolean",
          "nullable": true
        },
        "router": {
          "description": "Applied at the router level",
          "type": "object",
          "properties": {
            "global_rate_limit": {
              "description": "Enable global rate limiting",
              "type": "object",
              "required": [
                "capacity",
                "interval"
              ],
              "properties": {
                "capacity": {
                  "description": "Number of requests allowed",
                  "type": "integer",
                  "format": "uint64",
                  "minimum": 1.0
                },
                "interval": {
                  "description": "Per interval",
                  "type": "string"
                }
              },
              "additionalProperties": false,
              "nullable": true
            },
            "timeout": {
              "description": "Enable timeout for incoming requests",
              "default": null,
              "type": "string"
            }
          },
          "additionalProperties": false,
          "nullable": true
        },
        "subgraphs": {
          "description": "Applied on specific subgraphs",
          "type": "object",
          "additionalProperties": {
            "description": "Traffic shaping options",
            "type": "object",
            "properties": {
              "compression": {
                "description": "Enable compression for subgraphs (available compressions are deflate, br, gzip)",
                "oneOf": [
                  {
                    "description": "gzip",
                    "type": "string",
                    "enum": [
                      "gzip"
                    ]
                  },
                  {
                    "description": "deflate",
                    "type": "string",
                    "enum": [
                      "deflate"
                    ]
                  },
                  {
                    "description": "brotli",
                    "type": "string",
                    "enum": [
                      "br"
                    ]
                  }
                ],
                "nullable": true
              },
              "deduplicate_query": {
                "description": "Enable query deduplication",
                "type": "boolean",
                "nullable": true
              },
              "experimental_retry": {
                "description": "Retry configuration",
                "type": "object",
                "properties": {
                  "min_per_sec": {
                    "description": "minimum rate of retries allowed to accomodate clients that have just started issuing requests, or clients that do not issue many requests per window. The default value is 10",
                    "type": "integer",
                    "format": "uint32",
                    "minimum": 0.0,
                    "nullable": true
                  },
                  "retry_mutations": {
                    "description": "allows request retries on mutations. This should only be activated if mutations are idempotent. Disabled by default",
                    "type": "boolean",
                    "nullable": true
                  },
                  "retry_percent": {
                    "description": "percentage of calls to deposit that can be retried. This is in addition to any retries allowed for via min_per_sec. Must be between 0 and 1000, default value is 0.2",
                    "type": "number",
                    "format": "float",
                    "nullable": true
                  },
                  "ttl": {
                    "description": "how long a single deposit should be considered. Must be between 1 and 60 seconds, default value is 10 seconds",
                    "default": null,
                    "type": "string"
                  }
                },
                "additionalProperties": false,
                "nullable": true
              },
              "global_rate_limit": {
                "description": "Enable global rate limiting",
                "type": "object",
                "required": [
                  "capacity",
                  "interval"
                ],
                "properties": {
                  "capacity": {
                    "description": "Number of requests allowed",
                    "type": "integer",
                    "format": "uint64",
                    "minimum": 1.0
                  },
                  "interval": {
                    "description": "Per interval",
                    "type": "string"
                  }
                },
                "additionalProperties": false,
                "nullable": true
              },
              "timeout": {
                "description": "Enable timeout for incoming requests",
                "default": null,
                "type": "string"
              }
            },
            "additionalProperties": false
          }
        }
      },
      "additionalProperties": false
    }
  }
}<|MERGE_RESOLUTION|>--- conflicted
+++ resolved
@@ -3290,12 +3290,8 @@
           "nullable": true
         },
         "deduplicate_variables": {
-<<<<<<< HEAD
-          "description": "Enable variable deduplication optimization when sending requests to subgraphs (https://github.com/apollographql/router/issues/87)",
+          "description": "DEPRECATED, now always enabled: Enable variable deduplication optimization when sending requests to subgraphs (https://github.com/apollographql/router/issues/87)",
           "default": null,
-=======
-          "description": "DEPRECATED, now always enabled: Enable variable deduplication optimization when sending requests to subgraphs (https://github.com/apollographql/router/issues/87)",
->>>>>>> c5375e63
           "type": "boolean",
           "nullable": true
         },
