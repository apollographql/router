--- conflicted
+++ resolved
@@ -16,10 +16,7 @@
 use tower_service::Service;
 use tracing::Instrument;
 
-<<<<<<< HEAD
 use crate::apollo_studio_interop::UsageReporting;
-=======
->>>>>>> d623447e
 use crate::cache::estimate_size;
 use crate::cache::storage::InMemoryCache;
 use crate::cache::storage::ValueType;
@@ -57,26 +54,7 @@
 #[derive(Clone, Hash, PartialEq, Eq)]
 // XXX(@goto-bus-stop): I think this probably should not be pub(crate), but right now all fields in
 // the cache keys are pub(crate), which I'm not going to change at this time :)
-pub(crate) struct ConfigModeHash(Vec<u8>);
-
-impl std::fmt::Display for ConfigModeHash {
-    fn fmt(&self, f: &mut std::fmt::Formatter<'_>) -> std::fmt::Result {
-        write!(f, "{}", hex::encode(&self.0))
-    }
-}
-
-impl std::fmt::Debug for ConfigModeHash {
-    fn fmt(&self, f: &mut std::fmt::Formatter<'_>) -> std::fmt::Result {
-        f.debug_tuple("ConfigModeHash")
-            .field(&hex::encode(&self.0))
-            .finish()
-    }
-}
-
-/// Hashed value of query planner configuration for use in cache keys.
-#[derive(Clone, Hash, PartialEq, Eq)]
-// XXX(@goto-bus-stop): I think this probably should not be pub(crate), but right now all fields in
-// the cache keys are pub(crate), which I'm not going to change at this time :)
+
 pub(crate) struct ConfigModeHash(Vec<u8>);
 
 impl std::fmt::Display for ConfigModeHash {
@@ -152,41 +130,7 @@
             AuthorizationPlugin::enable_directives(configuration, &schema).unwrap_or(false);
 
         let mut hasher = StructHasher::new();
-<<<<<<< HEAD
         configuration.rust_query_planner_config().hash(&mut hasher);
-=======
-        match configuration.experimental_query_planner_mode {
-            crate::configuration::QueryPlannerMode::New => {
-                "PLANNER-NEW".hash(&mut hasher);
-                ConfigMode::Rust(Arc::new(configuration.rust_query_planner_config()))
-                    .hash(&mut hasher);
-            }
-            crate::configuration::QueryPlannerMode::Legacy => {
-                "PLANNER-LEGACY".hash(&mut hasher);
-                ConfigMode::Js(Arc::new(configuration.js_query_planner_config())).hash(&mut hasher);
-            }
-            crate::configuration::QueryPlannerMode::Both => {
-                "PLANNER-BOTH".hash(&mut hasher);
-                ConfigMode::Both(Arc::new(configuration.js_query_planner_config()))
-                    .hash(&mut hasher);
-                ConfigMode::Rust(Arc::new(configuration.rust_query_planner_config()))
-                    .hash(&mut hasher);
-            }
-            crate::configuration::QueryPlannerMode::BothBestEffort => {
-                "PLANNER-BOTH-BEST-EFFORT".hash(&mut hasher);
-                ConfigMode::BothBestEffort(Arc::new(configuration.js_query_planner_config()))
-                    .hash(&mut hasher);
-                ConfigMode::Rust(Arc::new(configuration.rust_query_planner_config()))
-                    .hash(&mut hasher);
-            }
-            crate::configuration::QueryPlannerMode::NewBestEffort => {
-                "PLANNER-NEW-BEST-EFFORT".hash(&mut hasher);
-                ConfigMode::Js(Arc::new(configuration.js_query_planner_config())).hash(&mut hasher);
-                ConfigMode::Rust(Arc::new(configuration.rust_query_planner_config()))
-                    .hash(&mut hasher);
-            }
-        };
->>>>>>> d623447e
         let config_mode_hash = Arc::new(ConfigModeHash(hasher.finalize()));
 
         Ok(Self {
@@ -414,15 +358,7 @@
     }
 }
 
-<<<<<<< HEAD
 impl CachingQueryPlanner<QueryPlannerService> {
-=======
-impl CachingQueryPlanner<BridgeQueryPlannerPool> {
-    pub(crate) fn js_planners(&self) -> Vec<Arc<Planner<QueryPlanResult>>> {
-        self.delegate.js_planners()
-    }
-
->>>>>>> d623447e
     pub(crate) fn subgraph_schemas(&self) -> Arc<SubgraphSchemas> {
         self.delegate.subgraph_schemas()
     }
