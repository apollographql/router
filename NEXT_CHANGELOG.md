# Changelog for the next release

All notable changes to Router will be documented in this file.

This project adheres to [Semantic Versioning](https://semver.org/spec/v2.0.0.html).

<!-- <THIS IS AN EXAMPLE, DO NOT REMOVE>

# [x.x.x] (unreleased) - 2022-mm-dd
> Important: X breaking changes below, indicated by **❗ BREAKING ❗**
## ❗ BREAKING ❗
## 🚀 Features
## 🐛 Fixes
## 🛠 Maintenance
## 📚 Documentation

## Example section entry format

### Headline ([Issue #ISSUE_NUMBER](https://github.com/apollographql/router/issues/ISSUE_NUMBER))

Description! And a link to a [reference](http://url)

By [@USERNAME](https://github.com/USERNAME) in https://github.com/apollographql/router/pull/PULL_NUMBER
-->

# [0.15.1] (unreleased) - 2022-mm-dd

## ❗ BREAKING ❗

<<<<<<< HEAD

### Reference-counting for the schema string given to plugins ([PR #???](https://github.com/apollographql/router/pull/))

The type of the `supergraph_sdl` field of the `apollo_router::plugin::PluginInit` struct
was changed from `String` to `Arc<String>`.
This reduces the number of copies of this string we keep in memory, as schemas can get large.

By [@SimonSapin](https://github.com/SimonSapin)

### Remove telemetry configuration hot reloading ([PR #1463](https://github.com/apollographql/router/pull/1463))

Configuration hot reloading is not very useful for telemetry, and is the
source of regular bugs that are hard to fix.

This removes the support for configuration reloading entirely. Now, the
router will reject a configuration reload with an error log if the
telemetry configuration changed.

It is now possible to create a subscriber and pass it explicitely to the telemetry plugin
when creating it. It will then be modified to integrate the telemetry plugin's layer.

By [@geal](https://github.com/geal) in https://github.com/apollographql/router/pull/1463

=======
>>>>>>> d0b12a02
## 🚀 Features

## 🐛 Fixes

## 🛠 Maintenance

## 📚 Documentation<|MERGE_RESOLUTION|>--- conflicted
+++ resolved
@@ -27,16 +27,6 @@
 
 ## ❗ BREAKING ❗
 
-<<<<<<< HEAD
-
-### Reference-counting for the schema string given to plugins ([PR #???](https://github.com/apollographql/router/pull/))
-
-The type of the `supergraph_sdl` field of the `apollo_router::plugin::PluginInit` struct
-was changed from `String` to `Arc<String>`.
-This reduces the number of copies of this string we keep in memory, as schemas can get large.
-
-By [@SimonSapin](https://github.com/SimonSapin)
-
 ### Remove telemetry configuration hot reloading ([PR #1463](https://github.com/apollographql/router/pull/1463))
 
 Configuration hot reloading is not very useful for telemetry, and is the
@@ -51,8 +41,6 @@
 
 By [@geal](https://github.com/geal) in https://github.com/apollographql/router/pull/1463
 
-=======
->>>>>>> d0b12a02
 ## 🚀 Features
 
 ## 🐛 Fixes
