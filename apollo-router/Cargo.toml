--- conflicted
+++ resolved
@@ -120,12 +120,8 @@
     "json",
     "stream",
 ] }
-<<<<<<< HEAD
-# router-bridge = "0.1.2"
+# router-bridge = "0.1.3"
 router-bridge = { git = "https://github.com/apollographql/federation-rs.git", branch = "garypen/1519-slghtly-better-errors"}
-=======
-router-bridge = "0.1.3"
->>>>>>> 1337e8a0
 schemars = { version = "0.8.10", features = ["url"] }
 sha2 = "0.10.5"
 serde = { version = "1.0.144", features = ["derive", "rc"] }
