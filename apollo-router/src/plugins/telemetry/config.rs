--- conflicted
+++ resolved
@@ -121,45 +121,27 @@
     /// Log format
     pub(crate) format: LoggingFormat,
     /// Display the target in the logs
-    #[serde(default)]
     pub(crate) display_target: bool,
     /// Display the filename in the logs
-<<<<<<< HEAD
-    #[serde(default)]
     pub(crate) display_filename: bool,
     /// Display the line number in the logs
-    #[serde(default)]
-=======
-    pub(crate) display_filename: bool,
-    /// Display the line number in the logs
->>>>>>> 22fb2b9a
     pub(crate) display_line_number: bool,
     /// Log configuration to log request and response for subgraphs and supergraph
     pub(crate) when_header: Vec<HeaderLoggingCondition>,
 }
 
-<<<<<<< HEAD
-=======
 impl Default for Logging {
     fn default() -> Self {
         Self {
             format: Default::default(),
-            display_filename: default_display_filename(),
-            display_line_number: default_display_line_number(),
+            display_target: false,
+            display_filename: false,
+            display_line_number: false,
             when_header: Default::default(),
         }
     }
 }
 
-pub(crate) const fn default_display_filename() -> bool {
-    true
-}
-
-pub(crate) const fn default_display_line_number() -> bool {
-    true
-}
-
->>>>>>> 22fb2b9a
 impl Logging {
     pub(crate) fn validate(&self) -> Result<(), ConfigurationError> {
         let misconfiguration = self.when_header.iter().any(|cfg| match cfg {
