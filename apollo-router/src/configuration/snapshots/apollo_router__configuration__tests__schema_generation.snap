---
source: apollo-router/src/configuration/mod.rs
assertion_line: 657
expression: "&schema"
---
{
  "$schema": "https://json-schema.org/draft/2019-09/schema",
  "title": "Configuration",
  "description": "The configuration for the router. Currently maintains a mapping of subgraphs.",
  "type": "object",
  "properties": {
    "csrf": {
      "type": "object",
      "properties": {
        "required_headers": {
          "description": "Override the headers to check for by setting custom_headers Note that if you set required_headers here, you may also want to have a look at your `CORS` configuration, and make sure you either: - did not set any `allow_headers` list (so it defaults to `mirror_request`) - added your required headers to the allow_headers list, as shown in the `examples/cors-and-csrf/custom-headers.router.yaml` files.",
          "default": [
            "x-apollo-operation-name",
            "apollo-require-preflight"
          ],
          "type": "array",
          "items": {
            "type": "string"
          }
        },
        "unsafe_disabled": {
          "description": "The CSRF plugin is enabled by default; set unsafe_disabled = true to disable the plugin behavior Note that setting this to true is deemed unsafe https://developer.mozilla.org/en-US/docs/Glossary/CSRF",
          "default": false,
          "type": "boolean"
        }
      },
      "additionalProperties": false
    },
    "forbid_mutations": {
      "type": "boolean"
    },
    "headers": {
      "type": "object",
      "properties": {
        "all": {
          "type": "array",
          "items": {
            "oneOf": [
              {
                "type": "object",
                "required": [
                  "insert"
                ],
                "properties": {
                  "insert": {
                    "type": "object",
                    "required": [
                      "name",
                      "value"
                    ],
                    "properties": {
                      "name": {
                        "type": "string"
                      },
                      "value": {
                        "type": "string"
                      }
                    },
                    "additionalProperties": false
                  }
                },
                "additionalProperties": false
              },
              {
                "type": "object",
                "required": [
                  "remove"
                ],
                "properties": {
                  "remove": {
                    "oneOf": [
                      {
                        "type": "object",
                        "required": [
                          "named"
                        ],
                        "properties": {
                          "named": {
                            "type": "string"
                          }
                        },
                        "additionalProperties": false
                      },
                      {
                        "type": "object",
                        "required": [
                          "matching"
                        ],
                        "properties": {
                          "matching": {
                            "type": "string"
                          }
                        },
                        "additionalProperties": false
                      }
                    ]
                  }
                },
                "additionalProperties": false
              },
              {
                "type": "object",
                "required": [
                  "propagate"
                ],
                "properties": {
                  "propagate": {
                    "anyOf": [
                      {
                        "type": "object",
                        "required": [
                          "named"
                        ],
                        "properties": {
                          "default": {
                            "type": "string",
                            "nullable": true
                          },
                          "named": {
                            "type": "string"
                          },
                          "rename": {
                            "type": "string",
                            "nullable": true
                          }
                        },
                        "additionalProperties": false
                      },
                      {
                        "type": "object",
                        "required": [
                          "matching"
                        ],
                        "properties": {
                          "matching": {
                            "type": "string"
                          }
                        },
                        "additionalProperties": false
                      }
                    ]
                  }
                },
                "additionalProperties": false
              }
            ]
          }
        },
        "subgraphs": {
          "type": "object",
          "additionalProperties": {
            "type": "array",
            "items": {
              "oneOf": [
                {
                  "type": "object",
                  "required": [
                    "insert"
                  ],
                  "properties": {
                    "insert": {
                      "type": "object",
                      "required": [
                        "name",
                        "value"
                      ],
                      "properties": {
                        "name": {
                          "type": "string"
                        },
                        "value": {
                          "type": "string"
                        }
                      },
                      "additionalProperties": false
                    }
                  },
                  "additionalProperties": false
                },
                {
                  "type": "object",
                  "required": [
                    "remove"
                  ],
                  "properties": {
                    "remove": {
                      "oneOf": [
                        {
                          "type": "object",
                          "required": [
                            "named"
                          ],
                          "properties": {
                            "named": {
                              "type": "string"
                            }
                          },
                          "additionalProperties": false
                        },
                        {
                          "type": "object",
                          "required": [
                            "matching"
                          ],
                          "properties": {
                            "matching": {
                              "type": "string"
                            }
                          },
                          "additionalProperties": false
                        }
                      ]
                    }
                  },
                  "additionalProperties": false
                },
                {
                  "type": "object",
                  "required": [
                    "propagate"
                  ],
                  "properties": {
                    "propagate": {
                      "anyOf": [
                        {
                          "type": "object",
                          "required": [
                            "named"
                          ],
                          "properties": {
                            "default": {
                              "type": "string",
                              "nullable": true
                            },
                            "named": {
                              "type": "string"
                            },
                            "rename": {
                              "type": "string",
                              "nullable": true
                            }
                          },
                          "additionalProperties": false
                        },
                        {
                          "type": "object",
                          "required": [
                            "matching"
                          ],
                          "properties": {
                            "matching": {
                              "type": "string"
                            }
                          },
                          "additionalProperties": false
                        }
                      ]
                    }
                  },
                  "additionalProperties": false
                }
              ]
            }
          }
        }
      },
      "additionalProperties": false
    },
    "override_subgraph_url": {
      "type": "object",
      "additionalProperties": {
        "type": "string",
        "format": "uri"
      }
    },
    "plugins": {
      "description": "Plugin configuration",
      "default": null,
      "properties": {
        "experimental.include_subgraph_errors": {
          "type": "object",
          "properties": {
            "all": {
              "default": false,
              "type": "boolean"
            },
            "subgraphs": {
              "default": {},
              "type": "object",
              "additionalProperties": {
                "type": "boolean"
              }
            }
          },
          "additionalProperties": false
        },
        "experimental.rhai": {
          "type": "object",
          "required": [
            "filename"
          ],
          "properties": {
            "filename": {
              "type": "string"
            }
          },
          "additionalProperties": false
        },
        "experimental.traffic_shaping": {
          "type": "object",
          "properties": {
            "all": {
              "type": "object",
              "properties": {
                "dedup": {
                  "type": "boolean",
                  "nullable": true
                }
              },
              "nullable": true
            },
            "subgraphs": {
              "type": "object",
              "additionalProperties": {
                "type": "object",
                "properties": {
                  "dedup": {
                    "type": "boolean",
                    "nullable": true
                  }
                }
              }
            }
          }
        }
      },
      "additionalProperties": false
    },
    "server": {
      "description": "Configuration options pertaining to the http server component.",
      "default": {
        "listen": "127.0.0.1:4000",
        "cors": null,
        "introspection": true,
        "landing_page": true,
<<<<<<< HEAD
        "experimental": null
=======
        "endpoint": "/"
>>>>>>> 75dbe6d6
      },
      "type": "object",
      "properties": {
        "cors": {
          "description": "Cross origin request headers.",
          "default": null,
          "type": "object",
          "properties": {
            "allow_any_origin": {
              "description": "Set to true to allow any origin.\n\nDefaults to false Having this set to true is the only way to allow Origin: null.",
              "default": null,
              "type": "boolean",
              "nullable": true
            },
            "allow_credentials": {
              "description": "Set to true to add the `Access-Control-Allow-Credentials` header.",
              "default": null,
              "type": "boolean",
              "nullable": true
            },
            "allow_headers": {
              "description": "The headers to allow. If this is not set, we will default to the `mirror_request` mode, which mirrors the received `access-control-request-headers` preflight has sent.\n\nNote that if you set headers here, you also want to have a look at your `CSRF` plugins configuration, and make sure you either: - accept `x-apollo-operation-name` AND / OR `apollo-require-preflight` - defined `csrf` required headers in your yml configuration, as shown in the `examples/cors-and-csrf/custom-headers.router.yaml` files.",
              "default": null,
              "type": "array",
              "items": {
                "type": "string"
              },
              "nullable": true
            },
            "expose_headers": {
              "description": "Which response headers should be made available to scripts running in the browser, in response to a cross-origin request.",
              "default": null,
              "type": "array",
              "items": {
                "type": "string"
              },
              "nullable": true
            },
            "methods": {
              "description": "Allowed request methods. Defaults to GET, POST, OPTIONS.",
              "default": [
                "GET",
                "POST",
                "OPTIONS"
              ],
              "type": "array",
              "items": {
                "type": "string"
              }
            },
            "origins": {
              "description": "The origin(s) to allow requests from. Defaults to `https://studio.apollographql.com/` for Apollo Studio.",
              "default": [],
              "type": "array",
              "items": {
                "type": "string"
              }
            }
          },
          "additionalProperties": false,
          "nullable": true
        },
<<<<<<< HEAD
        "experimental": {
          "description": "Experimental configuration",
          "default": null,
          "type": "object",
          "properties": {
            "enable_variable_deduplication": {
              "description": "Enable variable deduplication optimization (https://github.com/apollographql/router/issues/87)",
              "default": false,
              "type": "boolean"
            }
          },
          "additionalProperties": false,
          "nullable": true
=======
        "endpoint": {
          "description": "GraphQL endpoint default: \"/\"",
          "default": "/",
          "type": "string"
>>>>>>> 75dbe6d6
        },
        "introspection": {
          "description": "introspection queries enabled by default",
          "default": true,
          "type": "boolean"
        },
        "landing_page": {
          "description": "display landing page enabled by default",
          "default": true,
          "type": "boolean"
        },
        "listen": {
          "description": "The socket address and port to listen on Defaults to 127.0.0.1:4000",
          "default": "127.0.0.1:4000",
          "anyOf": [
            {
              "description": "Socket address.",
              "type": "string"
            },
            {
              "description": "Unix socket.",
              "type": "string"
            }
          ]
        }
      },
      "additionalProperties": false
    },
    "telemetry": {
      "type": "object",
      "properties": {
        "apollo": {
          "type": "object",
          "properties": {
            "apollo_graph_ref": {
              "default": "${APOLLO_GRAPH_REF}",
              "type": "string",
              "nullable": true
            },
            "apollo_key": {
              "default": "${APOLLO_KEY}",
              "type": "string",
              "nullable": true
            },
            "client_name_header": {
              "default": "apollographql-client-name",
              "type": "string",
              "nullable": true
            },
            "client_version_header": {
              "default": "apollographql-client-version",
              "type": "string",
              "nullable": true
            },
            "endpoint": {
              "type": "string",
              "format": "uri",
              "nullable": true
            }
          },
          "additionalProperties": false,
          "nullable": true
        },
        "metrics": {
          "type": "object",
          "properties": {
            "common": {
              "type": "object",
              "required": [
                "delay_interval"
              ],
              "properties": {
                "delay_interval": {
                  "type": "object",
                  "required": [
                    "nanos",
                    "secs"
                  ],
                  "properties": {
                    "nanos": {
                      "type": "integer",
                      "format": "uint32",
                      "minimum": 0.0
                    },
                    "secs": {
                      "type": "integer",
                      "format": "uint64",
                      "minimum": 0.0
                    }
                  }
                }
              },
              "additionalProperties": false,
              "nullable": true
            },
            "otlp": {
              "type": "object",
              "required": [
                "endpoint"
              ],
              "properties": {
                "endpoint": {
                  "anyOf": [
                    {
                      "type": "string",
                      "enum": [
                        "default"
                      ]
                    },
                    {
                      "type": "string",
                      "format": "uri"
                    }
                  ]
                },
                "grpc": {
                  "type": "object",
                  "properties": {
                    "ca": {
                      "oneOf": [
                        {
                          "type": "object",
                          "required": [
                            "env"
                          ],
                          "properties": {
                            "env": {
                              "type": "string"
                            }
                          },
                          "additionalProperties": false
                        },
                        {
                          "type": "object",
                          "required": [
                            "file"
                          ],
                          "properties": {
                            "file": {
                              "type": "string"
                            }
                          },
                          "additionalProperties": false
                        }
                      ],
                      "nullable": true
                    },
                    "cert": {
                      "oneOf": [
                        {
                          "type": "object",
                          "required": [
                            "env"
                          ],
                          "properties": {
                            "env": {
                              "type": "string"
                            }
                          },
                          "additionalProperties": false
                        },
                        {
                          "type": "object",
                          "required": [
                            "file"
                          ],
                          "properties": {
                            "file": {
                              "type": "string"
                            }
                          },
                          "additionalProperties": false
                        }
                      ],
                      "nullable": true
                    },
                    "domain_name": {
                      "type": "string",
                      "nullable": true
                    },
                    "key": {
                      "oneOf": [
                        {
                          "type": "object",
                          "required": [
                            "env"
                          ],
                          "properties": {
                            "env": {
                              "type": "string"
                            }
                          },
                          "additionalProperties": false
                        },
                        {
                          "type": "object",
                          "required": [
                            "file"
                          ],
                          "properties": {
                            "file": {
                              "type": "string"
                            }
                          },
                          "additionalProperties": false
                        }
                      ],
                      "nullable": true
                    },
                    "metadata": {
                      "default": null,
                      "type": "object",
                      "additionalProperties": true,
                      "nullable": true
                    }
                  },
                  "additionalProperties": false,
                  "nullable": true
                },
                "http": {
                  "type": "object",
                  "properties": {
                    "headers": {
                      "type": "object",
                      "additionalProperties": {
                        "type": "string"
                      },
                      "nullable": true
                    }
                  },
                  "additionalProperties": false,
                  "nullable": true
                },
                "protocol": {
                  "type": "string",
                  "enum": [
                    "grpc",
                    "http"
                  ],
                  "nullable": true
                },
                "timeout": {
                  "default": null,
                  "type": "string"
                }
              },
              "additionalProperties": false,
              "nullable": true
            },
            "prometheus": {
              "type": "object",
              "required": [
                "enabled"
              ],
              "properties": {
                "enabled": {
                  "type": "boolean"
                }
              },
              "additionalProperties": false,
              "nullable": true
            }
          },
          "additionalProperties": false,
          "nullable": true
        },
        "tracing": {
          "type": "object",
          "properties": {
            "datadog": {
              "type": "object",
              "required": [
                "endpoint"
              ],
              "properties": {
                "endpoint": {
                  "anyOf": [
                    {
                      "type": "string",
                      "enum": [
                        "default"
                      ]
                    },
                    {
                      "type": "string",
                      "format": "uri"
                    }
                  ]
                }
              },
              "additionalProperties": false,
              "nullable": true
            },
            "jaeger": {
              "type": "object",
              "oneOf": [
                {
                  "type": "object",
                  "required": [
                    "agent"
                  ],
                  "properties": {
                    "agent": {
                      "type": "object",
                      "properties": {
                        "endpoint": {
                          "default": "default",
                          "type": "string"
                        }
                      },
                      "additionalProperties": false
                    },
                    "scheduled_delay": {
                      "type": "string"
                    }
                  },
                  "additionalProperties": false
                },
                {
                  "type": "object",
                  "required": [
                    "collector"
                  ],
                  "properties": {
                    "collector": {
                      "type": "object",
                      "required": [
                        "endpoint"
                      ],
                      "properties": {
                        "endpoint": {
                          "type": "string",
                          "format": "uri"
                        },
                        "password": {
                          "type": "string",
                          "nullable": true
                        },
                        "username": {
                          "type": "string",
                          "nullable": true
                        }
                      },
                      "additionalProperties": false
                    },
                    "scheduled_delay": {
                      "type": "string"
                    }
                  },
                  "additionalProperties": false
                }
              ],
              "properties": {
                "scheduled_delay": {
                  "default": null,
                  "type": "string"
                }
              },
              "nullable": true
            },
            "otlp": {
              "type": "object",
              "required": [
                "endpoint"
              ],
              "properties": {
                "endpoint": {
                  "anyOf": [
                    {
                      "type": "string",
                      "enum": [
                        "default"
                      ]
                    },
                    {
                      "type": "string",
                      "format": "uri"
                    }
                  ]
                },
                "grpc": {
                  "type": "object",
                  "properties": {
                    "ca": {
                      "oneOf": [
                        {
                          "type": "object",
                          "required": [
                            "env"
                          ],
                          "properties": {
                            "env": {
                              "type": "string"
                            }
                          },
                          "additionalProperties": false
                        },
                        {
                          "type": "object",
                          "required": [
                            "file"
                          ],
                          "properties": {
                            "file": {
                              "type": "string"
                            }
                          },
                          "additionalProperties": false
                        }
                      ],
                      "nullable": true
                    },
                    "cert": {
                      "oneOf": [
                        {
                          "type": "object",
                          "required": [
                            "env"
                          ],
                          "properties": {
                            "env": {
                              "type": "string"
                            }
                          },
                          "additionalProperties": false
                        },
                        {
                          "type": "object",
                          "required": [
                            "file"
                          ],
                          "properties": {
                            "file": {
                              "type": "string"
                            }
                          },
                          "additionalProperties": false
                        }
                      ],
                      "nullable": true
                    },
                    "domain_name": {
                      "type": "string",
                      "nullable": true
                    },
                    "key": {
                      "oneOf": [
                        {
                          "type": "object",
                          "required": [
                            "env"
                          ],
                          "properties": {
                            "env": {
                              "type": "string"
                            }
                          },
                          "additionalProperties": false
                        },
                        {
                          "type": "object",
                          "required": [
                            "file"
                          ],
                          "properties": {
                            "file": {
                              "type": "string"
                            }
                          },
                          "additionalProperties": false
                        }
                      ],
                      "nullable": true
                    },
                    "metadata": {
                      "default": null,
                      "type": "object",
                      "additionalProperties": true,
                      "nullable": true
                    }
                  },
                  "additionalProperties": false,
                  "nullable": true
                },
                "http": {
                  "type": "object",
                  "properties": {
                    "headers": {
                      "type": "object",
                      "additionalProperties": {
                        "type": "string"
                      },
                      "nullable": true
                    }
                  },
                  "additionalProperties": false,
                  "nullable": true
                },
                "protocol": {
                  "type": "string",
                  "enum": [
                    "grpc",
                    "http"
                  ],
                  "nullable": true
                },
                "timeout": {
                  "default": null,
                  "type": "string"
                }
              },
              "additionalProperties": false,
              "nullable": true
            },
            "propagation": {
              "type": "object",
              "properties": {
                "baggage": {
                  "type": "boolean",
                  "nullable": true
                },
                "datadog": {
                  "type": "boolean",
                  "nullable": true
                },
                "jaeger": {
                  "type": "boolean",
                  "nullable": true
                },
                "trace_context": {
                  "type": "boolean",
                  "nullable": true
                },
                "zipkin": {
                  "type": "boolean",
                  "nullable": true
                }
              },
              "additionalProperties": false,
              "nullable": true
            },
            "trace_config": {
              "type": "object",
              "properties": {
                "attributes": {
                  "type": "object",
                  "additionalProperties": {
                    "anyOf": [
                      {
                        "description": "bool values",
                        "type": "boolean"
                      },
                      {
                        "description": "i64 values",
                        "type": "integer",
                        "format": "int64"
                      },
                      {
                        "description": "f64 values",
                        "type": "number",
                        "format": "double"
                      },
                      {
                        "description": "String values",
                        "type": "string"
                      },
                      {
                        "description": "Array of homogeneous values",
                        "anyOf": [
                          {
                            "description": "Array of bools",
                            "type": "array",
                            "items": {
                              "type": "boolean"
                            }
                          },
                          {
                            "description": "Array of integers",
                            "type": "array",
                            "items": {
                              "type": "integer",
                              "format": "int64"
                            }
                          },
                          {
                            "description": "Array of floats",
                            "type": "array",
                            "items": {
                              "type": "number",
                              "format": "double"
                            }
                          },
                          {
                            "description": "Array of strings",
                            "type": "array",
                            "items": {
                              "type": "string"
                            }
                          }
                        ]
                      }
                    ]
                  },
                  "nullable": true
                },
                "max_attributes_per_event": {
                  "type": "integer",
                  "format": "uint32",
                  "minimum": 0.0,
                  "nullable": true
                },
                "max_attributes_per_link": {
                  "type": "integer",
                  "format": "uint32",
                  "minimum": 0.0,
                  "nullable": true
                },
                "max_attributes_per_span": {
                  "type": "integer",
                  "format": "uint32",
                  "minimum": 0.0,
                  "nullable": true
                },
                "max_events_per_span": {
                  "type": "integer",
                  "format": "uint32",
                  "minimum": 0.0,
                  "nullable": true
                },
                "max_links_per_span": {
                  "type": "integer",
                  "format": "uint32",
                  "minimum": 0.0,
                  "nullable": true
                },
                "parent_based_sampler": {
                  "type": "boolean",
                  "nullable": true
                },
                "sampler": {
                  "anyOf": [
                    {
                      "description": "Sample a given fraction of traces. Fractions >= 1 will always sample. If the parent span is sampled, then it's child spans will automatically be sampled. Fractions < 0 are treated as zero, but spans may still be sampled if their parent is.",
                      "type": "number",
                      "format": "double"
                    },
                    {
                      "type": "string",
                      "enum": [
                        "always_on",
                        "always_off"
                      ]
                    }
                  ],
                  "nullable": true
                },
                "service_name": {
                  "type": "string",
                  "nullable": true
                },
                "service_namespace": {
                  "type": "string",
                  "nullable": true
                }
              },
              "additionalProperties": false,
              "nullable": true
            },
            "zipkin": {
              "type": "object",
              "properties": {
                "endpoint": {
                  "default": "default",
                  "type": "string"
                }
              },
              "nullable": true
            }
          },
          "additionalProperties": false,
          "nullable": true
        }
      },
      "additionalProperties": false
    },
    "test.always_fails_to_start": {
      "type": "object",
      "required": [
        "name"
      ],
      "properties": {
        "name": {
          "type": "string"
        }
      }
    },
    "test.always_starts_and_stops": {
      "type": "object",
      "required": [
        "name"
      ],
      "properties": {
        "name": {
          "type": "string"
        }
      }
    }
  }
}<|MERGE_RESOLUTION|>--- conflicted
+++ resolved
@@ -1,6 +1,6 @@
 ---
 source: apollo-router/src/configuration/mod.rs
-assertion_line: 657
+assertion_line: 702
 expression: "&schema"
 ---
 {
@@ -348,11 +348,8 @@
         "cors": null,
         "introspection": true,
         "landing_page": true,
-<<<<<<< HEAD
+        "endpoint": "/",
         "experimental": null
-=======
-        "endpoint": "/"
->>>>>>> 75dbe6d6
       },
       "type": "object",
       "properties": {
@@ -415,7 +412,11 @@
           "additionalProperties": false,
           "nullable": true
         },
-<<<<<<< HEAD
+        "endpoint": {
+          "description": "GraphQL endpoint default: \"/\"",
+          "default": "/",
+          "type": "string"
+        },
         "experimental": {
           "description": "Experimental configuration",
           "default": null,
@@ -429,12 +430,6 @@
           },
           "additionalProperties": false,
           "nullable": true
-=======
-        "endpoint": {
-          "description": "GraphQL endpoint default: \"/\"",
-          "default": "/",
-          "type": "string"
->>>>>>> 75dbe6d6
         },
         "introspection": {
           "description": "introspection queries enabled by default",
