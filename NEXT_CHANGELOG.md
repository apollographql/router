--- conflicted
+++ resolved
@@ -82,13 +82,10 @@
 Using the reqwest blocking client feature was panicking due to incompatible asynchronous runtime usage.
 
 ## 🛠 Maintenance ( :hammer_and_wrench: )
-<<<<<<< HEAD
 
 ### OpenTracing examples [PR #1015](https://github.com/apollographql/router/pull/1015)
 We now have complete examples of OpenTracing usage with Datadog, Jaeger and Zipkin, that can be started with docker-compose.
 
-=======
->>>>>>> 182e452b
 ## 📚 Documentation ( :books: )
 ### Add documentation for the endpoint configuration in server ([PR #1000](https://github.com/apollographql/router/pull/1000))
 Documentation about setting a custom endpoint path for GraphQL queries has been added.