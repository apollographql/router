--- conflicted
+++ resolved
@@ -1141,7 +1141,6 @@
             }
         }
 
-<<<<<<< HEAD
         /// Create a trivial field selection without any arguments or directives.
         pub(crate) fn from_position(
             schema: &ValidFederationSchema,
@@ -1160,10 +1159,10 @@
                 field: self,
                 selection_set,
             }
-=======
+        }
+
         pub(crate) fn schema(&self) -> &ValidFederationSchema {
             &self.data.schema
->>>>>>> 5e1f8c70
         }
 
         pub(crate) fn data(&self) -> &FieldData {
@@ -1897,7 +1896,6 @@
         }
     }
 
-<<<<<<< HEAD
     /// Build a selection set from the given selections. This does **not** handle merging of
     /// selections with the same keys!
     pub(crate) fn from_raw_selections<S: Into<Selection>>(
@@ -1910,7 +1908,8 @@
             type_position,
             selections: Arc::new(selections.into_iter().collect()),
         }
-=======
+    }
+
     #[cfg(any(doc, test))]
     pub fn parse(
         schema: ValidFederationSchema,
@@ -1924,7 +1923,6 @@
         )?;
         let named_fragments = NamedFragments::new(&IndexMap::new(), &schema);
         SelectionSet::from_selection_set(&selection_set, &named_fragments, &schema)
->>>>>>> 5e1f8c70
     }
 
     fn is_empty(&self) -> bool {
