//! Various utility functions and core structures used to implement batching support within
//! the router.

use std::collections::HashMap;
use std::collections::HashSet;
use std::fmt;
use std::sync::atomic::AtomicUsize;
use std::sync::atomic::Ordering;
use std::sync::Arc;

use opentelemetry::trace::TraceContextExt;
use opentelemetry::Context as otelContext;
use parking_lot::Mutex as PMutex;
use tokio::sync::mpsc;
use tokio::sync::oneshot;
use tokio::sync::Mutex;
use tokio::task::JoinHandle;
use tower::BoxError;
use tracing::Instrument;
use tracing::Span;

use crate::error::FetchError;
use crate::error::SubgraphBatchingError;
use crate::graphql;
use crate::plugins::telemetry::otel::span_ext::OpenTelemetrySpanExt;
use crate::query_planner::fetch::QueryHash;
use crate::services::http::HttpClientServiceFactory;
use crate::services::process_batches;
use crate::services::router::body::get_body_bytes;
use crate::services::router::body::RouterBody;
use crate::services::subgraph::SubgraphRequestId;
use crate::services::SubgraphRequest;
use crate::services::SubgraphResponse;
use crate::Context;

/// A query that is part of a batch.
/// Note: It's ok to make transient clones of this struct, but *do not* store clones anywhere apart
/// from the single copy in the extensions. The batching co-ordinator relies on the fact that all
/// senders are dropped to know when to finish processing.
#[derive(Clone, Debug)]
pub(crate) struct BatchQuery {
    /// The index of this query relative to the entire batch
    index: usize,

    /// A channel sender for sending updates to the entire batch
    sender: Arc<Mutex<Option<mpsc::Sender<BatchHandlerMessage>>>>,

    /// How many more progress updates are we expecting to send?
    remaining: Arc<AtomicUsize>,

    /// Batch to which this BatchQuery belongs
    batch: Arc<Batch>,
}

impl fmt::Display for BatchQuery {
    fn fmt(&self, f: &mut fmt::Formatter) -> fmt::Result {
        write!(f, "index: {}, ", self.index)?;
        write!(f, "remaining: {}, ", self.remaining.load(Ordering::Acquire))?;
        write!(f, "sender: {:?}, ", self.sender)?;
        write!(f, "batch: {:?}, ", self.batch)?;
        Ok(())
    }
}

impl BatchQuery {
    /// Is this BatchQuery finished?
    pub(crate) fn finished(&self) -> bool {
        self.remaining.load(Ordering::Acquire) == 0
    }

    /// Inform the batch of query hashes representing fetches needed by this element of the batch query
    pub(crate) async fn set_query_hashes(
        &self,
        query_hashes: Vec<Arc<QueryHash>>,
    ) -> Result<(), BoxError> {
        self.remaining.store(query_hashes.len(), Ordering::Release);

        self.sender
            .lock()
            .await
            .as_ref()
            .ok_or(SubgraphBatchingError::SenderUnavailable)?
            .send(BatchHandlerMessage::Begin {
                index: self.index,
                query_hashes,
            })
            .await?;
        Ok(())
    }

    /// Signal to the batch handler that this specific batch query has made some progress.
    ///
    /// The returned channel can be awaited to receive the GraphQL response, when ready.
    pub(crate) async fn signal_progress(
        &self,
        client_factory: HttpClientServiceFactory,
        request: SubgraphRequest,
        gql_request: graphql::Request,
    ) -> Result<oneshot::Receiver<Result<SubgraphResponse, BoxError>>, BoxError> {
        // Create a receiver for this query so that it can eventually get the request meant for it
        let (tx, rx) = oneshot::channel();

        tracing::debug!(
            "index: {}, REMAINING: {}",
            self.index,
            self.remaining.load(Ordering::Acquire)
        );
        self.sender
            .lock()
            .await
            .as_ref()
            .ok_or(SubgraphBatchingError::SenderUnavailable)?
            .send(BatchHandlerMessage::Progress {
                index: self.index,
                client_factory,
                request,
                gql_request,
                response_sender: tx,
                span_context: Span::current().context(),
            })
            .await?;

        if !self.finished() {
            self.remaining.fetch_sub(1, Ordering::AcqRel);
        }

        // May now be finished
        if self.finished() {
            let mut sender = self.sender.lock().await;
            *sender = None;
        }

        Ok(rx)
    }

    /// Signal to the batch handler that this specific batch query is cancelled
    pub(crate) async fn signal_cancelled(&self, reason: String) -> Result<(), BoxError> {
        self.sender
            .lock()
            .await
            .as_ref()
            .ok_or(SubgraphBatchingError::SenderUnavailable)?
            .send(BatchHandlerMessage::Cancel {
                index: self.index,
                reason,
            })
            .await?;

        if !self.finished() {
            self.remaining.fetch_sub(1, Ordering::AcqRel);
        }

        // May now be finished
        if self.finished() {
            let mut sender = self.sender.lock().await;
            *sender = None;
        }

        Ok(())
    }
}

// #[derive(Debug)]
enum BatchHandlerMessage {
    /// Cancel one of the batch items
    Cancel { index: usize, reason: String },

    /// A query has reached the subgraph service and we should update its state
    Progress {
        index: usize,
        client_factory: HttpClientServiceFactory,
        request: SubgraphRequest,
        gql_request: graphql::Request,
        response_sender: oneshot::Sender<Result<SubgraphResponse, BoxError>>,
        span_context: otelContext,
    },

    /// A query has passed query planning and knows how many fetches are needed
    /// to complete.
    Begin {
        index: usize,
        query_hashes: Vec<Arc<QueryHash>>,
    },
}

/// Collection of info needed to resolve a batch query
pub(crate) struct BatchQueryInfo {
    /// The owning subgraph request
    request: SubgraphRequest,

    /// The GraphQL request tied to this subgraph request
    gql_request: graphql::Request,

    /// Notifier for the subgraph service handler
    ///
    /// Note: This must be used or else the subgraph request will time out
    sender: oneshot::Sender<Result<SubgraphResponse, BoxError>>,
}

// TODO: Do we want to generate a UUID for a batch for observability reasons?
// TODO: Do we want to track the size of a batch?
#[derive(Debug)]
pub(crate) struct Batch {
    /// A sender channel to communicate with the batching handler
    senders: PMutex<Vec<Option<mpsc::Sender<BatchHandlerMessage>>>>,

    /// The spawned batching handler task handle
    ///
    /// Note: We keep this as a failsafe. If the task doesn't terminate _before_ the batch is
    /// dropped, then we will abort() the task on drop.
    spawn_handle: JoinHandle<Result<(), BoxError>>,

    /// What is the size (number of input operations) of the batch?
    #[allow(dead_code)]
    size: usize,
}

impl Batch {
    /// Creates a new batch, spawning an async task for handling updates to the
    /// batch lifecycle.
    pub(crate) fn spawn_handler(size: usize) -> Self {
        tracing::debug!("New batch created with size {size}");

        // Create the message channel pair for sending update events to the spawned task
        let (spawn_tx, mut rx) = mpsc::channel(size);

        // Populate Senders
        let mut senders = vec![];

        for _ in 0..size {
            senders.push(Some(spawn_tx.clone()));
        }

        let spawn_handle = tokio::spawn(async move {
            /// Helper struct for keeping track of the state of each individual BatchQuery
            ///
            #[derive(Debug)]
            struct BatchQueryState {
                registered: HashSet<Arc<QueryHash>>,
                committed: HashSet<Arc<QueryHash>>,
                cancelled: HashSet<Arc<QueryHash>>,
            }

            impl BatchQueryState {
                // We are ready when everything we registered is in either cancelled or
                // committed.
                fn is_ready(&self) -> bool {
                    self.registered.difference(&self.committed.union(&self.cancelled).cloned().collect()).collect::<Vec<_>>().is_empty()
                }
            }

            // Progressively track the state of the various batch fetches that we expect to see. Keys are batch
            // indices.
            let mut batch_state: HashMap<usize, BatchQueryState> = HashMap::with_capacity(size);

            // We also need to keep track of all requests we need to make and their send handles
            let mut requests: Vec<Vec<BatchQueryInfo>> =
                Vec::from_iter((0..size).map(|_| Vec::new()));

            let mut master_client_factory = None;
            tracing::debug!("Batch about to await messages...");
            // Start handling messages from various portions of the request lifecycle
            // When recv() returns None, we want to stop processing messages
            while let Some(msg) = rx.recv().await {
                match msg {
                    BatchHandlerMessage::Cancel { index, reason } => {
                        // Log the reason for cancelling, update the state
                        tracing::debug!("Cancelling index: {index}, {reason}");

                        if let Some(state) = batch_state.get_mut(&index) {
                            // Short-circuit any requests that are waiting for this cancelled request to complete.
                            let cancelled_requests = std::mem::take(&mut requests[index]);
                            for BatchQueryInfo {
                                request, sender, ..
                            } in cancelled_requests
                            {
                                let subgraph_name = request.subgraph_name.ok_or(SubgraphBatchingError::MissingSubgraphName)?;
                                if let Err(log_error) = sender.send(Err(Box::new(FetchError::SubrequestBatchingError {
                                        service: subgraph_name.clone(),
                                        reason: format!("request cancelled: {reason}"),
                                    }))) {
                                    tracing::error!(service=subgraph_name, error=?log_error, "failed to notify waiter that request is cancelled");
                                }
                            }

                            // Clear out everything that has committed, now that they are cancelled, and
                            // mark everything as having been cancelled.
                            state.committed.clear();
                            state.cancelled = state.registered.clone();
                        }
                    }

                    BatchHandlerMessage::Begin {
                        index,
                        query_hashes,
                    } => {
                        tracing::debug!("Beginning batch for index {index} with {query_hashes:?}");

                        batch_state.insert(
                            index,
                            BatchQueryState {
                                cancelled: HashSet::with_capacity(query_hashes.len()),
                                committed: HashSet::with_capacity(query_hashes.len()),
                                registered: HashSet::from_iter(query_hashes),
                            },
                        );
                    }

                    BatchHandlerMessage::Progress {
                        index,
                        client_factory,
                        request,
                        gql_request,
                        response_sender,
                        span_context,
                    } => {
                        // Progress the index

                        tracing::debug!("Progress index: {index}");

                        if let Some(state) = batch_state.get_mut(&index) {
                            state.committed.insert(request.query_hash.clone());
                        }

                        if master_client_factory.is_none() {
                            master_client_factory = Some(client_factory);
                        }
                        Span::current().add_link(span_context.span().span_context().clone());
                        requests[index].push(BatchQueryInfo {
                            request,
                            gql_request,
                            sender: response_sender,
                        })
                    }
                }
            }

            // Make sure that we are actually ready and haven't forgotten to update something somewhere
            if batch_state.values().any(|f| !f.is_ready()) {
                tracing::error!("All senders for the batch have dropped before reaching the ready state: {batch_state:#?}");
                // There's not much else we can do, so perform an early return
                return Err(SubgraphBatchingError::ProcessingFailed("batch senders not ready when required".to_string()).into());
            }

            tracing::debug!("Assembling {size} requests into batches");

            // We now have a bunch of requests which are organised by index and we would like to
            // convert them into a bunch of requests organised by service...

            let all_in_one: Vec<_> = requests.into_iter().flatten().collect();

            // Now build up a Service oriented view to use in constructing our batches
            let mut svc_map: HashMap<String, Vec<BatchQueryInfo>> = HashMap::new();
            for BatchQueryInfo {
                request: sg_request,
                gql_request,
                sender: tx,
            } in all_in_one
            {
                let subgraph_name = sg_request.subgraph_name.clone().ok_or(SubgraphBatchingError::MissingSubgraphName)?;
                let value = svc_map
                    .entry(
                        subgraph_name,
                    )
                    .or_default();
                value.push(BatchQueryInfo {
                    request: sg_request,
                    gql_request,
                    sender: tx,
                });
            }

            // If we don't have a master_client_factory, we can't do anything.
            if let Some(client_factory) = master_client_factory {
                process_batches(client_factory, svc_map).await?;
            }
            Ok(())
        }.instrument(tracing::info_span!("batch_request", size)));

        Self {
            senders: PMutex::new(senders),
            spawn_handle,
            size,
        }
    }

    /// Create a batch query for a specific index in this batch
    ///
    /// This function may fail if the index doesn't exist or has already been taken
    pub(crate) fn query_for_index(
        batch: Arc<Batch>,
        index: usize,
    ) -> Result<BatchQuery, SubgraphBatchingError> {
        let mut guard = batch.senders.lock();
        // It's a serious error if we try to get a query at an index which doesn't exist or which has already been taken
        if index >= guard.len() {
            return Err(SubgraphBatchingError::ProcessingFailed(format!(
                "tried to retriever sender for index: {index} which does not exist"
            )));
        }
        let opt_sender = std::mem::take(&mut guard[index]);
        if opt_sender.is_none() {
            return Err(SubgraphBatchingError::ProcessingFailed(format!(
                "tried to retriever sender for index: {index} which has already been taken"
            )));
        }
        drop(guard);
        Ok(BatchQuery {
            index,
            sender: Arc::new(Mutex::new(opt_sender)),
            remaining: Arc::new(AtomicUsize::new(0)),
            batch,
        })
    }
}

impl Drop for Batch {
    fn drop(&mut self) {
        // Failsafe: make sure that we kill the background task if the batch itself is dropped
        self.spawn_handle.abort();
    }
}

// Assemble a single batch request to a subgraph
pub(crate) async fn assemble_batch(
    requests: Vec<BatchQueryInfo>,
) -> Result<
    (
        String,
        Vec<(Context, SubgraphRequestId)>,
        http::Request<RouterBody>,
        Vec<oneshot::Sender<Result<SubgraphResponse, BoxError>>>,
    ),
    BoxError,
> {
    // Extract the collection of parts from the requests
    let (txs, request_pairs): (Vec<_>, Vec<_>) = requests
        .into_iter()
        .map(|r| (r.sender, (r.request, r.gql_request)))
        .unzip();
    let (requests, gql_requests): (Vec<_>, Vec<_>) = request_pairs.into_iter().unzip();

    // Construct the actual byte body of the batched request
    let bytes = get_body_bytes(serde_json::to_string(&gql_requests)?).await?;

    // Retain the various contexts for later use
    let contexts = requests
        .iter()
        .map(|request| (request.context.clone(), request.id.clone()))
        .collect::<Vec<(Context, SubgraphRequestId)>>();
    // Grab the common info from the first request
    let first_request = requests
        .into_iter()
        .next()
        .ok_or(SubgraphBatchingError::RequestsIsEmpty)?
        .subgraph_request;
    let operation_name = first_request
        .body()
        .operation_name
        .clone()
        .unwrap_or_default();
    let (parts, _) = first_request.into_parts();

    // Generate the final request and pass it up
    let request = http::Request::from_parts(parts, crate::services::router::body::full(bytes));
    Ok((operation_name, contexts, request, txs))
}

#[cfg(test)]
mod tests {
    use std::sync::Arc;
    use std::time::Duration;

    use http::header::ACCEPT;
    use http::header::CONTENT_TYPE;
    use tokio::sync::oneshot;
    use tower::ServiceExt;
    use wiremock::matchers;
    use wiremock::MockServer;
    use wiremock::ResponseTemplate;

    use super::assemble_batch;
    use super::Batch;
    use super::BatchQueryInfo;
    use crate::batching::get_body_bytes;
    use crate::graphql;
    use crate::graphql::Request;
    use crate::layers::ServiceExt as LayerExt;
    use crate::query_planner::fetch::QueryHash;
    use crate::services::http::HttpClientServiceFactory;
    use crate::services::router;
<<<<<<< HEAD
    use crate::services::router::body;
=======
    use crate::services::router::body::full;
>>>>>>> 90a5a47a
    use crate::services::subgraph;
    use crate::services::subgraph::SubgraphRequestId;
    use crate::services::SubgraphRequest;
    use crate::services::SubgraphResponse;
    use crate::Configuration;
    use crate::Context;
    use crate::TestHarness;

    #[tokio::test(flavor = "multi_thread")]
    async fn it_assembles_batch() {
        // Assemble a list of requests for testing
        let (receivers, requests): (Vec<_>, Vec<_>) = (0..2)
            .map(|index| {
                let (tx, rx) = oneshot::channel();
                let gql_request = graphql::Request::fake_builder()
                    .operation_name(format!("batch_test_{index}"))
                    .query(format!("query batch_test {{ slot{index} }}"))
                    .build();

                (
                    rx,
                    BatchQueryInfo {
                        request: SubgraphRequest::fake_builder()
                            .subgraph_request(
                                http::Request::builder().body(gql_request.clone()).unwrap(),
                            )
                            .subgraph_name(format!("slot{index}"))
                            .build(),
                        gql_request,
                        sender: tx,
                    },
                )
            })
            .unzip();

        // Create a vector of the input request context IDs for comparison
        let input_context_ids = requests
            .iter()
            .map(|r| r.request.context.id.clone())
            .collect::<Vec<String>>();
        // Assemble them
        let (op_name, contexts, request, txs) = assemble_batch(requests)
            .await
            .expect("it can assemble a batch");

        let output_context_ids = contexts
            .iter()
            .map(|r| r.0.id.clone())
            .collect::<Vec<String>>();
        // Make sure all of our contexts are preserved during assembly
        assert_eq!(input_context_ids, output_context_ids);

        // Make sure that the name of the entire batch is that of the first
        assert_eq!(op_name, "batch_test_0");

        // We should see the aggregation of all of the requests
        let actual: Vec<graphql::Request> = serde_json::from_str(
<<<<<<< HEAD
            std::str::from_utf8(&body::get_body_bytes(request.into_body()).await.unwrap()).unwrap(),
=======
            std::str::from_utf8(&get_body_bytes(request.into_body()).await.unwrap()).unwrap(),
>>>>>>> 90a5a47a
        )
        .unwrap();

        let expected: Vec<_> = (0..2)
            .map(|index| {
                graphql::Request::fake_builder()
                    .operation_name(format!("batch_test_{index}"))
                    .query(format!("query batch_test {{ slot{index} }}"))
                    .build()
            })
            .collect();
        assert_eq!(actual, expected);

        // We should also have all of the correct senders and they should be linked to the correct waiter
        // Note: We reverse the senders since they should be in reverse order when assembled
        assert_eq!(txs.len(), receivers.len());
        for (index, (tx, rx)) in Iterator::zip(txs.into_iter(), receivers).enumerate() {
            let data = serde_json_bytes::json!({
                "data": {
                    format!("slot{index}"): "valid"
                }
            });
            let response = SubgraphResponse {
                response: http::Response::builder()
                    .body(graphql::Response::builder().data(data.clone()).build())
                    .unwrap(),
                context: Context::new(),
                subgraph_name: None,
                id: SubgraphRequestId(String::new()),
            };

            tx.send(Ok(response)).unwrap();

            // We want to make sure that we don't hang the test if we don't get the correct message
            let received = tokio::time::timeout(Duration::from_millis(10), rx)
                .await
                .unwrap()
                .unwrap()
                .unwrap();

            assert_eq!(received.response.into_body().data, Some(data));
        }
    }

    #[tokio::test(flavor = "multi_thread")]
    async fn it_rejects_index_out_of_bounds() {
        let batch = Arc::new(Batch::spawn_handler(2));

        assert!(Batch::query_for_index(batch.clone(), 2).is_err());
    }

    #[tokio::test(flavor = "multi_thread")]
    async fn it_rejects_duplicated_index_get() {
        let batch = Arc::new(Batch::spawn_handler(2));

        assert!(Batch::query_for_index(batch.clone(), 0).is_ok());
        assert!(Batch::query_for_index(batch.clone(), 0).is_err());
    }

    #[tokio::test(flavor = "multi_thread")]
    async fn it_limits_the_number_of_cancelled_sends() {
        let batch = Arc::new(Batch::spawn_handler(2));

        let bq = Batch::query_for_index(batch.clone(), 0).expect("its a valid index");

        assert!(bq
            .set_query_hashes(vec![Arc::new(QueryHash::default())])
            .await
            .is_ok());
        assert!(!bq.finished());
        assert!(bq.signal_cancelled("why not?".to_string()).await.is_ok());
        assert!(bq.finished());
        assert!(bq
            .signal_cancelled("only once though".to_string())
            .await
            .is_err());
    }

    #[tokio::test(flavor = "multi_thread")]
    async fn it_limits_the_number_of_progressed_sends() {
        let batch = Arc::new(Batch::spawn_handler(2));

        let bq = Batch::query_for_index(batch.clone(), 0).expect("its a valid index");

        let factory = HttpClientServiceFactory::from_config(
            "testbatch",
            &Configuration::default(),
            crate::configuration::shared::Client::default(),
        );
        let request = SubgraphRequest::fake_builder()
            .subgraph_request(
                http::Request::builder()
                    .body(graphql::Request::default())
                    .unwrap(),
            )
            .subgraph_name("whatever".to_string())
            .build();
        assert!(bq
            .set_query_hashes(vec![Arc::new(QueryHash::default())])
            .await
            .is_ok());
        assert!(!bq.finished());
        assert!(bq
            .signal_progress(
                factory.clone(),
                request.clone(),
                graphql::Request::default()
            )
            .await
            .is_ok());
        assert!(bq.finished());
        assert!(bq
            .signal_progress(factory, request, graphql::Request::default())
            .await
            .is_err());
    }

    #[tokio::test(flavor = "multi_thread")]
    async fn it_limits_the_number_of_mixed_sends() {
        let batch = Arc::new(Batch::spawn_handler(2));

        let bq = Batch::query_for_index(batch.clone(), 0).expect("its a valid index");

        let factory = HttpClientServiceFactory::from_config(
            "testbatch",
            &Configuration::default(),
            crate::configuration::shared::Client::default(),
        );
        let request = SubgraphRequest::fake_builder()
            .subgraph_request(
                http::Request::builder()
                    .body(graphql::Request::default())
                    .unwrap(),
            )
            .subgraph_name("whatever".to_string())
            .build();
        assert!(bq
            .set_query_hashes(vec![Arc::new(QueryHash::default())])
            .await
            .is_ok());
        assert!(!bq.finished());
        assert!(bq
            .signal_progress(factory, request, graphql::Request::default())
            .await
            .is_ok());
        assert!(bq.finished());
        assert!(bq
            .signal_cancelled("only once though".to_string())
            .await
            .is_err());
    }

    #[tokio::test(flavor = "multi_thread")]
    async fn it_limits_the_number_of_mixed_sends_two_query_hashes() {
        let batch = Arc::new(Batch::spawn_handler(2));

        let bq = Batch::query_for_index(batch.clone(), 0).expect("its a valid index");

        let factory = HttpClientServiceFactory::from_config(
            "testbatch",
            &Configuration::default(),
            crate::configuration::shared::Client::default(),
        );
        let request = SubgraphRequest::fake_builder()
            .subgraph_request(
                http::Request::builder()
                    .body(graphql::Request::default())
                    .unwrap(),
            )
            .subgraph_name("whatever".to_string())
            .build();
        let qh = Arc::new(QueryHash::default());
        assert!(bq.set_query_hashes(vec![qh.clone(), qh]).await.is_ok());
        assert!(!bq.finished());
        assert!(bq
            .signal_progress(factory, request, graphql::Request::default())
            .await
            .is_ok());
        assert!(!bq.finished());
        assert!(bq
            .signal_cancelled("only twice though".to_string())
            .await
            .is_ok());
        assert!(bq.finished());
        assert!(bq
            .signal_cancelled("only twice though".to_string())
            .await
            .is_err());
    }

    fn expect_batch(request: &wiremock::Request) -> ResponseTemplate {
        let requests: Vec<Request> = request.body_json().unwrap();

        // Extract info about this operation
        let (subgraph, count): (String, usize) = {
            let re = regex::Regex::new(r"entry([AB])\(count: ?([0-9]+)\)").unwrap();
            let captures = re.captures(requests[0].query.as_ref().unwrap()).unwrap();

            (captures[1].to_string(), captures[2].parse().unwrap())
        };

        // We should have gotten `count` elements
        assert_eq!(requests.len(), count);

        // Each element should have be for the specified subgraph and should have a field selection
        // of index.
        // Note: The router appends info to the query, so we append it at this check
        for (index, request) in requests.into_iter().enumerate() {
            assert_eq!(
                request.query,
                Some(format!(
                    "query op{index}__{}__0 {{ entry{}(count: {count}) {{ index }} }}",
                    subgraph.to_lowercase(),
                    subgraph
                ))
            );
        }

        ResponseTemplate::new(200).set_body_json(
            (0..count)
                .map(|index| {
                    serde_json::json!({
                        "data": {
                            format!("entry{subgraph}"): {
                                "index": index
                            }
                        }
                    })
                })
                .collect::<Vec<_>>(),
        )
    }

    #[tokio::test(flavor = "multi_thread")]
    async fn it_matches_subgraph_request_ids_to_responses() {
        // Create a wiremock server for each handler
        let mock_server = MockServer::start().await;
        mock_server
            .register(
                wiremock::Mock::given(matchers::method("POST"))
                    .and(matchers::path("/a"))
                    .respond_with(expect_batch)
                    .expect(1),
            )
            .await;

        let schema = include_str!("../tests/fixtures/batching/schema.graphql");
        let service = TestHarness::builder()
            .configuration_json(serde_json::json!({
            "include_subgraph_errors": {
                "all": true
            },
            "batching": {
                "enabled": true,
                "mode": "batch_http_link",
                "subgraph": {
                    "all": {
                        "enabled": true
                    }
                }
            },
            "override_subgraph_url": {
                "a": format!("{}/a", mock_server.uri())
            }}))
            .unwrap()
            .schema(schema)
            .subgraph_hook(move |_subgraph_name, service| {
                service
                    .map_future_with_request_data(
                        |r: &subgraph::Request| r.id.clone(),
                        |id, f| async move {
                            let r: subgraph::ServiceResult = f.await;
                            assert_eq!(id, r.as_ref().map(|r| r.id.clone()).unwrap());
                            r
                        },
                    )
                    .boxed()
            })
            .with_subgraph_network_requests()
            .build_router()
            .await
            .unwrap();

        let requests: Vec<_> = (0..3)
            .map(|index| {
                Request::fake_builder()
                    .query(format!("query op{index}{{ entryA(count: 3) {{ index }} }}"))
                    .build()
            })
            .collect();
        let request = serde_json::to_value(requests).unwrap();

        let context = Context::new();
        let request = router::Request {
            context,
            router_request: http::Request::builder()
                .method("POST")
                .header(CONTENT_TYPE, "application/json")
                .header(ACCEPT, "application/json")
<<<<<<< HEAD
                .body(body::full(serde_json::to_vec(&request).unwrap()))
=======
                .body(full(serde_json::to_vec(&request).unwrap()))
>>>>>>> 90a5a47a
                .unwrap(),
        };

        let response = service
            .oneshot(request)
            .await
            .unwrap()
            .next_response()
            .await
            .unwrap()
            .unwrap();

        let response: serde_json::Value = serde_json::from_slice(&response).unwrap();
        insta::assert_json_snapshot!(response);
    }
}<|MERGE_RESOLUTION|>--- conflicted
+++ resolved
@@ -489,11 +489,7 @@
     use crate::query_planner::fetch::QueryHash;
     use crate::services::http::HttpClientServiceFactory;
     use crate::services::router;
-<<<<<<< HEAD
     use crate::services::router::body;
-=======
-    use crate::services::router::body::full;
->>>>>>> 90a5a47a
     use crate::services::subgraph;
     use crate::services::subgraph::SubgraphRequestId;
     use crate::services::SubgraphRequest;
@@ -551,11 +547,7 @@
 
         // We should see the aggregation of all of the requests
         let actual: Vec<graphql::Request> = serde_json::from_str(
-<<<<<<< HEAD
             std::str::from_utf8(&body::get_body_bytes(request.into_body()).await.unwrap()).unwrap(),
-=======
-            std::str::from_utf8(&get_body_bytes(request.into_body()).await.unwrap()).unwrap(),
->>>>>>> 90a5a47a
         )
         .unwrap();
 
@@ -855,11 +847,7 @@
                 .method("POST")
                 .header(CONTENT_TYPE, "application/json")
                 .header(ACCEPT, "application/json")
-<<<<<<< HEAD
                 .body(body::full(serde_json::to_vec(&request).unwrap()))
-=======
-                .body(full(serde_json::to_vec(&request).unwrap()))
->>>>>>> 90a5a47a
                 .unwrap(),
         };
 
