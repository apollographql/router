--- conflicted
+++ resolved
@@ -513,11 +513,7 @@
         // Process all the events in turn until we get to error state or we run out of events.
         while let Some(event) = messages.next().await {
             let event_name = format!("{event:?}");
-<<<<<<< HEAD
             let previous_state = format!("{state:?}");
-=======
-            let last_state = format!("{state:?}");
->>>>>>> aaa7b2e4
 
             state = match event {
                 UpdateConfiguration(configuration) => {
