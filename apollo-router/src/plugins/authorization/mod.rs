--- conflicted
+++ resolved
@@ -77,7 +77,9 @@
     /// enables the `@authenticated` and `@requiresScopes` directives
     #[serde(default = "default_enable_directives")]
     enabled: bool,
-<<<<<<< HEAD
+    /// refuse a query entirely if any part would be filtered
+    #[serde(default)]
+    reject_unauthorized: bool,
     /// Log authorization errors
     #[serde(default = "enable_log_errors")]
     log_errors: bool,
@@ -91,11 +93,6 @@
 pub(crate) struct UnauthorizedPaths {
     pub(crate) paths: Vec<Path>,
     pub(crate) log_errors: bool,
-=======
-    /// refuse a query entirely if any part would be filtered
-    #[serde(default)]
-    reject_unauthorized: bool,
->>>>>>> b5ec5cd7
 }
 
 fn default_enable_directives() -> bool {
