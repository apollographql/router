//! Tower fetcher for subgraphs.

use std::collections::HashMap;
use std::sync::atomic::AtomicBool;
use std::sync::atomic::Ordering::Relaxed;
use std::sync::Arc;
use std::task::Poll;

use bytes::Bytes;
use futures::future::BoxFuture;
use futures::SinkExt;
use futures::StreamExt;
use futures::TryFutureExt;
use http::header::ACCEPT;
use http::header::CONTENT_TYPE;
use http::header::{self};
use http::response::Parts;
use http::HeaderValue;
use http::Request;
use hyper::Body;
use hyper_rustls::ConfigBuilderExt;
use mediatype::names::APPLICATION;
use mediatype::names::JSON;
use mediatype::MediaType;
use mime::APPLICATION_JSON;
use rustls::RootCertStore;
use serde::Serialize;
use tokio_tungstenite::connect_async;
use tokio_tungstenite::connect_async_tls_with_config;
use tokio_tungstenite::tungstenite::client::IntoClientRequest;
use tower::util::BoxService;
use tower::BoxError;
use tower::Service;
use tower::ServiceExt;
use tracing::Instrument;
use uuid::Uuid;

use super::http::HttpClientServiceFactory;
use super::http::HttpRequest;
use super::layers::content_negotiation::GRAPHQL_JSON_RESPONSE_HEADER_VALUE;
use super::Plugins;
use crate::configuration::TlsClientAuth;
use crate::error::FetchError;
use crate::graphql;
use crate::json_ext::Object;
use crate::plugins::authentication::subgraph::SigningParamsConfig;
use crate::plugins::subscription::create_verifier;
use crate::plugins::subscription::CallbackMode;
use crate::plugins::subscription::HeartbeatInterval;
use crate::plugins::subscription::SubscriptionConfig;
use crate::plugins::subscription::SubscriptionMode;
use crate::plugins::subscription::WebSocketConfiguration;
use crate::plugins::subscription::SUBSCRIPTION_WS_CUSTOM_CONNECTION_PARAMS;
use crate::plugins::telemetry::LOGGING_DISPLAY_BODY;
use crate::plugins::telemetry::LOGGING_DISPLAY_HEADERS;
use crate::protocols::websocket::convert_websocket_stream;
use crate::protocols::websocket::GraphqlWebSocket;
use crate::query_planner::OperationKind;
use crate::services::layers::apq;
use crate::services::SubgraphRequest;
use crate::services::SubgraphResponse;
use crate::Configuration;
use crate::Context;
use crate::Notify;

const PERSISTED_QUERY_NOT_FOUND_EXTENSION_CODE: &str = "PERSISTED_QUERY_NOT_FOUND";
const PERSISTED_QUERY_NOT_SUPPORTED_EXTENSION_CODE: &str = "PERSISTED_QUERY_NOT_SUPPORTED";
const PERSISTED_QUERY_NOT_FOUND_MESSAGE: &str = "PersistedQueryNotFound";
const PERSISTED_QUERY_NOT_SUPPORTED_MESSAGE: &str = "PersistedQueryNotSupported";
const CODE_STRING: &str = "code";
const PERSISTED_QUERY_KEY: &str = "persistedQuery";
const HASH_VERSION_KEY: &str = "version";
const HASH_VERSION_VALUE: i32 = 1;
const HASH_KEY: &str = "sha256Hash";
const GRAPHQL_RESPONSE: mediatype::Name = mediatype::Name::new_unchecked("graphql-response");

#[allow(clippy::declare_interior_mutable_const)]
static CALLBACK_PROTOCOL_ACCEPT: HeaderValue =
    HeaderValue::from_static("application/json;callbackSpec=1.0");
pub(crate) static APPLICATION_JSON_HEADER_VALUE: HeaderValue =
    HeaderValue::from_static("application/json");
static ACCEPT_GRAPHQL_JSON: HeaderValue =
    HeaderValue::from_static("application/json, application/graphql-response+json");

enum APQError {
    PersistedQueryNotSupported,
    PersistedQueryNotFound,
    Other,
}

#[cfg_attr(test, derive(serde::Deserialize))]
#[derive(Serialize, Clone, Debug)]
#[serde(rename_all = "camelCase")]
struct SubscriptionExtension {
    subscription_id: String,
    callback_url: url::Url,
    verifier: String,
    heartbeat_interval_ms: u64,
}

/// Client for interacting with subgraphs.
#[derive(Clone)]
pub(crate) struct SubgraphService {
    // we hold a HTTP client service factory here because a service with plugins applied
    // cannot be cloned
    pub(crate) client_factory: HttpClientServiceFactory,
    service: Arc<String>,

    /// Whether apq is enabled in the router for subgraph calls
    /// This is enabled by default can be configured as
    /// subgraph:
    ///      apq: <bool>
    /// If a subgraph sends the error message PERSISTED_QUERY_NOT_SUPPORTED,
    /// apq is set to false
    apq: Arc<AtomicBool>,
    /// Subscription config if enabled
    subscription_config: Option<SubscriptionConfig>,
    notify: Notify<String, graphql::Response>,
}

impl SubgraphService {
    pub(crate) fn from_config(
        service: impl Into<String>,
        configuration: &Configuration,
        subscription_config: Option<SubscriptionConfig>,
        client_factory: crate::services::http::HttpClientServiceFactory,
    ) -> Result<Self, BoxError> {
        let name: String = service.into();

        let enable_apq = configuration
            .apq
            .subgraph
            .subgraphs
            .get(&name)
            .map(|apq| apq.enabled)
            .unwrap_or(configuration.apq.subgraph.all.enabled);

        SubgraphService::new(
            name,
            enable_apq,
            subscription_config,
            configuration.notify.clone(),
            client_factory,
        )
    }

    pub(crate) fn new(
        service: impl Into<String>,
        enable_apq: bool,
        subscription_config: Option<SubscriptionConfig>,
        notify: Notify<String, graphql::Response>,
        client_factory: crate::services::http::HttpClientServiceFactory,
    ) -> Result<Self, BoxError> {
        Ok(Self {
            client_factory,
            service: Arc::new(service.into()),
            apq: Arc::new(<AtomicBool>::new(enable_apq)),
            subscription_config,
            notify,
        })
    }
}

pub(crate) fn generate_tls_client_config(
    tls_cert_store: Option<RootCertStore>,
    client_cert_config: Option<&TlsClientAuth>,
) -> Result<rustls::ClientConfig, BoxError> {
    let tls_builder = rustls::ClientConfig::builder().with_safe_defaults();
    Ok(match (tls_cert_store, client_cert_config) {
        (None, None) => tls_builder.with_native_roots().with_no_client_auth(),
        (Some(store), None) => tls_builder
            .with_root_certificates(store)
            .with_no_client_auth(),
        (None, Some(client_auth_config)) => tls_builder.with_native_roots().with_client_auth_cert(
            client_auth_config.certificate_chain.clone(),
            client_auth_config.key.clone(),
        )?,
        (Some(store), Some(client_auth_config)) => tls_builder
            .with_root_certificates(store)
            .with_client_auth_cert(
                client_auth_config.certificate_chain.clone(),
                client_auth_config.key.clone(),
            )?,
    })
}

impl tower::Service<SubgraphRequest> for SubgraphService {
    type Response = SubgraphResponse;
    type Error = BoxError;
    type Future = BoxFuture<'static, Result<Self::Response, Self::Error>>;

    fn poll_ready(&mut self, _cx: &mut std::task::Context<'_>) -> Poll<Result<(), Self::Error>> {
        Poll::Ready(Ok(()))
    }

    fn call(&mut self, mut request: SubgraphRequest) -> Self::Future {
        let subscription_config = (request.operation_kind == OperationKind::Subscription)
            .then(|| self.subscription_config.clone())
            .flatten();
        let service_name = (*self.service).to_owned();

        // Do it only for subscription to dedup them
        let hashed_request = if request.operation_kind == OperationKind::Subscription {
            let subscription_config = match &subscription_config {
                Some(sub_cfg) => sub_cfg,
                None => {
                    return Box::pin(async move {
                        Err(BoxError::from(FetchError::SubrequestWsError {
                            service: service_name,
                            reason: "subscription is not enabled".to_string(),
                        }))
                    });
                }
            };
            if subscription_config.enable_deduplication {
                request.to_sha256()
            } else {
                Uuid::new_v4().to_string()
            }
        } else {
            String::new()
        };

        let SubgraphRequest {
            subgraph_request,
            context,
            ..
        } = request.clone();

        let (_, mut body) = subgraph_request.into_parts();

        let client_factory = self.client_factory.clone();

        let arc_apq_enabled = self.apq.clone();

        let mut notify = self.notify.clone();
        let make_calls = async move {
            // Subscription handling
            if request.operation_kind == OperationKind::Subscription
                && request.subscription_stream.is_some()
            {
                let subscription_config =
                    subscription_config.ok_or_else(|| FetchError::SubrequestHttpError {
                        service: service_name.clone(),
                        reason: "subscription is not enabled".to_string(),
                        status_code: None,
                    })?;
                let mode = subscription_config.mode.get_subgraph_config(&service_name);

                match &mode {
                    Some(SubscriptionMode::Passthrough(ws_conf)) => {
                        // call_websocket for passthrough mode
                        return call_websocket(
                            notify,
                            request,
                            context,
                            service_name,
                            ws_conf,
                            hashed_request,
                        )
                        .await;
                    }
                    Some(SubscriptionMode::Callback(CallbackMode {
                        public_url,
                        heartbeat_interval,
                        ..
                    })) => {
                        // Hash the subgraph_request
                        let subscription_id = hashed_request;

                        // Call create_or_subscribe on notify
                        let (handle, created) = notify
                            .create_or_subscribe(subscription_id.clone(), true)
                            .await?;

                        // If it existed before just send the right stream (handle) and early return
                        let stream_tx = request.subscription_stream.clone().ok_or_else(|| {
                            FetchError::SubrequestWsError {
                                service: service_name.clone(),
                                reason: "cannot get the callback stream".to_string(),
                            }
                        })?;
                        stream_tx.send(Box::pin(handle.into_stream())).await?;

                        tracing::info!(
                            monotonic_counter.apollo.router.operations.subscriptions = 1u64,
                            subscriptions.mode = %"callback",
                            subscriptions.deduplicated = !created,
                            subgraph.service.name = service_name,
                        );
                        if !created {
                            tracing::info!(
                                monotonic_counter.apollo_router_deduplicated_subscriptions_total = 1u64,
                                mode = %"callback",
                            );
                            // Dedup happens here
                            return Ok(SubgraphResponse::builder()
                                .context(context)
                                .extensions(Object::default())
                                .build());
                        }

                        // If not then put the subscription_id in the extensions for callback mode and continue
                        // Do this if the topic doesn't already exist
                        let mut callback_url = public_url.clone();
                        if callback_url.path_segments_mut().is_err() {
                            callback_url = callback_url.join(&subscription_id)?;
                        } else {
                            callback_url
                                .path_segments_mut()
                                .expect("can't happen because we checked before")
                                .push(&subscription_id);
                        }

                        // Generate verifier
                        let verifier = create_verifier(&subscription_id).map_err(|err| {
                            FetchError::SubrequestHttpError {
                                service: service_name.clone(),
                                reason: format!("{err:?}"),
                                status_code: None,
                            }
                        })?;
                        request
                            .subgraph_request
                            .headers_mut()
                            .append(ACCEPT, CALLBACK_PROTOCOL_ACCEPT.clone());

                        let subscription_extension = SubscriptionExtension {
                            subscription_id,
                            callback_url,
                            verifier,
                            heartbeat_interval_ms: match heartbeat_interval {
                                HeartbeatInterval::Disabled(_) => 0,
                                HeartbeatInterval::Duration(duration) => {
                                    duration.as_millis() as u64
                                }
                            },
                        };
                        body.extensions.insert(
                            "subscription",
                            serde_json_bytes::to_value(subscription_extension).map_err(|err| {
                                FetchError::SubrequestHttpError {
                                    service: service_name.clone(),
                                    reason: format!(
                                        "cannot serialize the subscription extension: {err:?}",
                                    ),
                                    status_code: None,
                                }
                            })?,
                        );
                    }
                    _ => {
                        return Err(Box::new(FetchError::SubrequestWsError {
                            service: service_name.clone(),
                            reason: "subscription mode is not enabled".to_string(),
                        }));
                    }
                }
            }

            let client = client_factory.create(&service_name);

            // If APQ is not enabled, simply make the graphql call
            // with the same request body.
            let apq_enabled = arc_apq_enabled.as_ref();
            if !apq_enabled.load(Relaxed) {
                return call_http(request, body, context, client, &service_name).await;
            }

            // Else, if APQ is enabled,
            // Calculate the query hash and try the request with
            // a persistedQuery instead of the whole query.
            let graphql::Request {
                query,
                operation_name,
                variables,
                extensions,
            } = body.clone();

            let hash_value = apq::calculate_hash_for_query(query.as_deref().unwrap_or_default());

            let persisted_query = serde_json_bytes::json!({
                HASH_VERSION_KEY: HASH_VERSION_VALUE,
                HASH_KEY: hash_value
            });

            let mut extensions_with_apq = extensions.clone();
            extensions_with_apq.insert(PERSISTED_QUERY_KEY, persisted_query);

            let mut apq_body = graphql::Request {
                query: None,
                operation_name,
                variables,
                extensions: extensions_with_apq,
            };

            let response = call_http(
                request.clone(),
                apq_body.clone(),
                context.clone(),
                client_factory.create(&service_name),
                &service_name,
            )
            .await?;

            // Check the error for the request with only persistedQuery.
            // If PersistedQueryNotSupported, disable APQ for this subgraph
            // If PersistedQueryNotFound, add the original query to the request and retry.
            // Else, return the response like before.
            let gql_response = response.response.body();
            match get_apq_error(gql_response) {
                APQError::PersistedQueryNotSupported => {
                    apq_enabled.store(false, Relaxed);
                    call_http(request, body, context, client, &service_name).await
                }
                APQError::PersistedQueryNotFound => {
                    apq_body.query = query;
                    call_http(request, apq_body, context, client, &service_name).await
                }
                _ => Ok(response),
            }
        };

        Box::pin(make_calls)
    }
}

/// call websocket makes websocket calls with modified graphql::Request (body)
async fn call_websocket(
    mut notify: Notify<String, graphql::Response>,
    request: SubgraphRequest,
    context: Context,
    service_name: String,
    subgraph_cfg: &WebSocketConfiguration,
    subscription_hash: String,
) -> Result<SubgraphResponse, BoxError> {
    let operation_name = request
        .subgraph_request
        .body()
        .operation_name
        .clone()
        .unwrap_or_default();

    let SubgraphRequest {
        subgraph_request,
        subscription_stream,
        ..
    } = request;
    let subscription_stream_tx =
        subscription_stream.ok_or_else(|| FetchError::SubrequestWsError {
            service: service_name.clone(),
            reason: "cannot get the websocket stream".to_string(),
        })?;

    let (handle, created) = notify
        .create_or_subscribe(subscription_hash.clone(), false)
        .await?;
    tracing::info!(
        monotonic_counter.apollo.router.operations.subscriptions = 1u64,
        subscriptions.mode = %"passthrough",
        subscriptions.deduplicated = !created,
        subgraph.service.name = service_name,
    );
    if !created {
        subscription_stream_tx
            .send(Box::pin(handle.into_stream()))
            .await?;
        tracing::info!(
            monotonic_counter.apollo_router_deduplicated_subscriptions_total = 1u64,
            mode = %"passthrough",
        );

        // Dedup happens here
        return Ok(SubgraphResponse::builder()
            .context(context)
            .extensions(Object::default())
            .build());
    }

    let (parts, body) = subgraph_request.into_parts();

    // Check context key and Authorization header (context key takes precedence) to set connection params if needed
    let connection_params = match (
        context.get_json_value(SUBSCRIPTION_WS_CUSTOM_CONNECTION_PARAMS),
        parts
            .headers
            .get(http::header::AUTHORIZATION)
            .and_then(|auth| auth.to_str().ok()),
    ) {
        (Some(connection_params), _) => Some(connection_params),
        (None, Some(authorization)) => Some(serde_json_bytes::json!({ "token": authorization })),
        _ => None,
    };

    let request = get_websocket_request(service_name.clone(), parts, subgraph_cfg)?;

    let display_headers = context.contains_key(LOGGING_DISPLAY_HEADERS);
    let display_body = context.contains_key(LOGGING_DISPLAY_BODY);

    let signing_params = context
        .extensions()
        .lock()
        .get::<SigningParamsConfig>()
        .cloned();

    let request = if let Some(signing_params) = signing_params {
        signing_params
            .sign_empty(request, service_name.as_str())
            .await?
    } else {
        request
    };

    if display_headers {
        tracing::info!(http.request.headers = ?request.headers(), apollo.subgraph.name = %service_name, "Websocket request headers to subgraph {service_name:?}");
    }

    if display_body {
        tracing::info!(http.request.body = ?request.body(), apollo.subgraph.name = %service_name, "Websocket request body to subgraph {service_name:?}");
    }

    let uri = request.uri();
    let path = uri.path();
    let host = uri.host().unwrap_or_default();
    let port = uri.port_u16().unwrap_or_else(|| {
        let scheme = uri.scheme_str();
        if scheme == Some("wss") {
            443
        } else if scheme == Some("ws") {
            80
        } else {
            0
        }
    });

    let subgraph_req_span = tracing::info_span!("subgraph_request",
        "otel.kind" = "CLIENT",
        "net.peer.name" = %host,
        "net.peer.port" = %port,
        "http.route" = %path,
        "http.url" = %uri,
        "net.transport" = "ip_tcp",
        "apollo.subgraph.name" = %service_name,
        "graphql.operation.name" = %operation_name,
    );

    let (ws_stream, mut resp) = match request.uri().scheme_str() {
        Some("wss") => {
            connect_async_tls_with_config(request, None, false, None)
                .instrument(subgraph_req_span)
                .await
        }
        _ => connect_async(request).instrument(subgraph_req_span).await,
    }
    .map_err(|err| {
        if display_body || display_headers {
            tracing::info!(
                http.response.error = format!("{:?}", &err), apollo.subgraph.name = %service_name, "Websocket connection error from subgraph {service_name:?} received"
            );
        }
        FetchError::SubrequestWsError {
            service: service_name.clone(),
            reason: format!("cannot connect websocket to subgraph: {err}"),
        }
    })?;

    if display_headers {
        tracing::info!(response.headers = ?resp.headers(), apollo.subgraph.name = %service_name, "Websocket response headers to subgraph {service_name:?}");
    }
    if display_body {
        tracing::info!(
            response.body = %String::from_utf8_lossy(&resp.body_mut().take().unwrap_or_default()), apollo.subgraph.name = %service_name, "Websocket response body from subgraph {service_name:?} received"
        );
    }

    let mut gql_stream = GraphqlWebSocket::new(
        convert_websocket_stream(ws_stream, subscription_hash.clone()),
        subscription_hash,
        subgraph_cfg.protocol,
        connection_params,
    )
    .await
    .map_err(|_| FetchError::SubrequestWsError {
        service: service_name.clone(),
        reason: "cannot get the GraphQL websocket stream".to_string(),
    })?;

    gql_stream
        .send(body)
        .await
        .map_err(|err| FetchError::SubrequestWsError {
            service: service_name,
            reason: format!("cannot send the subgraph request to websocket stream: {err:?}"),
        })?;
    let (mut gql_sink, gql_stream) = gql_stream.split();
    let (handle_sink, handle_stream) = handle.split();

    tokio::task::spawn(async move {
        let _ = gql_stream
            .map(Ok::<_, graphql::Error>)
            .forward(handle_sink)
            .await;

        if let Err(err) = gql_sink.close().await {
            tracing::trace!("cannot close the websocket stream: {err:?}");
        }
    });

    subscription_stream_tx.send(Box::pin(handle_stream)).await?;

    Ok(SubgraphResponse::new_from_response(
        resp.map(|_| graphql::Response::default()),
        context,
    ))
}

/// call_http makes http calls with modified graphql::Request (body)
async fn call_http(
    request: SubgraphRequest,
    body: graphql::Request,
    context: Context,
    client: crate::services::http::BoxService,
    service_name: &str,
) -> Result<SubgraphResponse, BoxError> {
    let SubgraphRequest {
        subgraph_request, ..
    } = request;

    let operation_name = subgraph_request
        .body()
        .operation_name
        .clone()
        .unwrap_or_default();

    let (parts, _) = subgraph_request.into_parts();
    let body = serde_json::to_string(&body).expect("JSON serialization should not fail");
    let mut request = http::Request::from_parts(parts, Body::from(body));

    request
        .headers_mut()
        .insert(CONTENT_TYPE, APPLICATION_JSON_HEADER_VALUE.clone());
    request
        .headers_mut()
<<<<<<< HEAD
        .append(ACCEPT, APPLICATION_JSON_HEADER_VALUE.clone());
    request
        .headers_mut()
        .append(ACCEPT, APP_GRAPHQL_JSON.clone());
=======
        .append(ACCEPT, ACCEPT_GRAPHQL_JSON.clone());
    request
        .headers_mut()
        .insert(ACCEPT_ENCODING, ACCEPTED_ENCODINGS.clone());
>>>>>>> b506cd8e

    let schema_uri = request.uri();
    let host = schema_uri.host().unwrap_or_default();
    let port = schema_uri.port_u16().unwrap_or_else(|| {
        let scheme = schema_uri.scheme_str();
        if scheme == Some("https") {
            443
        } else if scheme == Some("http") {
            80
        } else {
            0
        }
    });

    let path = schema_uri.path();

    let subgraph_req_span = tracing::info_span!("subgraph_request",
        "otel.kind" = "CLIENT",
        "net.peer.name" = %host,
        "net.peer.port" = %port,
        "http.route" = %path,
        "http.url" = %schema_uri,
        "net.transport" = "ip_tcp",
        "apollo.subgraph.name" = %service_name,
        "graphql.operation.name" = %operation_name,
    );

    // The graphql spec is lax about what strategy to use for processing responses: https://github.com/graphql/graphql-over-http/blob/main/spec/GraphQLOverHTTP.md#processing-the-response
    //
    // "If the response uses a non-200 status code and the media type of the response payload is application/json
    // then the client MUST NOT rely on the body to be a well-formed GraphQL response since the source of the response
    // may not be the server but instead some intermediary such as API gateways, proxies, firewalls, etc."
    //
    // The TLDR of this is that it's really asking us to do the best we can with whatever information we have with some modifications depending on content type.
    // Our goal is to give the user the most relevant information possible in the response errors
    //
    // Rules:
    // 1. If the content type of the response is not `application/json` or `application/graphql-response+json` then we won't try to parse.
    // 2. If an HTTP status is not 2xx it will always be attached as a graphql error.
    // 3. If the response type is `application/json` and status is not 2xx and the body the entire body will be output if the response is not valid graphql.

    let display_body = context.contains_key(LOGGING_DISPLAY_BODY);

    // Perform the actual fetch. If this fails then we didn't manage to make the call at all, so we can't do anything with it.
    let (parts, content_type, body) =
        do_fetch(client, &context, service_name, request, display_body)
            .instrument(subgraph_req_span)
            .await?;

    if display_body {
        if let Some(Ok(b)) = &body {
            tracing::info!(
                response.body = %String::from_utf8_lossy(b), apollo.subgraph.name = %service_name, "Raw response body from subgraph {service_name:?} received"
            );
        }
    }

    let mut graphql_response = match (content_type, body, parts.status.is_success()) {
        (Ok(ContentType::ApplicationGraphqlResponseJson), Some(Ok(body)), _)
        | (Ok(ContentType::ApplicationJson), Some(Ok(body)), true) => {
            // Application graphql json expects valid graphql response
            // Application json expects valid graphql response if 2xx
            tracing::debug_span!("parse_subgraph_response").in_scope(|| {
                // Application graphql json expects valid graphql response
                graphql::Response::from_bytes(service_name, body).unwrap_or_else(|error| {
                    graphql::Response::builder()
                        .error(error.to_graphql_error(None))
                        .build()
                })
            })
        }
        (Ok(ContentType::ApplicationJson), Some(Ok(body)), false) => {
            // Application json does not expect a valid graphql response if not 2xx.
            // If parse fails then attach the entire payload as an error
            tracing::debug_span!("parse_subgraph_response").in_scope(|| {
                // Application graphql json expects valid graphql response
                let mut original_response = String::from_utf8_lossy(&body).to_string();
                if original_response.is_empty() {
                    original_response = "<empty response body>".into()
                }
                graphql::Response::from_bytes(service_name, body).unwrap_or_else(|_error| {
                    graphql::Response::builder()
                        .error(
                            FetchError::SubrequestMalformedResponse {
                                service: service_name.to_string(),
                                reason: original_response,
                            }
                            .to_graphql_error(None),
                        )
                        .build()
                })
            })
        }
        (content_type, body, _) => {
            // Something went wrong, compose a response with errors if they are present
            let mut graphql_response = graphql::Response::builder().build();
            if let Err(err) = content_type {
                graphql_response.errors.push(err.to_graphql_error(None));
            }
            if let Some(Err(err)) = body {
                graphql_response.errors.push(err.to_graphql_error(None));
            }
            graphql_response
        }
    };

    // Add an error for response codes that are not 2xx
    if !parts.status.is_success() {
        let status = parts.status;
        graphql_response.errors.insert(
            0,
            FetchError::SubrequestHttpError {
                service: service_name.to_string(),
                status_code: Some(status.as_u16()),
                reason: format!(
                    "{}: {}",
                    status.as_str(),
                    status.canonical_reason().unwrap_or("Unknown")
                ),
            }
            .to_graphql_error(None),
        )
    }

    let resp = http::Response::from_parts(parts, graphql_response);
    Ok(SubgraphResponse::new_from_response(resp, context))
}

enum ContentType {
    ApplicationJson,
    ApplicationGraphqlResponseJson,
}

fn get_graphql_content_type(service_name: &str, parts: &Parts) -> Result<ContentType, FetchError> {
    let content_type = parts
        .headers
        .get(header::CONTENT_TYPE)
        .map(|v| v.to_str().map(MediaType::parse));
    match content_type {
        Some(Ok(Ok(content_type))) => {
            if content_type.ty == APPLICATION && content_type.subty == JSON {
                Ok(ContentType::ApplicationJson)
            } else if content_type.ty == APPLICATION
                && content_type.subty == GRAPHQL_RESPONSE
                && content_type.suffix == Some(JSON)
            {
                Ok(ContentType::ApplicationGraphqlResponseJson)
            } else {
                Err(FetchError::SubrequestHttpError {
                    status_code: Some(parts.status.as_u16()),
                    service: service_name.to_string(),
                    reason: format!("subgraph didn't return JSON (expected content-type: {} or content-type: {}; found content-type: {content_type})", APPLICATION_JSON.essence_str(), GRAPHQL_JSON_RESPONSE_HEADER_VALUE),
                })
            }
        }
        None | Some(_) => Err(FetchError::SubrequestHttpError {
            status_code: Some(parts.status.as_u16()),
            service: service_name.to_string(),
            reason: format!(
                "subgraph didn't return JSON (expected content-type: {} or content-type: {})",
                APPLICATION_JSON.essence_str(),
                GRAPHQL_JSON_RESPONSE_HEADER_VALUE
            ),
        }),
    }
}

async fn do_fetch(
    mut client: crate::services::http::BoxService,

    context: &Context,
    service_name: &str,
    request: Request<Body>,
    display_body: bool,
) -> Result<
    (
        Parts,
        Result<ContentType, FetchError>,
        Option<Result<Bytes, FetchError>>,
    ),
    FetchError,
> {
    let _active_request_guard = context.enter_active_request();
    let response = client
        .call(HttpRequest {
            http_request: request,
            context: context.clone(),
        })
        .map_err(|err| {
            tracing::error!(fetch_error = ?err);
            FetchError::SubrequestHttpError {
                status_code: None,
                service: service_name.to_string(),
                reason: err.to_string(),
            }
        })
        .await?;

    let (parts, body) = response.http_response.into_parts();

    let content_type = get_graphql_content_type(service_name, &parts);

    let body = if content_type.is_ok() {
        let body = hyper::body::to_bytes(body)
            .instrument(tracing::debug_span!("aggregate_response_data"))
            .await
            .map_err(|err| {
                tracing::error!(fetch_error = ?err);
                FetchError::SubrequestHttpError {
                    status_code: Some(parts.status.as_u16()),
                    service: service_name.to_string(),
                    reason: err.to_string(),
                }
            });
        if let Ok(body) = &body {
            if display_body {
                tracing::info!(
                    http.response.body = %String::from_utf8_lossy(body), apollo.subgraph.name = %service_name, "Raw response body from subgraph {service_name:?} received"
                );
            }
        }
        Some(body)
    } else {
        if display_body {
            let body = hyper::body::to_bytes(body)
                .instrument(tracing::debug_span!("aggregate_response_data"))
                .await
                .map_err(|err| {
                    tracing::error!(fetch_error = ?err);
                    FetchError::SubrequestHttpError {
                        status_code: Some(parts.status.as_u16()),
                        service: service_name.to_string(),
                        reason: err.to_string(),
                    }
                });
            if let Ok(body) = &body {
                tracing::info!(
                    http.response.body = %String::from_utf8_lossy(body), apollo.subgraph.name = %service_name, "Raw response body from subgraph {service_name:?} received"
                );
            }
        }
        None
    };
    Ok((parts, content_type, body))
}

fn get_websocket_request(
    service_name: String,
    mut parts: http::request::Parts,
    subgraph_ws_cfg: &WebSocketConfiguration,
) -> Result<http::Request<()>, FetchError> {
    let mut subgraph_url = url::Url::parse(&parts.uri.to_string()).map_err(|err| {
        tracing::error!("cannot parse subgraph url {}: {err:?}", parts.uri);
        FetchError::SubrequestWsError {
            service: service_name.clone(),
            reason: "cannot parse subgraph url".to_string(),
        }
    })?;
    let new_scheme = match subgraph_url.scheme() {
        "http" => "ws",
        "https" => "wss",
        _ => "ws",
    };
    subgraph_url.set_scheme(new_scheme).map_err(|err| {
        tracing::error!("cannot set a scheme '{new_scheme}' on subgraph url: {err:?}");

        FetchError::SubrequestWsError {
            service: service_name.clone(),
            reason: "cannot set a scheme on websocket url".to_string(),
        }
    })?;

    let subgraph_url = match &subgraph_ws_cfg.path {
        Some(path) => subgraph_url
            .join(path)
            .map_err(|_| FetchError::SubrequestWsError {
                service: service_name.clone(),
                reason: "cannot parse subgraph url with the specific websocket path".to_string(),
            })?,
        None => subgraph_url,
    };
    let mut request = subgraph_url.into_client_request().map_err(|err| {
        tracing::error!("cannot create websocket client request: {err:?}");

        FetchError::SubrequestWsError {
            service: service_name.clone(),
            reason: "cannot create websocket client request".to_string(),
        }
    })?;
    request.headers_mut().insert(
        http::header::SEC_WEBSOCKET_PROTOCOL,
        subgraph_ws_cfg.protocol.into(),
    );
    parts.headers.extend(request.headers_mut().drain());
    *request.headers_mut() = parts.headers;

    Ok(request)
}

fn get_apq_error(gql_response: &graphql::Response) -> APQError {
    for error in &gql_response.errors {
        // Check if error message is an APQ error
        match error.message.as_str() {
            PERSISTED_QUERY_NOT_FOUND_MESSAGE => {
                return APQError::PersistedQueryNotFound;
            }
            PERSISTED_QUERY_NOT_SUPPORTED_MESSAGE => {
                return APQError::PersistedQueryNotSupported;
            }
            _ => {}
        }
        // Check if extensions contains the APQ error in "code"
        if let Some(value) = error.extensions.get(CODE_STRING) {
            if value == PERSISTED_QUERY_NOT_FOUND_EXTENSION_CODE {
                return APQError::PersistedQueryNotFound;
            } else if value == PERSISTED_QUERY_NOT_SUPPORTED_EXTENSION_CODE {
                return APQError::PersistedQueryNotSupported;
            }
        }
    }
    APQError::Other
}

#[derive(Clone)]
pub(crate) struct SubgraphServiceFactory {
    pub(crate) services: Arc<HashMap<String, Arc<dyn MakeSubgraphService>>>,
    pub(crate) plugins: Arc<Plugins>,
}

impl SubgraphServiceFactory {
    pub(crate) fn new(
        services: Vec<(String, Arc<dyn MakeSubgraphService>)>,
        plugins: Arc<Plugins>,
    ) -> Self {
        SubgraphServiceFactory {
            services: Arc::new(services.into_iter().collect()),
            plugins,
        }
    }

    pub(crate) fn create(
        &self,
        name: &str,
    ) -> Option<BoxService<SubgraphRequest, SubgraphResponse, BoxError>> {
        self.services.get(name).map(|service| {
            let service = service.make();
            self.plugins
                .iter()
                .rev()
                .fold(service, |acc, (_, e)| e.subgraph_service(name, acc))
        })
    }
}

/// make new instances of the subgraph service
///
/// there can be multiple instances of that service executing at any given time
pub(crate) trait MakeSubgraphService: Send + Sync + 'static {
    fn make(&self) -> BoxService<SubgraphRequest, SubgraphResponse, BoxError>;
}

impl<S> MakeSubgraphService for S
where
    S: Service<SubgraphRequest, Response = SubgraphResponse, Error = BoxError>
        + Clone
        + Send
        + Sync
        + 'static,
    <S as Service<SubgraphRequest>>::Future: Send,
{
    fn make(&self) -> BoxService<SubgraphRequest, SubgraphResponse, BoxError> {
        self.clone().boxed()
    }
}

#[cfg(test)]
mod tests {
    use std::convert::Infallible;
    use std::net::SocketAddr;
    use std::net::TcpListener;
    use std::str::FromStr;

    use axum::extract::ws::Message;
    use axum::extract::ConnectInfo;
    use axum::extract::WebSocketUpgrade;
    use axum::response::IntoResponse;
    use axum::routing::get;
    use axum::Router;
    use axum::Server;
    use bytes::Buf;
    use futures::StreamExt;
    use http::header::HOST;
    use http::StatusCode;
    use http::Uri;
    use hyper::service::make_service_fn;
    use hyper::Body;
    use serde_json_bytes::ByteString;
    use serde_json_bytes::Value;
    use tokio::sync::mpsc;
    use tokio_stream::wrappers::ReceiverStream;
    use tower::service_fn;
    use tower::ServiceExt;
    use url::Url;
    use SubgraphRequest;

    use super::*;
    use crate::graphql::Error;
    use crate::graphql::Request;
    use crate::graphql::Response;
    use crate::plugins::subscription::Disabled;
    use crate::plugins::subscription::SubgraphPassthroughMode;
    use crate::plugins::subscription::SubscriptionModeConfig;
    use crate::plugins::subscription::SUBSCRIPTION_CALLBACK_HMAC_KEY;
    use crate::plugins::traffic_shaping::Http2Config;
    use crate::protocols::websocket::ClientMessage;
    use crate::protocols::websocket::ServerMessage;
    use crate::protocols::websocket::WebSocketProtocol;
    use crate::query_planner::fetch::OperationKind;
    use crate::Context;

    // starts a local server emulating a subgraph returning status code 400
    async fn emulate_subgraph_bad_request(listener: TcpListener) {
        async fn handle(_request: http::Request<Body>) -> Result<http::Response<Body>, Infallible> {
            Ok(http::Response::builder()
                .header(CONTENT_TYPE, APPLICATION_JSON.essence_str())
                .status(StatusCode::BAD_REQUEST)
                .body(
                    serde_json::to_string(&Response {
                        errors: vec![Error::builder()
                            .message("This went wrong")
                            .extension_code("FETCH_ERROR")
                            .build()],
                        ..Response::default()
                    })
                    .expect("always valid")
                    .into(),
                )
                .unwrap())
        }

        let make_svc = make_service_fn(|_conn| async { Ok::<_, Infallible>(service_fn(handle)) });
        let server = Server::from_tcp(listener).unwrap().serve(make_svc);
        server.await.unwrap();
    }

    // starts a local server emulating a subgraph returning status code 401
    async fn emulate_subgraph_unauthorized(listener: TcpListener) {
        async fn handle(_request: http::Request<Body>) -> Result<http::Response<Body>, Infallible> {
            Ok(http::Response::builder()
                .header(CONTENT_TYPE, APPLICATION_JSON.essence_str())
                .status(StatusCode::UNAUTHORIZED)
                .body(r#""#.into())
                .unwrap())
        }

        let make_svc = make_service_fn(|_conn| async { Ok::<_, Infallible>(service_fn(handle)) });
        let server = Server::from_tcp(listener).unwrap().serve(make_svc);
        server.await.unwrap();
    }

    // starts a local server emulating a subgraph returning bad response format
    async fn emulate_subgraph_ok_status_invalid_response(listener: TcpListener) {
        async fn handle(_request: http::Request<Body>) -> Result<http::Response<Body>, Infallible> {
            Ok(http::Response::builder()
                .header(CONTENT_TYPE, APPLICATION_JSON.essence_str())
                .status(StatusCode::OK)
                .body(r#"invalid"#.into())
                .unwrap())
        }

        let make_svc = make_service_fn(|_conn| async { Ok::<_, Infallible>(service_fn(handle)) });
        let server = Server::from_tcp(listener).unwrap().serve(make_svc);
        server.await.unwrap();
    }

    // starts a local server emulating a subgraph returning bad response format
    async fn emulate_subgraph_invalid_response_invalid_status_application_json(
        listener: TcpListener,
    ) {
        async fn handle(_request: http::Request<Body>) -> Result<http::Response<Body>, Infallible> {
            Ok(http::Response::builder()
                .header(CONTENT_TYPE, APPLICATION_JSON.essence_str())
                .status(StatusCode::UNAUTHORIZED)
                .body(r#"invalid"#.into())
                .unwrap())
        }

        let make_svc = make_service_fn(|_conn| async { Ok::<_, Infallible>(service_fn(handle)) });
        let server = Server::from_tcp(listener).unwrap().serve(make_svc);
        server.await.unwrap();
    }

    // starts a local server emulating a subgraph returning bad response format
    async fn emulate_subgraph_invalid_response_invalid_status_application_graphql(
        listener: TcpListener,
    ) {
        async fn handle(_request: http::Request<Body>) -> Result<http::Response<Body>, Infallible> {
            Ok(http::Response::builder()
                .header(CONTENT_TYPE, GRAPHQL_JSON_RESPONSE_HEADER_VALUE)
                .status(StatusCode::UNAUTHORIZED)
                .body(r#"invalid"#.into())
                .unwrap())
        }

        let make_svc = make_service_fn(|_conn| async { Ok::<_, Infallible>(service_fn(handle)) });
        let server = Server::from_tcp(listener).unwrap().serve(make_svc);
        server.await.unwrap();
    }

    // starts a local server emulating a subgraph returning bad response format
    async fn emulate_subgraph_application_json_response(listener: TcpListener) {
        async fn handle(_request: http::Request<Body>) -> Result<http::Response<Body>, Infallible> {
            Ok(http::Response::builder()
                .header(CONTENT_TYPE, APPLICATION_JSON.essence_str())
                .status(StatusCode::OK)
                .body(r#"{"data": null}"#.into())
                .unwrap())
        }

        let make_svc = make_service_fn(|_conn| async { Ok::<_, Infallible>(service_fn(handle)) });
        let server = Server::from_tcp(listener).unwrap().serve(make_svc);
        server.await.unwrap();
    }

    // starts a local server emulating a subgraph returning bad response format
    async fn emulate_subgraph_application_graphql_response(listener: TcpListener) {
        async fn handle(_request: http::Request<Body>) -> Result<http::Response<Body>, Infallible> {
            Ok(http::Response::builder()
                .header(CONTENT_TYPE, GRAPHQL_JSON_RESPONSE_HEADER_VALUE)
                .status(StatusCode::OK)
                .body(r#"{"data": null}"#.into())
                .unwrap())
        }

        let make_svc = make_service_fn(|_conn| async { Ok::<_, Infallible>(service_fn(handle)) });
        let server = Server::from_tcp(listener).unwrap().serve(make_svc);
        server.await.unwrap();
    }

    // starts a local server emulating a subgraph returning bad response format
    async fn emulate_subgraph_bad_response_format(listener: TcpListener) {
        async fn handle(_request: http::Request<Body>) -> Result<http::Response<Body>, Infallible> {
            Ok(http::Response::builder()
                .header(CONTENT_TYPE, "text/html")
                .status(StatusCode::OK)
                .body(r#"TEST"#.into())
                .unwrap())
        }

        let make_svc = make_service_fn(|_conn| async { Ok::<_, Infallible>(service_fn(handle)) });
        let server = Server::from_tcp(listener).unwrap().serve(make_svc);
        server.await.unwrap();
    }

    // starts a local server emulating a subgraph returning response with
    // "errors" : {["message": "PersistedQueryNotSupported",...],...}
    async fn emulate_persisted_query_not_supported_message(listener: TcpListener) {
        async fn handle(request: http::Request<Body>) -> Result<http::Response<Body>, Infallible> {
            let (_, body) = request.into_parts();
            let graphql_request: Result<graphql::Request, &str> = hyper::body::to_bytes(body)
                .await
                .map_err(|_| ())
                .and_then(|bytes| serde_json::from_reader(bytes.reader()).map_err(|_| ()))
                .map_err(|_| "failed to parse the request body as JSON");
            match graphql_request {
                Ok(request) => {
                    if request.extensions.contains_key(PERSISTED_QUERY_KEY) {
                        return Ok(http::Response::builder()
                            .header(CONTENT_TYPE, APPLICATION_JSON.essence_str())
                            .status(StatusCode::OK)
                            .body(
                                serde_json::to_string(&Response {
                                    data: Some(Value::String(ByteString::from("test"))),
                                    errors: vec![Error::builder()
                                        .message(PERSISTED_QUERY_NOT_SUPPORTED_MESSAGE)
                                        .extension_code("Random code")
                                        .build()],
                                    ..Response::default()
                                })
                                .expect("always valid")
                                .into(),
                            )
                            .unwrap());
                    }

                    return Ok(http::Response::builder()
                        .header(CONTENT_TYPE, APPLICATION_JSON.essence_str())
                        .status(StatusCode::OK)
                        .body(
                            serde_json::to_string(&Response {
                                data: Some(Value::String(ByteString::from("test"))),
                                ..Response::default()
                            })
                            .expect("always valid")
                            .into(),
                        )
                        .unwrap());
                }
                Err(_) => {
                    panic!("invalid graphql request recieved")
                }
            }
        }

        let make_svc = make_service_fn(|_conn| async { Ok::<_, Infallible>(service_fn(handle)) });
        let server = Server::from_tcp(listener).unwrap().serve(make_svc);
        server.await.unwrap();
    }

    // starts a local server emulating a subgraph returning response with
    // "errors" : {[..., "extensions": {"code": "PERSISTED_QUERY_NOT_SUPPORTED"}],...}
    async fn emulate_persisted_query_not_supported_extension_code(listener: TcpListener) {
        async fn handle(request: http::Request<Body>) -> Result<http::Response<Body>, Infallible> {
            let (_, body) = request.into_parts();
            let graphql_request: Result<graphql::Request, &str> = hyper::body::to_bytes(body)
                .await
                .map_err(|_| ())
                .and_then(|bytes| serde_json::from_reader(bytes.reader()).map_err(|_| ()))
                .map_err(|_| "failed to parse the request body as JSON");
            match graphql_request {
                Ok(request) => {
                    if request.extensions.contains_key(PERSISTED_QUERY_KEY) {
                        return Ok(http::Response::builder()
                            .header(CONTENT_TYPE, APPLICATION_JSON.essence_str())
                            .status(StatusCode::OK)
                            .body(
                                serde_json::to_string(&Response {
                                    data: Some(Value::String(ByteString::from("test"))),
                                    errors: vec![Error::builder()
                                        .message("Random message")
                                        .extension_code(
                                            PERSISTED_QUERY_NOT_SUPPORTED_EXTENSION_CODE,
                                        )
                                        .build()],
                                    ..Response::default()
                                })
                                .expect("always valid")
                                .into(),
                            )
                            .unwrap());
                    }

                    return Ok(http::Response::builder()
                        .header(CONTENT_TYPE, APPLICATION_JSON.essence_str())
                        .status(StatusCode::OK)
                        .body(
                            serde_json::to_string(&Response {
                                data: Some(Value::String(ByteString::from("test"))),
                                ..Response::default()
                            })
                            .expect("always valid")
                            .into(),
                        )
                        .unwrap());
                }
                Err(_) => {
                    panic!("invalid graphql request recieved")
                }
            }
        }

        let make_svc = make_service_fn(|_conn| async { Ok::<_, Infallible>(service_fn(handle)) });
        let server = Server::from_tcp(listener).unwrap().serve(make_svc);
        server.await.unwrap();
    }

    // starts a local server emulating a subgraph returning response with
    // "errors" : {["message": "PersistedQueryNotFound",...],...}
    async fn emulate_persisted_query_not_found_message(listener: TcpListener) {
        async fn handle(request: http::Request<Body>) -> Result<http::Response<Body>, Infallible> {
            let (_, body) = request.into_parts();
            let graphql_request: Result<graphql::Request, &str> = hyper::body::to_bytes(body)
                .await
                .map_err(|_| ())
                .and_then(|bytes| serde_json::from_reader(bytes.reader()).map_err(|_| ()))
                .map_err(|_| "failed to parse the request body as JSON");

            match graphql_request {
                Ok(request) => {
                    if !request.extensions.contains_key(PERSISTED_QUERY_KEY) {
                        panic!("Recieved request without persisted query in persisted_query_not_found test.")
                    }

                    if request.query.is_none() {
                        return Ok(http::Response::builder()
                            .header(CONTENT_TYPE, APPLICATION_JSON.essence_str())
                            .status(StatusCode::OK)
                            .body(
                                serde_json::to_string(&Response {
                                    data: Some(Value::String(ByteString::from("test"))),
                                    errors: vec![Error::builder()
                                        .message(PERSISTED_QUERY_NOT_FOUND_MESSAGE)
                                        .extension_code("Random Code")
                                        .build()],
                                    ..Response::default()
                                })
                                .expect("always valid")
                                .into(),
                            )
                            .unwrap());
                    } else {
                        return Ok(http::Response::builder()
                            .header(CONTENT_TYPE, APPLICATION_JSON.essence_str())
                            .status(StatusCode::OK)
                            .body(
                                serde_json::to_string(&Response {
                                    data: Some(Value::String(ByteString::from("test"))),
                                    ..Response::default()
                                })
                                .expect("always valid")
                                .into(),
                            )
                            .unwrap());
                    }
                }
                Err(_) => {
                    panic!("invalid graphql request recieved")
                }
            }
        }

        let make_svc = make_service_fn(|_conn| async { Ok::<_, Infallible>(service_fn(handle)) });
        let server = Server::from_tcp(listener).unwrap().serve(make_svc);
        server.await.unwrap();
    }

    // starts a local server emulating a subgraph returning response with
    // "errors" : {[..., "extensions": {"code": "PERSISTED_QUERY_NOT_FOUND"}],...}
    async fn emulate_persisted_query_not_found_extension_code(listener: TcpListener) {
        async fn handle(request: http::Request<Body>) -> Result<http::Response<Body>, Infallible> {
            let (_, body) = request.into_parts();
            let graphql_request: Result<graphql::Request, &str> = hyper::body::to_bytes(body)
                .await
                .map_err(|_| ())
                .and_then(|bytes| serde_json::from_reader(bytes.reader()).map_err(|_| ()))
                .map_err(|_| "failed to parse the request body as JSON");

            match graphql_request {
                Ok(request) => {
                    if !request.extensions.contains_key(PERSISTED_QUERY_KEY) {
                        panic!("Recieved request without persisted query in persisted_query_not_found test.")
                    }

                    if request.query.is_none() {
                        return Ok(http::Response::builder()
                            .header(CONTENT_TYPE, APPLICATION_JSON.essence_str())
                            .status(StatusCode::OK)
                            .body(
                                serde_json::to_string(&Response {
                                    data: Some(Value::String(ByteString::from("test"))),
                                    errors: vec![Error::builder()
                                        .message("Random message")
                                        .extension_code(PERSISTED_QUERY_NOT_FOUND_EXTENSION_CODE)
                                        .build()],
                                    ..Response::default()
                                })
                                .expect("always valid")
                                .into(),
                            )
                            .unwrap());
                    } else {
                        return Ok(http::Response::builder()
                            .header(CONTENT_TYPE, APPLICATION_JSON.essence_str())
                            .status(StatusCode::OK)
                            .body(
                                serde_json::to_string(&Response {
                                    data: Some(Value::String(ByteString::from("test"))),
                                    ..Response::default()
                                })
                                .expect("always valid")
                                .into(),
                            )
                            .unwrap());
                    }
                }
                Err(_) => {
                    panic!("invalid graphql request recieved")
                }
            }
        }

        let make_svc = make_service_fn(|_conn| async { Ok::<_, Infallible>(service_fn(handle)) });
        let server = Server::from_tcp(listener).unwrap().serve(make_svc);
        server.await.unwrap();
    }

    // starts a local server emulating a subgraph returning a response to request with apq
    // and panics if it does not find a persistedQuery.
    async fn emulate_expected_apq_enabled_configuration(listener: TcpListener) {
        async fn handle(request: http::Request<Body>) -> Result<http::Response<Body>, Infallible> {
            let (_, body) = request.into_parts();
            let graphql_request: Result<graphql::Request, &str> = hyper::body::to_bytes(body)
                .await
                .map_err(|_| ())
                .and_then(|bytes| serde_json::from_reader(bytes.reader()).map_err(|_| ()))
                .map_err(|_| "failed to parse the request body as JSON");

            match graphql_request {
                Ok(request) => {
                    if !request.extensions.contains_key(PERSISTED_QUERY_KEY) {
                        panic!("persistedQuery expected when configuration has apq_enabled=true")
                    }

                    return Ok(http::Response::builder()
                        .header(CONTENT_TYPE, APPLICATION_JSON.essence_str())
                        .status(StatusCode::OK)
                        .body(
                            serde_json::to_string(&Response {
                                data: Some(Value::String(ByteString::from("test"))),
                                ..Response::default()
                            })
                            .expect("always valid")
                            .into(),
                        )
                        .unwrap());
                }
                Err(_) => {
                    panic!("invalid graphql request recieved")
                }
            }
        }

        let make_svc = make_service_fn(|_conn| async { Ok::<_, Infallible>(service_fn(handle)) });
        let server = Server::from_tcp(listener).unwrap().serve(make_svc);
        server.await.unwrap();
    }

    // starts a local server emulating a subgraph returning a response to request without apq
    // and panics if it finds a persistedQuery.
    async fn emulate_expected_apq_disabled_configuration(listener: TcpListener) {
        async fn handle(request: http::Request<Body>) -> Result<http::Response<Body>, Infallible> {
            let (_, body) = request.into_parts();
            let graphql_request: Result<graphql::Request, &str> = hyper::body::to_bytes(body)
                .await
                .map_err(|_| ())
                .and_then(|bytes| serde_json::from_reader(bytes.reader()).map_err(|_| ()))
                .map_err(|_| "failed to parse the request body as JSON");

            match graphql_request {
                Ok(request) => {
                    if request.extensions.contains_key(PERSISTED_QUERY_KEY) {
                        panic!(
                            "persistedQuery not expected when configuration has apq_enabled=false"
                        )
                    }

                    return Ok(http::Response::builder()
                        .header(CONTENT_TYPE, APPLICATION_JSON.essence_str())
                        .status(StatusCode::OK)
                        .body(
                            serde_json::to_string(&Response {
                                data: Some(Value::String(ByteString::from("test"))),
                                ..Response::default()
                            })
                            .expect("always valid")
                            .into(),
                        )
                        .unwrap());
                }
                Err(_) => {
                    panic!("invalid graphql request recieved")
                }
            }
        }

        let make_svc = make_service_fn(|_conn| async { Ok::<_, Infallible>(service_fn(handle)) });
        let server = Server::from_tcp(listener).unwrap().serve(make_svc);
        server.await.unwrap();
    }

    async fn emulate_correct_websocket_server(listener: TcpListener) {
        async fn ws_handler(
            ws: WebSocketUpgrade,
            ConnectInfo(_addr): ConnectInfo<SocketAddr>,
        ) -> Result<impl IntoResponse, Infallible> {
            // finalize the upgrade process by returning upgrade callback.
            // we can customize the callback by sending additional info such as address.
            let res = ws.on_upgrade(move |mut socket| async move {
                let connection_ack = socket.recv().await.unwrap().unwrap().into_text().unwrap();
                let ack_msg: ClientMessage = serde_json::from_str(&connection_ack).unwrap();
                assert!(matches!(ack_msg, ClientMessage::ConnectionInit { .. }));

                socket
                    .send(Message::Text(
                        serde_json::to_string(&ServerMessage::ConnectionAck).unwrap(),
                    ))
                    .await
                    .unwrap();
                let new_message = socket.recv().await.unwrap().unwrap().into_text().unwrap();
                let subscribe_msg: ClientMessage = serde_json::from_str(&new_message).unwrap();
                assert!(matches!(subscribe_msg, ClientMessage::Subscribe { .. }));
                let client_id = if let ClientMessage::Subscribe { payload, id } = subscribe_msg {
                    assert_eq!(
                        payload,
                        Request::builder()
                            .query("subscription {\n  userWasCreated {\n    username\n  }\n}")
                            .build()
                    );

                    id
                } else {
                    panic!("subscribe message should be sent");
                };

                socket
                    .send(Message::Text(
                        serde_json::to_string(&ServerMessage::Next { id: client_id, payload: graphql::Response::builder().data(serde_json_bytes::json!({"userWasCreated": {"username": "ada_lovelace"}})).build() }).unwrap(),
                    ))
                    .await
                    .unwrap();
            });

            Ok(res)
        }

        let app = Router::new().route("/ws", get(ws_handler));
        let server = Server::from_tcp(listener)
            .unwrap()
            .serve(app.into_make_service_with_connect_info::<SocketAddr>());
        server.await.unwrap();
    }

    async fn emulate_incorrect_websocket_server(listener: TcpListener) {
        async fn ws_handler(
            _ws: WebSocketUpgrade,
            ConnectInfo(_addr): ConnectInfo<SocketAddr>,
        ) -> Result<impl IntoResponse, Infallible> {
            Ok((http::StatusCode::BAD_REQUEST, "bad request"))
        }

        let app = Router::new().route("/ws", get(ws_handler));
        let server = Server::from_tcp(listener)
            .unwrap()
            .serve(app.into_make_service_with_connect_info::<SocketAddr>());
        server.await.unwrap();
    }

    async fn emulate_subgraph_with_callback_data(listener: TcpListener) {
        async fn handle(request: http::Request<Body>) -> Result<http::Response<Body>, Infallible> {
            let (parts, body) = request.into_parts();
            assert!(parts
                .headers
                .get_all(ACCEPT)
                .iter()
                .any(|header_value| header_value == CALLBACK_PROTOCOL_ACCEPT));
            let graphql_request: Result<graphql::Request, &str> = hyper::body::to_bytes(body)
                .await
                .map_err(|_| ())
                .and_then(|bytes| serde_json::from_reader(bytes.reader()).map_err(|_| ()))
                .map_err(|_| "failed to parse the request body as JSON");
            let graphql_request = graphql_request.unwrap();
            assert!(graphql_request.extensions.contains_key("subscription"));
            let subscription_extension: SubscriptionExtension = serde_json_bytes::from_value(
                graphql_request
                    .extensions
                    .get("subscription")
                    .unwrap()
                    .clone(),
            )
            .unwrap();
            assert_eq!(
                subscription_extension.callback_url.to_string(),
                format!(
                    "http://localhost:4000/testcallback/{}",
                    subscription_extension.subscription_id
                )
            );
            assert_eq!(subscription_extension.heartbeat_interval_ms, 0);

            Ok(http::Response::builder()
                .header(CONTENT_TYPE, APPLICATION_JSON.essence_str())
                .status(StatusCode::OK)
                .body(
                    serde_json::to_string(&Response::builder().data(Value::Null).build())
                        .expect("always valid")
                        .into(),
                )
                .unwrap())
        }

        let make_svc = make_service_fn(|_conn| async { Ok::<_, Infallible>(service_fn(handle)) });
        let server = Server::from_tcp(listener).unwrap().serve(make_svc);
        server.await.unwrap();
    }

    fn subscription_config() -> SubscriptionConfig {
        SubscriptionConfig {
            enabled: true,
            mode: SubscriptionModeConfig {
                callback: Some(CallbackMode {
                    public_url: Url::parse("http://localhost:4000/testcallback").unwrap(),
                    listen: None,
                    path: Some("/testcallback".to_string()),
                    subgraphs: vec![String::from("testbis")].into_iter().collect(),
                    heartbeat_interval: HeartbeatInterval::Disabled(Disabled::Disabled),
                }),
                passthrough: Some(SubgraphPassthroughMode {
                    all: None,
                    subgraphs: [(
                        "test".to_string(),
                        WebSocketConfiguration {
                            path: Some(String::from("/ws")),
                            protocol: WebSocketProtocol::default(),
                        },
                    )]
                    .into(),
                }),
            },
            enable_deduplication: true,
            max_opened_subscriptions: None,
            queue_capacity: None,
        }
    }

    fn supergraph_request(query: &str) -> Arc<http::Request<Request>> {
        Arc::new(
            http::Request::builder()
                .header(HOST, "host")
                .header(CONTENT_TYPE, APPLICATION_JSON.essence_str())
                .body(Request::builder().query(query).build())
                .expect("expecting valid request"),
        )
    }

    fn subgraph_http_request(uri: Uri, query: &str) -> http::Request<Request> {
        http::Request::builder()
            .header(HOST, "rhost")
            .header(CONTENT_TYPE, APPLICATION_JSON.essence_str())
            .uri(uri)
            .body(Request::builder().query(query).build())
            .expect("expecting valid request")
    }

    #[tokio::test(flavor = "multi_thread")]
    async fn test_subgraph_service_callback() {
        let _ = SUBSCRIPTION_CALLBACK_HMAC_KEY.set(String::from("TESTEST"));
        let listener = std::net::TcpListener::bind("127.0.0.1:0").unwrap();
        let socket_addr = listener.local_addr().unwrap();
        let spawned_task = tokio::task::spawn(emulate_subgraph_with_callback_data(listener));
        let subgraph_service = SubgraphService::new(
            "testbis",
            true,
            subscription_config().into(),
            Notify::builder().build(),
            HttpClientServiceFactory::from_config(
                "testbis",
                &Configuration::default(),
                Http2Config::Disable,
            ),
        )
        .expect("can create a SubgraphService");
        let (tx, _rx) = mpsc::channel(2);
        let url = Uri::from_str(&format!("http://{socket_addr}")).unwrap();
        let response = subgraph_service
            .oneshot(
                SubgraphRequest::builder()
                    .supergraph_request(supergraph_request(
                        "subscription {\n  userWasCreated {\n    username\n  }\n}",
                    ))
                    .subgraph_request(subgraph_http_request(
                        url,
                        "subscription {\n  userWasCreated {\n    username\n  }\n}",
                    ))
                    .operation_kind(OperationKind::Subscription)
                    .subscription_stream(tx)
                    .subgraph_name(String::from("test"))
                    .context(Context::new())
                    .build(),
            )
            .await
            .unwrap();
        response.response.body().errors.iter().for_each(|e| {
            println!("error: {}", e.message);
        });
        assert!(response.response.body().errors.is_empty());
        spawned_task.abort();
    }

    #[tokio::test(flavor = "multi_thread")]
    async fn test_subgraph_service_content_type_application_graphql() {
        let listener = std::net::TcpListener::bind("127.0.0.1:0").unwrap();
        let socket_addr = listener.local_addr().unwrap();
        tokio::task::spawn(emulate_subgraph_application_graphql_response(listener));
        let subgraph_service = SubgraphService::new(
            "test",
            true,
            None,
            Notify::default(),
            HttpClientServiceFactory::from_config(
                "test",
                &Configuration::default(),
                Http2Config::Enable,
            ),
        )
        .expect("can create a SubgraphService");

        let url = Uri::from_str(&format!("http://{socket_addr}")).unwrap();
        let response = subgraph_service
            .oneshot(
                SubgraphRequest::builder()
                    .supergraph_request(supergraph_request("query"))
                    .subgraph_request(subgraph_http_request(url, "query"))
                    .operation_kind(OperationKind::Query)
                    .subgraph_name(String::from("test"))
                    .context(Context::new())
                    .build(),
            )
            .await
            .unwrap();
        assert!(response.response.body().errors.is_empty());
    }

    #[tokio::test(flavor = "multi_thread")]
    async fn test_subgraph_service_content_type_application_json() {
        let listener = std::net::TcpListener::bind("127.0.0.1:0").unwrap();
        let socket_addr = listener.local_addr().unwrap();
        tokio::task::spawn(emulate_subgraph_application_json_response(listener));
        let subgraph_service = SubgraphService::new(
            "test",
            true,
            None,
            Notify::default(),
            HttpClientServiceFactory::from_config(
                "test",
                &Configuration::default(),
                Http2Config::Enable,
            ),
        )
        .expect("can create a SubgraphService");

        let url = Uri::from_str(&format!("http://{socket_addr}")).unwrap();
        let response = subgraph_service
            .oneshot(
                SubgraphRequest::builder()
                    .supergraph_request(supergraph_request("query"))
                    .subgraph_request(subgraph_http_request(url, "query"))
                    .operation_kind(OperationKind::Query)
                    .subgraph_name(String::from("test"))
                    .context(Context::new())
                    .build(),
            )
            .await
            .unwrap();
        assert!(response.response.body().errors.is_empty());
    }

    #[tokio::test(flavor = "multi_thread")]
    async fn test_subgraph_service_invalid_response() {
        let listener = std::net::TcpListener::bind("127.0.0.1:0").unwrap();
        let socket_addr = listener.local_addr().unwrap();
        tokio::task::spawn(emulate_subgraph_ok_status_invalid_response(listener));
        let subgraph_service = SubgraphService::new(
            "test",
            true,
            None,
            Notify::default(),
            HttpClientServiceFactory::from_config(
                "test",
                &Configuration::default(),
                Http2Config::Enable,
            ),
        )
        .expect("can create a SubgraphService");

        let url = Uri::from_str(&format!("http://{socket_addr}")).unwrap();
        let response = subgraph_service
            .oneshot(
                SubgraphRequest::builder()
                    .supergraph_request(supergraph_request("query"))
                    .subgraph_request(subgraph_http_request(url, "query"))
                    .operation_kind(OperationKind::Query)
                    .subgraph_name(String::from("test"))
                    .context(Context::new())
                    .build(),
            )
            .await
            .unwrap();
        assert_eq!(
            response.response.body().errors[0].message,
            "service 'test' response was malformed: expected value at line 1 column 1"
        );
    }

    #[tokio::test(flavor = "multi_thread")]
    async fn test_subgraph_invalid_status_invalid_response_application_json() {
        let listener = std::net::TcpListener::bind("127.0.0.1:0").unwrap();
        let socket_addr = listener.local_addr().unwrap();
        tokio::task::spawn(
            emulate_subgraph_invalid_response_invalid_status_application_json(listener),
        );
        let subgraph_service = SubgraphService::new(
            "test",
            true,
            None,
            Notify::default(),
            HttpClientServiceFactory::from_config(
                "test",
                &Configuration::default(),
                Http2Config::Enable,
            ),
        )
        .expect("can create a SubgraphService");

        let url = Uri::from_str(&format!("http://{socket_addr}")).unwrap();
        let response = subgraph_service
            .oneshot(
                SubgraphRequest::builder()
                    .supergraph_request(supergraph_request("query"))
                    .subgraph_request(subgraph_http_request(url, "query"))
                    .operation_kind(OperationKind::Query)
                    .subgraph_name(String::from("test"))
                    .context(Context::new())
                    .build(),
            )
            .await
            .unwrap();
        assert_eq!(
            response.response.body().errors[0].message,
            "HTTP fetch failed from 'test': 401: Unauthorized"
        );
        assert_eq!(
            response.response.body().errors[1].message,
            "service 'test' response was malformed: invalid"
        );
    }

    #[tokio::test(flavor = "multi_thread")]
    async fn test_subgraph_invalid_status_invalid_response_application_graphql() {
        let listener = std::net::TcpListener::bind("127.0.0.1:0").unwrap();
        let socket_addr = listener.local_addr().unwrap();
        tokio::task::spawn(
            emulate_subgraph_invalid_response_invalid_status_application_graphql(listener),
        );
        let subgraph_service = SubgraphService::new(
            "test",
            true,
            None,
            Notify::default(),
            HttpClientServiceFactory::from_config(
                "test",
                &Configuration::default(),
                Http2Config::Enable,
            ),
        )
        .expect("can create a SubgraphService");

        let url = Uri::from_str(&format!("http://{socket_addr}")).unwrap();
        let response = subgraph_service
            .oneshot(
                SubgraphRequest::builder()
                    .supergraph_request(supergraph_request("query"))
                    .subgraph_request(subgraph_http_request(url, "query"))
                    .operation_kind(OperationKind::Query)
                    .subgraph_name(String::from("test"))
                    .context(Context::new())
                    .build(),
            )
            .await
            .unwrap();
        assert_eq!(
            response.response.body().errors[0].message,
            "HTTP fetch failed from 'test': 401: Unauthorized"
        );
        assert_eq!(
            response.response.body().errors[1].message,
            "service 'test' response was malformed: expected value at line 1 column 1"
        );
    }

    #[tokio::test(flavor = "multi_thread")]
    async fn test_subgraph_service_websocket() {
        let listener = std::net::TcpListener::bind("127.0.0.1:0").unwrap();
        let socket_addr = listener.local_addr().unwrap();
        let spawned_task = tokio::task::spawn(emulate_correct_websocket_server(listener));
        let subgraph_service = SubgraphService::new(
            "test",
            true,
            subscription_config().into(),
            Notify::builder().build(),
            HttpClientServiceFactory::from_config(
                "test",
                &Configuration::default(),
                Http2Config::Enable,
            ),
        )
        .expect("can create a SubgraphService");
        let (tx, rx) = mpsc::channel(2);
        let mut rx_stream = ReceiverStream::new(rx);

        let url = Uri::from_str(&format!("ws://{socket_addr}")).unwrap();
        let response = subgraph_service
            .oneshot(
                SubgraphRequest::builder()
                    .supergraph_request(supergraph_request(
                        "subscription {\n  userWasCreated {\n    username\n  }\n}",
                    ))
                    .subgraph_request(subgraph_http_request(
                        url,
                        "subscription {\n  userWasCreated {\n    username\n  }\n}",
                    ))
                    .operation_kind(OperationKind::Subscription)
                    .subscription_stream(tx)
                    .subgraph_name(String::from("test"))
                    .context(Context::new())
                    .build(),
            )
            .await
            .unwrap();
        assert!(response.response.body().errors.is_empty());

        let mut gql_stream = rx_stream.next().await.unwrap();
        let message = gql_stream.next().await.unwrap();
        assert_eq!(
            message,
            graphql::Response::builder()
                .subscribed(true)
                .data(serde_json_bytes::json!({"userWasCreated": {"username": "ada_lovelace"}}))
                .build()
        );
        spawned_task.abort();
    }

    #[tokio::test(flavor = "multi_thread")]
    async fn test_subgraph_service_websocket_with_error() {
        let listener = std::net::TcpListener::bind("127.0.0.1:0").unwrap();
        let socket_addr = listener.local_addr().unwrap();
        tokio::task::spawn(emulate_incorrect_websocket_server(listener));
        let subgraph_service = SubgraphService::new(
            "test",
            true,
            subscription_config().into(),
            Notify::builder().build(),
            HttpClientServiceFactory::from_config(
                "test",
                &Configuration::default(),
                Http2Config::Enable,
            ),
        )
        .expect("can create a SubgraphService");
        let (tx, _rx) = mpsc::channel(2);

        let url = Uri::from_str(&format!("ws://{socket_addr}")).unwrap();
        let err = subgraph_service
            .oneshot(
                SubgraphRequest::builder()
                    .supergraph_request(supergraph_request(
                        "subscription {\n  userWasCreated {\n    username\n  }\n}",
                    ))
                    .subgraph_request(subgraph_http_request(
                        url,
                        "subscription {\n  userWasCreated {\n    username\n  }\n}",
                    ))
                    .operation_kind(OperationKind::Subscription)
                    .subscription_stream(tx)
                    .subgraph_name(String::from("test"))
                    .context(Context::new())
                    .build(),
            )
            .await
            .unwrap_err();
        assert_eq!(
            err.to_string(),
            "Websocket fetch failed from 'test': cannot connect websocket to subgraph: HTTP error: 400 Bad Request".to_string()
        );
    }

    #[tokio::test(flavor = "multi_thread")]
    async fn test_bad_status_code_should_not_fail() {
        let listener = std::net::TcpListener::bind("127.0.0.1:0").unwrap();
        let socket_addr = listener.local_addr().unwrap();
        tokio::task::spawn(emulate_subgraph_bad_request(listener));
        let subgraph_service = SubgraphService::new(
            "test",
            true,
            None,
            Notify::default(),
            HttpClientServiceFactory::from_config(
                "test",
                &Configuration::default(),
                Http2Config::Enable,
            ),
        )
        .expect("can create a SubgraphService");

        let url = Uri::from_str(&format!("http://{socket_addr}")).unwrap();
        let response = subgraph_service
            .oneshot(
                SubgraphRequest::builder()
                    .supergraph_request(supergraph_request("query"))
                    .subgraph_request(subgraph_http_request(url, "query"))
                    .operation_kind(OperationKind::Query)
                    .subgraph_name(String::from("test"))
                    .context(Context::new())
                    .build(),
            )
            .await
            .unwrap();
        assert_eq!(
            response.response.body().errors[0].message,
            "HTTP fetch failed from 'test': 400: Bad Request"
        );
        assert_eq!(
            response.response.body().errors[1].message,
            "This went wrong"
        );
    }

    #[tokio::test(flavor = "multi_thread")]
    async fn test_bad_content_type() {
        let listener = std::net::TcpListener::bind("127.0.0.1:0").unwrap();
        let socket_addr = listener.local_addr().unwrap();
        tokio::task::spawn(emulate_subgraph_bad_response_format(listener));

        let subgraph_service = SubgraphService::new(
            "test",
            true,
            None,
            Notify::default(),
            HttpClientServiceFactory::from_config(
                "test",
                &Configuration::default(),
                Http2Config::Enable,
            ),
        )
        .expect("can create a SubgraphService");

        let url = Uri::from_str(&format!("http://{socket_addr}")).unwrap();
        let response = subgraph_service
            .oneshot(
                SubgraphRequest::builder()
                    .supergraph_request(supergraph_request("query"))
                    .subgraph_request(subgraph_http_request(url, "query"))
                    .operation_kind(OperationKind::Query)
                    .subgraph_name(String::from("test"))
                    .context(Context::new())
                    .build(),
            )
            .await
            .unwrap();
        assert_eq!(
            response.response.body().errors[0].message,
            "HTTP fetch failed from 'test': subgraph didn't return JSON (expected content-type: application/json or content-type: application/graphql-response+json; found content-type: text/html)"
        );
    }

    #[tokio::test(flavor = "multi_thread")]
    async fn test_unauthorized() {
        let listener = std::net::TcpListener::bind("127.0.0.1:0").unwrap();
        let socket_addr = listener.local_addr().unwrap();
        tokio::task::spawn(emulate_subgraph_unauthorized(listener));
        let subgraph_service = SubgraphService::new(
            "test",
            true,
            None,
            Notify::default(),
            HttpClientServiceFactory::from_config(
                "test",
                &Configuration::default(),
                Http2Config::Enable,
            ),
        )
        .expect("can create a SubgraphService");

        let url = Uri::from_str(&format!("http://{socket_addr}")).unwrap();
        let response = subgraph_service
            .oneshot(
                SubgraphRequest::builder()
                    .supergraph_request(supergraph_request("query"))
                    .subgraph_request(subgraph_http_request(url, "query"))
                    .operation_kind(OperationKind::Query)
                    .subgraph_name(String::from("test"))
                    .context(Context::new())
                    .build(),
            )
            .await
            .unwrap();
        assert_eq!(
            response.response.body().errors[0].message,
            "HTTP fetch failed from 'test': 401: Unauthorized"
        );
    }

    #[tokio::test(flavor = "multi_thread")]
    async fn test_persisted_query_not_supported_message() {
        let listener = std::net::TcpListener::bind("127.0.0.1:0").unwrap();
        let socket_addr = listener.local_addr().unwrap();
        tokio::task::spawn(emulate_persisted_query_not_supported_message(listener));
        let subgraph_service = SubgraphService::new(
            "test",
            true,
            None,
            Notify::default(),
            HttpClientServiceFactory::from_config(
                "test",
                &Configuration::default(),
                Http2Config::Enable,
            ),
        )
        .expect("can create a SubgraphService");

        assert!(subgraph_service.clone().apq.as_ref().load(Relaxed));

        let url = Uri::from_str(&format!("http://{socket_addr}")).unwrap();
        let resp = subgraph_service
            .clone()
            .oneshot(
                SubgraphRequest::builder()
                    .supergraph_request(supergraph_request("query"))
                    .subgraph_request(subgraph_http_request(url, "query"))
                    .operation_kind(OperationKind::Query)
                    .subgraph_name(String::from("test"))
                    .context(Context::new())
                    .build(),
            )
            .await
            .unwrap();

        let expected_resp = Response {
            data: Some(Value::String(ByteString::from("test"))),
            ..Response::default()
        };

        assert_eq!(resp.response.body(), &expected_resp);
        assert!(!subgraph_service.apq.as_ref().load(Relaxed));
    }

    #[tokio::test(flavor = "multi_thread")]
    async fn test_persisted_query_not_supported_extension_code() {
        let listener = std::net::TcpListener::bind("127.0.0.1:0").unwrap();
        let socket_addr = listener.local_addr().unwrap();
        tokio::task::spawn(emulate_persisted_query_not_supported_extension_code(
            listener,
        ));
        let subgraph_service = SubgraphService::new(
            "test",
            true,
            None,
            Notify::default(),
            HttpClientServiceFactory::from_config(
                "test",
                &Configuration::default(),
                Http2Config::Enable,
            ),
        )
        .expect("can create a SubgraphService");

        assert!(subgraph_service.clone().apq.as_ref().load(Relaxed));

        let url = Uri::from_str(&format!("http://{socket_addr}")).unwrap();
        let resp = subgraph_service
            .clone()
            .oneshot(
                SubgraphRequest::builder()
                    .supergraph_request(supergraph_request("query"))
                    .subgraph_request(subgraph_http_request(url, "query"))
                    .operation_kind(OperationKind::Query)
                    .subgraph_name(String::from("test"))
                    .context(Context::new())
                    .build(),
            )
            .await
            .unwrap();

        let expected_resp = Response {
            data: Some(Value::String(ByteString::from("test"))),
            ..Response::default()
        };

        assert_eq!(resp.response.body(), &expected_resp);
        assert!(!subgraph_service.apq.as_ref().load(Relaxed));
    }

    #[tokio::test(flavor = "multi_thread")]
    async fn test_persisted_query_not_found_message() {
        let listener = std::net::TcpListener::bind("127.0.0.1:0").unwrap();
        let socket_addr = listener.local_addr().unwrap();
        tokio::task::spawn(emulate_persisted_query_not_found_message(listener));
        let subgraph_service = SubgraphService::new(
            "test",
            true,
            None,
            Notify::default(),
            HttpClientServiceFactory::from_config(
                "test",
                &Configuration::default(),
                Http2Config::Enable,
            ),
        )
        .expect("can create a SubgraphService");

        let url = Uri::from_str(&format!("http://{socket_addr}")).unwrap();
        let resp = subgraph_service
            .clone()
            .oneshot(
                SubgraphRequest::builder()
                    .supergraph_request(supergraph_request("query"))
                    .subgraph_request(subgraph_http_request(url, "query"))
                    .operation_kind(OperationKind::Query)
                    .subgraph_name(String::from("test"))
                    .context(Context::new())
                    .build(),
            )
            .await
            .unwrap();

        let expected_resp = Response {
            data: Some(Value::String(ByteString::from("test"))),
            ..Response::default()
        };

        assert_eq!(resp.response.body(), &expected_resp);
    }

    #[tokio::test(flavor = "multi_thread")]
    async fn test_persisted_query_not_found_extension_code() {
        let listener = std::net::TcpListener::bind("127.0.0.1:0").unwrap();
        let socket_addr = listener.local_addr().unwrap();
        tokio::task::spawn(emulate_persisted_query_not_found_extension_code(listener));
        let subgraph_service = SubgraphService::new(
            "test",
            true,
            None,
            Notify::default(),
            HttpClientServiceFactory::from_config(
                "test",
                &Configuration::default(),
                Http2Config::Enable,
            ),
        )
        .expect("can create a SubgraphService");

        let url = Uri::from_str(&format!("http://{socket_addr}")).unwrap();
        let resp = subgraph_service
            .clone()
            .oneshot(
                SubgraphRequest::builder()
                    .supergraph_request(supergraph_request("query"))
                    .subgraph_request(subgraph_http_request(url, "query"))
                    .operation_kind(OperationKind::Query)
                    .subgraph_name(String::from("test"))
                    .context(Context::new())
                    .build(),
            )
            .await
            .unwrap();

        let expected_resp = Response {
            data: Some(Value::String(ByteString::from("test"))),
            ..Response::default()
        };

        assert_eq!(resp.response.body(), &expected_resp);
    }

    #[tokio::test(flavor = "multi_thread")]
    async fn test_apq_enabled_subgraph_configuration() {
        let listener = std::net::TcpListener::bind("127.0.0.1:0").unwrap();
        let socket_addr = listener.local_addr().unwrap();
        tokio::task::spawn(emulate_expected_apq_enabled_configuration(listener));
        let subgraph_service = SubgraphService::new(
            "test",
            true,
            None,
            Notify::default(),
            HttpClientServiceFactory::from_config(
                "test",
                &Configuration::default(),
                Http2Config::Enable,
            ),
        )
        .expect("can create a SubgraphService");

        let url = Uri::from_str(&format!("http://{socket_addr}")).unwrap();
        let resp = subgraph_service
            .clone()
            .oneshot(
                SubgraphRequest::builder()
                    .supergraph_request(supergraph_request("query"))
                    .subgraph_request(subgraph_http_request(url, "query"))
                    .operation_kind(OperationKind::Query)
                    .subgraph_name(String::from("test"))
                    .context(Context::new())
                    .build(),
            )
            .await
            .unwrap();

        let expected_resp = Response {
            data: Some(Value::String(ByteString::from("test"))),
            ..Response::default()
        };

        assert_eq!(resp.response.body(), &expected_resp);
    }

    #[tokio::test(flavor = "multi_thread")]
    async fn test_apq_disabled_subgraph_configuration() {
        let listener = std::net::TcpListener::bind("127.0.0.1:0").unwrap();
        let socket_addr = listener.local_addr().unwrap();
        tokio::task::spawn(emulate_expected_apq_disabled_configuration(listener));
        let subgraph_service = SubgraphService::new(
            "test",
            false,
            None,
            Notify::default(),
            HttpClientServiceFactory::from_config(
                "test",
                &Configuration::default(),
                Http2Config::Enable,
            ),
        )
        .expect("can create a SubgraphService");

        let url = Uri::from_str(&format!("http://{socket_addr}")).unwrap();
        let resp = subgraph_service
            .clone()
            .oneshot(
                SubgraphRequest::builder()
                    .supergraph_request(supergraph_request("query"))
                    .subgraph_request(subgraph_http_request(url, "query"))
                    .operation_kind(OperationKind::Query)
                    .subgraph_name(String::from("test"))
                    .context(Context::new())
                    .build(),
            )
            .await
            .unwrap();

        let expected_resp = Response {
            data: Some(Value::String(ByteString::from("test"))),
            ..Response::default()
        };

        assert_eq!(resp.response.body(), &expected_resp);
    }
}<|MERGE_RESOLUTION|>--- conflicted
+++ resolved
@@ -641,17 +641,7 @@
         .insert(CONTENT_TYPE, APPLICATION_JSON_HEADER_VALUE.clone());
     request
         .headers_mut()
-<<<<<<< HEAD
-        .append(ACCEPT, APPLICATION_JSON_HEADER_VALUE.clone());
-    request
-        .headers_mut()
-        .append(ACCEPT, APP_GRAPHQL_JSON.clone());
-=======
         .append(ACCEPT, ACCEPT_GRAPHQL_JSON.clone());
-    request
-        .headers_mut()
-        .insert(ACCEPT_ENCODING, ACCEPTED_ENCODINGS.clone());
->>>>>>> b506cd8e
 
     let schema_uri = request.uri();
     let host = schema_uri.host().unwrap_or_default();
