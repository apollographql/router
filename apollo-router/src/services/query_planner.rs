// With regards to ELv2 licensing, this entire file is license key functionality

#![allow(missing_docs)] // FIXME

use std::sync::Arc;

use apollo_compiler::ApolloCompiler;
<<<<<<< HEAD
use apollo_compiler::FileId;
use async_trait::async_trait;
=======
>>>>>>> d994a6b8
use derivative::Derivative;
use serde::Deserialize;
use serde::Serialize;
use static_assertions::assert_impl_all;
use tokio::sync::Mutex;

use crate::error::QueryPlannerError;
use crate::graphql;
use crate::query_planner::QueryPlan;
use crate::Context;

assert_impl_all!(Request: Send);
/// [`Context`] for the request.
#[derive(Derivative)]
#[derivative(Debug)]
pub(crate) struct Request {
    pub(crate) query: String,
    pub(crate) operation_name: Option<String>,
    #[derivative(Debug = "ignore")]
    pub(crate) compiler: Arc<Mutex<ApolloCompiler>>,
    pub(crate) context: Context,
    #[derivative(Debug = "ignore")]
    pub(crate) compiler: ApolloCompiler,
    pub(crate) file_id: FileId,
}

#[buildstructor::buildstructor]
impl Request {
    /// This is the constructor (or builder) to use when constructing a real QueryPlannerRequest.
    ///
    /// Required parameters are required in non-testing code to create a QueryPlannerRequest.
    #[builder]
    pub(crate) fn new(
        query: String,
        operation_name: Option<String>,
<<<<<<< HEAD
        context: Context,
        compiler: ApolloCompiler,
        file_id: FileId,
    ) -> Request {
        Self {
            query,
            operation_name,
            context,
            compiler,
            file_id,
        }
    }
}

/// [`Context`] for the request.
#[derive(Clone, Debug)]
pub(crate) struct CachingRequest {
    pub(crate) query: String,
    pub(crate) operation_name: Option<String>,
    pub(crate) context: Context,
}

#[buildstructor::buildstructor]
impl CachingRequest {
    /// This is the constructor (or builder) to use when constructing a real QueryPlannerRequest.
    ///
    /// Required parameters are required in non-testing code to create a QueryPlannerRequest.
    #[builder]
    pub(crate) fn new(
        query: String,
        operation_name: Option<String>,
        context: Context,
    ) -> CachingRequest {
=======
        compiler: Arc<Mutex<ApolloCompiler>>,
        context: Context,
    ) -> Request {
>>>>>>> d994a6b8
        Self {
            query,
            operation_name,
            compiler,
            context,
        }
    }
}

assert_impl_all!(Response: Send);
/// [`Context`] and [`QueryPlan`] for the response.
pub(crate) struct Response {
    /// Optional in case of error
    pub(crate) content: Option<QueryPlannerContent>,
    pub(crate) errors: Vec<graphql::Error>,
    pub(crate) context: Context,
}

/// Query, QueryPlan and Introspection data.
#[derive(Debug, Clone, Serialize, Deserialize)]
pub(crate) enum QueryPlannerContent {
    Plan { plan: Arc<QueryPlan> },
    Introspection { response: Box<graphql::Response> },
    IntrospectionDisabled,
}

#[buildstructor::buildstructor]
impl Response {
    /// This is the constructor (or builder) to use when constructing a real QueryPlannerResponse.
    ///
    /// Required parameters are required in non-testing code to create a QueryPlannerResponse.
    #[builder]
    pub(crate) fn new(
        content: Option<QueryPlannerContent>,
        context: Context,
        errors: Vec<graphql::Error>,
    ) -> Response {
        Self {
            content,
            context,
            errors,
        }
    }
}

pub(crate) type BoxService = tower::util::BoxService<Request, Response, QueryPlannerError>;
#[allow(dead_code)]
pub(crate) type BoxCloneService =
    tower::util::BoxCloneService<Request, Response, QueryPlannerError>;
#[allow(dead_code)]
pub(crate) type ServiceResult = Result<Response, QueryPlannerError>;
#[allow(dead_code)]
pub(crate) type Body = hyper::Body;
#[allow(dead_code)]
pub(crate) type Error = hyper::Error;

#[async_trait]
pub(crate) trait QueryPlannerPlugin: Send + Sync + 'static {
    /// This service runs right after the query planner cache, which means that it will be called once per unique
    /// query, unless the cache entry was evicted
    fn query_planner_service(&self, service: BoxService) -> BoxService;
}<|MERGE_RESOLUTION|>--- conflicted
+++ resolved
@@ -5,11 +5,7 @@
 use std::sync::Arc;
 
 use apollo_compiler::ApolloCompiler;
-<<<<<<< HEAD
-use apollo_compiler::FileId;
 use async_trait::async_trait;
-=======
->>>>>>> d994a6b8
 use derivative::Derivative;
 use serde::Deserialize;
 use serde::Serialize;
@@ -31,9 +27,6 @@
     #[derivative(Debug = "ignore")]
     pub(crate) compiler: Arc<Mutex<ApolloCompiler>>,
     pub(crate) context: Context,
-    #[derivative(Debug = "ignore")]
-    pub(crate) compiler: ApolloCompiler,
-    pub(crate) file_id: FileId,
 }
 
 #[buildstructor::buildstructor]
@@ -45,27 +38,27 @@
     pub(crate) fn new(
         query: String,
         operation_name: Option<String>,
-<<<<<<< HEAD
         context: Context,
-        compiler: ApolloCompiler,
-        file_id: FileId,
+        compiler: Arc<Mutex<ApolloCompiler>>,
     ) -> Request {
         Self {
             query,
             operation_name,
             context,
             compiler,
-            file_id,
         }
     }
 }
 
 /// [`Context`] for the request.
-#[derive(Clone, Debug)]
+#[derive(Clone, Derivative)]
+#[derivative(Debug)]
 pub(crate) struct CachingRequest {
     pub(crate) query: String,
     pub(crate) operation_name: Option<String>,
     pub(crate) context: Context,
+    #[derivative(Debug = "ignore")]
+    pub(crate) compiler: Arc<Mutex<ApolloCompiler>>,
 }
 
 #[buildstructor::buildstructor]
@@ -77,13 +70,9 @@
     pub(crate) fn new(
         query: String,
         operation_name: Option<String>,
+        compiler: Arc<Mutex<ApolloCompiler>>,
         context: Context,
     ) -> CachingRequest {
-=======
-        compiler: Arc<Mutex<ApolloCompiler>>,
-        context: Context,
-    ) -> Request {
->>>>>>> d994a6b8
         Self {
             query,
             operation_name,
