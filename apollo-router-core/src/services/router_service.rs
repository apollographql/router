use crate::apq::APQLayer;
use crate::ensure_query_presence::EnsureQueryPresence;
use crate::forbid_http_get_mutations::ForbidHttpGetMutationsLayer;
use crate::services::execution_service::ExecutionService;
use crate::{
    plugin_utils, CachingQueryPlanner, DynPlugin, ExecutionRequest, ExecutionResponse,
    NaiveIntrospection, Plugin, QueryCache, QueryPlannerRequest, QueryPlannerResponse,
    ResponseBody, RouterBridgeQueryPlanner, RouterRequest, RouterResponse, Schema, SubgraphRequest,
    SubgraphResponse,
};
use futures::{future::BoxFuture, Future, TryFutureExt};
use http::StatusCode;
use std::sync::Arc;
use std::task::Poll;
use tower::buffer::Buffer;
use tower::util::{BoxCloneService, BoxService};
use tower::{BoxError, ServiceBuilder, ServiceExt};
use tower_service::Service;
use tracing::instrument::WithSubscriber;
use tracing::{Dispatch, Instrument};
use typed_builder::TypedBuilder;

#[derive(TypedBuilder, Clone)]
pub struct RouterService<QueryPlannerService, ExecutionService> {
    query_planner_service: QueryPlannerService,
    query_execution_service: ExecutionService,
    #[builder(default)]
    ready_query_planner_service: Option<QueryPlannerService>,
    #[builder(default)]
    ready_query_execution_service: Option<ExecutionService>,
    schema: Arc<Schema>,
    query_cache: Arc<QueryCache>,
    naive_introspection: NaiveIntrospection,
}

impl<QueryPlannerService, ExecutionService> Service<RouterRequest>
    for RouterService<QueryPlannerService, ExecutionService>
where
    QueryPlannerService: Service<QueryPlannerRequest, Response = QueryPlannerResponse, Error = BoxError>
        + Clone
        + Send
        + 'static,
    ExecutionService: Service<ExecutionRequest, Response = ExecutionResponse, Error = BoxError>
        + Clone
        + Send
        + 'static,
    QueryPlannerService::Future: Send + 'static,
    ExecutionService::Future: Send + 'static,
{
    type Response = RouterResponse;
    type Error = BoxError;
    type Future = BoxFuture<'static, Result<Self::Response, Self::Error>>;

    fn poll_ready(&mut self, cx: &mut std::task::Context<'_>) -> Poll<Result<(), Self::Error>> {
        // We need to obtain references to two hot services for use in call.
        // The reason for us to clone here is that the async block needs to own the hot services,
        // and cloning will produce a cold service. Therefore cloning in `RouterService#call` is not
        // a valid course of action.
        if vec![
            self.ready_query_planner_service
                .get_or_insert_with(|| self.query_planner_service.clone())
                .poll_ready(cx),
            self.ready_query_execution_service
                .get_or_insert_with(|| self.query_execution_service.clone())
                .poll_ready(cx),
        ]
        .iter()
        .all(|r| r.is_ready())
        {
            return Poll::Ready(Ok(()));
        }
        Poll::Pending
    }

    fn call(&mut self, req: RouterRequest) -> Self::Future {
        // Consume our cloned services and allow ownership to be transferred to the async block.
        let mut planning = self.ready_query_planner_service.take().unwrap();
        let mut execution = self.ready_query_execution_service.take().unwrap();

        let schema = self.schema.clone();
        let query_cache = self.query_cache.clone();

        if let Some(response) =
            self.naive_introspection.get(
                req.context.request.body().query.as_ref().expect(
                    "com.apollographql.ensure-query-is-present has checked this already; qed",
                ),
            )
        {
            return Box::pin(async move {
                Ok(RouterResponse {
                    response: http::Response::new(ResponseBody::GraphQL(response)).into(),
                    context: req.context.into(),
                })
            });
        }

        let fut = async move {
            let context = req.context;
            let body = context.request.body();
            let query = query_cache
                .get_query(body.query.as_ref().expect("com.apollographql.ensure-query-is-present has checked this already; qed").as_str())
                .instrument(tracing::info_span!("query_parsing"))
                .await;

            if let Some(err) = query
                .as_ref()
                .and_then(|q| q.validate_variables(body, &schema).err())
            {
                Ok(RouterResponse {
                    response: http::Response::new(ResponseBody::GraphQL(err)).into(),
                    context: context.into(),
                })
            } else {
                let operation_name = body.operation_name.clone();
                let planned_query = planning
                    .call(QueryPlannerRequest {
                        context: context.into(),
                    })
                    .await?;
                let mut response = execution
                    .call(ExecutionRequest {
                        query_plan: planned_query.query_plan,
                        context: planned_query.context,
                    })
                    .await?;

                if let Some(query) = query {
                    tracing::debug_span!("format_response").in_scope(|| {
                        query.format_response(
                            response.response.body_mut(),
                            operation_name.as_deref(),
                            schema.api_schema(),
                        )
                    });
                }

                Ok(RouterResponse {
                    context: response.context,
                    response: response.response.map(ResponseBody::GraphQL),
                })
            }
        }
        .or_else(|error: BoxError| async move {
            Ok(plugin_utils::RouterResponse::builder()
                .errors(vec![crate::Error {
                    message: error.to_string(),
                    ..Default::default()
                }])
                .build()
                .with_status(StatusCode::INTERNAL_SERVER_ERROR))
        });

        Box::pin(fut)
    }
}

pub struct PluggableRouterServiceBuilder {
    schema: Arc<Schema>,
    buffer: usize,
    plugins: Vec<Box<dyn DynPlugin>>,
    subgraph_services: Vec<(
        String,
        BoxService<SubgraphRequest, SubgraphResponse, BoxError>,
    )>,
    dispatcher: Option<Dispatch>,
}

impl PluggableRouterServiceBuilder {
    pub fn new(schema: Arc<Schema>, buffer: usize) -> Self {
        Self {
            schema,
            buffer,
            plugins: Default::default(),
            dispatcher: Default::default(),
            subgraph_services: Default::default(),
        }
    }

    pub fn with_plugin<E: DynPlugin + Plugin>(
        mut self,
        plugin: E,
    ) -> PluggableRouterServiceBuilder {
        self.plugins.push(Box::new(plugin));
        self
    }

    pub fn with_dyn_plugin(mut self, plugin: Box<dyn DynPlugin>) -> PluggableRouterServiceBuilder {
        self.plugins.push(plugin);
        self
    }

    pub fn with_dispatcher(mut self, dispatcher: Dispatch) -> PluggableRouterServiceBuilder {
        self.dispatcher = Some(dispatcher);
        self
    }

    // Consume the builder and retrieve its plugins
    pub fn plugins(self) -> Vec<Box<dyn DynPlugin>> {
        self.plugins
    }

    pub fn with_subgraph_service<
        S: Service<
                SubgraphRequest,
                Response = SubgraphResponse,
                Error = Box<(dyn std::error::Error + Send + Sync + 'static)>,
            > + Send
            + 'static,
    >(
        mut self,
        name: &str,
        service: S,
    ) -> PluggableRouterServiceBuilder
    where
        <S as Service<SubgraphRequest>>::Future: Send,
    {
        self.subgraph_services
            .push((name.to_string(), service.boxed()));
        self
    }

    pub async fn build(
        mut self,
    ) -> (
        BoxCloneService<RouterRequest, RouterResponse, BoxError>,
        Vec<Box<dyn DynPlugin>>,
    ) {
        // Note: The plugins are always applied in reverse, so that the
        // fold is applied in the correct sequence. We could reverse
        // the list of plugins, but we want them back in the original
        // order at the end of this function. Instead, we reverse the
        // various iterators that we create for folding and leave
        // the plugins in their original order.

        //QueryPlannerService takes an UnplannedRequest and outputs PlannedRequest
        let plan_cache_limit = std::env::var("ROUTER_PLAN_CACHE_LIMIT")
            .ok()
            .and_then(|x| x.parse().ok())
            .unwrap_or(100);

        // QueryPlannerService takes an UnplannedRequest and outputs PlannedRequest
        let (query_planner_service, query_worker) = Buffer::pair(
            ServiceBuilder::new().service(
                self.plugins.iter_mut().rev().fold(
                    CachingQueryPlanner::new(
                        RouterBridgeQueryPlanner::new(self.schema.clone()),
                        plan_cache_limit,
                    )
                    .boxed(),
                    |acc, e| e.query_planning_service(acc),
                ),
            ),
            self.buffer,
        );

        spawn_with_maybe_dispatcher(query_worker, self.dispatcher.as_ref());

        // SubgraphService takes a SubgraphRequest and outputs a RouterResponse
        let subgraphs = self
            .subgraph_services
            .into_iter()
            .map(|(name, s)| {
                let service = self
                    .plugins
                    .iter_mut()
                    .rev()
                    .fold(s, |acc, e| e.subgraph_service(&name, acc));

                let (service, worker) = Buffer::pair(service, self.buffer);

                spawn_with_maybe_dispatcher(worker, self.dispatcher.as_ref());

                (name.clone(), service)
            })
            .collect();

        // ExecutionService takes a PlannedRequest and outputs a RouterResponse
        let (execution_service, execution_worker) = Buffer::pair(
            ServiceBuilder::new()
                .layer(ForbidHttpGetMutationsLayer::default())
                .service(
                    self.plugins.iter_mut().rev().fold(
                        ExecutionService::builder()
                            .schema(self.schema.clone())
                            .subgraph_services(subgraphs)
                            .build()
                            .boxed(),
                        |acc, e| e.execution_service(acc),
                    ),
                )
                .boxed(),
            self.buffer,
        );

        spawn_with_maybe_dispatcher(execution_worker, self.dispatcher.as_ref());

        let query_cache_limit = std::env::var("ROUTER_QUERY_CACHE_LIMIT")
            .ok()
            .and_then(|x| x.parse().ok())
            .unwrap_or(100);
        let query_cache = Arc::new(QueryCache::new(query_cache_limit, self.schema.clone()));

        // NaiveIntrospection instantiation can potentially block for some time
        // We don't need to use the api schema here because on the deno side we always convert to API schema
        let naive_introspection = {
            let schema = self.schema.clone();
            tokio::task::spawn_blocking(move || NaiveIntrospection::from_schema(&schema))
                .await
                .expect("NaiveIntrospection instantiation panicked")
        };

        /*FIXME
        // Start warming up the cache
        //
        // We don't need to do this in background because the old server will keep running until
        // this one is ready.
        //
        // If we first warm up the cache in foreground, then switch to the new config, the next
        // queries will benefit from the warmed up cache. While if we switch and warm up in
        // background, the next queries might be blocked until the cache is primed, so there'll be
        // a perf hit.
        if let Some(previous_router) = previous_router {
            for (query, operation, options) in previous_router.query_planner.get_hot_keys().await {
                // We can ignore errors because some of the queries that were previously in the
                // cache might not work with the new schema
                let _ = query_planner.get(query, operation, options).await;
            }
        }
        */

        // Router service takes a graphql::Request and outputs a graphql::Response
        let (router_service, router_worker) = Buffer::pair(
            ServiceBuilder::new()
                .layer(APQLayer::default())
                .layer(EnsureQueryPresence::default())
                .service(
                    self.plugins.iter_mut().rev().fold(
                        RouterService::builder()
                            .query_planner_service(query_planner_service)
                            .query_execution_service(execution_service)
                            .schema(self.schema)
                            .query_cache(query_cache)
                            .naive_introspection(naive_introspection)
                            .build()
                            .boxed(),
                        |acc, e| e.router_service(acc),
                    ),
                )
                .boxed(),
            self.buffer,
        );

<<<<<<< HEAD
        let router_service = router_service
            .map_result(|response: Result<RouterResponse, BoxError>| {
                if let Err(error) = response {
                    let response = crate::plugin_utils::RouterResponse::builder()
                        .errors(vec![crate::Error {
                            message: error.to_string(),
                            locations: Default::default(),
                            path: Default::default(),
                            extensions: Default::default(),
                        }])
                        .build()
                        .into();
                    Ok(response)
                } else {
                    response
                }
            })
            .boxed_clone();

        tokio::spawn(
            router_worker.with_subscriber(
                self.dispatcher
                    .as_ref()
                    .expect("safe to assume dispatcher is some")
                    .clone(),
            ),
        );
=======
        spawn_with_maybe_dispatcher(router_worker, self.dispatcher.as_ref());
>>>>>>> 961b2981

        (router_service, self.plugins)
    }
}

fn spawn_with_maybe_dispatcher<F>(fut: F, maybe_dispatcher: Option<&Dispatch>)
where
    F: Future + Send + 'static,
    F::Output: Send + 'static,
{
    if let Some(dispatcher) = maybe_dispatcher {
        tokio::spawn(fut.with_subscriber(dispatcher.clone()));
    } else {
        tracing::warn!("router_service: no dispatcher found");
        tokio::spawn(fut);
    }
}<|MERGE_RESOLUTION|>--- conflicted
+++ resolved
@@ -351,39 +351,9 @@
             self.buffer,
         );
 
-<<<<<<< HEAD
-        let router_service = router_service
-            .map_result(|response: Result<RouterResponse, BoxError>| {
-                if let Err(error) = response {
-                    let response = crate::plugin_utils::RouterResponse::builder()
-                        .errors(vec![crate::Error {
-                            message: error.to_string(),
-                            locations: Default::default(),
-                            path: Default::default(),
-                            extensions: Default::default(),
-                        }])
-                        .build()
-                        .into();
-                    Ok(response)
-                } else {
-                    response
-                }
-            })
-            .boxed_clone();
-
-        tokio::spawn(
-            router_worker.with_subscriber(
-                self.dispatcher
-                    .as_ref()
-                    .expect("safe to assume dispatcher is some")
-                    .clone(),
-            ),
-        );
-=======
         spawn_with_maybe_dispatcher(router_worker, self.dispatcher.as_ref());
->>>>>>> 961b2981
-
-        (router_service, self.plugins)
+
+        (router_service.boxed_clone(), self.plugins)
     }
 }
 
