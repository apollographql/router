use std::sync::Arc;
use std::sync::atomic::AtomicUsize;
use std::sync::atomic::Ordering;
use std::time::Duration;

use apollo_router::graphql;
use apollo_router::services::router;
use apollo_router::services::router::body::RouterBody;
use apollo_router::services::supergraph;
use apollo_router::test_harness::HttpService;
use fred::clients::Client;
use fred::interfaces::ClientLike;
use fred::interfaces::KeysInterface;
use fred::types::Builder;
use http::HeaderMap;
use http::HeaderName;
use http::HeaderValue;
use http_body_util::BodyExt as _;
use indexmap::IndexMap;
use serde_json::Value;
use serde_json::json;
use tokio::time::sleep;
use tokio_util::future::FutureExt;
use tower::BoxError;
use tower::Service as _;
use tower::ServiceExt as _;

use crate::integration::common::graph_os_enabled;

const REDIS_URL: &str = "redis://127.0.0.1:6379";
const INVALIDATION_PATH: &str = "/invalidation";
const INVALIDATION_SHARED_KEY: &str = "supersecret";

/// Isolate tests from each other by adding a random redis key prefix
pub(crate) fn namespace() -> String {
    uuid::Uuid::new_v4().simple().to_string()
}

async fn redis_client() -> Result<Client, BoxError> {
    let client =
        Builder::from_config(fred::prelude::Config::from_url(REDIS_URL).unwrap()).build()?;
    client.init().await?;
    Ok(client)
}

fn base_config() -> Value {
    json!({
        "include_subgraph_errors": {
            "all": true,
        },
<<<<<<< HEAD
        "response_cache": {
=======
        "rhai": {
            "scripts": "tests/integration/fixtures",
            "main": "test_cache.rhai",
        },
        "headers": {
            "all": {
                "request": [
                    {
                        "propagate": {
                            "named": "private_id"
                        }
                    }
                ]
            }
        },
        "preview_response_cache": {
>>>>>>> da2245d6
            "enabled": true,
            "subgraph": {
                "all": {
                    "redis": {
                        "urls": ["redis://127.0.0.1:6379"],
                        "pool_size": 3,
                        "namespace": namespace(),
                        "required_to_start": true,
                    },
                    "ttl": "10m",
                    "invalidation": {
                        "enabled": true,
                        "shared_key": INVALIDATION_SHARED_KEY,
                    },
                    "private_id": "private_id"
                },
            },
            "invalidation": {
                "listen": "127.0.0.1:4000",
                "path": INVALIDATION_PATH,
            },
        },
    })
}

fn failure_config() -> Value {
    json!({
        "include_subgraph_errors": {
            "all": true,
        },
        "response_cache": {
            "enabled": true,
            "subgraph": {
                "all": {
                    "redis": {
                        "urls": ["redis://invalid"],
                        "pool_size": 3,
                        "namespace": namespace(),
                        "required_to_start": false,
                    },
                    "ttl": "10m",
                    "invalidation": {
                        "enabled": true,
                        "shared_key": INVALIDATION_SHARED_KEY,
                    },
                },
            },
            "invalidation": {
                "listen": "127.0.0.1:4000",
                "path": INVALIDATION_PATH,
            },
        },
    })
}

fn base_subgraphs() -> Value {
    json!({
        "products": {
            "headers": {"cache-control": "public"},
            "query": {
                "topProducts": [
                    {"upc": "1", "__cacheTags": ["topProducts"]},
                    {"upc": "2"},
                ],
            },
        },
        "reviews": {
            "headers": {"cache-control": "public"},
            "entities": [
                {
                    "__cacheTags": ["product-1"],
                    "__typename": "Product",
                    "upc": "1",
                    "reviews": [{"id": "r1a"}, {"id": "r1b"}],
                },
                {
                    "__cacheTags": ["product-2"],
                    "__typename": "Product",
                    "upc": "2",
                    "reviews": [{"id": "r2"}],
                },
            ],
        },
    })
}

fn private_base_subgraphs() -> Value {
    json!({
        "products": {
            "headers": {"cache-control": "private"},
            "query": {
                "topProducts": [
                    {"upc": "1", "__cacheTags": ["topProducts"]},
                    {"upc": "2"},
                ],
            },
        },
        "reviews": {
            "headers": {"cache-control": "private"},
            "entities": [
                {
                    "__cacheTags": ["product-1"],
                    "__typename": "Product",
                    "upc": "1",
                    "reviews": [{"id": "r1a"}, {"id": "r1b"}],
                },
                {
                    "__cacheTags": ["product-2"],
                    "__typename": "Product",
                    "upc": "2",
                    "reviews": [{"id": "r2"}],
                },
            ],
        },
    })
}

async fn harness(
    mut config: Value,
    subgraphs: Value,
) -> (HttpService, Arc<IndexMap<String, Arc<AtomicUsize>>>) {
    let counters = Arc::new(IndexMap::from([
        ("products".into(), Default::default()),
        ("reviews".into(), Default::default()),
    ]));
    let counters2 = Arc::clone(&counters);
    config
        .as_object_mut()
        .unwrap()
        .insert("experimental_mock_subgraphs".into(), subgraphs);
    let router = apollo_router::TestHarness::builder()
        .schema(include_str!("../../testing_schema.graphql"))
        .configuration_json(config)
        .unwrap()
        .subgraph_hook(move |subgraph_name, service| {
            if let Some(counter) = counters2.get(subgraph_name) {
                let counter = Arc::<AtomicUsize>::clone(counter);
                service
                    .map_request(move |req| {
                        counter.fetch_add(1, Ordering::Relaxed);
                        req
                    })
                    .boxed()
            } else {
                service
            }
        })
        .build_http_service()
        .await
        .unwrap();
    (router, counters)
}

async fn make_graphql_request(router: &mut HttpService) -> (HeaderMap<String>, graphql::Response) {
    let query = "{ topProducts { reviews { id } } }";
    let request = graphql_request(query);
    make_http_request(router, request.into()).await
}

async fn make_debug_graphql_request(
    router: &mut HttpService,
) -> (HeaderMap<String>, graphql::Response) {
    let query = "{ topProducts { reviews { id } } }";
    let request = graphql_request(query);
    let mut request: http::Request<router::Body> = request.into();
    request.headers_mut().insert(
        HeaderName::from_static("apollo-cache-debugging"),
        HeaderValue::from_static("true"),
    );

    make_http_request(router, request).await
}

async fn makegraphql_request_with_headers(
    router: &mut HttpService,
    headers: HeaderMap,
) -> (HeaderMap<String>, graphql::Response) {
    let query = "{ topProducts { reviews { id } } }";
    let request = graphql_request(query);
    let mut request: http::Request<router::Body> = request.into();
    for (key, value) in headers {
        request.headers_mut().insert(key.unwrap(), value);
    }

    make_http_request(router, request).await
}

fn graphql_request(query: &str) -> router::Request {
    supergraph::Request::fake_builder()
        .query(query)
        .build()
        .unwrap()
        .try_into()
        .unwrap()
}

async fn make_json_request(
    router: &mut HttpService,
    request: http::Request<Value>,
) -> (HeaderMap<String>, Value) {
    let request = request.map(|body| router::body::from_bytes(serde_json::to_vec(&body).unwrap()));
    make_http_request(router, request).await
}

async fn make_http_request<ResponseBody>(
    router: &mut HttpService,
    request: http::Request<router::Body>,
) -> (HeaderMap<String>, ResponseBody)
where
    ResponseBody: for<'a> serde::Deserialize<'a>,
{
    let response = router.ready().await.unwrap().call(request).await.unwrap();
    let headers = response
        .headers()
        .iter()
        .map(|(k, v)| (k.clone(), v.to_str().unwrap().to_owned()))
        .collect();
    let body = response.into_body().collect().await.unwrap().to_bytes();
    (headers, serde_json::from_slice(&body).unwrap())
}

#[tokio::test(flavor = "multi_thread")]
async fn basic_cache_skips_subgraph_request() {
    if !graph_os_enabled() {
        return;
    }

    let (mut router, subgraph_request_counters) = harness(base_config(), base_subgraphs()).await;
    insta::assert_yaml_snapshot!(subgraph_request_counters, @r"
    products: 0
    reviews: 0
    ");
    let (headers, body) = make_graphql_request(&mut router).await;
    assert!(headers["cache-control"].contains("public"));
    insta::assert_yaml_snapshot!(body, @r"
    data:
      topProducts:
        - reviews:
            - id: r1a
            - id: r1b
        - reviews:
            - id: r2
    ");
    insta::assert_yaml_snapshot!(subgraph_request_counters, @r"
    products: 1
    reviews: 1
    ");
    // Needed because insert in the cache is async
    tokio::time::sleep(Duration::from_millis(100)).await;
    let (headers, body) = make_graphql_request(&mut router).await;
    assert!(headers["cache-control"].contains("public"));
    insta::assert_yaml_snapshot!(body, @r"
    data:
      topProducts:
        - reviews:
            - id: r1a
            - id: r1b
        - reviews:
            - id: r2
    ");
    // Unchanged, everything is in cache so we don’t need to make more subgraph requests:
    insta::assert_yaml_snapshot!(subgraph_request_counters, @r"
    products: 1
    reviews: 1
    ");
}

/// This test ensures that the plugin ordering is correct and we can customize the private_id at the subgraph request level.
#[tokio::test(flavor = "multi_thread")]
async fn private_id_set_at_subgraph_request() {
    if !graph_os_enabled() {
        return;
    }

    let (mut router, subgraph_request_counters) =
        harness(base_config(), private_base_subgraphs()).await;
    insta::assert_yaml_snapshot!(subgraph_request_counters, @r"
    products: 0
    reviews: 0
    ");
    let (headers, body) = make_graphql_request(&mut router).await;
    assert!(headers["cache-control"].contains("private"));
    insta::assert_yaml_snapshot!(body, @r"
    data:
      topProducts:
        - reviews:
            - id: r1a
            - id: r1b
        - reviews:
            - id: r2
    ");
    insta::assert_yaml_snapshot!(subgraph_request_counters, @r"
    products: 1
    reviews: 1
    ");
    let mut headers = HeaderMap::new();
    headers.insert(
        HeaderName::from_static("private_id"),
        HeaderValue::from_static("123"),
    );
    let (resp_headers, body) = makegraphql_request_with_headers(&mut router, headers.clone()).await;
    assert!(resp_headers["cache-control"].contains("private"));
    insta::assert_yaml_snapshot!(body, @r"
    data:
      topProducts:
        - reviews:
            - id: r1a
            - id: r1b
        - reviews:
            - id: r2
    ");
    // Incremented because the previous one was not cached because it didn't contain the private_id set by the rhai script using private_id header value
    insta::assert_yaml_snapshot!(subgraph_request_counters, @r"
    products: 2
    reviews: 2
    ");
    // Needed because insert in the cache is async
    tokio::time::sleep(Duration::from_millis(100)).await;
    let (headers, body) = makegraphql_request_with_headers(&mut router, headers.clone()).await;
    assert!(headers["cache-control"].contains("private"));
    insta::assert_yaml_snapshot!(body, @r"
    data:
      topProducts:
        - reviews:
            - id: r1a
            - id: r1b
        - reviews:
            - id: r2
    ");
    // Unchanged, everything is in cache so we don’t need to make more subgraph requests:
    insta::assert_yaml_snapshot!(subgraph_request_counters, @r"
    products: 2
    reviews: 2
    ");
}

fn check_cache_tags(response: &graphql::Response, cache_tags: Vec<Vec<String>>) {
    let mut debugger_entries = response
        .extensions
        .get("apolloCacheDebugging")
        .unwrap()
        .as_object()
        .unwrap()
        .get("data")
        .unwrap()
        .as_array()
        .unwrap()
        .iter();

    for debug_cache_tags in cache_tags {
        let entry = debugger_entries.next().unwrap().as_object().unwrap();
        assert_eq!(
            entry.get("invalidationKeys"),
            Some(&serde_json_bytes::Value::Array(
                debug_cache_tags
                    .into_iter()
                    .map(|cache_tag| serde_json_bytes::Value::String(cache_tag.into()))
                    .collect()
            ))
        );
    }
}

#[tokio::test(flavor = "multi_thread")]
async fn check_cache_tags_from_debugger_data() {
    if !graph_os_enabled() {
        return;
    }

    let mut config = base_config();
    config
        .get_mut("response_cache")
        .and_then(|c| c.as_object_mut())
        .and_then(|c| c.insert("debug".to_string(), true.into()));

    let (mut router, subgraph_request_counters) = harness(config, base_subgraphs()).await;
    insta::assert_yaml_snapshot!(subgraph_request_counters, @r"
    products: 0
    reviews: 0
    ");
    let (headers, body) = make_debug_graphql_request(&mut router).await;
    assert!(headers["cache-control"].contains("public"));
    assert!(body.errors.is_empty());
    insta::assert_yaml_snapshot!(body.data, @r"
    topProducts:
      - reviews:
          - id: r1a
          - id: r1b
      - reviews:
          - id: r2
    ");
    check_cache_tags(
        &body,
        vec![
            vec!["topProducts".to_string()],
            vec!["product-1".to_string()],
            vec!["product-2".to_string()],
        ],
    );
    insta::assert_yaml_snapshot!(subgraph_request_counters, @r"
    products: 1
    reviews: 1
    ");
    // Needed because insert in the cache is async
    tokio::time::sleep(Duration::from_millis(100)).await;
    let (headers, body) = make_debug_graphql_request(&mut router).await;
    assert!(headers["cache-control"].contains("public"));
    assert!(body.errors.is_empty());
    insta::assert_yaml_snapshot!(body.data, @r"
    topProducts:
      - reviews:
          - id: r1a
          - id: r1b
      - reviews:
          - id: r2
    ");

    check_cache_tags(
        &body,
        vec![
            vec!["topProducts".to_string()],
            vec!["product-1".to_string()],
            vec!["product-2".to_string()],
        ],
    );
    // Unchanged, everything is in cache so we don’t need to make more subgraph requests:
    insta::assert_yaml_snapshot!(subgraph_request_counters, @r"
    products: 1
    reviews: 1
    ");
}

#[tokio::test(flavor = "multi_thread")]
async fn no_failure_when_storage_unavailable() {
    if !graph_os_enabled() {
        return;
    }

    let (mut router, subgraph_request_counters) = harness(failure_config(), base_subgraphs()).await;
    insta::assert_yaml_snapshot!(subgraph_request_counters, @r"
    products: 0
    reviews: 0
    ");
    let (headers, body) = make_graphql_request(&mut router).await;
    assert!(headers["cache-control"].contains("public"));
    insta::assert_yaml_snapshot!(body, @r"
    data:
      topProducts:
        - reviews:
            - id: r1a
            - id: r1b
        - reviews:
            - id: r2
    ");
    insta::assert_yaml_snapshot!(subgraph_request_counters, @r"
    products: 1
    reviews: 1
    ");
    let (headers, body) = make_graphql_request(&mut router).await;
    assert!(headers["cache-control"].contains("public"));
    insta::assert_yaml_snapshot!(body, @r"
    data:
      topProducts:
        - reviews:
            - id: r1a
            - id: r1b
        - reviews:
            - id: r2
    ");
    // Would have been unchanged because both subgraph requests were cacheable,
    // but cache storage isn’t available to we fall back to calling the subgraph again
    insta::assert_yaml_snapshot!(subgraph_request_counters, @r"
    products: 2
    reviews: 2
    ");
}

#[tokio::test(flavor = "multi_thread")]
async fn not_cached_without_cache_control_header() {
    if !graph_os_enabled() {
        return;
    }

    let mut subgraphs = base_subgraphs();
    subgraphs["products"]
        .as_object_mut()
        .unwrap()
        .remove("headers");
    subgraphs["reviews"]
        .as_object_mut()
        .unwrap()
        .remove("headers");
    let (mut router, subgraph_request_counters) = harness(base_config(), subgraphs).await;
    insta::assert_yaml_snapshot!(subgraph_request_counters, @r"
    products: 0
    reviews: 0
    ");
    let (headers, body) = make_graphql_request(&mut router).await;
    // When subgraphs don’t set a cache-control header, Router defaults to not caching
    // and instructs any downstream cache to do the same:
    assert_eq!(headers["cache-control"], "no-store");
    insta::assert_yaml_snapshot!(body, @r"
    data:
      topProducts:
        - reviews:
            - id: r1a
            - id: r1b
        - reviews:
            - id: r2
    ");
    insta::assert_yaml_snapshot!(subgraph_request_counters, @r"
    products: 1
    reviews: 1
    ");
    // Needed because insert in the cache is async
    tokio::time::sleep(Duration::from_millis(100)).await;

    let (headers, body) = make_graphql_request(&mut router).await;
    assert_eq!(headers["cache-control"], "no-store");
    insta::assert_yaml_snapshot!(body, @r"
    data:
      topProducts:
        - reviews:
            - id: r1a
            - id: r1b
        - reviews:
            - id: r2
    ");
    // More supergraph requsets lead to more subgraph requests:
    insta::assert_yaml_snapshot!(subgraph_request_counters, @r"
    products: 2
    reviews: 2
    ");
}

#[tokio::test(flavor = "multi_thread")]
async fn invalidate_with_endpoint_by_type() {
    if !graph_os_enabled() {
        return;
    }

    let (mut router, subgraph_request_counters) = harness(base_config(), base_subgraphs()).await;
    let (headers, body) = make_graphql_request(&mut router).await;
    assert!(headers["cache-control"].contains("public"));
    assert!(body.errors.is_empty());
    insta::assert_yaml_snapshot!(subgraph_request_counters, @r"
    products: 1
    reviews: 1
    ");
    let request = http::Request::builder()
        .method("POST")
        .uri(INVALIDATION_PATH)
        .header("Authorization", INVALIDATION_SHARED_KEY)
        .body(json!([{
            "kind": "type",
            "subgraph": "reviews",
            "type": "Product"
        }]))
        .unwrap();
    // Needed because insert in the cache is async
    for i in 0..10 {
        let (_headers, body) = make_json_request(&mut router, request.clone()).await;
        let expected_value = json!({"count": 2});

        if body == expected_value {
            break;
        } else if i == 9 {
            insta::assert_yaml_snapshot!(body, @"count: 2");
        }
    }

    let (headers, body) = make_graphql_request(&mut router).await;
    assert!(headers["cache-control"].contains("public"));
    assert!(body.errors.is_empty());
    // After invalidation, reviews need to be requested again but products are still in cache:
    insta::assert_yaml_snapshot!(subgraph_request_counters, @r"
    products: 1
    reviews: 2
    ");
}

#[tokio::test(flavor = "multi_thread")]
async fn invalidate_with_endpoint_by_entity_cache_tag() {
    if !graph_os_enabled() {
        return;
    }

    let (mut router, subgraph_request_counters) = harness(base_config(), base_subgraphs()).await;
    let (headers, body) = make_graphql_request(&mut router).await;
    assert!(headers["cache-control"].contains("public"));
    assert!(body.errors.is_empty());
    insta::assert_yaml_snapshot!(subgraph_request_counters, @r"
    products: 1
    reviews: 1
    ");

    let request = http::Request::builder()
        .method("POST")
        .uri(INVALIDATION_PATH)
        .header("Authorization", INVALIDATION_SHARED_KEY)
        .body(json!([{
            "kind": "cache_tag",
            "subgraphs": ["reviews"],
            "cache_tag": "product-1",
        }]))
        .unwrap();
    // Needed because insert in the cache is async
    for i in 0..10 {
        let (_headers, body) = make_json_request(&mut router, request.clone()).await;
        let expected_value = json!({"count": 1});

        if body == expected_value {
            break;
        } else if i == 9 {
            insta::assert_yaml_snapshot!(body, @"count: 1");
        }
    }
    let (headers, body) = make_graphql_request(&mut router).await;
    assert!(headers["cache-control"].contains("public"));
    assert!(body.errors.is_empty());
    // After invalidation, reviews need to be requested again but products are still in cache:
    insta::assert_yaml_snapshot!(subgraph_request_counters, @r"
    products: 1
    reviews: 2
    ");
}

#[tokio::test]
async fn cache_control_merging_single_fetch() {
    if !graph_os_enabled() {
        return;
    }

    let mut subgraphs = base_subgraphs();
    subgraphs["products"]["headers"]["cache-control"] = "public, s-maxage=120".into();
    subgraphs["reviews"]["headers"]["cache-control"] = "public, s-maxage=60".into();
    let (mut router, _subgraph_request_counters) = harness(base_config(), subgraphs).await;
    let query = "{ topProducts { upc } }";

    // Router responds with `max-age` even if a single subgraph used `s-maxage`
    let (headers, _body) =
        make_http_request::<graphql::Response>(&mut router, graphql_request(query).into()).await;
    insta::assert_snapshot!(&headers["cache-control"], @"max-age=120,public");

    tokio::time::sleep(Duration::from_secs(2)).await;

    let query = "{ topProducts { upc } }";
    let (headers, _body) =
        make_http_request::<graphql::Response>(&mut router, graphql_request(query).into()).await;
    let cache_control = &headers["cache-control"];
    let max_age = parse_max_age(cache_control);
    // Usually 120 - 2 = 118, but allow some slack in case CI CPUs are busy
    assert!(max_age > 100 && max_age < 120, "got '{cache_control}'");
}

#[tokio::test]
async fn complex_entity_key_response_cache() {
    // GIVEN:
    //   * that graphOS is enabled
    //   * that we have a supergraph with:
    //     * join__type with a complex key (ie, using an array)
    //     * two subgraphs that both have the
    //       type Status, but with an extra field given by those subgraphs
    //       (ie, stuffDetails and statusDetails)
    //   * a router running the above
    if !graph_os_enabled() {
        return;
    }

    let subgraphs = json!({
        "stuff": {
            "query": {
                "getStatus": {
                    "id": "1",
                    "items": [{"id": "i1", "name": "Item"}],
                    "stuffDetails": "stuff we have"
                }
            }
        },
        "status": {
            "entities": [{
                "__typename": "Status",
                "id": "1",
                "items": [{"id": "i1", "name": "Item"}],
                "statusDetails": "status details"
            }]
        }
    });

    let mut config = base_config();
    {
        let config_mut = config.as_object_mut().unwrap();
        config_mut.insert("experimental_mock_subgraphs".into(), subgraphs);
        config_mut
            .get_mut("response_cache")
            .unwrap()
            .as_object_mut()
            .unwrap()
            .insert("debug".into(), true.into());
    }

    let router = apollo_router::TestHarness::builder()
        .schema(include_str!("./fixtures/entity_key_complex.graphql"))
        .configuration_json(config)
        .unwrap()
        .build_http_service()
        .await
        .unwrap();

    let mut router = router;

    // WHEN:
    //   * a query for the Status type but with data from both the stuff and
    //     status subgraphs

    let query = r#"{
        getStatus(id: "1") {
            id
            items { id name }
            stuffDetails
            statusDetails
        }
    }"#;
    let mut http_req: http::Request<RouterBody> = graphql_request(query).into();
    http_req.headers_mut().insert(
        HeaderName::from_static("apollo-cache-debugging"),
        HeaderValue::from_static("true"),
    );
    let (_, body) = make_http_request::<graphql::Response>(&mut router, http_req).await;

    // THEN:
    //   * no errors emitted! This means that the key was parsed correctly, or
    //     else we'd see malformed request errors
    //   * we get data from both subgraphs
    //
    assert!(body.errors.is_empty());
    let expectation: serde_json_bytes::Value = json!({"getStatus":{"id":"1","items":[{"id":"i1","name":"Item"}],"stuffDetails":"stuff we have","statusDetails":"status details"}}).into();
    assert_eq!(body.data, Some(expectation));
    insta::assert_json_snapshot!(body.extensions, {
        ".apolloCacheDebugging.data[].cacheControl.created" => 0
    });
}

#[tokio::test]
async fn cache_control_merging_multi_fetch() {
    if !graph_os_enabled() {
        return;
    }

    let mut subgraphs = base_subgraphs();
    subgraphs["products"]["headers"]["cache-control"] = "public, s-maxage=120".into();
    subgraphs["reviews"]["headers"]["cache-control"] = "public, s-maxage=60".into();
    let (mut router, _subgraph_request_counters) = harness(base_config(), subgraphs).await;
    let query = "{ topProducts { reviews { id } } }";

    // Router responds with `max-age` even if a subgraphs used `s-maxage`.
    // The smaller value is used.
    let (headers, _body) =
        make_http_request::<graphql::Response>(&mut router, graphql_request(query).into()).await;
    insta::assert_snapshot!(&headers["cache-control"], @"max-age=60,public");

    tokio::time::sleep(Duration::from_secs(2)).await;

    let (headers, _body) =
        make_http_request::<graphql::Response>(&mut router, graphql_request(query).into()).await;
    let cache_control = &headers["cache-control"];
    let max_age = parse_max_age(cache_control);
    // Usually 60 - 2 = 58, but allow some slack in case CI CPUs are busy
    assert!(max_age > 40 && max_age < 60, "got '{cache_control}'");
}

fn parse_max_age(cache_control: &str) -> u32 {
    cache_control
        .strip_prefix("max-age=")
        .and_then(|s| s.strip_suffix(",public"))
        .and_then(|s| s.parse().ok())
        .unwrap_or_else(|| panic!("expected 'max-age={{seconds}},public', got '{cache_control}'"))
}

macro_rules! check_cache_key {
    ($namespace: expr, $cache_key: expr, $client: expr) => {
        let mut record: Option<String> = None;
        let key = format!("{}:{}", $namespace, $cache_key);
        // Retry a few times because insert is asynchronous
        for _ in 0..10 {
            match $client
                .get(key.clone())
                .timeout(Duration::from_secs(5))
                .await
            {
                Ok(Ok(resp)) => {
                    record = Some(resp);
                    break;
                }
                Ok(Err(_)) => {
                    sleep(Duration::from_secs(1)).await;
                }
                Err(_) => {
                    panic!("long timeout connecting to redis - did you call client.init()?");
                }
            }
        }

        match record {
            Some(s) => {
                let cache_value: Value = serde_json::from_str(&s).unwrap();
                let v: Value = cache_value.get("data").unwrap().clone();
                insta::assert_json_snapshot!(v);
            }
            None => panic!("cannot get cache key {}", key),
        }
    };
}

async fn cache_key_exists(
    namespace: &str,
    cache_key: &str,
    client: &Client,
) -> Result<bool, fred::error::Error> {
    let key = format!("{namespace}:{cache_key}");
    let count: u32 = client.exists(key).await?;
    Ok(count == 1)
}

#[tokio::test(flavor = "multi_thread")]
async fn integration_test_basic() -> Result<(), BoxError> {
    if !graph_os_enabled() {
        return Ok(());
    }
    let namespace = namespace();
    let client = redis_client().await?;

    let subgraphs = json!({
        "products": {
            "query": {"topProducts": [{
                "__typename": "Product",
                "upc": "1",
                "name": "chair"
            },
            {
                "__typename": "Product",
                "upc": "2",
                "name": "table"
            },
            {
                "__typename": "Product",
                "upc": "3",
                "name": "plate"
            }]},
            "headers": {"cache-control": "public"},
        },
        "reviews": {
            "entities": [{
                "__typename": "Product",
                "upc": "1",
                "reviews": [{
                    "__typename": "Review",
                    "body": "I can sit on it",
                }]
            },
            {
                "__typename": "Product",
                "upc": "2",
                "reviews": [{
                    "__typename": "Review",
                    "body": "I can sit on it",
                }, {
                    "__typename": "Review",
                    "body": "I can sit on it2",
                }]
            },
            {
                "__typename": "Product",
                "upc": "3",
                "reviews": [{
                    "__typename": "Review",
                    "body": "I can sit on it",
                }, {
                    "__typename": "Review",
                    "body": "I can sit on it2",
                }, {
                    "__typename": "Review",
                    "body": "I can sit on it3",
                }]
            }],
            "headers": {"cache-control": "public"},
        }
    });
    let supergraph = apollo_router::TestHarness::builder()
        .configuration_json(json!({
            "response_cache": {
                "enabled": true,
                "debug": true,
                "invalidation": {
                    "listen": "127.0.0.1:4000",
                    "path": "/invalidation"
                },
                "subgraph": {
                    "all": {
                        "enabled": true,
                        "redis": {
                            "urls": ["redis://127.0.0.1:6379"],
                            "namespace": namespace,
                            "pool_size": 3
                        },
                    },
                    "subgraphs": {
                        "products": {
                            "enabled": true,
                            "ttl": "60s"
                        },
                        "reviews": {
                            "enabled": true,
                            "ttl": "10s"
                        }
                    }
                }
            },
            "include_subgraph_errors": {
                "all": true
            },
            "experimental_mock_subgraphs": subgraphs.clone()
        }))
        .unwrap()
        .schema(include_str!("../fixtures/supergraph-auth.graphql"))
        .build_supergraph()
        .await?;

    let request = supergraph::Request::fake_builder()
        .query(r#"{ topProducts { name reviews { body } } }"#)
        .method(http::Method::POST)
        .header("apollo-cache-debugging", "true")
        .build()?;

    let response = supergraph
        .oneshot(request)
        .await?
        .next_response()
        .await
        .unwrap();

    insta::assert_json_snapshot!(response, {
        ".extensions.apolloCacheDebugging.data[].cacheControl.created" => 0
    });

    let cache_key = "version:1.1:subgraph:products:type:Query:hash:bf44683f0c222652b509d6efb8f324610c8671181de540a96a5016bd71daa7cc:data:070af9367f9025bd796a1b7e0cd1335246f658aa4857c3a4d6284673b7d07fa6";
    check_cache_key!(&namespace, cache_key, &client);

    let product_cache_key = "version:1.1:subgraph:reviews:type:Product:representation:ddf7d062949ffde207db2ced05093a823d64730d30fac573d6168f13cc8080c5:hash:06a24c8b3861c95f53d224071ee9627ee81b4826d23bc3de69bdc0031edde6ed:data:070af9367f9025bd796a1b7e0cd1335246f658aa4857c3a4d6284673b7d07fa6";
    check_cache_key!(&namespace, product_cache_key, &client);

    let supergraph = apollo_router::TestHarness::builder()
        .configuration_json(json!({
            "response_cache": {
                "enabled": true,
                "debug": true,
                "invalidation": {
                    "listen": "127.0.0.1:4000",
                    "path": "/invalidation"
                },
                "subgraph": {
                    "all": {
                        "enabled": false,
                        "redis": {
                            "urls": ["redis://127.0.0.1:6379"],
                            "namespace": namespace,
                        },
                    },
                    "subgraphs": {
                        "products": {
                            "enabled": true,
                            "ttl": "60s"
                        },
                        "reviews": {
                            "enabled": true,
                            "ttl": "10s"
                        }
                    }
                }
            },
            "include_subgraph_errors": {
                "all": true
            },
            "experimental_mock_subgraphs": subgraphs.clone()
        }))
        .unwrap()
        .schema(include_str!("../fixtures/supergraph-auth.graphql"))
        .build_supergraph()
        .await?;

    let request = supergraph::Request::fake_builder()
        .query(r#"{ topProducts(first: 2) { name reviews { body } } }"#)
        .header("apollo-cache-debugging", "true")
        .method(http::Method::POST)
        .build()?;

    let response = supergraph
        .oneshot(request)
        .await?
        .next_response()
        .await
        .unwrap();
    insta::assert_json_snapshot!(response, {
        ".extensions.apolloCacheDebugging.data[].cacheControl.created" => 0
    });

    check_cache_key!(&namespace, product_cache_key, &client);

    const SECRET_SHARED_KEY: &str = "supersecret";
    let http_service = apollo_router::TestHarness::builder()
        .configuration_json(json!({
            "response_cache": {
                "enabled": true,
                "invalidation": {
                    "listen": "127.0.0.1:4000",
                    "path": "/invalidation"
                },
                "subgraph": {
                    "all": {
                        "enabled": true,
                        "redis": {
                            "urls": ["redis://127.0.0.1:6379"],
                            "namespace": namespace,
                        },
                        "invalidation": {
                            "enabled": true,
                            "shared_key": SECRET_SHARED_KEY
                        }
                    },
                    "subgraphs": {
                        "products": {
                            "enabled": true,
                            "ttl": "60s",
                            "invalidation": {
                                "enabled": true,
                                "shared_key": SECRET_SHARED_KEY
                            }
                        },
                        "reviews": {
                            "enabled": true,
                            "ttl": "10s",
                            "invalidation": {
                                "enabled": true,
                                "shared_key": SECRET_SHARED_KEY
                            }
                        }
                    }
                }
            },
            "include_subgraph_errors": {
                "all": true
            },
            "experimental_mock_subgraphs": subgraphs.clone()
        }))
        .unwrap()
        .schema(include_str!("../fixtures/supergraph-auth.graphql"))
        .build_http_service()
        .await?;

    let request = http::Request::builder()
        .uri("http://127.0.0.1:4000/invalidation")
        .method(http::Method::POST)
        .header(
            http::header::CONTENT_TYPE,
            HeaderValue::from_static("application/json"),
        )
        .header(
            http::header::AUTHORIZATION,
            HeaderValue::from_static(SECRET_SHARED_KEY),
        )
        .body(router::body::from_bytes(
            serde_json::to_vec(&vec![json!({
                "subgraph": "reviews",
                "kind": "type",
                "type": "Product"
            })])
            .unwrap(),
        ))
        .unwrap();
    let response = http_service.oneshot(request).await.unwrap();
    let response_status = response.status();
    let mut resp: Value = serde_json::from_str(
        &router::body::into_string(response.into_body())
            .await
            .unwrap(),
    )
    .unwrap();

    assert_eq!(
        resp.as_object_mut()
            .unwrap()
            .get("count")
            .unwrap()
            .as_u64()
            .unwrap(),
        3u64
    );
    assert!(response_status.is_success());

    // This should be in error because we invalidated this entity
    assert!(!cache_key_exists(&namespace, product_cache_key, &client).await?);

    // This entry should still be in redis because we didn't invalidate this entry
    let cache_key = "version:1.1:subgraph:products:type:Query:hash:bf44683f0c222652b509d6efb8f324610c8671181de540a96a5016bd71daa7cc:data:070af9367f9025bd796a1b7e0cd1335246f658aa4857c3a4d6284673b7d07fa6";
    assert!(cache_key_exists(&namespace, cache_key, &client).await?);

    Ok(())
}

#[tokio::test(flavor = "multi_thread")]
async fn integration_test_with_nested_field_set() -> Result<(), BoxError> {
    if !graph_os_enabled() {
        return Ok(());
    }
    let namespace = namespace();
    let schema = include_str!("../../src/testdata/supergraph_nested_fields.graphql");

    let client = redis_client().await?;

    let subgraphs = json!({
        "products": {
            "query": {"allProducts": [{
                "id": "1",
                "name": "Test",
                "sku": "150",
                "createdBy": { "__typename": "User", "email": "test@test.com", "country": {"a": "France"} }
            }]},
            "headers": {"cache-control": "public"},
        },
        "users": {
            "entities": [{
                "__typename": "User",
                "email": "test@test.com",
                "name": "test",
                "country": {
                    "a": "France"
                }
            }],
            "headers": {"cache-control": "public"},
        }
    });

    let supergraph = apollo_router::TestHarness::builder()
        .configuration_json(json!({
            "response_cache": {
                "enabled": true,
                "debug": true,
                "invalidation": {
                    "listen": "127.0.0.1:4000",
                    "path": "/invalidation"
                },
                "subgraph": {
                    "all": {
                        "enabled": true,
                        "redis": {
                            "urls": ["redis://127.0.0.1:6379"],
                            "namespace": namespace,
                            "pool_size": 3
                        },
                    }
                }
            },
            "include_subgraph_errors": {
                "all": true
            },
            "experimental_mock_subgraphs": subgraphs.clone()
        }))
        .unwrap()
        .schema(schema)
        .build_supergraph()
        .await?;
    let query = "query { allProducts { name createdBy { name country { a } } } }";

    let request = supergraph::Request::fake_builder()
        .query(query)
        .header("apollo-cache-debugging", "true")
        .method(http::Method::POST)
        .build()?;

    let response = supergraph
        .oneshot(request)
        .await?
        .next_response()
        .await
        .unwrap();
    insta::assert_json_snapshot!(response, {
        ".extensions.apolloCacheDebugging.data[].cacheControl.created" => 0
    });

    let query_cache_key = "version:1.1:subgraph:products:type:Query:hash:f4f41cfa309494d41648c3a3c398c61cb00197696102199454a25a0dcdd2f592:data:070af9367f9025bd796a1b7e0cd1335246f658aa4857c3a4d6284673b7d07fa6";
    check_cache_key!(&namespace, query_cache_key, &client);

    let user_cache_key = "version:1.1:subgraph:users:type:User:representation:e2d4bfa6d172a744110f37cd5227ffb3d146259fe84d19a6c91d8da877373f3e:hash:460b70e698b8c9d8496b0567e0f0848b9f7fef36e841a8a0b0771891150c35e5:data:070af9367f9025bd796a1b7e0cd1335246f658aa4857c3a4d6284673b7d07fa6";
    check_cache_key!(&namespace, user_cache_key, &client);

    let supergraph = apollo_router::TestHarness::builder()
        .configuration_json(json!({
            "response_cache": {
                "enabled": true,
                "debug": true,
                "invalidation": {
                    "listen": "127.0.0.1:4000",
                    "path": "/invalidation"
                },
                "subgraph": {
                    "all": {
                        "enabled": false,
                        "redis": {
                            "urls": ["redis://127.0.0.1:6379"],
                            "namespace": namespace,
                        },
                    },
                    "subgraphs": {
                        "products": {
                            "enabled": true,
                            "ttl": "60s"
                        },
                        "reviews": {
                            "enabled": true,
                            "ttl": "10s"
                        }
                    }
                }
            },
            "include_subgraph_errors": {
                "all": true
            },
            "experimental_mock_subgraphs": subgraphs.clone()
        }))
        .unwrap()
        .schema(schema)
        .build_supergraph()
        .await?;

    let request = supergraph::Request::fake_builder()
        .query(query)
        .method(http::Method::POST)
        .build()?;

    let response = supergraph
        .oneshot(request)
        .await?
        .next_response()
        .await
        .unwrap();
    insta::assert_json_snapshot!(response, {
        ".extensions.apolloCacheDebugging.data[].cacheControl.created" => 0
    });

    check_cache_key!(&namespace, user_cache_key, &client);

    const SECRET_SHARED_KEY: &str = "supersecret";
    let http_service = apollo_router::TestHarness::builder()
        .configuration_json(json!({
            "response_cache": {
                "enabled": true,
                "debug": true,
                "invalidation": {
                    "listen": "127.0.0.1:4000",
                    "path": "/invalidation"
                },
                "subgraph": {
                    "all": {
                        "enabled": true,
                        "redis": {
                            "urls": ["redis://127.0.0.1:6379"],
                            "namespace": namespace,
                        },
                        "invalidation": {
                            "enabled": true,
                            "shared_key": SECRET_SHARED_KEY
                        }
                    },
                    "subgraphs": {
                        "products": {
                            "enabled": true,
                            "ttl": "60s",
                            "invalidation": {
                                "enabled": true,
                                "shared_key": SECRET_SHARED_KEY
                            }
                        },
                        "reviews": {
                            "enabled": true,
                            "ttl": "10s",
                            "invalidation": {
                                "enabled": true,
                                "shared_key": SECRET_SHARED_KEY
                            }
                        }
                    }
                }
            },
            "include_subgraph_errors": {
                "all": true
            },
            "experimental_mock_subgraphs": subgraphs.clone()
        }))
        .unwrap()
        .schema(schema)
        .build_http_service()
        .await?;

    let request = http::Request::builder()
        .uri("http://127.0.0.1:4000/invalidation")
        .method(http::Method::POST)
        .header(
            http::header::CONTENT_TYPE,
            HeaderValue::from_static("application/json"),
        )
        .header(
            http::header::AUTHORIZATION,
            HeaderValue::from_static(SECRET_SHARED_KEY),
        )
        .body(router::body::from_bytes(
            serde_json::to_vec(&vec![json!({
                "subgraph": "users",
                "kind": "type",
                "type": "User"
            })])
            .unwrap(),
        ))
        .unwrap();
    let response = http_service.oneshot(request).await.unwrap();
    let response_status = response.status();
    let mut resp: Value = serde_json::from_str(
        &router::body::into_string(response.into_body())
            .await
            .unwrap(),
    )
    .unwrap();

    assert_eq!(
        resp.as_object_mut()
            .unwrap()
            .get("count")
            .unwrap()
            .as_u64()
            .unwrap(),
        1u64
    );
    assert!(response_status.is_success());

    // This should be in error because we invalidated this entity
    assert!(!cache_key_exists(&namespace, user_cache_key, &client).await?);

    // This entry should still be in redis because we didn't invalidate this entry
    let cache_key = "version:1.1:subgraph:products:type:Query:hash:f4f41cfa309494d41648c3a3c398c61cb00197696102199454a25a0dcdd2f592:data:070af9367f9025bd796a1b7e0cd1335246f658aa4857c3a4d6284673b7d07fa6";
    assert!(cache_key_exists(&namespace, cache_key, &client).await?);

    Ok(())
}<|MERGE_RESOLUTION|>--- conflicted
+++ resolved
@@ -48,9 +48,6 @@
         "include_subgraph_errors": {
             "all": true,
         },
-<<<<<<< HEAD
-        "response_cache": {
-=======
         "rhai": {
             "scripts": "tests/integration/fixtures",
             "main": "test_cache.rhai",
@@ -66,8 +63,7 @@
                 ]
             }
         },
-        "preview_response_cache": {
->>>>>>> da2245d6
+        "response_cache": {
             "enabled": true,
             "subgraph": {
                 "all": {
