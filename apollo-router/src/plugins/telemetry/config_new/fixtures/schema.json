--- conflicted
+++ resolved
@@ -505,35 +505,10 @@
           "properties": {
             "connector_response": {
               "type": "object",
-<<<<<<< HEAD
-=======
-              "required": [
-                "body",
-                "status"
-              ],
->>>>>>> 7b0d1754
-              "properties": {
-                "subgraph_name": {
-                  "type": "string"
-                },
-                "source_name": {
-                  "type": "string"
-                },
-<<<<<<< HEAD
-                "http_method": {
-                  "type": "string"
-                },
-                "url_template": {
-                  "type": "string"
-=======
-                "mapping_problems": {
-                  "default": []
->>>>>>> 7b0d1754
-                },
+              "properties": {
                 "status": {
                   "type": "integer",
                   "format": "uint16",
-<<<<<<< HEAD
                   "minimum": 0,
                   "maximum": 65535
                 },
@@ -549,17 +524,10 @@
                 },
                 "mapping_problems": {
                   "default": []
-=======
-                  "minimum": 0.0
->>>>>>> 7b0d1754
-                }
-              },
-              "additionalProperties": false,
-              "required": [
-                "subgraph_name",
-                "source_name",
-                "http_method",
-                "url_template",
+                }
+              },
+              "additionalProperties": false,
+              "required": [
                 "status",
                 "body"
               ]
