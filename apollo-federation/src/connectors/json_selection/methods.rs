--- conflicted
+++ resolved
@@ -49,12 +49,9 @@
     Gt,
     Lt,
     Not,
-<<<<<<< HEAD
     Get,
-=======
     ToString,
     ParseInt,
->>>>>>> 007b6b98
 
     // Future methods:
     TypeOf,
@@ -174,12 +171,9 @@
             Self::Gt => &public::GtMethod,
             Self::Lt => &public::LtMethod,
             Self::Not => &public::NotMethod,
-<<<<<<< HEAD
             Self::Get => &public::GetMethod,
-=======
             Self::ToString => &public::ToStringMethod,
             Self::ParseInt => &public::ParseIntMethod,
->>>>>>> 007b6b98
 
             // Future methods:
             Self::TypeOf => &future::TypeOfMethod,
@@ -275,12 +269,9 @@
                 | Self::Gt
                 | Self::Lt
                 | Self::Not
-<<<<<<< HEAD
                 | Self::Get
-=======
                 | Self::ToString
                 | Self::ParseInt
->>>>>>> 007b6b98
         )
     }
 }