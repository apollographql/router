# Changelog for the next release

All notable changes to Router will be documented in this file.

This project adheres to [Semantic Versioning](https://semver.org/spec/v2.0.0.html).

<!-- <THIS IS AN EXAMPLE, DO NOT REMOVE>

# [x.x.x] (unreleased) - 2022-mm-dd
> Important: X breaking changes below, indicated by **❗ BREAKING ❗**
## ❗ BREAKING ❗
## 🚀 Features ( :rocket: )
## 🐛 Fixes ( :bug: )
## 🛠 Maintenance ( :hammer_and_wrench: )
## 📚 Documentation ( :books: )
## 🐛 Fixes ( :bug: )

## Example section entry format

### **Headline** ([PR #PR_NUMBER](https://github.com/apollographql/router/pull/PR_NUMBER))

Description! And a link to a [reference](http://url)
-->

# [0.9.2] (unreleased) - 2022-mm-dd

## ❗ BREAKING ❗

### Simplify Context::upsert() [PR #1073](https://github.com/apollographql/router/pull/1073)
Removes the `default` parameter and requires inserted values to implement `Default`.

## 🚀 Features
## 🐛 Fixes

<<<<<<< HEAD
### Fix the installation and releasing script for Windows [PR #1098](https://github.com/apollographql/router/pull/1098)
Do not put .exe for Windows in the name of the tarball when releasing new version
=======
### Aggregate usage reports in streaming and set the timeout to 5 seconds [PR #1066](https://github.com/apollographql/router/pull/1066)
The metrics plugin was allocating chunks of usage reports to aggregate them right after, this was replaced by a streaming loop. The interval for sending the reports to spaceport was reduced from 10s to 5s.

### Put back the ability to use environment variable expansion for telemetry endpoints [PR #1092](https://github.com/apollographql/router/pull/1092)
Adds the ability to use environment variable expansion for the configuration of agent/collector endpoint for Jaeger, OTLP, Datadog.
>>>>>>> e62edcc6

## 🛠 Maintenance
## 📚 Documentation
### Add CORS documentation ([PR #1044](https://github.com/apollographql/router/pull/1044))
We've updated the CORS documentation to reflect the recent [CORS and CSRF](https://github.com/apollographql/router/pull/1006) updates.

## 🐛 Fixes<|MERGE_RESOLUTION|>--- conflicted
+++ resolved
@@ -32,16 +32,14 @@
 ## 🚀 Features
 ## 🐛 Fixes
 
-<<<<<<< HEAD
 ### Fix the installation and releasing script for Windows [PR #1098](https://github.com/apollographql/router/pull/1098)
 Do not put .exe for Windows in the name of the tarball when releasing new version
-=======
+
 ### Aggregate usage reports in streaming and set the timeout to 5 seconds [PR #1066](https://github.com/apollographql/router/pull/1066)
 The metrics plugin was allocating chunks of usage reports to aggregate them right after, this was replaced by a streaming loop. The interval for sending the reports to spaceport was reduced from 10s to 5s.
 
 ### Put back the ability to use environment variable expansion for telemetry endpoints [PR #1092](https://github.com/apollographql/router/pull/1092)
 Adds the ability to use environment variable expansion for the configuration of agent/collector endpoint for Jaeger, OTLP, Datadog.
->>>>>>> e62edcc6
 
 ## 🛠 Maintenance
 ## 📚 Documentation
