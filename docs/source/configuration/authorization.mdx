---
title: Authorization in the Apollo Router
description: Strengthen service security with a centralized governance layer
minVersion: 1.29.1
---

<GraphOSEnterpriseRequired />

<PreviewFeature discordLink="https://discord.com/channels/1022972389463687228/1148623262104965120"/>

APIs provide access to business-critical data. Unrestricted access can result in data breaches, monetary losses, or potential denial of service. Even for internal services, checks can be essential to limit data to authorized parties.

Services may have their own access controls, but enforcing authorization _in the Apollo Router_ is valuable for a few reasons:

- **Optimal query execution**: Validating authorization _before_ processing requests enables the early termination of unauthorized requests. Stopping unauthorized requests at the edge of your graph reduces the load on your services and enhances performance.

  ```mermaid
  flowchart LR;
    clients(Client);
    subgraph Router[" "]
      router(["<b>Apollo Router</b>"]);
      serviceB[Users<br/>API];
      serviceC[Posts<br/>API];
    end
    router -.->|"❌ Subquery"| serviceB & serviceC;
    clients -->|"⚠️Unauthorized <br/>request"| router;
  ```

  - If every field in a particular subquery requires authorization, the router's [query planner](../customizations/overview#request-path) can _eliminate entire subgraph requests_ for unauthorized requests. For example, a request may have permission to view a particular user's posts on a social media platform but not have permission to view any of that user's personally identifiable information (PII). Check out [How it works](#how-it-works) to learn more.

  ```mermaid
  flowchart LR;
    clients(Client);
    subgraph Router[" "]
      router(["<b>Apollo Router</b>"]);
      serviceB[Users<br/>API];
      serviceC[Posts<br/>API];
    end
    router -->|"✅ Authorized <br/> subquery"| serviceC;
      router -.->|"❌ Unauthorized <br/> subquery"| serviceB;
    clients -->|"⚠️ Partially authorized <br/>request"| router;
  ```
  - Also, [query deduplication](./traffic-shaping/#query-deduplication) groups requested fields based on their required authorization. Entire groups can be eliminated from the query plan if they don't have the correct authorization.

- **Declarative access rules**: You define access controls at the field level, and GraphOS [composes](#composition-and-federation) them across your services. These rules create graph-native governance without the need for an extra orchestration layer.

- **Principled architecture**: Through composition, the router centralizes authorization logic while allowing for auditing at the service level. This centralized authorization is an initial checkpoint that other service layers can reinforce.

  ```mermaid
  flowchart LR;
    clients(Client);
    Level2:::padding
    subgraph Level1["<br>🔐 Router layer&nbsp&nbsp&nbsp&nbsp&nbsp&nbsp&nbsp&nbsp&nbsp&nbsp&nbsp&nbsp&nbsp&nbsp&nbsp&nbsp&nbsp&nbsp&nbsp&nbsp&nbsp&nbsp&nbsp&nbsp&nbsp&nbsp&nbsp&nbsp&nbsp&nbsp&nbsp&nbsp&nbsp&nbsp&nbsp&nbsp&nbsp&nbsp&nbsp&nbsp&nbsp&nbsp&nbsp&nbsp&nbsp&nbsp&nbsp&nbsp&nbsp&nbsp&nbsp"]
      router(["<b>Apollo Router</b>"]);
        subgraph Level2["🔐 Service layer"]
          serviceB[Users<br/>API];
          serviceC[Posts<br/>API];
          end
    end

    router -->|"Subquery"| serviceB & serviceC;
    clients -->|"Request"| router;

  classDef padding padding-left:1em, padding-right:1em
  ```

## How access control works

The Apollo Router provides access controls via **authorization directives** that define access to specific fields and types across your supergraph:

- The [`@requiresScopes`](#requiresscopes) directive allows granular access control through the scopes you define.
- The [`@authenticated`](#authenticated) directive allows access to the annotated field or type for _authenticated requests only_.

For example, imagine you're building a social media platform that includes a `Users` subgraph. You can use the [`@requiresScopes`](#requiresscopes) directive to declare that viewing other users' information requires the `read:user` scope:

```graphql
type Query {
  users: [User!]! @requiresScopes(scopes: [["read:users"]])
}
```

You can use the [`@authenticated`](#authenticated) directive to declare that users must be logged in to update their own information:

```graphql
type Mutation {
  updateUser(input: UpdateUserInput!): User! @authenticated
}
```

You can define both directives&mdash;together or separately&mdash;at the field level to fine-tune your access controls. When directives are declared both on a field and the field's type, they will all be tried, and the field will be removed if any of them does not authorize it.
GraphOS [composes](#composition-and-federation) restrictions into the supergraph schema so that each subgraph's restrictions are respected.
The router then enforces these directives on all incoming requests.

## Prerequisites

> ⚠️ Only the Apollo Router supports authorization directives&mdash;[`@apollo/gateway`](/federation/v1/gateway/) does _not_. Check out the [migration guide](../migrating-from-gateway/) if you'd like to use them.

Before using the authorization directives in your subgraph schemas, you must:
- Validate that your Apollo Router uses version `1.29.1` or later and is [connected to your GraphOS Enterprise organization](../enterprise-features/#enabling-enterprise-features)
- Include **[claims](#configure-request-claims)** in requests made to the router

### Configure request claims

Claims are the individual details of a request's authentication and scope. They might include details like the ID of the user making the request and any authorization scopes&mdash;for example, `read:profiles`&mdash; assigned to that user. The authorization directives use a request's claims to evaluate which fields and types are authorized.

To provide the router with the claims it needs, you must either configure JSON Web Token (JWT) authentication or add an external coprocessor that adds claims to a request's context. In some cases (explained below), you may require both.

- **JWT authentication configuration**: If you configure [JWT authentication](./authn-jwt), the Apollo Router [automatically adds a JWT token's claims](./authn-jwt#working-with-jwt-claims) to the request's context at the `apollo_authentication::JWT::claims` key.
- **Adding claims via coprocessor**:  If you can't use JWT authentication, you can [add claims with a coprocessor](../customizations/coprocessor#adding-authorization-claims-via-coprocessor). Coprocessors let you hook into the Apollo Router's request-handling lifecycle with custom code.
- **Augmenting JWT claims via coprocessor**: Your authorization policies may require information beyond what your JSON web tokens provide. For example, a token's claims may include user IDs, which you then use to look up user roles. For situations like this, you can [augment the claims](./authn-jwt#claim-augmentation-via-coprocessors) from your JSON web tokens with coprocessors.

## Authorization directives

While in [preview](/resources/product-launch-stages/#preview), authorization directives are turned off by default. To enable them, include the following in your router's [YAML config file](./overview/):

```yaml title="router.yaml"
authorization:
  preview_directives:
    enabled: true
```

### `@requiresScopes`

The `@requiresScopes` directive marks fields and types as restricted based on required scopes.
The directive includes a `scopes` argument with an array of the required scopes to declare which scopes are required:

```graphql
@requiresScopes(scopes: [["scope1", "scope2", "scope3"]])
```

Depending on the scopes present on the request, the router filters out unauthorized fields and types.

> You can use Boolean logic to define the required scopes. See [Combining required scopes](#combining-required-scopes-with-andor-logic) for details.

The directive validates the required scopes by loading the claims object at the `apollo_authentication::JWT::claims` key in a request's context.
The claims object's `scope` key's value should be a space-separated string of scopes in the format defined by the [OAuth2 RFC for access token scopes](https://datatracker.ietf.org/doc/html/rfc6749#section-3.3).

```rhai
claims = context["apollo_authentication::JWT::claims"]
claims["scope"] = "scope1 scope2 scope3"
```

<ExpansionPanel title="What if my request scopes aren't in OAuth2 format?">

If the `apollo_authentication::JWT::claims` object holds scopes in another format, for example, an array of strings, or at a key other than `"scope"`, you can edit the claims with a [Rhai script](../customizations/rhai).

The example below extracts an array of scopes from the `"roles"` claim and reformats them as a space-separated string.

```Rhai
fn router_service(service) {
  let request_callback = |request| {
    let claims = request.context["apollo_authentication::JWT::claims"];
    let roles = claims["roles"];

    let scope = "";
    if roles.len() > 1 {
      scope = roles[0];
    }

    if roles.len() > 2 {
      for role in roles[1..] {
        scope += ' ';
        scope += role;
      }
    }

    claims["scope"] = scope;
    request.context["apollo_authentication::JWT::claims"] = claims;
  };
  service.map_request(request_callback);
}
```

</ExpansionPanel>

#### Usage

To use the `@requiresScopes` directive in a subgraph, you can [import it from the `@link` directive](/federation/federated-types/federated-directives/#importing-directives) like so:

```graphql
extend schema
  @link(
    url: "https://specs.apollo.dev/federation/v2.5",
    import: [..., "@requiresScopes"])
```

It is defined as follows:

```graphql
scalar federation__Scope
directive @requiresScopes(scopes: [[federation__Scope!]!]!) on OBJECT | FIELD_DEFINITION | INTERFACE | SCALAR | ENUM
```

#### Combining required scopes with `AND`/`OR` logic

A request must include _all_ elements in the inner-level `scopes` array to resolve the associated field or type. In other words, the authorization validation uses **AND** logic between the elements in the inner-level `scopes` array.

```graphql
@requiresScopes(scopes: [["scope1", "scope2", "scope3"]])
```

For the preceding example, a request would need `scope1` **AND** `scope2` **AND** `scope3` to be authorized.

You can use nested arrays to introduce **OR** logic:

```graphql
@requiresScopes(scopes: [["scope1"], ["scope2"], ["scope3"]])
```

For the preceding example, a request would need `scope1` **OR** `scope2` **OR** `scope3` to be authorized.

You can nest arrays and elements as needed to achieve your desired logic. For example:

```graphql
@requiresScopes(scopes: [["scope1", "scope2"], ["scope3"]])
```

This syntax requires requests to have either (`scope1` **AND** `scope2`) **OR** just `scope3` to be authorized.


#### Example `@requiresScopes` use case

Imagine the social media platform you're building lets users view other users' information only if they have the required permissions.
Your schema may look something like this:

```graphql
type Query {
  user(id: ID!): User @requiresScopes(scopes: [["read:others"]])
  users: [User!]! @requiresScopes(scopes: [["read:others"]])
  post(id: ID!): Post
}

type User {
  id: ID!
  username: String
  email: String @requiresScopes(scopes: [["read:email"]])
  profileImage: String
  posts: [Post!]!
}

type Post {
  id: ID!
  author: User!
  title: String!
  content: String!
}
```

Depending on a request's attached scopes, the router executes the following query differently.
If the request includes only the `read:others` scope, then the router executes the following filtered query:

<CodeColumns>

```graphql title="Raw query to router"
query {
  users {
    username
    profileImage
    email
  }
}
```

```graphql title="Scopes: 'read:others'"
query {
  users {
    username
    profileImage
  }
}
```

</CodeColumns>

The response would include an error at the `/users/@/email` path since that field requires the `read:emails` scope.
The router can execute the entire query successfully if the request includes the `read:others read:emails` scope set.

### `@authenticated`

The `@authenticated` directive marks specific fields and types as requiring authentication.
It works by checking for the `apollo_authentication::JWT::claims` key in a request's context, that is added either by the JWT authentication plugin, when the request contains a valid JWT, or by an authentication coprocessor.
If the key exists, it means the request is authenticated, and the router executes the query in its entirety.
If the request is unauthenticated, the router removes `@authenticated` fields before planning the query and only executes the parts of the query that don't require authentication.

#### Usage

To use the `@authenticated` directive in a subgraph, you can [import it from the `@link` directive](/federation/federated-types/federated-directives/#importing-directives) like so:

```graphql
extend schema
  @link(
    url: "https://specs.apollo.dev/federation/v2.5",
    import: [..., "@authenticated"])
```

It is defined as follows:

```graphql
directive @authenticated on OBJECT | FIELD_DEFINITION | INTERFACE | SCALAR | ENUM
```

#### Example `@authenticated` use case

Diving deeper into the [social media example](#example-requiresscopes-use-case): let's say unauthenticated users can view a post's title, author, and content.
However, you only want authenticated users to see the number of views a post has received.
You also need to be able to query for an authenticated user's information.

The relevant part of your schema may look something like this:

```graphql
type Query {
  me: User @authenticated
  post(id: ID!): Post
}

type User {
  id: ID!
  username: String
  email: String @requiresScopes(scopes: [["read:email"]])
  posts: [Post!]!
}

type Post {
  id: ID!
  author: User!
  title: String!
  content: String!
  views: Int @authenticated
}

```

Consider the following query:

```graphql title="Sample query"
query {
  me {
    username
  }
  post(id: "1234") {
    title
    views
  }
}
```

The router would execute the entire query for an authenticated request.
For an unauthenticated request, the router would remove the `@authenticated` fields and execute the filtered query.

<CodeColumns>

```graphql title="Query executed for an authenticated request"
query {
  me {
    username
  }
  post(id: "1234") {
    title
    views
  }
}
```

```graphql title="Query executed for an unauthenticated request"
query {
  post(id: "1234") {
    title
  }
}
```

</CodeColumns>

For an unauthenticated request, the router doesn't attempt to resolve the top-level `me` query, nor the views for the post with `id: "1234"`.
The response retains the initial request's shape but returns `null` for unauthorized fields and applies the [standard GraphQL null propagation rules](https://www.apollographql.com/blog/graphql/basics/using-nullability-in-graphql/#what-happens-if-you-try-to-return-null-for-a-non-null-field).

```json title="Unauthenticated request response"
{
  "data": {
    "me": null,
		"post": {
			"title": "Securing supergraphs",
		}
  },
  "errors": [
    {
      "message": "Unauthorized field or type",
      "path": [
        "me"
      ],
      "extensions": {
        "code": "UNAUTHORIZED_FIELD_OR_TYPE"
      }
    },
    {
      "message": "Unauthorized field or type",
      "path": [
        "post",
        "views"
      ],
      "extensions": {
        "code": "UNAUTHORIZED_FIELD_OR_TYPE"
      }
    }
  ]
}
```

If _every_ requested field requires authentication and a request is unauthenticated, the router generates an error indicating that the query is unauthorized.

## Composition and federation

GraphOS's composition strategy for authorization directives is intentionally accumulative. When you define authorization directives on fields and types in subgraphs, GraphOS composes them into the supergraph schema. In other words, if subgraph fields or types include `@requiresScopes` or `@authenticated` directives, they are set on the supergraph too.

#### Composition with `AND`/`OR` logic

If shared subgraph fields include multiple directives, composition merges them. For example, suppose the `me` query requires `@authentication` in one subgraph:


```graphql title="Subgraph A"
type Query {
  me: User @authenticated
}

type User {
  id: ID!
  username: String
  email: String
}
```

and the `read:user` scope in another subgraph:

```graphql title="Subgraph B"
type Query {
  me: User @requiresScopes(scopes: [["read:user"]])
}

type User {
  id: ID!
  username: String
  email: String
}
```

A request would need to both be authenticated **AND** have the required scope. Recall that the `@authenticated` directive only checks for the existence of the `apollo_authentication::JWT::claims` key in a request's context, so authentication is guaranteed if the request includes scopes.

If multiple shared subgraph fields include `@requiresScopes`, the supergraph schema merges them with the same logic used to [combine scopes for a single use of `@requiresScopes`](#combining-required-scopes-with-andor-logic). For example, if one subgraph requires the `read:others` scope on the `users` query:

```graphql title="Subgraph A"
type Query {
  users: [User!]! @requiresScopes(scopes: [["read:others"]])
}
```

and another subgraph requires the `read:profiles` scope on `users` query:

```graphql title="Subgraph B"
type Query {
  users: [User!]! @requiresScopes(scopes: [["read:profiles"]])
}
```

Then the supergraph schema would require _both_ scopes for it.

```graphql title="Supergraph"
type Query {
  users: [User!]! @requiresScopes(scopes: [["read:others", "read:profiles"]])
}
```

As with [combining scopes for a single use of `@requiresScopes`](#combining-required-scopes-with-andor-logic), you can use nested arrays to introduce **OR** logic:

```graphql title="Subgraph A"
type Query {
  users: [User!]! @requiresScopes(scopes: [["read:others", "read:users"]])
}
```

```graphql title="Subgraph B"
type Query {
  users: [User!]! @requiresScopes(scopes: [["read:profiles"]])
}
```

Since both `scopes` arrays are nested arrays, they would be composed using **OR** logic into the supergraph schema:

```graphql title="Supergraph"
type Query {
  users: [User!]! @requiresScopes(scopes: [["read:others", "read:users"], ["read:profiles"]])
}
```

This syntax means a request needs either (`read:others` **AND** `read:users`) scopes **OR** just the `read:profiles` scope to be authorized.

### Authorization and `@key` fields

The [`@key` directive](https://www.apollographql.com/docs/federation/entities/) lets you create an entity whose fields resolve across multiple subgraphs.
If you use authorization directives on fields defined in [`@key` directives](https://www.apollographql.com/docs/federation/entities/), Apollo still uses those fields to compose entities between the subgraphs, but the client cannot query them directly.

Consider these example subgraph schemas:

```graphql title="Product subgraph"
type Query {
  product: Product
}

type Product @key(fields: "id") {
  id: ID! @authenticated
  name: String!
  price: Int @authenticated
}
```

```graphql title="Inventory subgraph"
type Query {
  product: Product
}

type Product @key(fields: "id") {
  id: ID! @authenticated
  inStock: Boolean!
}
```

An unauthenticated request would successfully execute this query:

```graphql
query {
  product {
    name
    inStock
  }
}
```

Specifically, under the hood, the router would use the `id` field to resolve the `Product` entity, but it wouldn't return it.

For the following query, an unauthenticated request would resolve `null` for `id`. And since `id` is a non-nullable field, `product` would return `null`.

```graphql
query {
  product {
    id
    username
  }
}
```

This behavior resembles what you can create with [contracts](/graphos/delivery/contracts/) and the [`@inaccessible` directive](https://www.apollographql.com/docs/federation/federated-types/federated-directives/#inaccessible).

### Authorization and interfaces

If a type [implementing an interface](https://www.apollographql.com/docs/apollo-server/schema/unions-interfaces/#interface-type) requires authorization, unauthorized requests can query the interface, but not any parts of the type that require authorization.

For example, consider this schema where the `Post` interface doesn't require authentication, but the `PrivateBlog` type, which implements `Post`, does:

```graphql
type Query {
  posts: [Post!]!
}

type User {
  id: ID!
  username: String
  posts: [Post!]!
}

interface Post {
  id: ID!
  author: User!
  title: String!
  content: String!
}

type PrivateBlog implements Post @authenticated {
  id: ID!
  author: User!
  title: String!
  content: String!
  publishAt: String
  allowedViewers: [User!]!
}
```

If an unauthenticated request were to make this query:

```graphql
query {
  posts {
    id
    author
    title
    ... on PrivateBlog {
      allowedViewers
    }
  }
}
```

The router would filter the query as follows:

```graphql
query {
  posts {
    id
    author
    title
  }
}
```

The response would include an `"UNAUTHORIZED_FIELD_OR_TYPE"` error at the `/posts/@/allowedViewers` path.

## Query deduplication

You can enable [query deduplication](../configuration/traffic-shaping/#query-deduplication) in the router to reduce redundant requests to a subgraph. The router does this by buffering similar queries and reusing the result.

**Query deduplication takes authorization into account.** First, the router groups unauthenticated queries together. Then it groups authenticated queries by their required scope set. It uses these groups to execute queries efficiently when fulfilling requests.

## Introspection

Introspection is turned off in the router by default, [as is best production practice](https://www.apollographql.com/blog/graphql/security/why-you-should-disable-graphql-introspection-in-production/). If you've chosen to [enable it](./overview/#introspection), keep in mind that **authorization directives don't affect introspection**. All fields that require authorization remain visible. However, directives applied to fields _aren't_ visible. If introspection might reveal too much information about internal types, then be sure it hasn't been enabled in your router configuration.

With introspection turned off, you can use GraphOS's [schema registry](/graphos/delivery/) to explore your supergraph schema and empower your teammates to do the same. If you want to completely remove fields from a graph rather than just preventing access (even with introspection on), consider building a [contract graph](/graphos/delivery/contracts/).

## Configuration options

The authorization plugin behaviour can be modified with various options.

<<<<<<< HEAD
### dry_run
=======
### reject_unauthorized
>>>>>>> b5ec5cd7

```yaml title="router.yaml"
authorization:
  preview_directives:
    enabled: true
<<<<<<< HEAD
    dry_run: true # default: false
```

This option executes the authorization directives without modifying the query: it only generates the list of unauthorized paths and returns it as part of the response. This is a way to evaluate the impact of authorization policies without breaking existing traffic.
=======
    reject_unauthorized: true # default: false
```

This option will entirely reject queries that would have some parts filtered by authorization directives. The response will contain the list of paths that are affected.
>>>>>>> b5ec5cd7
<|MERGE_RESOLUTION|>--- conflicted
+++ resolved
@@ -628,24 +628,24 @@
 
 The authorization plugin behaviour can be modified with various options.
 
-<<<<<<< HEAD
-### dry_run
-=======
 ### reject_unauthorized
->>>>>>> b5ec5cd7
 
 ```yaml title="router.yaml"
 authorization:
   preview_directives:
     enabled: true
-<<<<<<< HEAD
+    reject_unauthorized: true # default: false
+```
+
+This option will entirely reject queries that would have some parts filtered by authorization directives. The response will contain the list of paths that are affected.
+
+### dry_run
+
+```yaml title="router.yaml"
+authorization:
+  preview_directives:
+    enabled: true
     dry_run: true # default: false
 ```
 
 This option executes the authorization directives without modifying the query: it only generates the list of unauthorized paths and returns it as part of the response. This is a way to evaluate the impact of authorization policies without breaking existing traffic.
-=======
-    reject_unauthorized: true # default: false
-```
-
-This option will entirely reject queries that would have some parts filtered by authorization directives. The response will contain the list of paths that are affected.
->>>>>>> b5ec5cd7
