--- conflicted
+++ resolved
@@ -16,13 +16,8 @@
 apollo-parser = "0.2.5"
 async-trait = "0.1.53"
 atty = "0.2.14"
-<<<<<<< HEAD
 axum = { version = "0.5.3" }
-buildstructor = "0.1.5"
-=======
-axum = { version = "0.5.3", optional = true }
 buildstructor = "0.1.9"
->>>>>>> 80eb0199
 bytes = "1.1.0"
 dashmap = { version = "5.1.0", features = ["serde"] }
 derivative = "2.2.0"
