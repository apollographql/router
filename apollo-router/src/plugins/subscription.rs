use std::collections::HashMap;
use std::collections::HashSet;
use std::ops::ControlFlow;
use std::task::Poll;
use std::time::Duration;

use bytes::Buf;
use futures::future::BoxFuture;
use hmac::Hmac;
use hmac::Mac;
use http::HeaderName;
use http::HeaderValue;
use http::Method;
use http::StatusCode;
use multimap::MultiMap;
use once_cell::sync::OnceCell;
use schemars::JsonSchema;
use serde::Deserialize;
use serde::Serialize;
use sha2::Digest;
use sha2::Sha256;
use tower::BoxError;
use tower::Service;
use tower::ServiceBuilder;
use tower::ServiceExt;
use tracing_futures::Instrument;
use uuid::Uuid;

use crate::context::Context;
use crate::graphql;
use crate::graphql::Response;
use crate::json_ext::Object;
use crate::layers::ServiceBuilderExt;
use crate::notification::Notify;
use crate::notification::NotifyError;
use crate::plugin::Plugin;
use crate::plugin::PluginInit;
use crate::protocols::websocket::WebSocketProtocol;
use crate::query_planner::OperationKind;
use crate::register_plugin;
use crate::services::router;
use crate::services::router::body::RouterBody;
use crate::services::subgraph;
use crate::Endpoint;
use crate::ListenAddr;

type HmacSha256 = Hmac<sha2::Sha256>;
pub(crate) const APOLLO_SUBSCRIPTION_PLUGIN: &str = "apollo.subscription";
pub(crate) const APOLLO_SUBSCRIPTION_PLUGIN_NAME: &str = "subscription";
pub(crate) static SUBSCRIPTION_CALLBACK_HMAC_KEY: OnceCell<String> = OnceCell::new();
pub(crate) const SUBSCRIPTION_WS_CUSTOM_CONNECTION_PARAMS: &str =
    "apollo.subscription.custom_connection_params";
const CALLBACK_SUBSCRIPTION_HEADER_NAME: &str = "subscription-protocol";
const CALLBACK_SUBSCRIPTION_HEADER_VALUE: &str = "callback/1.0";

#[derive(Debug, Clone)]
pub(crate) struct Subscription {
    notify: Notify<String, graphql::Response>,
    callback_hmac_key: Option<String>,
    pub(crate) config: SubscriptionConfig,
}

/// Subscriptions configuration
#[derive(Debug, Clone, Deserialize, Serialize, JsonSchema)]
#[serde(deny_unknown_fields, default)]
pub(crate) struct SubscriptionConfig {
    /// Enable subscription
    pub(crate) enabled: bool,
    /// Select a subscription mode (callback or passthrough)
    pub(crate) mode: SubscriptionModeConfig,
    /// Enable the deduplication of subscription (for example if we detect the exact same request to subgraph we won't open a new websocket to the subgraph in passthrough mode)
    /// (default: true)
    pub(crate) enable_deduplication: bool,
    /// This is a limit to only have maximum X opened subscriptions at the same time. By default if it's not set there is no limit.
    pub(crate) max_opened_subscriptions: Option<usize>,
    /// It represent the capacity of the in memory queue to know how many events we can keep in a buffer
    pub(crate) queue_capacity: Option<usize>,
}

impl Default for SubscriptionConfig {
    fn default() -> Self {
        Self {
            enabled: true,
            mode: Default::default(),
            enable_deduplication: true,
            max_opened_subscriptions: None,
            queue_capacity: None,
        }
    }
}

#[derive(Debug, Clone, PartialEq, Eq, Deserialize, Serialize, Default, JsonSchema)]
#[serde(deny_unknown_fields)]
pub(crate) struct SubscriptionModeConfig {
    /// Enable callback mode for subgraph(s)
    pub(crate) callback: Option<CallbackMode>,
    /// Enable passthrough mode for subgraph(s)
    pub(crate) passthrough: Option<SubgraphPassthroughMode>,
}

impl SubscriptionModeConfig {
    pub(crate) fn get_subgraph_config(&self, service_name: &str) -> Option<SubscriptionMode> {
        if let Some(passthrough_cfg) = &self.passthrough {
            if let Some(subgraph_cfg) = passthrough_cfg.subgraphs.get(service_name) {
                return SubscriptionMode::Passthrough(subgraph_cfg.clone()).into();
            }
            if let Some(all_cfg) = &passthrough_cfg.all {
                return SubscriptionMode::Passthrough(all_cfg.clone()).into();
            }
        }

        if let Some(callback_cfg) = &self.callback {
            if callback_cfg.subgraphs.contains(service_name) || callback_cfg.subgraphs.is_empty() {
                let callback_cfg = CallbackMode {
                    public_url: callback_cfg.public_url.clone(),
                    heartbeat_interval: callback_cfg.heartbeat_interval,
                    listen: callback_cfg.listen.clone(),
                    path: callback_cfg.path.clone(),
                    subgraphs: HashSet::new(), // We don't need it
                };
                return SubscriptionMode::Callback(callback_cfg).into();
            }
        }

        None
    }
}

#[derive(Debug, Clone, PartialEq, Eq, Deserialize, Serialize, Default, JsonSchema)]
#[serde(deny_unknown_fields, default)]
pub(crate) struct SubgraphPassthroughMode {
    /// Configuration for all subgraphs
    pub(crate) all: Option<WebSocketConfiguration>,
    /// Configuration for specific subgraphs
    pub(crate) subgraphs: HashMap<String, WebSocketConfiguration>,
}

#[derive(Debug, Clone, PartialEq)]
pub(crate) enum SubscriptionMode {
    /// Using a callback url
    Callback(CallbackMode),
    /// Using websocket to directly connect to subgraph
    Passthrough(WebSocketConfiguration),
}

/// Using a callback url
#[derive(Debug, Clone, PartialEq, Eq, Deserialize, Serialize, JsonSchema)]
#[serde(deny_unknown_fields)]
pub(crate) struct CallbackMode {
    #[schemars(with = "String")]
    /// URL used to access this router instance, including the path configured on the Router
    pub(crate) public_url: url::Url,

    /// Heartbeat interval for callback mode (default: 5secs)
    #[serde(default = "HeartbeatInterval::new_enabled")]
    pub(crate) heartbeat_interval: HeartbeatInterval,
    // `skip_serializing` We don't need it in the context
    /// Listen address on which the callback must listen (default: 127.0.0.1:4000)
    #[serde(skip_serializing)]
    pub(crate) listen: Option<ListenAddr>,
    // `skip_serializing` We don't need it in the context
    /// Specify on which path you want to listen for callbacks (default: /callback)
    #[serde(skip_serializing)]
    pub(crate) path: Option<String>,

    /// Specify on which subgraph we enable the callback mode for subscription
    /// If empty it applies to all subgraphs (passthrough mode takes precedence)
    #[serde(default)]
    pub(crate) subgraphs: HashSet<String>,
}

#[derive(Debug, Copy, Clone, PartialEq, Eq, Deserialize, Serialize, JsonSchema)]
#[serde(rename_all = "snake_case", untagged)]
pub(crate) enum HeartbeatInterval {
    /// disable heartbeat
    Disabled(Disabled),
    /// enable with default interval of 5s
    Enabled(Enabled),
    /// enable with custom interval, e.g. '100ms', '10s' or '1m'
    #[serde(with = "humantime_serde")]
    #[schemars(with = "String")]
    Duration(Duration),
}

impl HeartbeatInterval {
    pub(crate) fn new_enabled() -> Self {
        Self::Enabled(Enabled::Enabled)
    }
    pub(crate) fn new_disabled() -> Self {
        Self::Disabled(Disabled::Disabled)
    }
    pub(crate) fn into_option(self) -> Option<Duration> {
        match self {
            Self::Disabled(_) => None,
            Self::Enabled(_) => Some(Duration::from_secs(5)),
            Self::Duration(duration) => Some(duration),
        }
    }
}

#[derive(Debug, Copy, Clone, PartialEq, Eq, Deserialize, Serialize, JsonSchema)]
#[serde(rename_all = "snake_case")]
pub(crate) enum Disabled {
    Disabled,
}

#[derive(Debug, Copy, Clone, PartialEq, Eq, Deserialize, Serialize, JsonSchema)]
#[serde(rename_all = "snake_case")]
pub(crate) enum Enabled {
    Enabled,
}

#[derive(Debug, Clone, PartialEq, Eq, Deserialize, Serialize, JsonSchema)]
#[serde(deny_unknown_fields)]
/// WebSocket configuration for a specific subgraph
pub(crate) struct WebSocketConfiguration {
    /// Path on which WebSockets are listening
    #[serde(default)]
    pub(crate) path: Option<String>,
    /// Which WebSocket GraphQL protocol to use for this subgraph possible values are: 'graphql_ws' | 'graphql_transport_ws' (default: graphql_ws)
    #[serde(default)]
    pub(crate) protocol: WebSocketProtocol,
    /// Heartbeat interval for graphql-ws protocol (default: disabled)
    #[serde(default = "HeartbeatInterval::new_disabled")]
    pub(crate) heartbeat_interval: HeartbeatInterval,
}

fn default_path() -> String {
    String::from("/callback")
}

pub(crate) fn default_listen_addr() -> ListenAddr {
    ListenAddr::SocketAddr("127.0.0.1:4000".parse().expect("valid ListenAddr"))
}

#[async_trait::async_trait]
impl Plugin for Subscription {
    type Config = SubscriptionConfig;

    async fn new(init: PluginInit<Self::Config>) -> Result<Self, BoxError> {
        let mut callback_hmac_key = None;
        if init.config.mode.callback.is_some() {
            callback_hmac_key = Some(
                SUBSCRIPTION_CALLBACK_HMAC_KEY
                    .get_or_init(|| Uuid::new_v4().to_string())
                    .clone(),
            );
            #[cfg(not(test))]
            init.notify
                .set_ttl(
                    init.config
                        .mode
                        .callback
                        .as_ref()
                        .expect("we checked in the condition the callback conf")
                        .heartbeat_interval
                        .into_option(),
                )
                .await?;
        }

        Ok(Subscription {
            notify: init.notify,
            callback_hmac_key,
            config: init.config,
        })
    }

    fn subgraph_service(
        &self,
        _subgraph_name: &str,
        service: subgraph::BoxService,
    ) -> subgraph::BoxService {
        let enabled = self.config.enabled
            && (self.config.mode.callback.is_some() || self.config.mode.passthrough.is_some());
        ServiceBuilder::new()
            .checkpoint(move |req: subgraph::Request| {
                if req.operation_kind == OperationKind::Subscription && !enabled {
                    Ok(ControlFlow::Break(subgraph::Response::builder().context(req.context).error(graphql::Error::builder().message("cannot execute a subscription if it's not enabled in the configuration").extension_code("SUBSCRIPTION_DISABLED").build()).extensions(Object::default()).build()))
                } else {
                    Ok(ControlFlow::Continue(req))
                }
            }).service(service)
            .boxed()
    }

    fn web_endpoints(&self) -> MultiMap<ListenAddr, Endpoint> {
        let mut map = MultiMap::new();

        if let Some(CallbackMode { listen, path, .. }) = &self.config.mode.callback {
            let path = path.clone().unwrap_or_else(default_path);
            let path = path.trim_end_matches('/');
            let callback_hmac_key = self
                .callback_hmac_key
                .clone()
                .expect("cannot run subscription in callback mode without a hmac key");
            let endpoint = Endpoint::from_router_service(
                format!("{path}/:callback"),
                CallbackService::new(self.notify.clone(), path.to_string(), callback_hmac_key)
                    .boxed(),
            );
            map.insert(listen.clone().unwrap_or_else(default_listen_addr), endpoint);
        }

        map
    }
}

#[derive(Serialize, Deserialize, Clone, Debug)]
#[serde(tag = "kind", rename = "lowercase")]
pub(crate) enum CallbackPayload {
    #[serde(rename = "subscription")]
    Subscription(SubscriptionPayload),
}

impl CallbackPayload {
    fn id(&self) -> &String {
        match self {
            CallbackPayload::Subscription(subscription_payload) => subscription_payload.id(),
        }
    }

    fn verifier(&self) -> &String {
        match self {
            CallbackPayload::Subscription(subscription_payload) => subscription_payload.verifier(),
        }
    }
}

#[derive(Debug, Clone, PartialEq, Eq, Default, Deserialize, Serialize, JsonSchema)]
#[serde(deny_unknown_fields, default)]
/// Callback payload when a subscription id is incorrect
pub(crate) struct InvalidIdsPayload {
    /// List of invalid ids
    pub(crate) invalid_ids: Vec<String>,
    pub(crate) id: String,
    pub(crate) verifier: String,
}

#[derive(Serialize, Deserialize, Clone, Debug)]
#[serde(tag = "action", rename = "lowercase")]
pub(crate) enum SubscriptionPayload {
    #[serde(rename = "check")]
    Check { id: String, verifier: String },
    #[serde(rename = "heartbeat")]
    Heartbeat {
        /// Id sent with the corresponding verifier
        id: String,
        /// List of ids to heartbeat
        ids: Vec<String>,
        /// Verifier received with the corresponding id
        verifier: String,
    },
    #[serde(rename = "next")]
    Next {
        id: String,
        payload: Response,
        verifier: String,
    },
    #[serde(rename = "complete")]
    Complete {
        id: String,
        verifier: String,
        errors: Option<Vec<graphql::Error>>,
    },
}

impl SubscriptionPayload {
    fn id(&self) -> &String {
        match self {
            SubscriptionPayload::Check { id, .. }
            | SubscriptionPayload::Heartbeat { id, .. }
            | SubscriptionPayload::Next { id, .. }
            | SubscriptionPayload::Complete { id, .. } => id,
        }
    }

    fn verifier(&self) -> &String {
        match self {
            SubscriptionPayload::Check { verifier, .. }
            | SubscriptionPayload::Heartbeat { verifier, .. }
            | SubscriptionPayload::Next { verifier, .. }
            | SubscriptionPayload::Complete { verifier, .. } => verifier,
        }
    }
}

#[derive(Clone)]
pub(crate) struct CallbackService {
    notify: Notify<String, graphql::Response>,
    path: String,
    callback_hmac_key: String,
}

impl CallbackService {
    pub(crate) fn new(
        notify: Notify<String, graphql::Response>,
        path: String,
        callback_hmac_key: String,
    ) -> Self {
        Self {
            notify,
            path,
            callback_hmac_key,
        }
    }
}

impl Service<router::Request> for CallbackService {
    type Response = router::Response;
    type Error = BoxError;
    type Future = BoxFuture<'static, Result<Self::Response, Self::Error>>;

    fn poll_ready(&mut self, _: &mut std::task::Context<'_>) -> Poll<Result<(), Self::Error>> {
        Ok(()).into()
    }

    fn call(&mut self, req: router::Request) -> Self::Future {
        let mut notify = self.notify.clone();
        let path = self.path.clone();
        let callback_hmac_key = self.callback_hmac_key.clone();
        Box::pin(
            async move {
                let (parts, body) = req.router_request.into_parts();
                let sub_id = parts
                    .uri
                    .path()
                    .trim_start_matches(&format!("{path}/"))
                    .to_string();

                match parts.method {
                    Method::POST => {
                        let cb_body = router::body::get_body_bytes(Into::<RouterBody>::into(body))
                            .await
                            .map_err(|e| format!("failed to get the request body: {e}"))
                            .and_then(|bytes| {
                                serde_json::from_reader::<_, CallbackPayload>(bytes.reader())
                                    .map_err(|err| {
                                        format!(
                                        "failed to deserialize the request body into JSON: {err}"
                                    )
                                    })
                            });
                        let cb_body = match cb_body {
                            Ok(cb_body) => cb_body,
                            Err(err) => {
                                return Ok(router::Response {
                                    response: http::Response::builder()
                                        .status(StatusCode::BAD_REQUEST)
                                        .body(router::body::full(err))
                                        .map_err(BoxError::from)?,
                                    context: req.context,
                                });
                            }
                        };
                        let id = cb_body.id().clone();

                        // Hash verifier to sha256 to mitigate timing attack
                        // Check verifier
                        let verifier = cb_body.verifier();
                        let mut verifier_hasher = Sha256::new();
                        verifier_hasher.update(verifier.as_bytes());
                        let hashed_verifier = verifier_hasher.finalize();

                        let mut mac = HmacSha256::new_from_slice(callback_hmac_key.as_bytes())?;
                        mac.update(id.as_bytes());
                        let result = mac.finalize();
                        let expected_verifier = hex::encode(result.into_bytes());
                        let mut verifier_hasher = Sha256::new();
                        verifier_hasher.update(expected_verifier.as_bytes());
                        let expected_hashed_verifier = verifier_hasher.finalize();

                        if hashed_verifier != expected_hashed_verifier {
                            return Ok(router::Response {
                                response: http::Response::builder()
                                    .status(StatusCode::UNAUTHORIZED)
                                    .body(router::body::full("verifier doesn't match"))
                                    .map_err(BoxError::from)?,
                                context: req.context,
                            });
                        }

                        if let Err(res) = ensure_id_consistency(&req.context, &sub_id, &id) {
                            return Ok(res);
                        }

                        match cb_body {
                            CallbackPayload::Subscription(SubscriptionPayload::Next {
                                mut payload,
                                ..
                            }) => {
                                let mut handle = match notify.subscribe_if_exist(id).await? {
                                    Some(handle) => handle.into_sink(),
                                    None => {
                                        return Ok(router::Response {
                                            response: http::Response::builder()
                                                .status(StatusCode::NOT_FOUND)
                                                .body(router::body::full("suscription doesn't exist"))
                                                .map_err(BoxError::from)?,
                                            context: req.context,
                                        });
                                    }
                                };
                                // Keep the subscription to the client opened
                                payload.subscribed = Some(true);
                                u64_counter!(
                                    "apollo.router.operations.subscriptions.events",
                                    "Number of subscription events",
                                    1,
                                    subscriptions.mode = "callback"
                                );
                                handle.send_sync(payload)?;

                                Ok(router::Response {
                                    response: http::Response::builder()
                                        .status(StatusCode::OK)
                                        .body(router::body::empty())
                                        .map_err(BoxError::from)?,
                                    context: req.context,
                                })
                            }
                            CallbackPayload::Subscription(SubscriptionPayload::Check {
                                ..
                            }) => {
                                if notify.exist(id).await? {
                                    Ok(router::Response {
                                        response: http::Response::builder()
                                            .status(StatusCode::NO_CONTENT)
                                            .header(HeaderName::from_static(CALLBACK_SUBSCRIPTION_HEADER_NAME), HeaderValue::from_static(CALLBACK_SUBSCRIPTION_HEADER_VALUE))
                                            .body(router::body::empty())
                                            .map_err(BoxError::from)?,
                                        context: req.context,
                                    })
                                } else {
                                    Ok(router::Response {
                                        response: http::Response::builder()
                                            .status(StatusCode::NOT_FOUND)
                                            .header(HeaderName::from_static(CALLBACK_SUBSCRIPTION_HEADER_NAME), HeaderValue::from_static(CALLBACK_SUBSCRIPTION_HEADER_VALUE))
                                            .body(router::body::full("suscription doesn't exist"))
                                            .map_err(BoxError::from)?,
                                        context: req.context,
                                    })
                                }
                            }
                            CallbackPayload::Subscription(SubscriptionPayload::Heartbeat {
                                ids,
                                id,
                                verifier,
                            }) => {
                                if !ids.contains(&id) {
                                    return Ok(router::Response {
                                        response: http::Response::builder()
                                            .status(StatusCode::UNAUTHORIZED)
                                            .body(router::body::full("id used for the verifier is not part of ids array"))
                                            .map_err(BoxError::from)?,
                                        context: req.context,
                                    });
                                }

                                let (mut valid_ids, invalid_ids) = notify.invalid_ids(ids).await?;
                                if invalid_ids.is_empty() {
                                    Ok(router::Response {
                                        response: http::Response::builder()
                                            .status(StatusCode::NO_CONTENT)
                                            .body(router::body::empty())
                                            .map_err(BoxError::from)?,
                                        context: req.context,
                                    })
                                } else if valid_ids.is_empty() {
                                    Ok(router::Response {
                                        response: http::Response::builder()
                                            .status(StatusCode::NOT_FOUND)
                                            .body(router::body::full("suscriptions don't exist"))
                                            .map_err(BoxError::from)?,
                                        context: req.context,
                                    })
                                } else {
                                    let (id, verifier) = if invalid_ids.contains(&id) {
                                        (id, verifier)
                                    } else {
                                        let new_id = valid_ids.pop().expect("valid_ids is not empty, checked in the previous if block");
                                        // Generate new verifier
                                        let mut mac = HmacSha256::new_from_slice(
                                            callback_hmac_key.as_bytes(),
                                        )?;
                                        mac.update(new_id.as_bytes());
                                        let result = mac.finalize();
                                        let verifier = hex::encode(result.into_bytes());

                                        (new_id, verifier)
                                    };
                                    Ok(router::Response {
                                        response: http::Response::builder()
                                            .status(StatusCode::NOT_FOUND)
                                            .body(router::body::full(
                                                serde_json::to_string_pretty(&InvalidIdsPayload{
                                                    invalid_ids,
                                                    id,
                                                    verifier,
                                                })?,
                                            ))
                                            .map_err(BoxError::from)?,
                                        context: req.context,
                                    })
                                }
                            }
                            CallbackPayload::Subscription(SubscriptionPayload::Complete {
                                errors,
                                ..
                            }) => {
                                if let Some(errors) = errors {
                                    let mut handle = match notify.subscribe(id.clone()).await {
                                         Ok(handle) => handle.into_sink(),
                                         Err(NotifyError::UnknownTopic) => {
                                            return Ok(router::Response {
                                                response: http::Response::builder()
                                                    .status(StatusCode::NOT_FOUND)
                                                    .body(router::body::full("unknown topic"))
                                                    .map_err(BoxError::from)?,
                                                context: req.context,
                                            });
                                         },
                                         Err(err) => {
                                            return Ok(router::Response {
                                                response: http::Response::builder()
                                                    .status(StatusCode::NOT_FOUND)
                                                    .body(router::body::full(err.to_string()))
                                                    .map_err(BoxError::from)?,
                                                context: req.context,
                                            });
                                         }
                                    };
                                    u64_counter!(
                                        "apollo.router.operations.subscriptions.events",
                                        "Number of subscription events",
                                        1,
                                        subscriptions.mode = "callback",
                                        subscriptions.complete = true
                                    );
                                    if let Err(_err) = handle.send_sync(
                                        graphql::Response::builder().errors(errors).build(),
                                    ) {
                                        return Ok(router::Response {
                                            response: http::Response::builder()
                                                .status(StatusCode::NOT_FOUND)
                                                .body(router::body::full("cannot send errors to the client"))
                                                .map_err(BoxError::from)?,
                                            context: req.context,
                                        });
                                    }
                                }
                                if let Err(_err) = notify.force_delete(id).await {
                                    return Ok(router::Response {
                                        response: http::Response::builder()
                                            .status(StatusCode::NOT_FOUND)
                                            .body(router::body::full("cannot force delete"))
                                            .map_err(BoxError::from)?,
                                        context: req.context,
                                    });
                                }
                                Ok(router::Response {
                                    response: http::Response::builder()
                                        .status(StatusCode::ACCEPTED)
                                        .body(router::body::empty())
                                        .map_err(BoxError::from)?,
                                    context: req.context,
                                })
                            }
                        }
                    }
                    _ => Ok(router::Response {
                        response: http::Response::builder()
                            .status(StatusCode::METHOD_NOT_ALLOWED)
                            .body(router::body::empty())
                            .map_err(BoxError::from)?,
                        context: req.context,
                    }),
                }
            }
            .instrument(tracing::info_span!("subscription_callback")),
        )
    }
}

pub(crate) fn create_verifier(sub_id: &str) -> Result<String, BoxError> {
    let callback_hmac_key = SUBSCRIPTION_CALLBACK_HMAC_KEY
        .get()
        .ok_or("subscription callback hmac key is not available")?;
    let mut mac = HmacSha256::new_from_slice(callback_hmac_key.as_bytes())?;
    mac.update(sub_id.as_bytes());
    let result = mac.finalize();
    let verifier = hex::encode(result.into_bytes());

    Ok(verifier)
}

fn ensure_id_consistency(
    context: &Context,
    id_from_path: &str,
    id_from_body: &str,
) -> Result<(), router::Response> {
    (id_from_path != id_from_body)
        .then(|| {
            Err(router::Response {
                response: http::Response::builder()
                    .status(StatusCode::BAD_REQUEST)
                    .body(router::body::full(
                        "id from url path and id from body are different",
                    ))
                    .expect("this body is valid"),
                context: context.clone(),
            })
        })
        .unwrap_or_else(|| Ok(()))
}

#[cfg(test)]
mod tests {
    use std::str::FromStr;

    use futures::StreamExt;
    use serde_json::Value;
    use tower::util::BoxService;
    use tower::Service;
    use tower::ServiceExt;

    use super::*;
    use crate::graphql::Request;
    use crate::http_ext;
    use crate::plugin::test::MockSubgraphService;
    use crate::plugin::DynPlugin;
    use crate::services::router::body;
    use crate::services::SubgraphRequest;
    use crate::services::SubgraphResponse;
    use crate::Notify;

    #[tokio::test(flavor = "multi_thread")]
    async fn it_test_callback_endpoint() {
        let mut notify = Notify::builder().build();
        let dyn_plugin: Box<dyn DynPlugin> = crate::plugin::plugins()
            .find(|factory| factory.name == APOLLO_SUBSCRIPTION_PLUGIN)
            .expect("Plugin not found")
            .create_instance(
                PluginInit::fake_builder()
                    .config(
                        Value::from_str(
                            r#"{
                "enabled": true,
                "mode": {
                    "callback": {
                        "public_url": "http://localhost:4000/subscription/callback",
                        "path": "/subscription/callback",
                        "subgraphs": ["test"]
                    }
                }
            }"#,
                        )
                        .unwrap(),
                    )
                    .notify(notify.clone())
                    .build(),
            )
            .await
            .unwrap();

        let http_req_prom = http::Request::get("http://localhost:4000/subscription/callback")
<<<<<<< HEAD
            .body(body::empty())
=======
            .body(http_body_util::Empty::<bytes::Bytes>::new())
>>>>>>> 90a5a47a
            .unwrap();
        let mut web_endpoint = dyn_plugin
            .web_endpoints()
            .into_iter()
            .next()
            .unwrap()
            .1
            .into_iter()
            .next()
            .unwrap()
            .into_router();
<<<<<<< HEAD

        let resp = <axum::Router as tower::ServiceExt<http::Request<axum::body::Body>>>::ready(
            &mut web_endpoint,
        )
        .await
        .unwrap()
        .call(http_req_prom)
        .await
        .unwrap();
=======
        let resp = web_endpoint
            .as_service()
            .ready()
            .await
            .unwrap()
            .call(http_req_prom)
            .await
            .unwrap();
>>>>>>> 90a5a47a
        assert_eq!(resp.status(), http::StatusCode::NOT_FOUND);
        let new_sub_id = uuid::Uuid::new_v4().to_string();
        let (handler, _created) = notify
            .create_or_subscribe(new_sub_id.clone(), true)
            .await
            .unwrap();
        let verifier = create_verifier(&new_sub_id).unwrap();
        let http_req = http::Request::post(format!(
            "http://localhost:4000/subscription/callback/{new_sub_id}"
        ))
        .body(router::body::full(
            serde_json::to_vec(&CallbackPayload::Subscription(SubscriptionPayload::Check {
                id: new_sub_id.clone(),
                verifier: verifier.clone(),
            }))
            .unwrap(),
        ))
        .unwrap();
        let resp = web_endpoint.clone().oneshot(http_req).await.unwrap();
        assert_eq!(resp.status(), http::StatusCode::NO_CONTENT);
        assert_eq!(
            resp.headers()
                .get(HeaderName::from_static(CALLBACK_SUBSCRIPTION_HEADER_NAME))
                .unwrap(),
            HeaderValue::from_static(CALLBACK_SUBSCRIPTION_HEADER_VALUE)
        );

        let http_req = http::Request::post(format!(
            "http://localhost:4000/subscription/callback/{new_sub_id}"
        ))
        .body(router::body::full(
            serde_json::to_vec(&CallbackPayload::Subscription(SubscriptionPayload::Next {
                id: new_sub_id.clone(),
                payload: graphql::Response::builder()
                    .data(serde_json_bytes::json!({"userWasCreated": {"username": "ada_lovelace"}}))
                    .build(),
                verifier: verifier.clone(),
            }))
            .unwrap(),
        ))
        .unwrap();
        let resp = web_endpoint.clone().oneshot(http_req).await.unwrap();
        assert_eq!(resp.status(), http::StatusCode::OK);
        let mut handler = handler.into_stream();
        let msg = handler.next().await.unwrap();

        assert_eq!(
            msg,
            graphql::Response::builder()
                .subscribed(true)
                .data(serde_json_bytes::json!({"userWasCreated": {"username": "ada_lovelace"}}))
                .build()
        );
        drop(handler);

        // Should answer NOT FOUND because I dropped the only existing handler and so no one is still listening to the sub
        let http_req = http::Request::post(format!(
            "http://localhost:4000/subscription/callback/{new_sub_id}"
        ))
        .body(router::body::full(
            serde_json::to_vec(&CallbackPayload::Subscription(SubscriptionPayload::Next {
                id: new_sub_id.clone(),
                payload: graphql::Response::builder()
                    .data(serde_json_bytes::json!({"userWasCreated": {"username": "ada_lovelace"}}))
                    .build(),
                verifier: verifier.clone(),
            }))
            .unwrap(),
        ))
        .unwrap();
        let resp = web_endpoint.clone().oneshot(http_req).await.unwrap();
        assert_eq!(resp.status(), http::StatusCode::NOT_FOUND);

        // Should answer NOT FOUND because I dropped the only existing handler and so no one is still listening to the sub
        let http_req = http::Request::post(format!(
            "http://localhost:4000/subscription/callback/{new_sub_id}"
        ))
        .body(router::body::full(
            serde_json::to_vec(&CallbackPayload::Subscription(
                SubscriptionPayload::Heartbeat {
                    id: new_sub_id.clone(),
                    ids: vec![new_sub_id, "FAKE_SUB_ID".to_string()],
                    verifier: verifier.clone(),
                },
            ))
            .unwrap(),
        ))
        .unwrap();
        let resp = web_endpoint.oneshot(http_req).await.unwrap();
        assert_eq!(resp.status(), http::StatusCode::NOT_FOUND);
    }

    #[tokio::test(flavor = "multi_thread")]
    async fn it_test_callback_endpoint_with_bad_verifier() {
        let mut notify = Notify::builder().build();
        let dyn_plugin: Box<dyn DynPlugin> = crate::plugin::plugins()
            .find(|factory| factory.name == APOLLO_SUBSCRIPTION_PLUGIN)
            .expect("Plugin not found")
            .create_instance(
                PluginInit::fake_builder()
                    .config(
                        Value::from_str(
                            r#"{
                        "enabled": true,
                        "mode": {
                            "callback": {
                                "public_url": "http://localhost:4000/subscription/callback",
                                "path": "/subscription/callback",
                                "subgraphs": ["test"]
                            }
                        }
                    }"#,
                        )
                        .unwrap(),
                    )
                    .notify(notify.clone())
                    .build(),
            )
            .await
            .unwrap();

        let http_req_prom = http::Request::get("http://localhost:4000/subscription/callback")
<<<<<<< HEAD
            .body(body::empty())
=======
            .body(http_body_util::Empty::<bytes::Bytes>::new())
>>>>>>> 90a5a47a
            .unwrap();
        let mut web_endpoint = dyn_plugin
            .web_endpoints()
            .into_iter()
            .next()
            .unwrap()
            .1
            .into_iter()
            .next()
            .unwrap()
            .into_router();
<<<<<<< HEAD
        let resp = <axum::Router as tower::ServiceExt<http::Request<axum::body::Body>>>::ready(
            &mut web_endpoint,
        )
        .await
        .unwrap()
        .call(http_req_prom)
        .await
        .unwrap();
=======
        let resp = web_endpoint
            .as_service()
            .ready()
            .await
            .unwrap()
            .call(http_req_prom)
            .await
            .unwrap();
>>>>>>> 90a5a47a
        assert_eq!(resp.status(), http::StatusCode::NOT_FOUND);
        let new_sub_id = uuid::Uuid::new_v4().to_string();
        let (_handler, _created) = notify
            .create_or_subscribe(new_sub_id.clone(), true)
            .await
            .unwrap();
        let verifier = String::from("XXX");
        let http_req = http::Request::post(format!(
            "http://localhost:4000/subscription/callback/{new_sub_id}"
        ))
        .body(router::body::full(
            serde_json::to_vec(&CallbackPayload::Subscription(SubscriptionPayload::Check {
                id: new_sub_id.clone(),
                verifier: verifier.clone(),
            }))
            .unwrap(),
        ))
        .unwrap();
        let resp = web_endpoint.clone().oneshot(http_req).await.unwrap();
        assert_eq!(resp.status(), http::StatusCode::UNAUTHORIZED);

        let http_req = http::Request::post(format!(
            "http://localhost:4000/subscription/callback/{new_sub_id}"
        ))
        .body(router::body::full(
            serde_json::to_vec(&CallbackPayload::Subscription(SubscriptionPayload::Next {
                id: new_sub_id.clone(),
                payload: graphql::Response::builder()
                    .data(serde_json_bytes::json!({"userWasCreated": {"username": "ada_lovelace"}}))
                    .build(),
                verifier: verifier.clone(),
            }))
            .unwrap(),
        ))
        .unwrap();
        let resp = web_endpoint.clone().oneshot(http_req).await.unwrap();
        assert_eq!(resp.status(), http::StatusCode::UNAUTHORIZED);
    }

    #[tokio::test(flavor = "multi_thread")]
    async fn it_test_callback_endpoint_with_complete_subscription() {
        let mut notify = Notify::builder().build();
        let dyn_plugin: Box<dyn DynPlugin> = crate::plugin::plugins()
            .find(|factory| factory.name == APOLLO_SUBSCRIPTION_PLUGIN)
            .expect("Plugin not found")
            .create_instance(
                PluginInit::fake_builder()
                    .config(
                        Value::from_str(
                            r#"{
                "enabled": true,
                "mode": {
                    "callback": {
                        "public_url": "http://localhost:4000/subscription/callback",
                        "path": "/subscription/callback",
                        "subgraphs": ["test"]
                    }
                }
            }"#,
                        )
                        .unwrap(),
                    )
                    .notify(notify.clone())
                    .build(),
            )
            .await
            .unwrap();

        let http_req_prom = http::Request::get("http://localhost:4000/subscription/callback")
<<<<<<< HEAD
            .body(body::empty())
=======
            .body(http_body_util::Empty::<bytes::Bytes>::new())
>>>>>>> 90a5a47a
            .unwrap();
        let mut web_endpoint = dyn_plugin
            .web_endpoints()
            .into_iter()
            .next()
            .unwrap()
            .1
            .into_iter()
            .next()
            .unwrap()
            .into_router();
<<<<<<< HEAD
        let resp = <axum::Router as tower::ServiceExt<http::Request<axum::body::Body>>>::ready(
            &mut web_endpoint,
        )
        .await
        .unwrap()
        .call(http_req_prom)
        .await
        .unwrap();
=======
        let resp = web_endpoint
            .as_service()
            .ready()
            .await
            .unwrap()
            .call(http_req_prom)
            .await
            .unwrap();
>>>>>>> 90a5a47a
        assert_eq!(resp.status(), http::StatusCode::NOT_FOUND);
        let new_sub_id = uuid::Uuid::new_v4().to_string();
        let (handler, _created) = notify
            .create_or_subscribe(new_sub_id.clone(), true)
            .await
            .unwrap();
        let verifier = create_verifier(&new_sub_id).unwrap();

        let http_req = http::Request::post(format!(
            "http://localhost:4000/subscription/callback/{new_sub_id}"
        ))
        .body(router::body::full(
            serde_json::to_vec(&CallbackPayload::Subscription(SubscriptionPayload::Check {
                id: new_sub_id.clone(),
                verifier: verifier.clone(),
            }))
            .unwrap(),
        ))
        .unwrap();
        let resp = web_endpoint.clone().oneshot(http_req).await.unwrap();
        assert_eq!(resp.status(), http::StatusCode::NO_CONTENT);
        assert_eq!(
            resp.headers()
                .get(HeaderName::from_static(CALLBACK_SUBSCRIPTION_HEADER_NAME))
                .unwrap(),
            HeaderValue::from_static(CALLBACK_SUBSCRIPTION_HEADER_VALUE)
        );

        let http_req = http::Request::post(format!(
            "http://localhost:4000/subscription/callback/{new_sub_id}"
        ))
<<<<<<< HEAD
        .body(crate::services::router::body::full(
=======
        .body(router::body::full(
>>>>>>> 90a5a47a
            serde_json::to_vec(&CallbackPayload::Subscription(SubscriptionPayload::Next {
                id: new_sub_id.clone(),
                payload: graphql::Response::builder()
                    .data(serde_json_bytes::json!({"userWasCreated": {"username": "ada_lovelace"}}))
                    .build(),
                verifier: verifier.clone(),
            }))
            .unwrap(),
        ))
        .unwrap();
        let resp = web_endpoint.clone().oneshot(http_req).await.unwrap();
        assert_eq!(resp.status(), http::StatusCode::OK);
        let mut handler = handler.into_stream();
        let msg = handler.next().await.unwrap();

        assert_eq!(
            msg,
            graphql::Response::builder()
                .subscribed(true)
                .data(serde_json_bytes::json!({"userWasCreated": {"username": "ada_lovelace"}}))
                .build()
        );

        let http_req = http::Request::post(format!(
            "http://localhost:4000/subscription/callback/{new_sub_id}"
        ))
        .body(router::body::full(
            serde_json::to_vec(&CallbackPayload::Subscription(
                SubscriptionPayload::Complete {
                    id: new_sub_id.clone(),
                    errors: Some(vec![graphql::Error::builder()
                        .message("cannot complete the subscription")
                        .extension_code("SUBSCRIPTION_ERROR")
                        .build()]),
                    verifier: verifier.clone(),
                },
            ))
            .unwrap(),
        ))
        .unwrap();
        let resp = web_endpoint.clone().oneshot(http_req).await.unwrap();
        assert_eq!(resp.status(), http::StatusCode::ACCEPTED);
        let msg = handler.next().await.unwrap();

        assert_eq!(
            msg,
            graphql::Response::builder()
                .errors(vec![graphql::Error::builder()
                    .message("cannot complete the subscription")
                    .extension_code("SUBSCRIPTION_ERROR")
                    .build()])
                .build()
        );

        // Should answer NOT FOUND because we completed the sub
        let http_req = http::Request::post(format!(
            "http://localhost:4000/subscription/callback/{new_sub_id}"
        ))
        .body(router::body::full(
            serde_json::to_vec(&CallbackPayload::Subscription(SubscriptionPayload::Next {
                id: new_sub_id.clone(),
                payload: graphql::Response::builder()
                    .data(serde_json_bytes::json!({"userWasCreated": {"username": "ada_lovelace"}}))
                    .build(),
                verifier,
            }))
            .unwrap(),
        ))
        .unwrap();
        let resp = web_endpoint.oneshot(http_req).await.unwrap();
        assert_eq!(resp.status(), http::StatusCode::NOT_FOUND);
    }

    #[tokio::test(flavor = "multi_thread")]
    async fn it_test_subgraph_service_with_subscription_disabled() {
        let dyn_plugin: Box<dyn DynPlugin> = crate::plugin::plugins()
            .find(|factory| factory.name == APOLLO_SUBSCRIPTION_PLUGIN)
            .expect("Plugin not found")
            .create_instance_without_schema(
                &Value::from_str(
                    r#"{
                    "enabled": false
                }"#,
                )
                .unwrap(),
            )
            .await
            .unwrap();

        let mut mock_subgraph_service = MockSubgraphService::new();
        mock_subgraph_service
            .expect_call()
            .times(0)
            .returning(move |req: SubgraphRequest| {
                Ok(SubgraphResponse::fake_builder()
                    .context(req.context)
                    .build())
            });

        let mut subgraph_service =
            dyn_plugin.subgraph_service("my_subgraph_name", BoxService::new(mock_subgraph_service));
        let subgraph_req = SubgraphRequest::fake_builder()
            .subgraph_request(
                http_ext::Request::fake_builder()
                    .body(
                        Request::fake_builder()
                            .query(String::from(
                                "subscription {\n  userWasCreated {\n    username\n  }\n}",
                            ))
                            .build(),
                    )
                    .build()
                    .unwrap(),
            )
            .operation_kind(OperationKind::Subscription)
            .build();
        let subgraph_response = subgraph_service
            .ready()
            .await
            .unwrap()
            .call(subgraph_req)
            .await
            .unwrap();

        assert_eq!(subgraph_response.response.body(), &graphql::Response::builder().data(serde_json_bytes::Value::Null).error(graphql::Error::builder().message("cannot execute a subscription if it's not enabled in the configuration").extension_code("SUBSCRIPTION_DISABLED").build()).extensions(Object::default()).build());
    }

    #[test]
    fn it_test_subscription_config() {
        let config_with_callback: SubscriptionConfig = serde_json::from_value(serde_json::json!({
            "enabled": true,
            "mode": {
                "callback": {
                    "public_url": "http://localhost:4000/subscription/callback",
                    "path": "/subscription/callback",
                    "subgraphs": ["test"]
                }
            }
        }))
        .unwrap();

        let subgraph_cfg = config_with_callback.mode.get_subgraph_config("test");
        assert_eq!(
            subgraph_cfg,
            Some(SubscriptionMode::Callback(
                serde_json::from_value::<CallbackMode>(serde_json::json!({
                    "public_url": "http://localhost:4000/subscription/callback",
                    "path": "/subscription/callback",
                    "subgraphs": []
                }))
                .unwrap()
            ))
        );

        let config_with_callback_default: SubscriptionConfig =
            serde_json::from_value(serde_json::json!({
                "enabled": true,
                "mode": {
                    "callback": {
                        "public_url": "http://localhost:4000/subscription/callback",
                        "path": "/subscription/callback",
                    }
                }
            }))
            .unwrap();

        let subgraph_cfg = config_with_callback_default
            .mode
            .get_subgraph_config("test");
        assert_eq!(
            subgraph_cfg,
            Some(SubscriptionMode::Callback(
                serde_json::from_value::<CallbackMode>(serde_json::json!({
                    "public_url": "http://localhost:4000/subscription/callback",
                    "path": "/subscription/callback",
                    "subgraphs": []
                }))
                .unwrap()
            ))
        );

        let config_with_passthrough: SubscriptionConfig =
            serde_json::from_value(serde_json::json!({
                "enabled": true,
                "mode": {
                    "passthrough": {
                        "subgraphs": {
                            "test": {
                                "path": "/ws",
                            }
                        }
                    }
                }
            }))
            .unwrap();

        let subgraph_cfg = config_with_passthrough.mode.get_subgraph_config("test");
        assert_eq!(
            subgraph_cfg,
            Some(SubscriptionMode::Passthrough(
                serde_json::from_value::<WebSocketConfiguration>(serde_json::json!({
                    "path": "/ws",
                }))
                .unwrap()
            ))
        );

        let config_with_passthrough_override: SubscriptionConfig =
            serde_json::from_value(serde_json::json!({
                "enabled": true,
                "mode": {
                    "passthrough": {
                        "all": {
                            "path": "/wss",
                            "protocol": "graphql_transport_ws"
                        },
                        "subgraphs": {
                            "test": {
                                "path": "/ws",
                            }
                        }
                    }
                }
            }))
            .unwrap();

        let subgraph_cfg = config_with_passthrough_override
            .mode
            .get_subgraph_config("test");
        assert_eq!(
            subgraph_cfg,
            Some(SubscriptionMode::Passthrough(
                serde_json::from_value::<WebSocketConfiguration>(serde_json::json!({
                    "path": "/ws",
                    "protocol": "graphql_ws"
                }))
                .unwrap()
            ))
        );

        let config_with_passthrough_all: SubscriptionConfig =
            serde_json::from_value(serde_json::json!({
                "enabled": true,
                "mode": {
                    "passthrough": {
                        "all": {
                            "path": "/wss",
                            "protocol": "graphql_transport_ws"
                        },
                        "subgraphs": {
                            "foo": {
                                "path": "/ws",
                            }
                        }
                    }
                }
            }))
            .unwrap();

        let subgraph_cfg = config_with_passthrough_all.mode.get_subgraph_config("test");
        assert_eq!(
            subgraph_cfg,
            Some(SubscriptionMode::Passthrough(
                serde_json::from_value::<WebSocketConfiguration>(serde_json::json!({
                    "path": "/wss",
                    "protocol": "graphql_transport_ws"
                }))
                .unwrap()
            ))
        );

        let config_with_both_mode: SubscriptionConfig = serde_json::from_value(serde_json::json!({
            "enabled": true,
            "mode": {
                "callback": {
                    "public_url": "http://localhost:4000/subscription/callback",
                    "path": "/subscription/callback",
                },
                "passthrough": {
                    "subgraphs": {
                        "foo": {
                            "path": "/ws",
                        }
                    }
                }
            }
        }))
        .unwrap();

        let subgraph_cfg = config_with_both_mode.mode.get_subgraph_config("test");
        assert_eq!(
            subgraph_cfg,
            Some(SubscriptionMode::Callback(
                serde_json::from_value::<CallbackMode>(serde_json::json!({
                    "public_url": "http://localhost:4000/subscription/callback",
                    "path": "/subscription/callback",
                }))
                .unwrap()
            ))
        );

        let config_with_passthrough_precedence: SubscriptionConfig =
            serde_json::from_value(serde_json::json!({
                "enabled": true,
                "mode": {
                    "callback": {
                        "public_url": "http://localhost:4000/subscription/callback",
                        "path": "/subscription/callback",
                    },
                    "passthrough": {
                        "all": {
                            "path": "/wss",
                            "protocol": "graphql_transport_ws"
                        },
                        "subgraphs": {
                            "foo": {
                                "path": "/ws",
                            }
                        }
                    }
                }
            }))
            .unwrap();

        let subgraph_cfg = config_with_passthrough_precedence
            .mode
            .get_subgraph_config("test");
        assert_eq!(
            subgraph_cfg,
            Some(SubscriptionMode::Passthrough(
                serde_json::from_value::<WebSocketConfiguration>(serde_json::json!({
                    "path": "/wss",
                    "protocol": "graphql_transport_ws"
                }))
                .unwrap()
            ))
        );

        let config_without_mode: SubscriptionConfig = serde_json::from_value(serde_json::json!({
            "enabled": true
        }))
        .unwrap();

        let subgraph_cfg = config_without_mode.mode.get_subgraph_config("test");
        assert_eq!(subgraph_cfg, None);

        let sub_config: SubscriptionConfig = serde_json::from_value(serde_json::json!({
            "mode": {
                "callback": {
                    "public_url": "http://localhost:4000/subscription/callback",
                    "path": "/subscription/callback",
                    "subgraphs": ["test"]
                }
            }
        }))
        .unwrap();

        assert!(sub_config.enabled);
        assert!(sub_config.enable_deduplication);
        assert!(sub_config.max_opened_subscriptions.is_none());
        assert!(sub_config.queue_capacity.is_none());
    }
}

register_plugin!("apollo", "subscription", Subscription);<|MERGE_RESOLUTION|>--- conflicted
+++ resolved
@@ -764,11 +764,7 @@
             .unwrap();
 
         let http_req_prom = http::Request::get("http://localhost:4000/subscription/callback")
-<<<<<<< HEAD
             .body(body::empty())
-=======
-            .body(http_body_util::Empty::<bytes::Bytes>::new())
->>>>>>> 90a5a47a
             .unwrap();
         let mut web_endpoint = dyn_plugin
             .web_endpoints()
@@ -780,17 +776,6 @@
             .next()
             .unwrap()
             .into_router();
-<<<<<<< HEAD
-
-        let resp = <axum::Router as tower::ServiceExt<http::Request<axum::body::Body>>>::ready(
-            &mut web_endpoint,
-        )
-        .await
-        .unwrap()
-        .call(http_req_prom)
-        .await
-        .unwrap();
-=======
         let resp = web_endpoint
             .as_service()
             .ready()
@@ -799,7 +784,6 @@
             .call(http_req_prom)
             .await
             .unwrap();
->>>>>>> 90a5a47a
         assert_eq!(resp.status(), http::StatusCode::NOT_FOUND);
         let new_sub_id = uuid::Uuid::new_v4().to_string();
         let (handler, _created) = notify
@@ -922,11 +906,7 @@
             .unwrap();
 
         let http_req_prom = http::Request::get("http://localhost:4000/subscription/callback")
-<<<<<<< HEAD
             .body(body::empty())
-=======
-            .body(http_body_util::Empty::<bytes::Bytes>::new())
->>>>>>> 90a5a47a
             .unwrap();
         let mut web_endpoint = dyn_plugin
             .web_endpoints()
@@ -938,16 +918,6 @@
             .next()
             .unwrap()
             .into_router();
-<<<<<<< HEAD
-        let resp = <axum::Router as tower::ServiceExt<http::Request<axum::body::Body>>>::ready(
-            &mut web_endpoint,
-        )
-        .await
-        .unwrap()
-        .call(http_req_prom)
-        .await
-        .unwrap();
-=======
         let resp = web_endpoint
             .as_service()
             .ready()
@@ -956,7 +926,6 @@
             .call(http_req_prom)
             .await
             .unwrap();
->>>>>>> 90a5a47a
         assert_eq!(resp.status(), http::StatusCode::NOT_FOUND);
         let new_sub_id = uuid::Uuid::new_v4().to_string();
         let (_handler, _created) = notify
@@ -1026,11 +995,7 @@
             .unwrap();
 
         let http_req_prom = http::Request::get("http://localhost:4000/subscription/callback")
-<<<<<<< HEAD
             .body(body::empty())
-=======
-            .body(http_body_util::Empty::<bytes::Bytes>::new())
->>>>>>> 90a5a47a
             .unwrap();
         let mut web_endpoint = dyn_plugin
             .web_endpoints()
@@ -1042,16 +1007,6 @@
             .next()
             .unwrap()
             .into_router();
-<<<<<<< HEAD
-        let resp = <axum::Router as tower::ServiceExt<http::Request<axum::body::Body>>>::ready(
-            &mut web_endpoint,
-        )
-        .await
-        .unwrap()
-        .call(http_req_prom)
-        .await
-        .unwrap();
-=======
         let resp = web_endpoint
             .as_service()
             .ready()
@@ -1060,7 +1015,6 @@
             .call(http_req_prom)
             .await
             .unwrap();
->>>>>>> 90a5a47a
         assert_eq!(resp.status(), http::StatusCode::NOT_FOUND);
         let new_sub_id = uuid::Uuid::new_v4().to_string();
         let (handler, _created) = notify
@@ -1092,11 +1046,7 @@
         let http_req = http::Request::post(format!(
             "http://localhost:4000/subscription/callback/{new_sub_id}"
         ))
-<<<<<<< HEAD
-        .body(crate::services::router::body::full(
-=======
         .body(router::body::full(
->>>>>>> 90a5a47a
             serde_json::to_vec(&CallbackPayload::Subscription(SubscriptionPayload::Next {
                 id: new_sub_id.clone(),
                 payload: graphql::Response::builder()
