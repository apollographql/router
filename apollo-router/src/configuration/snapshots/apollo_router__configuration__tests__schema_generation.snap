---
source: apollo-router/src/configuration/tests.rs
expression: "&schema"
---
{
  "$schema": "https://json-schema.org/draft/2019-09/schema",
  "title": "Configuration",
  "description": "The configuration for the router.\n\nCan be created through `serde::Deserialize` from various formats, or inline in Rust code with `serde_json::json!` and `serde_json::from_value`.",
  "type": "object",
  "properties": {
    "apq": {
      "description": "Configures automatic persisted queries",
      "default": {
        "enabled": true,
        "router": {
          "cache": {
            "in_memory": {
              "limit": 512
            },
            "redis": null
          }
        },
        "subgraph": {
          "all": {
            "enabled": false
          },
          "subgraphs": {}
        }
      },
      "type": "object",
      "properties": {
        "enabled": {
          "description": "Activates Automatic Persisted Queries (enabled by default)",
          "default": true,
          "type": "boolean"
        },
        "router": {
          "description": "Router level (APQ) configuration",
          "default": {
            "cache": {
              "in_memory": {
                "limit": 512
              },
              "redis": null
            }
          },
          "type": "object",
          "properties": {
            "cache": {
              "description": "Cache configuration",
              "default": {
                "in_memory": {
                  "limit": 512
                },
                "redis": null
              },
              "type": "object",
              "properties": {
                "in_memory": {
                  "description": "Configures the in memory cache (always active)",
                  "default": {
                    "limit": 512
                  },
                  "type": "object",
                  "required": [
                    "limit"
                  ],
                  "properties": {
                    "limit": {
                      "description": "Number of entries in the Least Recently Used cache",
                      "type": "integer",
                      "format": "uint",
                      "minimum": 1.0
                    }
                  },
                  "additionalProperties": false
                },
                "redis": {
                  "description": "Configures and activates the Redis cache",
                  "default": null,
                  "type": "object",
                  "required": [
                    "urls"
                  ],
                  "properties": {
                    "timeout": {
                      "description": "Redis request timeout (default: 2ms)",
                      "default": null,
                      "type": "string",
                      "nullable": true
                    },
                    "tls": {
                      "description": "TLS client configuration",
                      "default": null,
                      "type": "object",
                      "properties": {
                        "certificate_authorities": {
                          "description": "list of certificate authorities in PEM format",
                          "default": null,
                          "type": "string",
                          "nullable": true
                        },
                        "client_authentication": {
                          "description": "client certificate authentication",
                          "default": null,
                          "type": "object",
                          "required": [
                            "certificate_chain",
                            "key"
                          ],
                          "properties": {
                            "certificate_chain": {
                              "description": "list of certificates in PEM format",
                              "writeOnly": true,
                              "type": "string"
                            },
                            "key": {
                              "description": "key in PEM format",
                              "writeOnly": true,
                              "type": "string"
                            }
                          },
                          "additionalProperties": false,
                          "nullable": true
                        }
                      },
                      "additionalProperties": false,
                      "nullable": true
                    },
                    "ttl": {
                      "description": "TTL for entries",
                      "default": null,
                      "type": "string",
                      "nullable": true
                    },
                    "urls": {
                      "description": "List of URLs to the Redis cluster",
                      "type": "array",
                      "items": {
                        "type": "string",
                        "format": "uri"
                      }
                    }
                  },
                  "additionalProperties": false,
                  "nullable": true
                }
              },
              "additionalProperties": false
            }
          },
          "additionalProperties": false
        },
        "subgraph": {
          "description": "Configuration options pertaining to the subgraph server component.",
          "default": {
            "all": {
              "enabled": false
            },
            "subgraphs": {}
          },
          "type": "object",
          "properties": {
            "all": {
              "description": "options applying to all subgraphs",
              "default": {
                "enabled": false
              },
              "type": "object",
              "properties": {
                "enabled": {
                  "description": "Enable",
                  "default": false,
                  "type": "boolean"
                }
              },
              "additionalProperties": false
            },
            "subgraphs": {
              "description": "per subgraph options",
              "default": {},
              "type": "object",
              "additionalProperties": {
                "description": "Subgraph level Automatic Persisted Queries (APQ) configuration",
                "type": "object",
                "properties": {
                  "enabled": {
                    "description": "Enable",
                    "default": false,
                    "type": "boolean"
                  }
                },
                "additionalProperties": false
              }
            }
          }
        }
      },
      "additionalProperties": false
    },
    "authentication": {
      "description": "Authentication",
      "type": "object",
      "properties": {
        "router": {
          "description": "Router configuration",
          "type": "object",
          "required": [
            "jwt"
          ],
          "properties": {
            "jwt": {
              "description": "The JWT configuration",
              "type": "object",
              "required": [
                "jwks"
              ],
              "properties": {
                "header_name": {
                  "description": "HTTP header expected to contain JWT",
                  "default": "authorization",
                  "type": "string"
                },
                "header_value_prefix": {
                  "description": "Header value prefix",
                  "default": "Bearer",
                  "type": "string"
                },
                "jwks": {
                  "description": "List of JWKS used to verify tokens",
                  "type": "array",
                  "items": {
                    "type": "object",
                    "required": [
                      "url"
                    ],
                    "properties": {
                      "algorithms": {
                        "description": "List of accepted algorithms. Possible values are `HS256`, `HS384`, `HS512`, `ES256`, `ES384`, `RS256`, `RS384`, `RS512`, `PS256`, `PS384`, `PS512`, `EdDSA`",
                        "default": null,
                        "type": "array",
                        "items": {
                          "type": "string"
                        },
                        "nullable": true
                      },
                      "issuer": {
                        "description": "Expected issuer for tokens verified by that JWKS",
                        "type": "string",
                        "nullable": true
                      },
                      "poll_interval": {
                        "description": "Polling interval for each JWKS endpoint in human-readable format; defaults to 60s",
                        "default": {
                          "secs": 60,
                          "nanos": 0
                        },
                        "type": "string"
                      },
                      "url": {
                        "description": "Retrieve the JWK Set",
                        "type": "string"
                      }
                    },
                    "additionalProperties": false
                  }
                }
              },
              "additionalProperties": false
            }
          },
          "additionalProperties": false,
          "nullable": true
        },
        "subgraph": {
          "description": "Subgraph configuration",
          "type": "object",
          "properties": {
            "all": {
              "description": "Configuration that will apply to all subgraphs.",
              "oneOf": [
                {
                  "type": "object",
                  "required": [
                    "aws_sig_v4"
                  ],
                  "properties": {
                    "aws_sig_v4": {
                      "description": "Configure AWS sigv4 auth.",
                      "oneOf": [
                        {
                          "type": "object",
                          "required": [
                            "hardcoded"
                          ],
                          "properties": {
                            "hardcoded": {
                              "description": "Hardcoded Config using access_key and secret. Prefer using DefaultChain instead.",
                              "type": "object",
                              "required": [
                                "access_key_id",
                                "region",
                                "secret_access_key",
                                "service_name"
                              ],
                              "properties": {
                                "access_key_id": {
                                  "description": "The ID for this access key.",
                                  "type": "string"
                                },
                                "assume_role": {
                                  "description": "Specify assumed role configuration.",
                                  "type": "object",
                                  "required": [
                                    "role_arn",
                                    "session_name"
                                  ],
                                  "properties": {
                                    "external_id": {
                                      "description": "Unique identifier that might be required when you assume a role in another account.",
                                      "type": "string",
                                      "nullable": true
                                    },
                                    "role_arn": {
                                      "description": "Amazon Resource Name (ARN) for the role assumed when making requests",
                                      "type": "string"
                                    },
                                    "session_name": {
                                      "description": "Uniquely identify a session when the same role is assumed by different principals or for different reasons.",
                                      "type": "string"
                                    }
                                  },
                                  "additionalProperties": false,
                                  "nullable": true
                                },
                                "region": {
                                  "description": "The AWS region this chain applies to.",
                                  "type": "string"
                                },
                                "secret_access_key": {
                                  "description": "The secret key used to sign requests.",
                                  "type": "string"
                                },
                                "service_name": {
                                  "description": "The service you're trying to access, eg: \"s3\", \"vpc-lattice-svcs\", etc.",
                                  "type": "string"
                                }
                              },
                              "additionalProperties": false
                            }
                          },
                          "additionalProperties": false
                        },
                        {
                          "type": "object",
                          "required": [
                            "default_chain"
                          ],
                          "properties": {
                            "default_chain": {
                              "description": "Configuration of the DefaultChainProvider",
                              "type": "object",
                              "required": [
                                "region",
                                "service_name"
                              ],
                              "properties": {
                                "assume_role": {
                                  "description": "Specify assumed role configuration.",
                                  "type": "object",
                                  "required": [
                                    "role_arn",
                                    "session_name"
                                  ],
                                  "properties": {
                                    "external_id": {
                                      "description": "Unique identifier that might be required when you assume a role in another account.",
                                      "type": "string",
                                      "nullable": true
                                    },
                                    "role_arn": {
                                      "description": "Amazon Resource Name (ARN) for the role assumed when making requests",
                                      "type": "string"
                                    },
                                    "session_name": {
                                      "description": "Uniquely identify a session when the same role is assumed by different principals or for different reasons.",
                                      "type": "string"
                                    }
                                  },
                                  "additionalProperties": false,
                                  "nullable": true
                                },
                                "profile_name": {
                                  "description": "The profile name used by this provider",
                                  "type": "string",
                                  "nullable": true
                                },
                                "region": {
                                  "description": "The AWS region this chain applies to.",
                                  "type": "string"
                                },
                                "service_name": {
                                  "description": "The service you're trying to access, eg: \"s3\", \"vpc-lattice-svcs\", etc.",
                                  "type": "string"
                                }
                              },
                              "additionalProperties": false
                            }
                          },
                          "additionalProperties": false
                        }
                      ]
                    }
                  },
                  "additionalProperties": false
                }
              ],
              "nullable": true
            },
            "subgraphs": {
              "description": "Create a configuration that will apply only to a specific subgraph.",
              "type": "object",
              "additionalProperties": {
                "oneOf": [
                  {
                    "type": "object",
                    "required": [
                      "aws_sig_v4"
                    ],
                    "properties": {
                      "aws_sig_v4": {
                        "description": "Configure AWS sigv4 auth.",
                        "oneOf": [
                          {
                            "type": "object",
                            "required": [
                              "hardcoded"
                            ],
                            "properties": {
                              "hardcoded": {
                                "description": "Hardcoded Config using access_key and secret. Prefer using DefaultChain instead.",
                                "type": "object",
                                "required": [
                                  "access_key_id",
                                  "region",
                                  "secret_access_key",
                                  "service_name"
                                ],
                                "properties": {
                                  "access_key_id": {
                                    "description": "The ID for this access key.",
                                    "type": "string"
                                  },
                                  "assume_role": {
                                    "description": "Specify assumed role configuration.",
                                    "type": "object",
                                    "required": [
                                      "role_arn",
                                      "session_name"
                                    ],
                                    "properties": {
                                      "external_id": {
                                        "description": "Unique identifier that might be required when you assume a role in another account.",
                                        "type": "string",
                                        "nullable": true
                                      },
                                      "role_arn": {
                                        "description": "Amazon Resource Name (ARN) for the role assumed when making requests",
                                        "type": "string"
                                      },
                                      "session_name": {
                                        "description": "Uniquely identify a session when the same role is assumed by different principals or for different reasons.",
                                        "type": "string"
                                      }
                                    },
                                    "additionalProperties": false,
                                    "nullable": true
                                  },
                                  "region": {
                                    "description": "The AWS region this chain applies to.",
                                    "type": "string"
                                  },
                                  "secret_access_key": {
                                    "description": "The secret key used to sign requests.",
                                    "type": "string"
                                  },
                                  "service_name": {
                                    "description": "The service you're trying to access, eg: \"s3\", \"vpc-lattice-svcs\", etc.",
                                    "type": "string"
                                  }
                                },
                                "additionalProperties": false
                              }
                            },
                            "additionalProperties": false
                          },
                          {
                            "type": "object",
                            "required": [
                              "default_chain"
                            ],
                            "properties": {
                              "default_chain": {
                                "description": "Configuration of the DefaultChainProvider",
                                "type": "object",
                                "required": [
                                  "region",
                                  "service_name"
                                ],
                                "properties": {
                                  "assume_role": {
                                    "description": "Specify assumed role configuration.",
                                    "type": "object",
                                    "required": [
                                      "role_arn",
                                      "session_name"
                                    ],
                                    "properties": {
                                      "external_id": {
                                        "description": "Unique identifier that might be required when you assume a role in another account.",
                                        "type": "string",
                                        "nullable": true
                                      },
                                      "role_arn": {
                                        "description": "Amazon Resource Name (ARN) for the role assumed when making requests",
                                        "type": "string"
                                      },
                                      "session_name": {
                                        "description": "Uniquely identify a session when the same role is assumed by different principals or for different reasons.",
                                        "type": "string"
                                      }
                                    },
                                    "additionalProperties": false,
                                    "nullable": true
                                  },
                                  "profile_name": {
                                    "description": "The profile name used by this provider",
                                    "type": "string",
                                    "nullable": true
                                  },
                                  "region": {
                                    "description": "The AWS region this chain applies to.",
                                    "type": "string"
                                  },
                                  "service_name": {
                                    "description": "The service you're trying to access, eg: \"s3\", \"vpc-lattice-svcs\", etc.",
                                    "type": "string"
                                  }
                                },
                                "additionalProperties": false
                              }
                            },
                            "additionalProperties": false
                          }
                        ]
                      }
                    },
                    "additionalProperties": false
                  }
                ]
              }
            }
          },
          "additionalProperties": false,
          "nullable": true
        }
      },
      "additionalProperties": false
    },
    "authorization": {
      "description": "Authorization plugin",
      "type": "object",
      "properties": {
        "directives": {
          "description": "`@authenticated`, `@requiresScopes` and `@policy` directives",
          "type": "object",
          "properties": {
            "dry_run": {
              "description": "generates the authorization error messages without modying the query",
              "default": false,
              "type": "boolean"
            },
            "enabled": {
              "description": "enables the `@authenticated` and `@requiresScopes` directives",
              "default": true,
              "type": "boolean"
            },
            "errors": {
              "description": "authorization errors behaviour",
              "default": {
                "log": true,
                "response": "errors"
              },
              "type": "object",
              "properties": {
                "log": {
                  "description": "log authorization errors",
                  "default": true,
                  "type": "boolean"
                },
                "response": {
                  "description": "location of authorization errors in the GraphQL response",
                  "default": "errors",
                  "oneOf": [
                    {
                      "description": "store authorization errors in the response errors",
                      "type": "string",
                      "enum": [
                        "errors"
                      ]
                    },
                    {
                      "description": "store authorization errors in the response extensions",
                      "type": "string",
                      "enum": [
                        "extensions"
                      ]
                    },
                    {
                      "description": "do not add the authorization errors to the GraphQL response",
                      "type": "string",
                      "enum": [
                        "disabled"
                      ]
                    }
                  ]
                }
              }
            },
            "reject_unauthorized": {
              "description": "refuse a query entirely if any part would be filtered",
              "default": false,
              "type": "boolean"
            }
          }
        },
        "require_authentication": {
          "description": "Reject unauthenticated requests",
          "default": false,
          "type": "boolean"
        }
      }
    },
    "coprocessor": {
      "description": "Configures the externalization plugin",
      "type": "object",
      "required": [
        "url"
      ],
      "properties": {
        "router": {
          "description": "The router stage request/response configuration",
          "default": {
            "request": {
              "headers": false,
              "context": false,
              "body": false,
              "sdl": false,
              "path": false,
              "method": false
            },
            "response": {
              "headers": false,
              "context": false,
              "body": false,
              "sdl": false,
              "status_code": false
            }
          },
          "type": "object",
          "properties": {
            "request": {
              "description": "The request configuration",
              "default": {
                "headers": false,
                "context": false,
                "body": false,
                "sdl": false,
                "path": false,
                "method": false
              },
              "type": "object",
              "properties": {
                "body": {
                  "description": "Send the body",
                  "default": false,
                  "type": "boolean"
                },
                "context": {
                  "description": "Send the context",
                  "default": false,
                  "type": "boolean"
                },
                "headers": {
                  "description": "Send the headers",
                  "default": false,
                  "type": "boolean"
                },
                "method": {
                  "description": "Send the method",
                  "default": false,
                  "type": "boolean"
                },
                "path": {
                  "description": "Send the path",
                  "default": false,
                  "type": "boolean"
                },
                "sdl": {
                  "description": "Send the SDL",
                  "default": false,
                  "type": "boolean"
                }
              },
              "additionalProperties": false
            },
            "response": {
              "description": "The response configuration",
              "default": {
                "headers": false,
                "context": false,
                "body": false,
                "sdl": false,
                "status_code": false
              },
              "type": "object",
              "properties": {
                "body": {
                  "description": "Send the body",
                  "default": false,
                  "type": "boolean"
                },
                "context": {
                  "description": "Send the context",
                  "default": false,
                  "type": "boolean"
                },
                "headers": {
                  "description": "Send the headers",
                  "default": false,
                  "type": "boolean"
                },
                "sdl": {
                  "description": "Send the SDL",
                  "default": false,
                  "type": "boolean"
                },
                "status_code": {
                  "description": "Send the HTTP status",
                  "default": false,
                  "type": "boolean"
                }
              },
              "additionalProperties": false
            }
          }
        },
        "subgraph": {
          "description": "The subgraph stage request/response configuration",
          "default": {
            "all": {
              "request": {
                "headers": false,
                "context": false,
                "body": false,
                "uri": false,
                "method": false,
                "service_name": false
              },
              "response": {
                "headers": false,
                "context": false,
                "body": false,
                "service_name": false,
                "status_code": false
              }
            }
          },
          "type": "object",
          "properties": {
            "all": {
              "description": "What information is passed to a subgraph request/response stage",
              "default": {
                "request": {
                  "headers": false,
                  "context": false,
                  "body": false,
                  "uri": false,
                  "method": false,
                  "service_name": false
                },
                "response": {
                  "headers": false,
                  "context": false,
                  "body": false,
                  "service_name": false,
                  "status_code": false
                }
              },
              "type": "object",
              "properties": {
                "request": {
                  "description": "What information is passed to a subgraph request/response stage",
                  "default": {
                    "headers": false,
                    "context": false,
                    "body": false,
                    "uri": false,
                    "method": false,
                    "service_name": false
                  },
                  "type": "object",
                  "properties": {
                    "body": {
                      "description": "Send the body",
                      "default": false,
                      "type": "boolean"
                    },
                    "context": {
                      "description": "Send the context",
                      "default": false,
                      "type": "boolean"
                    },
                    "headers": {
                      "description": "Send the headers",
                      "default": false,
                      "type": "boolean"
                    },
                    "method": {
                      "description": "Send the method URI",
                      "default": false,
                      "type": "boolean"
                    },
                    "service_name": {
                      "description": "Send the service name",
                      "default": false,
                      "type": "boolean"
                    },
                    "uri": {
                      "description": "Send the subgraph URI",
                      "default": false,
                      "type": "boolean"
                    }
                  },
                  "additionalProperties": false
                },
                "response": {
                  "description": "What information is passed to a subgraph request/response stage",
                  "default": {
                    "headers": false,
                    "context": false,
                    "body": false,
                    "service_name": false,
                    "status_code": false
                  },
                  "type": "object",
                  "properties": {
                    "body": {
                      "description": "Send the body",
                      "default": false,
                      "type": "boolean"
                    },
                    "context": {
                      "description": "Send the context",
                      "default": false,
                      "type": "boolean"
                    },
                    "headers": {
                      "description": "Send the headers",
                      "default": false,
                      "type": "boolean"
                    },
                    "service_name": {
                      "description": "Send the service name",
                      "default": false,
                      "type": "boolean"
                    },
                    "status_code": {
                      "description": "Send the http status",
                      "default": false,
                      "type": "boolean"
                    }
                  },
                  "additionalProperties": false
                }
              },
              "additionalProperties": false
            }
          },
          "additionalProperties": false
        },
        "supergraph": {
          "description": "The supergraph stage request/response configuration",
          "default": {
            "request": {
              "headers": false,
              "context": false,
              "body": false,
              "sdl": false,
              "method": false
            },
            "response": {
              "headers": false,
              "context": false,
              "body": false,
              "sdl": false,
              "status_code": false
            }
          },
          "type": "object",
          "properties": {
            "request": {
              "description": "The request configuration",
              "default": {
                "headers": false,
                "context": false,
                "body": false,
                "sdl": false,
                "method": false
              },
              "type": "object",
              "properties": {
                "body": {
                  "description": "Send the body",
                  "default": false,
                  "type": "boolean"
                },
                "context": {
                  "description": "Send the context",
                  "default": false,
                  "type": "boolean"
                },
                "headers": {
                  "description": "Send the headers",
                  "default": false,
                  "type": "boolean"
                },
                "method": {
                  "description": "Send the method",
                  "default": false,
                  "type": "boolean"
                },
                "sdl": {
                  "description": "Send the SDL",
                  "default": false,
                  "type": "boolean"
                }
              },
              "additionalProperties": false
            },
            "response": {
              "description": "What information is passed to a router request/response stage",
              "default": {
                "headers": false,
                "context": false,
                "body": false,
                "sdl": false,
                "status_code": false
              },
              "type": "object",
              "properties": {
                "body": {
                  "description": "Send the body",
                  "default": false,
                  "type": "boolean"
                },
                "context": {
                  "description": "Send the context",
                  "default": false,
                  "type": "boolean"
                },
                "headers": {
                  "description": "Send the headers",
                  "default": false,
                  "type": "boolean"
                },
                "sdl": {
                  "description": "Send the SDL",
                  "default": false,
                  "type": "boolean"
                },
                "status_code": {
                  "description": "Send the HTTP status",
                  "default": false,
                  "type": "boolean"
                }
              },
              "additionalProperties": false
            }
          }
        },
        "timeout": {
          "description": "The timeout for external requests",
          "default": {
            "secs": 1,
            "nanos": 0
          },
          "type": "string"
        },
        "url": {
          "description": "The url you'd like to offload processing to",
          "type": "string"
        }
      },
      "additionalProperties": false
    },
    "cors": {
      "description": "Cross origin request headers.",
      "default": {
        "allow_any_origin": false,
        "allow_credentials": false,
        "allow_headers": [],
        "expose_headers": null,
        "origins": [
          "https://studio.apollographql.com"
        ],
        "match_origins": null,
        "methods": [
          "GET",
          "POST",
          "OPTIONS"
        ],
        "max_age": null
      },
      "type": "object",
      "properties": {
        "allow_any_origin": {
          "description": "Set to true to allow any origin.\n\nDefaults to false Having this set to true is the only way to allow Origin: null.",
          "default": false,
          "type": "boolean"
        },
        "allow_credentials": {
          "description": "Set to true to add the `Access-Control-Allow-Credentials` header.",
          "default": false,
          "type": "boolean"
        },
        "allow_headers": {
          "description": "The headers to allow.\n\nIf this value is not set, the router will mirror client's `Access-Control-Request-Headers`.\n\nNote that if you set headers here, you also want to have a look at your `CSRF` plugins configuration, and make sure you either: - accept `x-apollo-operation-name` AND / OR `apollo-require-preflight` - defined `csrf` required headers in your yml configuration, as shown in the `examples/cors-and-csrf/custom-headers.router.yaml` files.",
          "default": [],
          "type": "array",
          "items": {
            "type": "string"
          }
        },
        "expose_headers": {
          "description": "Which response headers should be made available to scripts running in the browser, in response to a cross-origin request.",
          "default": null,
          "type": "array",
          "items": {
            "type": "string"
          },
          "nullable": true
        },
        "match_origins": {
          "description": "`Regex`es you want to match the origins against to determine if they're allowed. Defaults to an empty list. Note that `origins` will be evaluated before `match_origins`",
          "default": null,
          "type": "array",
          "items": {
            "type": "string"
          },
          "nullable": true
        },
        "max_age": {
          "description": "The `Access-Control-Max-Age` header value in time units",
          "default": null,
          "type": "string"
        },
        "methods": {
          "description": "Allowed request methods. Defaults to GET, POST, OPTIONS.",
          "default": [
            "GET",
            "POST",
            "OPTIONS"
          ],
          "type": "array",
          "items": {
            "type": "string"
          }
        },
        "origins": {
          "description": "The origin(s) to allow requests from. Defaults to `https://studio.apollographql.com/` for Apollo Studio.",
          "default": [
            "https://studio.apollographql.com"
          ],
          "type": "array",
          "items": {
            "type": "string"
          }
        }
      },
      "additionalProperties": false
    },
    "csrf": {
      "description": "CSRF Configuration.",
      "type": "object",
      "properties": {
        "required_headers": {
          "description": "Override the headers to check for by setting custom_headers Note that if you set required_headers here, you may also want to have a look at your `CORS` configuration, and make sure you either: - did not set any `allow_headers` list (so it defaults to `mirror_request`) - added your required headers to the allow_headers list, as shown in the `examples/cors-and-csrf/custom-headers.router.yaml` files.",
          "default": [
            "x-apollo-operation-name",
            "apollo-require-preflight"
          ],
          "type": "array",
          "items": {
            "type": "string"
          }
        },
        "unsafe_disabled": {
          "description": "The CSRF plugin is enabled by default; set unsafe_disabled = true to disable the plugin behavior Note that setting this to true is deemed unsafe. See <https://developer.mozilla.org/en-US/docs/Glossary/CSRF>.",
          "default": false,
          "type": "boolean"
        }
      },
      "additionalProperties": false
    },
    "experimental_api_schema_generation_mode": {
      "description": "Set the API schema generation implementation to use.",
      "default": "legacy",
      "oneOf": [
        {
          "description": "Use the new Rust-based implementation.",
          "type": "string",
          "enum": [
            "new"
          ]
        },
        {
          "description": "Use the old JavaScript-based implementation.",
          "type": "string",
          "enum": [
            "legacy"
          ]
        },
        {
          "description": "Use Rust-based and Javascript-based implementations side by side, logging warnings if the implementations disagree.",
          "type": "string",
          "enum": [
            "both"
          ]
        }
      ]
    },
    "experimental_batching": {
      "description": "Batching configuration.",
      "default": {
        "enabled": false,
        "mode": "batch_http_link"
      },
      "type": "object",
      "required": [
        "mode"
      ],
      "properties": {
        "enabled": {
          "description": "Activates Batching (disabled by default)",
          "default": false,
          "type": "boolean"
        },
        "mode": {
          "description": "Batching mode",
          "oneOf": [
            {
              "description": "batch_http_link",
              "type": "string",
              "enum": [
                "batch_http_link"
              ]
            }
          ]
        }
      },
      "additionalProperties": false
    },
    "experimental_chaos": {
      "description": "Configuration for chaos testing, trying to reproduce bugs that require uncommon conditions. You probably don’t want this in production!",
      "default": {
        "force_reload": null
      },
      "type": "object",
      "properties": {
        "force_reload": {
          "description": "Force a hot reload of the Router (as if the schema or configuration had changed) at a regular time interval.",
          "default": null,
          "type": "string",
          "nullable": true
        }
      },
      "additionalProperties": false
    },
    "experimental_entity_cache": {
      "description": "Configuration for entity caching",
      "type": "object",
      "required": [
        "redis"
      ],
      "properties": {
        "enabled": {
          "description": "activates caching for all subgraphs, unless overriden in subgraph specific configuration",
          "default": null,
          "type": "boolean",
          "nullable": true
        },
        "redis": {
          "description": "Redis cache configuration",
          "type": "object",
          "required": [
            "urls"
          ],
          "properties": {
            "timeout": {
              "description": "Redis request timeout (default: 2ms)",
              "default": null,
              "type": "string",
              "nullable": true
            },
            "ttl": {
              "description": "TTL for entries",
              "default": null,
              "type": "string",
              "nullable": true
            },
            "urls": {
              "description": "List of URLs to the Redis cluster",
              "type": "array",
              "items": {
                "type": "string",
                "format": "uri"
              }
            }
          },
          "additionalProperties": false
        },
        "subgraphs": {
          "description": "Per subgraph configuration",
          "type": "object",
          "additionalProperties": {
            "description": "Per subgraph configuration for entity caching",
            "type": "object",
            "properties": {
              "enabled": {
                "description": "activates caching for this subgraph, overrides the global configuration",
                "default": null,
                "type": "boolean",
                "nullable": true
              },
              "ttl": {
                "description": "expiration for all keys",
                "type": "string",
                "nullable": true
              }
            },
            "additionalProperties": false
          }
        }
      },
      "additionalProperties": false
    },
    "experimental_graphql_validation_mode": {
      "description": "Set the GraphQL validation implementation to use.",
      "default": "legacy",
      "oneOf": [
        {
          "description": "Use the new Rust-based implementation.",
          "type": "string",
          "enum": [
            "new"
          ]
        },
        {
          "description": "Use the old JavaScript-based implementation.",
          "type": "string",
          "enum": [
            "legacy"
          ]
        },
        {
          "description": "Use Rust-based and Javascript-based implementations side by side, logging warnings if the implementations disagree.",
          "type": "string",
          "enum": [
            "both"
          ]
        }
      ]
    },
    "forbid_mutations": {
      "description": "Forbid mutations configuration",
      "type": "boolean"
    },
    "headers": {
      "description": "Configuration for header propagation",
      "type": "object",
      "properties": {
        "all": {
          "description": "Rules to apply to all subgraphs",
          "type": "object",
          "required": [
            "request"
          ],
          "properties": {
            "request": {
              "description": "Propagate/Insert/Remove headers from request",
              "type": "array",
              "items": {
                "oneOf": [
                  {
                    "type": "object",
                    "required": [
                      "insert"
                    ],
                    "properties": {
                      "insert": {
                        "description": "Insert header",
                        "anyOf": [
                          {
                            "description": "Insert static header",
                            "type": "object",
                            "required": [
                              "name",
                              "value"
                            ],
                            "properties": {
                              "name": {
                                "description": "The name of the header",
                                "type": "string"
                              },
                              "value": {
                                "description": "The value for the header",
                                "type": "string"
                              }
                            },
                            "additionalProperties": false
                          },
                          {
                            "description": "Insert header with a value coming from context key (works only for a string in the context)",
                            "type": "object",
                            "required": [
                              "from_context",
                              "name"
                            ],
                            "properties": {
                              "from_context": {
                                "description": "Specify context key to fetch value",
                                "type": "string"
                              },
                              "name": {
                                "description": "Specify header name",
                                "type": "string"
                              }
                            },
                            "additionalProperties": false
                          },
                          {
                            "description": "Insert header with a value coming from body",
                            "type": "object",
                            "required": [
                              "name",
                              "path"
                            ],
                            "properties": {
                              "default": {
                                "description": "The default if the path in the body did not resolve to an element",
                                "type": "string",
                                "nullable": true
                              },
                              "name": {
                                "description": "The target header name",
                                "type": "string"
                              },
                              "path": {
                                "description": "The path in the request body",
                                "type": "string"
                              }
                            },
                            "additionalProperties": false
                          }
                        ]
                      }
                    },
                    "additionalProperties": false
                  },
                  {
                    "type": "object",
                    "required": [
                      "remove"
                    ],
                    "properties": {
                      "remove": {
                        "description": "Remove header",
                        "oneOf": [
                          {
                            "description": "Remove a header given a header name",
                            "type": "object",
                            "required": [
                              "named"
                            ],
                            "properties": {
                              "named": {
                                "description": "Remove a header given a header name",
                                "type": "string"
                              }
                            },
                            "additionalProperties": false
                          },
                          {
                            "description": "Remove a header given a regex matching header name",
                            "type": "object",
                            "required": [
                              "matching"
                            ],
                            "properties": {
                              "matching": {
                                "description": "Remove a header given a regex matching against the header name",
                                "type": "string"
                              }
                            },
                            "additionalProperties": false
                          }
                        ]
                      }
                    },
                    "additionalProperties": false
                  },
                  {
                    "type": "object",
                    "required": [
                      "propagate"
                    ],
                    "properties": {
                      "propagate": {
                        "description": "Propagate header",
                        "anyOf": [
                          {
                            "description": "Propagate header given a header name",
                            "type": "object",
                            "required": [
                              "named"
                            ],
                            "properties": {
                              "default": {
                                "description": "Default value for the header.",
                                "type": "string",
                                "nullable": true
                              },
                              "named": {
                                "description": "The source header name",
                                "type": "string"
                              },
                              "rename": {
                                "description": "An optional target header name",
                                "type": "string",
                                "nullable": true
                              }
                            },
                            "additionalProperties": false
                          },
                          {
                            "description": "Propagate header given a regex to match header name",
                            "type": "object",
                            "required": [
                              "matching"
                            ],
                            "properties": {
                              "matching": {
                                "description": "The regex on header name",
                                "type": "string"
                              }
                            },
                            "additionalProperties": false
                          }
                        ]
                      }
                    },
                    "additionalProperties": false
                  }
                ]
              }
            }
          },
          "additionalProperties": false,
          "nullable": true
        },
        "subgraphs": {
          "description": "Rules to specific subgraphs",
          "type": "object",
          "additionalProperties": {
            "type": "object",
            "required": [
              "request"
            ],
            "properties": {
              "request": {
                "description": "Propagate/Insert/Remove headers from request",
                "type": "array",
                "items": {
                  "oneOf": [
                    {
                      "type": "object",
                      "required": [
                        "insert"
                      ],
                      "properties": {
                        "insert": {
                          "description": "Insert header",
                          "anyOf": [
                            {
                              "description": "Insert static header",
                              "type": "object",
                              "required": [
                                "name",
                                "value"
                              ],
                              "properties": {
                                "name": {
                                  "description": "The name of the header",
                                  "type": "string"
                                },
                                "value": {
                                  "description": "The value for the header",
                                  "type": "string"
                                }
                              },
                              "additionalProperties": false
                            },
                            {
                              "description": "Insert header with a value coming from context key (works only for a string in the context)",
                              "type": "object",
                              "required": [
                                "from_context",
                                "name"
                              ],
                              "properties": {
                                "from_context": {
                                  "description": "Specify context key to fetch value",
                                  "type": "string"
                                },
                                "name": {
                                  "description": "Specify header name",
                                  "type": "string"
                                }
                              },
                              "additionalProperties": false
                            },
                            {
                              "description": "Insert header with a value coming from body",
                              "type": "object",
                              "required": [
                                "name",
                                "path"
                              ],
                              "properties": {
                                "default": {
                                  "description": "The default if the path in the body did not resolve to an element",
                                  "type": "string",
                                  "nullable": true
                                },
                                "name": {
                                  "description": "The target header name",
                                  "type": "string"
                                },
                                "path": {
                                  "description": "The path in the request body",
                                  "type": "string"
                                }
                              },
                              "additionalProperties": false
                            }
                          ]
                        }
                      },
                      "additionalProperties": false
                    },
                    {
                      "type": "object",
                      "required": [
                        "remove"
                      ],
                      "properties": {
                        "remove": {
                          "description": "Remove header",
                          "oneOf": [
                            {
                              "description": "Remove a header given a header name",
                              "type": "object",
                              "required": [
                                "named"
                              ],
                              "properties": {
                                "named": {
                                  "description": "Remove a header given a header name",
                                  "type": "string"
                                }
                              },
                              "additionalProperties": false
                            },
                            {
                              "description": "Remove a header given a regex matching header name",
                              "type": "object",
                              "required": [
                                "matching"
                              ],
                              "properties": {
                                "matching": {
                                  "description": "Remove a header given a regex matching against the header name",
                                  "type": "string"
                                }
                              },
                              "additionalProperties": false
                            }
                          ]
                        }
                      },
                      "additionalProperties": false
                    },
                    {
                      "type": "object",
                      "required": [
                        "propagate"
                      ],
                      "properties": {
                        "propagate": {
                          "description": "Propagate header",
                          "anyOf": [
                            {
                              "description": "Propagate header given a header name",
                              "type": "object",
                              "required": [
                                "named"
                              ],
                              "properties": {
                                "default": {
                                  "description": "Default value for the header.",
                                  "type": "string",
                                  "nullable": true
                                },
                                "named": {
                                  "description": "The source header name",
                                  "type": "string"
                                },
                                "rename": {
                                  "description": "An optional target header name",
                                  "type": "string",
                                  "nullable": true
                                }
                              },
                              "additionalProperties": false
                            },
                            {
                              "description": "Propagate header given a regex to match header name",
                              "type": "object",
                              "required": [
                                "matching"
                              ],
                              "properties": {
                                "matching": {
                                  "description": "The regex on header name",
                                  "type": "string"
                                }
                              },
                              "additionalProperties": false
                            }
                          ]
                        }
                      },
                      "additionalProperties": false
                    }
                  ]
                }
              }
            },
            "additionalProperties": false
          }
        }
      },
      "additionalProperties": false
    },
    "health_check": {
      "description": "Health check configuration",
      "default": {
        "listen": "127.0.0.1:8088",
        "enabled": true,
        "path": "/health"
      },
      "type": "object",
      "properties": {
        "enabled": {
          "description": "Set to false to disable the health check",
          "default": true,
          "type": "boolean"
        },
        "listen": {
          "description": "The socket address and port to listen on Defaults to 127.0.0.1:8088",
          "default": "127.0.0.1:8088",
          "anyOf": [
            {
              "description": "Socket address.",
              "type": "string"
            },
            {
              "description": "Unix socket.",
              "type": "string"
            }
          ]
        },
        "path": {
          "description": "Optionally set a custom healthcheck path Defaults to /health",
          "default": "/health",
          "type": "string"
        }
      },
      "additionalProperties": false
    },
    "homepage": {
      "description": "Homepage configuration",
      "default": {
        "enabled": true,
        "graph_ref": null
      },
      "type": "object",
      "properties": {
        "enabled": {
          "description": "Set to false to disable the homepage",
          "default": true,
          "type": "boolean"
        },
        "graph_ref": {
          "description": "Graph reference This will allow you to redirect from the Apollo Router landing page back to Apollo Studio Explorer",
          "default": null,
          "type": "string",
          "nullable": true
        }
      },
      "additionalProperties": false
    },
    "include_subgraph_errors": {
      "description": "Configuration for exposing errors that originate from subgraphs",
      "type": "object",
      "properties": {
        "all": {
          "description": "Include errors from all subgraphs",
          "default": false,
          "type": "boolean"
        },
        "subgraphs": {
          "description": "Include errors from specific subgraphs",
          "default": {},
          "type": "object",
          "additionalProperties": {
            "type": "boolean"
          }
        }
      },
      "additionalProperties": false
    },
    "limits": {
      "description": "Configuration for operation limits, parser limits, HTTP limits, etc.",
      "default": {
        "max_depth": null,
        "max_height": null,
        "max_root_fields": null,
        "max_aliases": null,
        "warn_only": false,
        "parser_max_recursion": 500,
        "parser_max_tokens": 15000,
        "experimental_http_max_request_bytes": 2000000
      },
      "type": "object",
      "properties": {
        "experimental_http_max_request_bytes": {
          "description": "Limit the size of incoming HTTP requests read from the network, to protect against running out of memory. Default: 2000000 (2 MB)",
          "default": 2000000,
          "type": "integer",
          "format": "uint",
          "minimum": 0.0
        },
        "max_aliases": {
          "description": "If set, requests with operations with more aliases than this maximum are rejected with a HTTP 400 Bad Request response and GraphQL error with `\"extensions\": {\"code\": \"MAX_ALIASES_LIMIT\"}`",
          "default": null,
          "type": "integer",
          "format": "uint32",
          "minimum": 0.0,
          "nullable": true
        },
        "max_depth": {
          "description": "If set, requests with operations deeper than this maximum are rejected with a HTTP 400 Bad Request response and GraphQL error with `\"extensions\": {\"code\": \"MAX_DEPTH_LIMIT\"}`\n\nCounts depth of an operation, looking at its selection sets, including fields in fragments and inline fragments. The following example has a depth of 3.\n\n```graphql query getProduct { book { # 1 ...bookDetails } }\n\nfragment bookDetails on Book { details { # 2 ... on ProductDetailsBook { country # 3 } } } ```",
          "default": null,
          "type": "integer",
          "format": "uint32",
          "minimum": 0.0,
          "nullable": true
        },
        "max_height": {
          "description": "If set, requests with operations higher than this maximum are rejected with a HTTP 400 Bad Request response and GraphQL error with `\"extensions\": {\"code\": \"MAX_DEPTH_LIMIT\"}`\n\nHeight is based on simple merging of fields using the same name or alias, but only within the same selection set. For example `name` here is only counted once and the query has height 3, not 4:\n\n```graphql query { name { first } name { last } } ```\n\nThis may change in a future version of Apollo Router to do [full field merging across fragments][merging] instead.\n\n[merging]: https://spec.graphql.org/October2021/#sec-Field-Selection-Merging]",
          "default": null,
          "type": "integer",
          "format": "uint32",
          "minimum": 0.0,
          "nullable": true
        },
        "max_root_fields": {
          "description": "If set, requests with operations with more root fields than this maximum are rejected with a HTTP 400 Bad Request response and GraphQL error with `\"extensions\": {\"code\": \"MAX_ROOT_FIELDS_LIMIT\"}`\n\nThis limit counts only the top level fields in a selection set, including fragments and inline fragments.",
          "default": null,
          "type": "integer",
          "format": "uint32",
          "minimum": 0.0,
          "nullable": true
        },
        "parser_max_recursion": {
          "description": "Limit recursion in the GraphQL parser to protect against stack overflow. default: 500",
          "default": 500,
          "type": "integer",
          "format": "uint",
          "minimum": 0.0
        },
        "parser_max_tokens": {
          "description": "Limit the number of tokens the GraphQL parser processes before aborting.",
          "default": 15000,
          "type": "integer",
          "format": "uint",
          "minimum": 0.0
        },
        "warn_only": {
          "description": "If set to true (which is the default is dev mode), requests that exceed a `max_*` limit are *not* rejected. Instead they are executed normally, and a warning is logged.",
          "default": false,
          "type": "boolean"
        }
      },
      "additionalProperties": false
    },
    "override_subgraph_url": {
      "description": "Subgraph URL mappings",
      "anyOf": [
        {
          "description": "Subgraph URL mappings",
          "type": "object",
          "additionalProperties": {
            "type": "string",
            "format": "uri"
          }
        }
      ]
    },
    "persisted_queries": {
      "description": "Configures managed persisted queries",
      "default": {
        "enabled": false,
        "log_unknown": false,
        "safelist": {
          "enabled": false,
          "require_id": false
        }
      },
      "type": "object",
      "properties": {
        "enabled": {
          "description": "Activates Persisted Queries (disabled by default)",
          "default": false,
          "type": "boolean"
        },
        "log_unknown": {
          "description": "Enabling this field configures the router to log any freeform GraphQL request that is not in the persisted query list",
          "default": false,
          "type": "boolean"
        },
        "safelist": {
          "description": "Restricts execution of operations that are not found in the Persisted Query List",
          "default": {
            "enabled": false,
            "require_id": false
          },
          "type": "object",
          "properties": {
            "enabled": {
              "description": "Enables using the persisted query list as a safelist (disabled by default)",
              "default": false,
              "type": "boolean"
            },
            "require_id": {
              "description": "Enabling this field configures the router to reject any request that does not include the persisted query ID",
              "default": false,
              "type": "boolean"
            }
          },
          "additionalProperties": false
        }
      },
      "additionalProperties": false
    },
    "plugins": {
      "description": "Plugin configuration",
      "default": null,
      "properties": {
        "experimental.broken": {
          "description": "This is a broken plugin for testing purposes only.",
          "type": "object",
          "required": [
            "enabled"
          ],
          "properties": {
            "enabled": {
              "description": "Enable the broken plugin.",
              "type": "boolean"
            }
          }
        },
        "experimental.expose_query_plan": {
          "description": "Expose query plan",
          "type": "boolean"
        },
        "experimental.record": {
          "description": "Request recording configuration.",
          "type": "object",
          "required": [
            "enabled"
          ],
          "properties": {
            "enabled": {
              "description": "The recording plugin is disabled by default.",
              "type": "boolean"
            },
            "storage_path": {
              "description": "The path to the directory where recordings will be stored. Defaults to the current working directory.",
              "type": "string",
              "nullable": true
            }
          },
          "additionalProperties": false
        },
        "experimental.restricted": {
          "description": "Restricted plugin (for testing purposes only)",
          "type": "object",
          "required": [
            "enabled"
          ],
          "properties": {
            "enabled": {
              "description": "Enable the restricted plugin (for testing purposes only)",
              "type": "boolean"
            }
          }
        },
        "test.always_fails_to_start": {
          "description": "Configuration for the test plugin",
          "type": "object",
          "required": [
            "name"
          ],
          "properties": {
            "name": {
              "description": "The name of the test",
              "type": "string"
            }
          }
        },
        "test.always_starts_and_stops": {
          "description": "Configuration for the test plugin",
          "type": "object",
          "required": [
            "name"
          ],
          "properties": {
            "name": {
              "description": "The name of the test",
              "type": "string"
            }
          }
        }
      },
      "additionalProperties": false
    },
    "rhai": {
      "description": "Configuration for the Rhai Plugin",
      "type": "object",
      "properties": {
        "main": {
          "description": "The main entry point for Rhai script evaluation",
          "type": "string",
          "nullable": true
        },
        "scripts": {
          "description": "The directory where Rhai scripts can be found",
          "type": "string",
          "nullable": true
        }
      },
      "additionalProperties": false
    },
    "sandbox": {
      "description": "Sandbox configuration",
      "default": {
        "enabled": false
      },
      "type": "object",
      "properties": {
        "enabled": {
          "description": "Set to true to enable sandbox",
          "default": false,
          "type": "boolean"
        }
      },
      "additionalProperties": false
    },
    "subscription": {
      "description": "Subscriptions configuration",
      "type": "object",
      "properties": {
        "enable_deduplication": {
          "description": "Enable the deduplication of subscription (for example if we detect the exact same request to subgraph we won't open a new websocket to the subgraph in passthrough mode) (default: true)",
          "default": true,
          "type": "boolean"
        },
        "enabled": {
          "description": "Enable subscription",
          "default": true,
          "type": "boolean"
        },
        "max_opened_subscriptions": {
          "description": "This is a limit to only have maximum X opened subscriptions at the same time. By default if it's not set there is no limit.",
          "default": null,
          "type": "integer",
          "format": "uint",
          "minimum": 0.0,
          "nullable": true
        },
        "mode": {
          "description": "Select a subscription mode (callback or passthrough)",
          "default": {
            "preview_callback": null,
            "passthrough": null
          },
          "type": "object",
          "properties": {
            "passthrough": {
              "description": "Enable passthrough mode for subgraph(s)",
              "type": "object",
              "properties": {
                "all": {
                  "description": "Configuration for all subgraphs",
                  "default": null,
                  "type": "object",
                  "properties": {
                    "path": {
                      "description": "Path on which WebSockets are listening",
                      "default": null,
                      "type": "string",
                      "nullable": true
                    },
                    "protocol": {
                      "description": "Which WebSocket GraphQL protocol to use for this subgraph possible values are: 'graphql_ws' | 'graphql_transport_ws' (default: graphql_ws)",
                      "default": "graphql_ws",
                      "type": "string",
                      "enum": [
                        "graphql_ws",
                        "graphql_transport_ws"
                      ]
                    }
                  },
                  "additionalProperties": false,
                  "nullable": true
                },
                "subgraphs": {
                  "description": "Configuration for specific subgraphs",
                  "default": {},
                  "type": "object",
                  "additionalProperties": {
                    "description": "WebSocket configuration for a specific subgraph",
                    "type": "object",
                    "properties": {
                      "path": {
                        "description": "Path on which WebSockets are listening",
                        "default": null,
                        "type": "string",
                        "nullable": true
                      },
                      "protocol": {
                        "description": "Which WebSocket GraphQL protocol to use for this subgraph possible values are: 'graphql_ws' | 'graphql_transport_ws' (default: graphql_ws)",
                        "default": "graphql_ws",
                        "type": "string",
                        "enum": [
                          "graphql_ws",
                          "graphql_transport_ws"
                        ]
                      }
                    },
                    "additionalProperties": false
                  }
                }
              },
              "additionalProperties": false,
              "nullable": true
            },
            "preview_callback": {
              "description": "Enable callback mode for subgraph(s)",
              "type": "object",
              "required": [
                "public_url"
              ],
              "properties": {
                "heartbeat_interval": {
                  "description": "Heartbeat interval for callback mode (default: 5secs)",
                  "default": "5s",
                  "anyOf": [
                    {
                      "type": "null"
                    },
                    {
                      "type": "string"
                    }
                  ]
                },
                "listen": {
                  "description": "Listen address on which the callback must listen (default: 127.0.0.1:4000)",
                  "writeOnly": true,
                  "anyOf": [
                    {
                      "description": "Socket address.",
                      "type": "string"
                    },
                    {
                      "description": "Unix socket.",
                      "type": "string"
                    }
                  ],
                  "nullable": true
                },
                "path": {
                  "description": "Specify on which path you want to listen for callbacks (default: /callback)",
                  "writeOnly": true,
                  "type": "string",
                  "nullable": true
                },
                "public_url": {
                  "description": "URL used to access this router instance",
                  "type": "string"
                },
                "subgraphs": {
                  "description": "Specify on which subgraph we enable the callback mode for subscription If empty it applies to all subgraphs (passthrough mode takes precedence)",
                  "default": [],
                  "type": "array",
                  "items": {
                    "type": "string"
                  },
                  "uniqueItems": true
                }
              },
              "additionalProperties": false,
              "nullable": true
            }
          },
          "additionalProperties": false
        },
        "queue_capacity": {
          "description": "It represent the capacity of the in memory queue to know how many events we can keep in a buffer",
          "default": null,
          "type": "integer",
          "format": "uint",
          "minimum": 0.0,
          "nullable": true
        }
      },
      "additionalProperties": false
    },
    "supergraph": {
      "description": "Configuration for the supergraph",
      "default": {
        "listen": "127.0.0.1:4000",
        "path": "/",
        "introspection": false,
        "experimental_reuse_query_fragments": null,
        "defer_support": true,
        "query_planning": {
          "experimental_cache": {
            "in_memory": {
              "limit": 512
            },
            "redis": null
          },
          "warmed_up_queries": null
        }
      },
      "type": "object",
      "properties": {
        "defer_support": {
          "description": "Set to false to disable defer support",
          "default": true,
          "type": "boolean"
        },
        "experimental_reuse_query_fragments": {
          "description": "Enable reuse of query fragments Default: depends on the federation version",
          "default": null,
          "type": "boolean",
          "nullable": true
        },
        "introspection": {
          "description": "Enable introspection Default: false",
          "default": false,
          "type": "boolean"
        },
        "listen": {
          "description": "The socket address and port to listen on Defaults to 127.0.0.1:4000",
          "default": "127.0.0.1:4000",
          "anyOf": [
            {
              "description": "Socket address.",
              "type": "string"
            },
            {
              "description": "Unix socket.",
              "type": "string"
            }
          ]
        },
        "path": {
          "description": "The HTTP path on which GraphQL requests will be served. default: \"/\"",
          "default": "/",
          "type": "string"
        },
        "query_planning": {
          "description": "Query planning options",
          "default": {
            "experimental_cache": {
              "in_memory": {
                "limit": 512
              },
              "redis": null
            },
            "warmed_up_queries": null
          },
          "type": "object",
          "properties": {
            "experimental_cache": {
              "description": "Cache configuration",
              "default": {
                "in_memory": {
                  "limit": 512
                },
                "redis": null
              },
              "type": "object",
              "properties": {
                "in_memory": {
                  "description": "Configures the in memory cache (always active)",
                  "default": {
                    "limit": 512
                  },
                  "type": "object",
                  "required": [
                    "limit"
                  ],
                  "properties": {
                    "limit": {
                      "description": "Number of entries in the Least Recently Used cache",
                      "type": "integer",
                      "format": "uint",
                      "minimum": 1.0
                    }
                  },
                  "additionalProperties": false
                },
                "redis": {
                  "description": "Configures and activates the Redis cache",
                  "default": null,
                  "type": "object",
                  "required": [
                    "urls"
                  ],
                  "properties": {
                    "timeout": {
                      "description": "Redis request timeout (default: 2ms)",
                      "default": null,
                      "type": "string",
                      "nullable": true
                    },
                    "tls": {
                      "description": "TLS client configuration",
                      "default": null,
                      "type": "object",
                      "properties": {
                        "certificate_authorities": {
                          "description": "list of certificate authorities in PEM format",
                          "default": null,
                          "type": "string",
                          "nullable": true
                        },
                        "client_authentication": {
                          "description": "client certificate authentication",
                          "default": null,
                          "type": "object",
                          "required": [
                            "certificate_chain",
                            "key"
                          ],
                          "properties": {
                            "certificate_chain": {
                              "description": "list of certificates in PEM format",
                              "writeOnly": true,
                              "type": "string"
                            },
                            "key": {
                              "description": "key in PEM format",
                              "writeOnly": true,
                              "type": "string"
                            }
                          },
                          "additionalProperties": false,
                          "nullable": true
                        }
                      },
                      "additionalProperties": false,
                      "nullable": true
                    },
                    "ttl": {
                      "description": "TTL for entries",
                      "default": null,
                      "type": "string",
                      "nullable": true
                    },
                    "urls": {
                      "description": "List of URLs to the Redis cluster",
                      "type": "array",
                      "items": {
                        "type": "string",
                        "format": "uri"
                      }
                    }
                  },
                  "additionalProperties": false,
                  "nullable": true
                }
              },
              "additionalProperties": false
            },
            "warmed_up_queries": {
              "description": "Warms up the cache on reloads by running the query plan over a list of the most used queries (from the in memory cache) Configures the number of queries warmed up. Defaults to 1/3 of the in memory cache",
              "default": null,
              "type": "integer",
              "format": "uint",
              "minimum": 0.0,
              "nullable": true
            }
          },
          "additionalProperties": false
        }
      },
      "additionalProperties": false
    },
    "telemetry": {
      "description": "Telemetry configuration",
      "type": "object",
      "properties": {
        "apollo": {
          "description": "Apollo reporting configuration",
          "type": "object",
          "properties": {
            "batch_processor": {
              "description": "Configuration for batch processing.",
              "type": "object",
              "properties": {
                "max_concurrent_exports": {
                  "description": "Maximum number of concurrent exports\n\nLimits the number of spawned tasks for exports and thus memory consumed by an exporter. A value of 1 will cause exports to be performed synchronously on the BatchSpanProcessor task. The default is 1.",
                  "default": 1,
                  "type": "integer",
                  "format": "uint",
                  "minimum": 0.0
                },
                "max_export_batch_size": {
                  "description": "The maximum number of spans to process in a single batch. If there are more than one batch worth of spans then it processes multiple batches of spans one batch after the other without any delay. The default value is 512.",
                  "default": 512,
                  "type": "integer",
                  "format": "uint",
                  "minimum": 0.0
                },
                "max_export_timeout": {
                  "description": "The maximum duration to export a batch of data. The default value is 30 seconds.",
                  "default": {
                    "secs": 30,
                    "nanos": 0
                  },
                  "type": "string"
                },
                "max_queue_size": {
                  "description": "The maximum queue size to buffer spans for delayed processing. If the queue gets full it drops the spans. The default value of is 2048.",
                  "default": 2048,
                  "type": "integer",
                  "format": "uint",
                  "minimum": 0.0
                },
                "scheduled_delay": {
                  "description": "The delay interval in milliseconds between two consecutive processing of batches. The default value is 5 seconds.",
                  "default": {
                    "secs": 5,
                    "nanos": 0
                  },
                  "type": "string"
                }
              }
            },
            "buffer_size": {
              "description": "The buffer size for sending traces to Apollo. Increase this if you are experiencing lost traces.",
              "default": 10000,
              "type": "integer",
              "format": "uint",
              "minimum": 1.0
            },
            "client_name_header": {
              "description": "The name of the header to extract from requests when populating 'client nane' for traces and metrics in Apollo Studio.",
              "default": "apollographql-client-name",
              "type": "string",
              "nullable": true
            },
            "client_version_header": {
              "description": "The name of the header to extract from requests when populating 'client version' for traces and metrics in Apollo Studio.",
              "default": "apollographql-client-version",
              "type": "string",
              "nullable": true
            },
            "endpoint": {
              "description": "The Apollo Studio endpoint for exporting traces and metrics.",
              "default": "https://usage-reporting.api.apollographql.com/api/ingress/traces",
              "type": "string"
            },
            "errors": {
              "description": "Configure the way errors are transmitted to Apollo Studio",
              "type": "object",
              "properties": {
                "subgraph": {
                  "description": "Handling of errors coming from subgraph",
                  "type": "object",
                  "properties": {
                    "all": {
                      "description": "Handling of errors coming from all subgraphs",
                      "type": "object",
                      "properties": {
                        "redact": {
                          "description": "Redact subgraph errors to Apollo Studio",
                          "default": true,
                          "type": "boolean"
                        },
                        "send": {
                          "description": "Send subgraph errors to Apollo Studio",
                          "default": true,
                          "type": "boolean"
                        }
                      },
                      "additionalProperties": false
                    },
                    "subgraphs": {
                      "description": "Handling of errors coming from specified subgraphs",
                      "type": "object",
                      "additionalProperties": {
                        "type": "object",
                        "properties": {
                          "redact": {
                            "description": "Redact subgraph errors to Apollo Studio",
                            "default": true,
                            "type": "boolean"
                          },
                          "send": {
                            "description": "Send subgraph errors to Apollo Studio",
                            "default": true,
                            "type": "boolean"
                          }
                        },
                        "additionalProperties": false
                      }
                    }
                  },
                  "additionalProperties": false
                }
              },
              "additionalProperties": false
            },
            "experimental_otlp_endpoint": {
              "description": "The Apollo Studio endpoint for exporting traces and metrics.",
              "default": "https://usage-reporting.api.apollographql.com/",
              "type": "string"
            },
            "field_level_instrumentation_sampler": {
              "description": "Field level instrumentation for subgraphs via ftv1. ftv1 tracing can cause performance issues as it is transmitted in band with subgraph responses.",
              "anyOf": [
                {
                  "description": "Sample a given fraction. Fractions >= 1 will always sample.",
                  "type": "number",
                  "format": "double"
                },
                {
                  "oneOf": [
                    {
                      "description": "Always sample",
                      "type": "string",
                      "enum": [
                        "always_on"
                      ]
                    },
                    {
                      "description": "Never sample",
                      "type": "string",
                      "enum": [
                        "always_off"
                      ]
                    }
                  ]
                }
              ]
            },
            "send_headers": {
              "description": "To configure which request header names and values are included in trace data that's sent to Apollo Studio.",
              "oneOf": [
                {
                  "description": "Don't send any headers",
                  "type": "string",
                  "enum": [
                    "none"
                  ]
                },
                {
                  "description": "Send all headers",
                  "type": "string",
                  "enum": [
                    "all"
                  ]
                },
                {
                  "description": "Send only the headers specified",
                  "type": "object",
                  "required": [
                    "only"
                  ],
                  "properties": {
                    "only": {
                      "description": "Send only the headers specified",
                      "type": "array",
                      "items": {
                        "type": "string"
                      }
                    }
                  },
                  "additionalProperties": false
                },
                {
                  "description": "Send all headers except those specified",
                  "type": "object",
                  "required": [
                    "except"
                  ],
                  "properties": {
                    "except": {
                      "description": "Send all headers except those specified",
                      "type": "array",
                      "items": {
                        "type": "string"
                      }
                    }
                  },
                  "additionalProperties": false
                }
              ]
            },
            "send_variable_values": {
              "description": "To configure which GraphQL variable values are included in trace data that's sent to Apollo Studio",
              "oneOf": [
                {
                  "description": "Dont send any variables",
                  "type": "string",
                  "enum": [
                    "none"
                  ]
                },
                {
                  "description": "Send all variables",
                  "type": "string",
                  "enum": [
                    "all"
                  ]
                },
                {
                  "description": "Send only the variables specified",
                  "type": "object",
                  "required": [
                    "only"
                  ],
                  "properties": {
                    "only": {
                      "description": "Send only the variables specified",
                      "type": "array",
                      "items": {
                        "type": "string"
                      }
                    }
                  },
                  "additionalProperties": false
                },
                {
                  "description": "Send all variables except those specified",
                  "type": "object",
                  "required": [
                    "except"
                  ],
                  "properties": {
                    "except": {
                      "description": "Send all variables except those specified",
                      "type": "array",
                      "items": {
                        "type": "string"
                      }
                    }
                  },
                  "additionalProperties": false
                }
              ]
            }
          },
          "additionalProperties": false
        },
        "exporters": {
          "description": "Instrumentation configuration",
          "type": "object",
          "properties": {
            "logging": {
              "description": "Logging configuration",
              "type": "object",
              "properties": {
                "common": {
                  "description": "Common configuration",
                  "type": "object",
                  "properties": {
                    "resource": {
                      "description": "The Open Telemetry resource",
                      "default": {},
                      "type": "object",
                      "additionalProperties": {
                        "anyOf": [
                          {
                            "description": "bool values",
                            "type": "boolean"
                          },
                          {
                            "description": "i64 values",
                            "type": "integer",
                            "format": "int64"
                          },
                          {
                            "description": "f64 values",
                            "type": "number",
                            "format": "double"
                          },
                          {
                            "description": "String values",
                            "type": "string"
                          },
                          {
                            "description": "Array of homogeneous values",
                            "anyOf": [
                              {
                                "description": "Array of bools",
                                "type": "array",
                                "items": {
                                  "type": "boolean"
                                }
                              },
                              {
                                "description": "Array of integers",
                                "type": "array",
                                "items": {
                                  "type": "integer",
                                  "format": "int64"
                                }
                              },
                              {
                                "description": "Array of floats",
                                "type": "array",
                                "items": {
                                  "type": "number",
                                  "format": "double"
                                }
                              },
                              {
                                "description": "Array of strings",
                                "type": "array",
                                "items": {
                                  "type": "string"
                                }
                              }
                            ]
                          }
                        ]
                      }
                    },
                    "service_name": {
                      "description": "Set a service.name resource in your metrics",
                      "default": null,
                      "type": "string",
                      "nullable": true
                    },
                    "service_namespace": {
                      "description": "Set a service.namespace attribute in your metrics",
                      "default": null,
                      "type": "string",
                      "nullable": true
                    }
                  },
                  "additionalProperties": false
                },
                "experimental_when_header": {
                  "description": "Log configuration to log request and response for subgraphs and supergraph Note that this will be removed when events are implemented.",
                  "type": "array",
                  "items": {
                    "anyOf": [
                      {
                        "description": "Match header value given a regex to display logs",
                        "type": "object",
                        "required": [
                          "match",
                          "name"
                        ],
                        "properties": {
                          "body": {
                            "description": "Display request/response body (default: false)",
                            "default": false,
                            "type": "boolean"
                          },
                          "headers": {
                            "description": "Display request/response headers (default: false)",
                            "default": false,
                            "type": "boolean"
                          },
                          "match": {
                            "description": "Regex to match the header value",
                            "type": "string"
                          },
                          "name": {
                            "description": "Header name",
                            "type": "string"
                          }
                        },
                        "additionalProperties": false
                      },
                      {
                        "description": "Match header value given a value to display logs",
                        "type": "object",
                        "required": [
                          "name",
                          "value"
                        ],
                        "properties": {
                          "body": {
                            "description": "Display request/response body (default: false)",
                            "default": false,
                            "type": "boolean"
                          },
                          "headers": {
                            "description": "Display request/response headers (default: false)",
                            "default": false,
                            "type": "boolean"
                          },
                          "name": {
                            "description": "Header name",
                            "type": "string"
                          },
                          "value": {
                            "description": "Header value",
                            "type": "string"
                          }
                        },
                        "additionalProperties": false
                      }
                    ]
                  }
                },
                "stdout": {
                  "description": "Settings for logging to stdout.",
                  "type": "object",
                  "properties": {
                    "enabled": {
                      "description": "Set to true to log to stdout.",
                      "default": true,
                      "type": "boolean"
                    },
                    "format": {
                      "description": "The format to log to stdout.",
                      "oneOf": [
                        {
                          "description": "Tracing subscriber https://docs.rs/tracing-subscriber/latest/tracing_subscriber/fmt/format/struct.Json.html",
                          "type": "object",
                          "required": [
                            "json"
                          ],
                          "properties": {
                            "json": {
                              "type": "object",
                              "properties": {
                                "display_current_span": {
                                  "description": "Include the current span in this log event.",
                                  "default": false,
                                  "type": "boolean"
                                },
                                "display_filename": {
                                  "description": "Include the filename with the log event.",
                                  "default": false,
                                  "type": "boolean"
                                },
                                "display_level": {
                                  "description": "Include the level with the log event. (default: true)",
                                  "default": true,
                                  "type": "boolean"
                                },
                                "display_line_number": {
                                  "description": "Include the line number with the log event.",
                                  "default": false,
                                  "type": "boolean"
                                },
                                "display_resource": {
                                  "description": "Include the resource with the log event. (default: true)",
                                  "default": true,
                                  "type": "boolean"
                                },
                                "display_span_list": {
                                  "description": "Include all of the containing span information with the log event. (default: true)",
                                  "default": true,
                                  "type": "boolean"
                                },
                                "display_target": {
                                  "description": "Include the target with the log event. (default: true)",
                                  "default": true,
                                  "type": "boolean"
                                },
                                "display_thread_id": {
                                  "description": "Include the thread_id with the log event.",
                                  "default": false,
                                  "type": "boolean"
                                },
                                "display_thread_name": {
                                  "description": "Include the thread_name with the log event.",
                                  "default": false,
                                  "type": "boolean"
                                },
                                "display_timestamp": {
                                  "description": "Include the timestamp with the log event. (default: true)",
                                  "default": true,
                                  "type": "boolean"
                                }
                              },
                              "additionalProperties": false
                            }
                          },
                          "additionalProperties": false
                        },
                        {
                          "description": "Tracing subscriber https://docs.rs/tracing-subscriber/latest/tracing_subscriber/fmt/format/struct.Json.html",
                          "type": "string",
                          "enum": [
                            "json"
                          ]
                        },
                        {
                          "description": "Tracing subscriber https://docs.rs/tracing-subscriber/latest/tracing_subscriber/fmt/format/struct.Full.html",
                          "type": "object",
                          "required": [
                            "text"
                          ],
                          "properties": {
                            "text": {
                              "type": "object",
                              "properties": {
                                "ansi_escape_codes": {
                                  "description": "Process ansi escapes (default: true)",
                                  "default": true,
                                  "type": "boolean"
                                },
                                "display_current_span": {
                                  "description": "Include the current span in this log event. (default: true)",
                                  "default": true,
                                  "type": "boolean"
                                },
                                "display_filename": {
                                  "description": "Include the filename with the log event.",
                                  "default": false,
                                  "type": "boolean"
                                },
                                "display_level": {
                                  "description": "Include the level with the log event. (default: true)",
                                  "default": true,
                                  "type": "boolean"
                                },
                                "display_line_number": {
                                  "description": "Include the line number with the log event.",
                                  "default": false,
                                  "type": "boolean"
                                },
                                "display_resource": {
                                  "description": "Include the resource with the log event.",
                                  "default": false,
                                  "type": "boolean"
                                },
                                "display_service_name": {
                                  "description": "Include the service name with the log event.",
                                  "default": false,
                                  "type": "boolean"
                                },
                                "display_service_namespace": {
                                  "description": "Include the service namespace with the log event.",
                                  "default": false,
                                  "type": "boolean"
                                },
                                "display_span_list": {
                                  "description": "Include all of the containing span information with the log event. (default: true)",
                                  "default": true,
                                  "type": "boolean"
                                },
                                "display_target": {
                                  "description": "Include the target with the log event.",
                                  "default": false,
                                  "type": "boolean"
                                },
                                "display_thread_id": {
                                  "description": "Include the thread_id with the log event.",
                                  "default": false,
                                  "type": "boolean"
                                },
                                "display_thread_name": {
                                  "description": "Include the thread_name with the log event.",
                                  "default": false,
                                  "type": "boolean"
                                },
                                "display_timestamp": {
                                  "description": "Include the timestamp with the log event. (default: true)",
                                  "default": true,
                                  "type": "boolean"
                                }
                              },
                              "additionalProperties": false
                            }
                          },
                          "additionalProperties": false
                        },
                        {
                          "description": "Tracing subscriber https://docs.rs/tracing-subscriber/latest/tracing_subscriber/fmt/format/struct.Full.html",
                          "type": "string",
                          "enum": [
                            "text"
                          ]
                        }
                      ]
                    }
                  },
                  "additionalProperties": false
                }
              },
              "additionalProperties": false
            },
            "metrics": {
              "description": "Metrics configuration",
              "type": "object",
              "properties": {
                "common": {
                  "description": "Common metrics configuration across all exporters",
                  "type": "object",
                  "properties": {
                    "attributes": {
                      "description": "Configuration to add custom labels/attributes to metrics",
                      "type": "object",
                      "properties": {
                        "subgraph": {
                          "description": "Configuration to forward header values or body values from subgraph request/response in metric attributes/labels",
                          "type": "object",
                          "properties": {
                            "all": {
                              "description": "Attributes for all subgraphs",
                              "type": "object",
                              "properties": {
                                "context": {
                                  "description": "Configuration to forward values from the context to custom attributes/labels in metrics",
                                  "type": "array",
                                  "items": {
                                    "description": "Configuration to forward context values in metric attributes/labels",
                                    "type": "object",
                                    "required": [
                                      "named"
                                    ],
                                    "properties": {
                                      "default": {
                                        "description": "The optional default value",
                                        "anyOf": [
                                          {
                                            "description": "bool values",
                                            "type": "boolean"
                                          },
                                          {
                                            "description": "i64 values",
                                            "type": "integer",
                                            "format": "int64"
                                          },
                                          {
                                            "description": "f64 values",
                                            "type": "number",
                                            "format": "double"
                                          },
                                          {
                                            "description": "String values",
                                            "type": "string"
                                          },
                                          {
                                            "description": "Array of homogeneous values",
                                            "anyOf": [
                                              {
                                                "description": "Array of bools",
                                                "type": "array",
                                                "items": {
                                                  "type": "boolean"
                                                }
                                              },
                                              {
                                                "description": "Array of integers",
                                                "type": "array",
                                                "items": {
                                                  "type": "integer",
                                                  "format": "int64"
                                                }
                                              },
                                              {
                                                "description": "Array of floats",
                                                "type": "array",
                                                "items": {
                                                  "type": "number",
                                                  "format": "double"
                                                }
                                              },
                                              {
                                                "description": "Array of strings",
                                                "type": "array",
                                                "items": {
                                                  "type": "string"
                                                }
                                              }
                                            ]
                                          }
                                        ],
                                        "nullable": true
                                      },
                                      "named": {
                                        "description": "The name of the value in the context",
                                        "type": "string"
                                      },
                                      "rename": {
                                        "description": "The optional output name",
                                        "type": "string",
                                        "nullable": true
                                      }
                                    },
                                    "additionalProperties": false
                                  }
                                },
                                "errors": {
                                  "description": "Configuration to forward values from the error to custom attributes/labels in metrics",
                                  "type": "object",
                                  "properties": {
                                    "extensions": {
                                      "description": "Forward extensions values as custom attributes/labels in metrics",
                                      "type": "array",
                                      "items": {
                                        "description": "Configuration to forward body values in metric attributes/labels",
                                        "type": "object",
                                        "required": [
                                          "name",
                                          "path"
                                        ],
                                        "properties": {
                                          "default": {
                                            "description": "The optional default value",
                                            "anyOf": [
                                              {
                                                "description": "bool values",
                                                "type": "boolean"
                                              },
                                              {
                                                "description": "i64 values",
                                                "type": "integer",
                                                "format": "int64"
                                              },
                                              {
                                                "description": "f64 values",
                                                "type": "number",
                                                "format": "double"
                                              },
                                              {
                                                "description": "String values",
                                                "type": "string"
                                              },
                                              {
                                                "description": "Array of homogeneous values",
                                                "anyOf": [
                                                  {
                                                    "description": "Array of bools",
                                                    "type": "array",
                                                    "items": {
                                                      "type": "boolean"
                                                    }
                                                  },
                                                  {
                                                    "description": "Array of integers",
                                                    "type": "array",
                                                    "items": {
                                                      "type": "integer",
                                                      "format": "int64"
                                                    }
                                                  },
                                                  {
                                                    "description": "Array of floats",
                                                    "type": "array",
                                                    "items": {
                                                      "type": "number",
                                                      "format": "double"
                                                    }
                                                  },
                                                  {
                                                    "description": "Array of strings",
                                                    "type": "array",
                                                    "items": {
                                                      "type": "string"
                                                    }
                                                  }
                                                ]
                                              }
                                            ],
                                            "nullable": true
                                          },
                                          "name": {
                                            "description": "The name of the attribute",
                                            "type": "string"
                                          },
                                          "path": {
                                            "description": "The path in the body",
                                            "type": "string"
                                          }
                                        },
                                        "additionalProperties": false
                                      }
                                    },
                                    "include_messages": {
                                      "description": "Will include the error message in a \"message\" attribute",
                                      "default": null,
                                      "type": "boolean",
                                      "nullable": true
                                    }
                                  },
                                  "additionalProperties": false
                                },
                                "request": {
                                  "description": "Configuration to forward headers or body values from the request to custom attributes/labels in metrics",
                                  "type": "object",
                                  "properties": {
                                    "body": {
                                      "description": "Forward body values as custom attributes/labels in metrics",
                                      "type": "array",
                                      "items": {
                                        "description": "Configuration to forward body values in metric attributes/labels",
                                        "type": "object",
                                        "required": [
                                          "name",
                                          "path"
                                        ],
                                        "properties": {
                                          "default": {
                                            "description": "The optional default value",
                                            "anyOf": [
                                              {
                                                "description": "bool values",
                                                "type": "boolean"
                                              },
                                              {
                                                "description": "i64 values",
                                                "type": "integer",
                                                "format": "int64"
                                              },
                                              {
                                                "description": "f64 values",
                                                "type": "number",
                                                "format": "double"
                                              },
                                              {
                                                "description": "String values",
                                                "type": "string"
                                              },
                                              {
                                                "description": "Array of homogeneous values",
                                                "anyOf": [
                                                  {
                                                    "description": "Array of bools",
                                                    "type": "array",
                                                    "items": {
                                                      "type": "boolean"
                                                    }
                                                  },
                                                  {
                                                    "description": "Array of integers",
                                                    "type": "array",
                                                    "items": {
                                                      "type": "integer",
                                                      "format": "int64"
                                                    }
                                                  },
                                                  {
                                                    "description": "Array of floats",
                                                    "type": "array",
                                                    "items": {
                                                      "type": "number",
                                                      "format": "double"
                                                    }
                                                  },
                                                  {
                                                    "description": "Array of strings",
                                                    "type": "array",
                                                    "items": {
                                                      "type": "string"
                                                    }
                                                  }
                                                ]
                                              }
                                            ],
                                            "nullable": true
                                          },
                                          "name": {
                                            "description": "The name of the attribute",
                                            "type": "string"
                                          },
                                          "path": {
                                            "description": "The path in the body",
                                            "type": "string"
                                          }
                                        },
                                        "additionalProperties": false
                                      }
                                    },
                                    "header": {
                                      "description": "Forward header values as custom attributes/labels in metrics",
                                      "type": "array",
                                      "items": {
                                        "description": "Configuration to forward header values in metric labels",
                                        "anyOf": [
                                          {
                                            "description": "Match via header name",
                                            "type": "object",
                                            "required": [
                                              "named"
                                            ],
                                            "properties": {
                                              "default": {
                                                "description": "The optional default value",
                                                "anyOf": [
                                                  {
                                                    "description": "bool values",
                                                    "type": "boolean"
                                                  },
                                                  {
                                                    "description": "i64 values",
                                                    "type": "integer",
                                                    "format": "int64"
                                                  },
                                                  {
                                                    "description": "f64 values",
                                                    "type": "number",
                                                    "format": "double"
                                                  },
                                                  {
                                                    "description": "String values",
                                                    "type": "string"
                                                  },
                                                  {
                                                    "description": "Array of homogeneous values",
                                                    "anyOf": [
                                                      {
                                                        "description": "Array of bools",
                                                        "type": "array",
                                                        "items": {
                                                          "type": "boolean"
                                                        }
                                                      },
                                                      {
                                                        "description": "Array of integers",
                                                        "type": "array",
                                                        "items": {
                                                          "type": "integer",
                                                          "format": "int64"
                                                        }
                                                      },
                                                      {
                                                        "description": "Array of floats",
                                                        "type": "array",
                                                        "items": {
                                                          "type": "number",
                                                          "format": "double"
                                                        }
                                                      },
                                                      {
                                                        "description": "Array of strings",
                                                        "type": "array",
                                                        "items": {
                                                          "type": "string"
                                                        }
                                                      }
                                                    ]
                                                  }
                                                ],
                                                "nullable": true
                                              },
                                              "named": {
                                                "description": "The name of the header",
                                                "type": "string"
                                              },
                                              "rename": {
                                                "description": "The optional output name",
                                                "type": "string",
                                                "nullable": true
                                              }
                                            },
                                            "additionalProperties": false
                                          },
                                          {
                                            "description": "Match via rgex",
                                            "type": "object",
                                            "required": [
                                              "matching"
                                            ],
                                            "properties": {
                                              "matching": {
                                                "description": "Using a regex on the header name",
                                                "type": "string"
                                              }
                                            },
                                            "additionalProperties": false
                                          }
                                        ]
                                      }
                                    }
                                  },
                                  "additionalProperties": false
                                },
                                "response": {
                                  "description": "Configuration to forward headers or body values from the response to custom attributes/labels in metrics",
                                  "type": "object",
                                  "properties": {
                                    "body": {
                                      "description": "Forward body values as custom attributes/labels in metrics",
                                      "type": "array",
                                      "items": {
                                        "description": "Configuration to forward body values in metric attributes/labels",
                                        "type": "object",
                                        "required": [
                                          "name",
                                          "path"
                                        ],
                                        "properties": {
                                          "default": {
                                            "description": "The optional default value",
                                            "anyOf": [
                                              {
                                                "description": "bool values",
                                                "type": "boolean"
                                              },
                                              {
                                                "description": "i64 values",
                                                "type": "integer",
                                                "format": "int64"
                                              },
                                              {
                                                "description": "f64 values",
                                                "type": "number",
                                                "format": "double"
                                              },
                                              {
                                                "description": "String values",
                                                "type": "string"
                                              },
                                              {
                                                "description": "Array of homogeneous values",
                                                "anyOf": [
                                                  {
                                                    "description": "Array of bools",
                                                    "type": "array",
                                                    "items": {
                                                      "type": "boolean"
                                                    }
                                                  },
                                                  {
                                                    "description": "Array of integers",
                                                    "type": "array",
                                                    "items": {
                                                      "type": "integer",
                                                      "format": "int64"
                                                    }
                                                  },
                                                  {
                                                    "description": "Array of floats",
                                                    "type": "array",
                                                    "items": {
                                                      "type": "number",
                                                      "format": "double"
                                                    }
                                                  },
                                                  {
                                                    "description": "Array of strings",
                                                    "type": "array",
                                                    "items": {
                                                      "type": "string"
                                                    }
                                                  }
                                                ]
                                              }
                                            ],
                                            "nullable": true
                                          },
                                          "name": {
                                            "description": "The name of the attribute",
                                            "type": "string"
                                          },
                                          "path": {
                                            "description": "The path in the body",
                                            "type": "string"
                                          }
                                        },
                                        "additionalProperties": false
                                      }
                                    },
                                    "header": {
                                      "description": "Forward header values as custom attributes/labels in metrics",
                                      "type": "array",
                                      "items": {
                                        "description": "Configuration to forward header values in metric labels",
                                        "anyOf": [
                                          {
                                            "description": "Match via header name",
                                            "type": "object",
                                            "required": [
                                              "named"
                                            ],
                                            "properties": {
                                              "default": {
                                                "description": "The optional default value",
                                                "anyOf": [
                                                  {
                                                    "description": "bool values",
                                                    "type": "boolean"
                                                  },
                                                  {
                                                    "description": "i64 values",
                                                    "type": "integer",
                                                    "format": "int64"
                                                  },
                                                  {
                                                    "description": "f64 values",
                                                    "type": "number",
                                                    "format": "double"
                                                  },
                                                  {
                                                    "description": "String values",
                                                    "type": "string"
                                                  },
                                                  {
                                                    "description": "Array of homogeneous values",
                                                    "anyOf": [
                                                      {
                                                        "description": "Array of bools",
                                                        "type": "array",
                                                        "items": {
                                                          "type": "boolean"
                                                        }
                                                      },
                                                      {
                                                        "description": "Array of integers",
                                                        "type": "array",
                                                        "items": {
                                                          "type": "integer",
                                                          "format": "int64"
                                                        }
                                                      },
                                                      {
                                                        "description": "Array of floats",
                                                        "type": "array",
                                                        "items": {
                                                          "type": "number",
                                                          "format": "double"
                                                        }
                                                      },
                                                      {
                                                        "description": "Array of strings",
                                                        "type": "array",
                                                        "items": {
                                                          "type": "string"
                                                        }
                                                      }
                                                    ]
                                                  }
                                                ],
                                                "nullable": true
                                              },
                                              "named": {
                                                "description": "The name of the header",
                                                "type": "string"
                                              },
                                              "rename": {
                                                "description": "The optional output name",
                                                "type": "string",
                                                "nullable": true
                                              }
                                            },
                                            "additionalProperties": false
                                          },
                                          {
                                            "description": "Match via rgex",
                                            "type": "object",
                                            "required": [
                                              "matching"
                                            ],
                                            "properties": {
                                              "matching": {
                                                "description": "Using a regex on the header name",
                                                "type": "string"
                                              }
                                            },
                                            "additionalProperties": false
                                          }
                                        ]
                                      }
                                    }
                                  },
                                  "additionalProperties": false
                                },
                                "static": {
                                  "description": "Configuration to insert custom attributes/labels in metrics",
                                  "type": "array",
                                  "items": {
                                    "description": "Configuration to insert custom attributes/labels in metrics",
                                    "type": "object",
                                    "required": [
                                      "name",
                                      "value"
                                    ],
                                    "properties": {
                                      "name": {
                                        "description": "The name of the attribute to insert",
                                        "type": "string"
                                      },
                                      "value": {
                                        "description": "The value of the attribute to insert",
                                        "anyOf": [
                                          {
                                            "description": "bool values",
                                            "type": "boolean"
                                          },
                                          {
                                            "description": "i64 values",
                                            "type": "integer",
                                            "format": "int64"
                                          },
                                          {
                                            "description": "f64 values",
                                            "type": "number",
                                            "format": "double"
                                          },
                                          {
                                            "description": "String values",
                                            "type": "string"
                                          },
                                          {
                                            "description": "Array of homogeneous values",
                                            "anyOf": [
                                              {
                                                "description": "Array of bools",
                                                "type": "array",
                                                "items": {
                                                  "type": "boolean"
                                                }
                                              },
                                              {
                                                "description": "Array of integers",
                                                "type": "array",
                                                "items": {
                                                  "type": "integer",
                                                  "format": "int64"
                                                }
                                              },
                                              {
                                                "description": "Array of floats",
                                                "type": "array",
                                                "items": {
                                                  "type": "number",
                                                  "format": "double"
                                                }
                                              },
                                              {
                                                "description": "Array of strings",
                                                "type": "array",
                                                "items": {
                                                  "type": "string"
                                                }
                                              }
                                            ]
                                          }
                                        ]
                                      }
                                    },
                                    "additionalProperties": false
                                  }
                                }
                              },
                              "additionalProperties": false
                            },
                            "subgraphs": {
                              "description": "Attributes per subgraph",
                              "type": "object",
                              "additionalProperties": {
                                "description": "Configuration to add custom attributes/labels on metrics to subgraphs",
                                "type": "object",
                                "properties": {
                                  "context": {
                                    "description": "Configuration to forward values from the context to custom attributes/labels in metrics",
                                    "type": "array",
                                    "items": {
                                      "description": "Configuration to forward context values in metric attributes/labels",
                                      "type": "object",
                                      "required": [
                                        "named"
                                      ],
                                      "properties": {
                                        "default": {
                                          "description": "The optional default value",
                                          "anyOf": [
                                            {
                                              "description": "bool values",
                                              "type": "boolean"
                                            },
                                            {
                                              "description": "i64 values",
                                              "type": "integer",
                                              "format": "int64"
                                            },
                                            {
                                              "description": "f64 values",
                                              "type": "number",
                                              "format": "double"
                                            },
                                            {
                                              "description": "String values",
                                              "type": "string"
                                            },
                                            {
                                              "description": "Array of homogeneous values",
                                              "anyOf": [
                                                {
                                                  "description": "Array of bools",
                                                  "type": "array",
                                                  "items": {
                                                    "type": "boolean"
                                                  }
                                                },
                                                {
                                                  "description": "Array of integers",
                                                  "type": "array",
                                                  "items": {
                                                    "type": "integer",
                                                    "format": "int64"
                                                  }
                                                },
                                                {
                                                  "description": "Array of floats",
                                                  "type": "array",
                                                  "items": {
                                                    "type": "number",
                                                    "format": "double"
                                                  }
                                                },
                                                {
                                                  "description": "Array of strings",
                                                  "type": "array",
                                                  "items": {
                                                    "type": "string"
                                                  }
                                                }
                                              ]
                                            }
                                          ],
                                          "nullable": true
                                        },
                                        "named": {
                                          "description": "The name of the value in the context",
                                          "type": "string"
                                        },
                                        "rename": {
                                          "description": "The optional output name",
                                          "type": "string",
                                          "nullable": true
                                        }
                                      },
                                      "additionalProperties": false
                                    }
                                  },
                                  "errors": {
                                    "description": "Configuration to forward values from the error to custom attributes/labels in metrics",
                                    "type": "object",
                                    "properties": {
                                      "extensions": {
                                        "description": "Forward extensions values as custom attributes/labels in metrics",
                                        "type": "array",
                                        "items": {
                                          "description": "Configuration to forward body values in metric attributes/labels",
                                          "type": "object",
                                          "required": [
                                            "name",
                                            "path"
                                          ],
                                          "properties": {
                                            "default": {
                                              "description": "The optional default value",
                                              "anyOf": [
                                                {
                                                  "description": "bool values",
                                                  "type": "boolean"
                                                },
                                                {
                                                  "description": "i64 values",
                                                  "type": "integer",
                                                  "format": "int64"
                                                },
                                                {
                                                  "description": "f64 values",
                                                  "type": "number",
                                                  "format": "double"
                                                },
                                                {
                                                  "description": "String values",
                                                  "type": "string"
                                                },
                                                {
                                                  "description": "Array of homogeneous values",
                                                  "anyOf": [
                                                    {
                                                      "description": "Array of bools",
                                                      "type": "array",
                                                      "items": {
                                                        "type": "boolean"
                                                      }
                                                    },
                                                    {
                                                      "description": "Array of integers",
                                                      "type": "array",
                                                      "items": {
                                                        "type": "integer",
                                                        "format": "int64"
                                                      }
                                                    },
                                                    {
                                                      "description": "Array of floats",
                                                      "type": "array",
                                                      "items": {
                                                        "type": "number",
                                                        "format": "double"
                                                      }
                                                    },
                                                    {
                                                      "description": "Array of strings",
                                                      "type": "array",
                                                      "items": {
                                                        "type": "string"
                                                      }
                                                    }
                                                  ]
                                                }
                                              ],
                                              "nullable": true
                                            },
                                            "name": {
                                              "description": "The name of the attribute",
                                              "type": "string"
                                            },
                                            "path": {
                                              "description": "The path in the body",
                                              "type": "string"
                                            }
                                          },
                                          "additionalProperties": false
                                        }
                                      },
                                      "include_messages": {
                                        "description": "Will include the error message in a \"message\" attribute",
                                        "default": null,
                                        "type": "boolean",
                                        "nullable": true
                                      }
                                    },
                                    "additionalProperties": false
                                  },
                                  "request": {
                                    "description": "Configuration to forward headers or body values from the request to custom attributes/labels in metrics",
                                    "type": "object",
                                    "properties": {
                                      "body": {
                                        "description": "Forward body values as custom attributes/labels in metrics",
                                        "type": "array",
                                        "items": {
                                          "description": "Configuration to forward body values in metric attributes/labels",
                                          "type": "object",
                                          "required": [
                                            "name",
                                            "path"
                                          ],
                                          "properties": {
                                            "default": {
                                              "description": "The optional default value",
                                              "anyOf": [
                                                {
                                                  "description": "bool values",
                                                  "type": "boolean"
                                                },
                                                {
                                                  "description": "i64 values",
                                                  "type": "integer",
                                                  "format": "int64"
                                                },
                                                {
                                                  "description": "f64 values",
                                                  "type": "number",
                                                  "format": "double"
                                                },
                                                {
                                                  "description": "String values",
                                                  "type": "string"
                                                },
                                                {
                                                  "description": "Array of homogeneous values",
                                                  "anyOf": [
                                                    {
                                                      "description": "Array of bools",
                                                      "type": "array",
                                                      "items": {
                                                        "type": "boolean"
                                                      }
                                                    },
                                                    {
                                                      "description": "Array of integers",
                                                      "type": "array",
                                                      "items": {
                                                        "type": "integer",
                                                        "format": "int64"
                                                      }
                                                    },
                                                    {
                                                      "description": "Array of floats",
                                                      "type": "array",
                                                      "items": {
                                                        "type": "number",
                                                        "format": "double"
                                                      }
                                                    },
                                                    {
                                                      "description": "Array of strings",
                                                      "type": "array",
                                                      "items": {
                                                        "type": "string"
                                                      }
                                                    }
                                                  ]
                                                }
                                              ],
                                              "nullable": true
                                            },
                                            "name": {
                                              "description": "The name of the attribute",
                                              "type": "string"
                                            },
                                            "path": {
                                              "description": "The path in the body",
                                              "type": "string"
                                            }
                                          },
                                          "additionalProperties": false
                                        }
                                      },
                                      "header": {
                                        "description": "Forward header values as custom attributes/labels in metrics",
                                        "type": "array",
                                        "items": {
                                          "description": "Configuration to forward header values in metric labels",
                                          "anyOf": [
                                            {
                                              "description": "Match via header name",
                                              "type": "object",
                                              "required": [
                                                "named"
                                              ],
                                              "properties": {
                                                "default": {
                                                  "description": "The optional default value",
                                                  "anyOf": [
                                                    {
                                                      "description": "bool values",
                                                      "type": "boolean"
                                                    },
                                                    {
                                                      "description": "i64 values",
                                                      "type": "integer",
                                                      "format": "int64"
                                                    },
                                                    {
                                                      "description": "f64 values",
                                                      "type": "number",
                                                      "format": "double"
                                                    },
                                                    {
                                                      "description": "String values",
                                                      "type": "string"
                                                    },
                                                    {
                                                      "description": "Array of homogeneous values",
                                                      "anyOf": [
                                                        {
                                                          "description": "Array of bools",
                                                          "type": "array",
                                                          "items": {
                                                            "type": "boolean"
                                                          }
                                                        },
                                                        {
                                                          "description": "Array of integers",
                                                          "type": "array",
                                                          "items": {
                                                            "type": "integer",
                                                            "format": "int64"
                                                          }
                                                        },
                                                        {
                                                          "description": "Array of floats",
                                                          "type": "array",
                                                          "items": {
                                                            "type": "number",
                                                            "format": "double"
                                                          }
                                                        },
                                                        {
                                                          "description": "Array of strings",
                                                          "type": "array",
                                                          "items": {
                                                            "type": "string"
                                                          }
                                                        }
                                                      ]
                                                    }
                                                  ],
                                                  "nullable": true
                                                },
                                                "named": {
                                                  "description": "The name of the header",
                                                  "type": "string"
                                                },
                                                "rename": {
                                                  "description": "The optional output name",
                                                  "type": "string",
                                                  "nullable": true
                                                }
                                              },
                                              "additionalProperties": false
                                            },
                                            {
                                              "description": "Match via rgex",
                                              "type": "object",
                                              "required": [
                                                "matching"
                                              ],
                                              "properties": {
                                                "matching": {
                                                  "description": "Using a regex on the header name",
                                                  "type": "string"
                                                }
                                              },
                                              "additionalProperties": false
                                            }
                                          ]
                                        }
                                      }
                                    },
                                    "additionalProperties": false
                                  },
                                  "response": {
                                    "description": "Configuration to forward headers or body values from the response to custom attributes/labels in metrics",
                                    "type": "object",
                                    "properties": {
                                      "body": {
                                        "description": "Forward body values as custom attributes/labels in metrics",
                                        "type": "array",
                                        "items": {
                                          "description": "Configuration to forward body values in metric attributes/labels",
                                          "type": "object",
                                          "required": [
                                            "name",
                                            "path"
                                          ],
                                          "properties": {
                                            "default": {
                                              "description": "The optional default value",
                                              "anyOf": [
                                                {
                                                  "description": "bool values",
                                                  "type": "boolean"
                                                },
                                                {
                                                  "description": "i64 values",
                                                  "type": "integer",
                                                  "format": "int64"
                                                },
                                                {
                                                  "description": "f64 values",
                                                  "type": "number",
                                                  "format": "double"
                                                },
                                                {
                                                  "description": "String values",
                                                  "type": "string"
                                                },
                                                {
                                                  "description": "Array of homogeneous values",
                                                  "anyOf": [
                                                    {
                                                      "description": "Array of bools",
                                                      "type": "array",
                                                      "items": {
                                                        "type": "boolean"
                                                      }
                                                    },
                                                    {
                                                      "description": "Array of integers",
                                                      "type": "array",
                                                      "items": {
                                                        "type": "integer",
                                                        "format": "int64"
                                                      }
                                                    },
                                                    {
                                                      "description": "Array of floats",
                                                      "type": "array",
                                                      "items": {
                                                        "type": "number",
                                                        "format": "double"
                                                      }
                                                    },
                                                    {
                                                      "description": "Array of strings",
                                                      "type": "array",
                                                      "items": {
                                                        "type": "string"
                                                      }
                                                    }
                                                  ]
                                                }
                                              ],
                                              "nullable": true
                                            },
                                            "name": {
                                              "description": "The name of the attribute",
                                              "type": "string"
                                            },
                                            "path": {
                                              "description": "The path in the body",
                                              "type": "string"
                                            }
                                          },
                                          "additionalProperties": false
                                        }
                                      },
                                      "header": {
                                        "description": "Forward header values as custom attributes/labels in metrics",
                                        "type": "array",
                                        "items": {
                                          "description": "Configuration to forward header values in metric labels",
                                          "anyOf": [
                                            {
                                              "description": "Match via header name",
                                              "type": "object",
                                              "required": [
                                                "named"
                                              ],
                                              "properties": {
                                                "default": {
                                                  "description": "The optional default value",
                                                  "anyOf": [
                                                    {
                                                      "description": "bool values",
                                                      "type": "boolean"
                                                    },
                                                    {
                                                      "description": "i64 values",
                                                      "type": "integer",
                                                      "format": "int64"
                                                    },
                                                    {
                                                      "description": "f64 values",
                                                      "type": "number",
                                                      "format": "double"
                                                    },
                                                    {
                                                      "description": "String values",
                                                      "type": "string"
                                                    },
                                                    {
                                                      "description": "Array of homogeneous values",
                                                      "anyOf": [
                                                        {
                                                          "description": "Array of bools",
                                                          "type": "array",
                                                          "items": {
                                                            "type": "boolean"
                                                          }
                                                        },
                                                        {
                                                          "description": "Array of integers",
                                                          "type": "array",
                                                          "items": {
                                                            "type": "integer",
                                                            "format": "int64"
                                                          }
                                                        },
                                                        {
                                                          "description": "Array of floats",
                                                          "type": "array",
                                                          "items": {
                                                            "type": "number",
                                                            "format": "double"
                                                          }
                                                        },
                                                        {
                                                          "description": "Array of strings",
                                                          "type": "array",
                                                          "items": {
                                                            "type": "string"
                                                          }
                                                        }
                                                      ]
                                                    }
                                                  ],
                                                  "nullable": true
                                                },
                                                "named": {
                                                  "description": "The name of the header",
                                                  "type": "string"
                                                },
                                                "rename": {
                                                  "description": "The optional output name",
                                                  "type": "string",
                                                  "nullable": true
                                                }
                                              },
                                              "additionalProperties": false
                                            },
                                            {
                                              "description": "Match via rgex",
                                              "type": "object",
                                              "required": [
                                                "matching"
                                              ],
                                              "properties": {
                                                "matching": {
                                                  "description": "Using a regex on the header name",
                                                  "type": "string"
                                                }
                                              },
                                              "additionalProperties": false
                                            }
                                          ]
                                        }
                                      }
                                    },
                                    "additionalProperties": false
                                  },
                                  "static": {
                                    "description": "Configuration to insert custom attributes/labels in metrics",
                                    "type": "array",
                                    "items": {
                                      "description": "Configuration to insert custom attributes/labels in metrics",
                                      "type": "object",
                                      "required": [
                                        "name",
                                        "value"
                                      ],
                                      "properties": {
                                        "name": {
                                          "description": "The name of the attribute to insert",
                                          "type": "string"
                                        },
                                        "value": {
                                          "description": "The value of the attribute to insert",
                                          "anyOf": [
                                            {
                                              "description": "bool values",
                                              "type": "boolean"
                                            },
                                            {
                                              "description": "i64 values",
                                              "type": "integer",
                                              "format": "int64"
                                            },
                                            {
                                              "description": "f64 values",
                                              "type": "number",
                                              "format": "double"
                                            },
                                            {
                                              "description": "String values",
                                              "type": "string"
                                            },
                                            {
                                              "description": "Array of homogeneous values",
                                              "anyOf": [
                                                {
                                                  "description": "Array of bools",
                                                  "type": "array",
                                                  "items": {
                                                    "type": "boolean"
                                                  }
                                                },
                                                {
                                                  "description": "Array of integers",
                                                  "type": "array",
                                                  "items": {
                                                    "type": "integer",
                                                    "format": "int64"
                                                  }
                                                },
                                                {
                                                  "description": "Array of floats",
                                                  "type": "array",
                                                  "items": {
                                                    "type": "number",
                                                    "format": "double"
                                                  }
                                                },
                                                {
                                                  "description": "Array of strings",
                                                  "type": "array",
                                                  "items": {
                                                    "type": "string"
                                                  }
                                                }
                                              ]
                                            }
                                          ]
                                        }
                                      },
                                      "additionalProperties": false
                                    }
                                  }
                                },
                                "additionalProperties": false
                              }
                            }
                          },
                          "additionalProperties": false
                        },
                        "supergraph": {
                          "description": "Configuration to forward header values or body values from router request/response in metric attributes/labels",
                          "type": "object",
                          "properties": {
                            "context": {
                              "description": "Configuration to forward values from the context to custom attributes/labels in metrics",
                              "type": "array",
                              "items": {
                                "description": "Configuration to forward context values in metric attributes/labels",
                                "type": "object",
                                "required": [
                                  "named"
                                ],
                                "properties": {
                                  "default": {
                                    "description": "The optional default value",
                                    "anyOf": [
                                      {
                                        "description": "bool values",
                                        "type": "boolean"
                                      },
                                      {
                                        "description": "i64 values",
                                        "type": "integer",
                                        "format": "int64"
                                      },
                                      {
                                        "description": "f64 values",
                                        "type": "number",
                                        "format": "double"
                                      },
                                      {
                                        "description": "String values",
                                        "type": "string"
                                      },
                                      {
                                        "description": "Array of homogeneous values",
                                        "anyOf": [
                                          {
                                            "description": "Array of bools",
                                            "type": "array",
                                            "items": {
                                              "type": "boolean"
                                            }
                                          },
                                          {
                                            "description": "Array of integers",
                                            "type": "array",
                                            "items": {
                                              "type": "integer",
                                              "format": "int64"
                                            }
                                          },
                                          {
                                            "description": "Array of floats",
                                            "type": "array",
                                            "items": {
                                              "type": "number",
                                              "format": "double"
                                            }
                                          },
                                          {
                                            "description": "Array of strings",
                                            "type": "array",
                                            "items": {
                                              "type": "string"
                                            }
                                          }
                                        ]
                                      }
                                    ],
                                    "nullable": true
                                  },
                                  "named": {
                                    "description": "The name of the value in the context",
                                    "type": "string"
                                  },
                                  "rename": {
                                    "description": "The optional output name",
                                    "type": "string",
                                    "nullable": true
                                  }
                                },
                                "additionalProperties": false
                              }
                            },
                            "errors": {
                              "description": "Configuration to forward values from the error to custom attributes/labels in metrics",
                              "type": "object",
                              "properties": {
                                "extensions": {
                                  "description": "Forward extensions values as custom attributes/labels in metrics",
                                  "type": "array",
                                  "items": {
                                    "description": "Configuration to forward body values in metric attributes/labels",
                                    "type": "object",
                                    "required": [
                                      "name",
                                      "path"
                                    ],
                                    "properties": {
                                      "default": {
                                        "description": "The optional default value",
                                        "anyOf": [
                                          {
                                            "description": "bool values",
                                            "type": "boolean"
                                          },
                                          {
                                            "description": "i64 values",
                                            "type": "integer",
                                            "format": "int64"
                                          },
                                          {
                                            "description": "f64 values",
                                            "type": "number",
                                            "format": "double"
                                          },
                                          {
                                            "description": "String values",
                                            "type": "string"
                                          },
                                          {
                                            "description": "Array of homogeneous values",
                                            "anyOf": [
                                              {
                                                "description": "Array of bools",
                                                "type": "array",
                                                "items": {
                                                  "type": "boolean"
                                                }
                                              },
                                              {
                                                "description": "Array of integers",
                                                "type": "array",
                                                "items": {
                                                  "type": "integer",
                                                  "format": "int64"
                                                }
                                              },
                                              {
                                                "description": "Array of floats",
                                                "type": "array",
                                                "items": {
                                                  "type": "number",
                                                  "format": "double"
                                                }
                                              },
                                              {
                                                "description": "Array of strings",
                                                "type": "array",
                                                "items": {
                                                  "type": "string"
                                                }
                                              }
                                            ]
                                          }
                                        ],
                                        "nullable": true
                                      },
                                      "name": {
                                        "description": "The name of the attribute",
                                        "type": "string"
                                      },
                                      "path": {
                                        "description": "The path in the body",
                                        "type": "string"
                                      }
                                    },
                                    "additionalProperties": false
                                  }
                                },
                                "include_messages": {
                                  "description": "Will include the error message in a \"message\" attribute",
                                  "default": null,
                                  "type": "boolean",
                                  "nullable": true
                                }
                              },
                              "additionalProperties": false
                            },
                            "request": {
                              "description": "Configuration to forward headers or body values from the request to custom attributes/labels in metrics",
                              "type": "object",
                              "properties": {
                                "body": {
                                  "description": "Forward body values as custom attributes/labels in metrics",
                                  "type": "array",
                                  "items": {
                                    "description": "Configuration to forward body values in metric attributes/labels",
                                    "type": "object",
                                    "required": [
                                      "name",
                                      "path"
                                    ],
                                    "properties": {
                                      "default": {
                                        "description": "The optional default value",
                                        "anyOf": [
                                          {
                                            "description": "bool values",
                                            "type": "boolean"
                                          },
                                          {
                                            "description": "i64 values",
                                            "type": "integer",
                                            "format": "int64"
                                          },
                                          {
                                            "description": "f64 values",
                                            "type": "number",
                                            "format": "double"
                                          },
                                          {
                                            "description": "String values",
                                            "type": "string"
                                          },
                                          {
                                            "description": "Array of homogeneous values",
                                            "anyOf": [
                                              {
                                                "description": "Array of bools",
                                                "type": "array",
                                                "items": {
                                                  "type": "boolean"
                                                }
                                              },
                                              {
                                                "description": "Array of integers",
                                                "type": "array",
                                                "items": {
                                                  "type": "integer",
                                                  "format": "int64"
                                                }
                                              },
                                              {
                                                "description": "Array of floats",
                                                "type": "array",
                                                "items": {
                                                  "type": "number",
                                                  "format": "double"
                                                }
                                              },
                                              {
                                                "description": "Array of strings",
                                                "type": "array",
                                                "items": {
                                                  "type": "string"
                                                }
                                              }
                                            ]
                                          }
                                        ],
                                        "nullable": true
                                      },
                                      "name": {
                                        "description": "The name of the attribute",
                                        "type": "string"
                                      },
                                      "path": {
                                        "description": "The path in the body",
                                        "type": "string"
                                      }
                                    },
                                    "additionalProperties": false
                                  }
                                },
                                "header": {
                                  "description": "Forward header values as custom attributes/labels in metrics",
                                  "type": "array",
                                  "items": {
                                    "description": "Configuration to forward header values in metric labels",
                                    "anyOf": [
                                      {
                                        "description": "Match via header name",
                                        "type": "object",
                                        "required": [
                                          "named"
                                        ],
                                        "properties": {
                                          "default": {
                                            "description": "The optional default value",
                                            "anyOf": [
                                              {
                                                "description": "bool values",
                                                "type": "boolean"
                                              },
                                              {
                                                "description": "i64 values",
                                                "type": "integer",
                                                "format": "int64"
                                              },
                                              {
                                                "description": "f64 values",
                                                "type": "number",
                                                "format": "double"
                                              },
                                              {
                                                "description": "String values",
                                                "type": "string"
                                              },
                                              {
                                                "description": "Array of homogeneous values",
                                                "anyOf": [
                                                  {
                                                    "description": "Array of bools",
                                                    "type": "array",
                                                    "items": {
                                                      "type": "boolean"
                                                    }
                                                  },
                                                  {
                                                    "description": "Array of integers",
                                                    "type": "array",
                                                    "items": {
                                                      "type": "integer",
                                                      "format": "int64"
                                                    }
                                                  },
                                                  {
                                                    "description": "Array of floats",
                                                    "type": "array",
                                                    "items": {
                                                      "type": "number",
                                                      "format": "double"
                                                    }
                                                  },
                                                  {
                                                    "description": "Array of strings",
                                                    "type": "array",
                                                    "items": {
                                                      "type": "string"
                                                    }
                                                  }
                                                ]
                                              }
                                            ],
                                            "nullable": true
                                          },
                                          "named": {
                                            "description": "The name of the header",
                                            "type": "string"
                                          },
                                          "rename": {
                                            "description": "The optional output name",
                                            "type": "string",
                                            "nullable": true
                                          }
                                        },
                                        "additionalProperties": false
                                      },
                                      {
                                        "description": "Match via rgex",
                                        "type": "object",
                                        "required": [
                                          "matching"
                                        ],
                                        "properties": {
                                          "matching": {
                                            "description": "Using a regex on the header name",
                                            "type": "string"
                                          }
                                        },
                                        "additionalProperties": false
                                      }
                                    ]
                                  }
                                }
                              },
                              "additionalProperties": false
                            },
                            "response": {
                              "description": "Configuration to forward headers or body values from the response to custom attributes/labels in metrics",
                              "type": "object",
                              "properties": {
                                "body": {
                                  "description": "Forward body values as custom attributes/labels in metrics",
                                  "type": "array",
                                  "items": {
                                    "description": "Configuration to forward body values in metric attributes/labels",
                                    "type": "object",
                                    "required": [
                                      "name",
                                      "path"
                                    ],
                                    "properties": {
                                      "default": {
                                        "description": "The optional default value",
                                        "anyOf": [
                                          {
                                            "description": "bool values",
                                            "type": "boolean"
                                          },
                                          {
                                            "description": "i64 values",
                                            "type": "integer",
                                            "format": "int64"
                                          },
                                          {
                                            "description": "f64 values",
                                            "type": "number",
                                            "format": "double"
                                          },
                                          {
                                            "description": "String values",
                                            "type": "string"
                                          },
                                          {
                                            "description": "Array of homogeneous values",
                                            "anyOf": [
                                              {
                                                "description": "Array of bools",
                                                "type": "array",
                                                "items": {
                                                  "type": "boolean"
                                                }
                                              },
                                              {
                                                "description": "Array of integers",
                                                "type": "array",
                                                "items": {
                                                  "type": "integer",
                                                  "format": "int64"
                                                }
                                              },
                                              {
                                                "description": "Array of floats",
                                                "type": "array",
                                                "items": {
                                                  "type": "number",
                                                  "format": "double"
                                                }
                                              },
                                              {
                                                "description": "Array of strings",
                                                "type": "array",
                                                "items": {
                                                  "type": "string"
                                                }
                                              }
                                            ]
                                          }
                                        ],
                                        "nullable": true
                                      },
                                      "name": {
                                        "description": "The name of the attribute",
                                        "type": "string"
                                      },
                                      "path": {
                                        "description": "The path in the body",
                                        "type": "string"
                                      }
                                    },
                                    "additionalProperties": false
                                  }
                                },
                                "header": {
                                  "description": "Forward header values as custom attributes/labels in metrics",
                                  "type": "array",
                                  "items": {
                                    "description": "Configuration to forward header values in metric labels",
                                    "anyOf": [
                                      {
                                        "description": "Match via header name",
                                        "type": "object",
                                        "required": [
                                          "named"
                                        ],
                                        "properties": {
                                          "default": {
                                            "description": "The optional default value",
                                            "anyOf": [
                                              {
                                                "description": "bool values",
                                                "type": "boolean"
                                              },
                                              {
                                                "description": "i64 values",
                                                "type": "integer",
                                                "format": "int64"
                                              },
                                              {
                                                "description": "f64 values",
                                                "type": "number",
                                                "format": "double"
                                              },
                                              {
                                                "description": "String values",
                                                "type": "string"
                                              },
                                              {
                                                "description": "Array of homogeneous values",
                                                "anyOf": [
                                                  {
                                                    "description": "Array of bools",
                                                    "type": "array",
                                                    "items": {
                                                      "type": "boolean"
                                                    }
                                                  },
                                                  {
                                                    "description": "Array of integers",
                                                    "type": "array",
                                                    "items": {
                                                      "type": "integer",
                                                      "format": "int64"
                                                    }
                                                  },
                                                  {
                                                    "description": "Array of floats",
                                                    "type": "array",
                                                    "items": {
                                                      "type": "number",
                                                      "format": "double"
                                                    }
                                                  },
                                                  {
                                                    "description": "Array of strings",
                                                    "type": "array",
                                                    "items": {
                                                      "type": "string"
                                                    }
                                                  }
                                                ]
                                              }
                                            ],
                                            "nullable": true
                                          },
                                          "named": {
                                            "description": "The name of the header",
                                            "type": "string"
                                          },
                                          "rename": {
                                            "description": "The optional output name",
                                            "type": "string",
                                            "nullable": true
                                          }
                                        },
                                        "additionalProperties": false
                                      },
                                      {
                                        "description": "Match via rgex",
                                        "type": "object",
                                        "required": [
                                          "matching"
                                        ],
                                        "properties": {
                                          "matching": {
                                            "description": "Using a regex on the header name",
                                            "type": "string"
                                          }
                                        },
                                        "additionalProperties": false
                                      }
                                    ]
                                  }
                                }
                              },
                              "additionalProperties": false
                            },
                            "static": {
                              "description": "Configuration to insert custom attributes/labels in metrics",
                              "type": "array",
                              "items": {
                                "description": "Configuration to insert custom attributes/labels in metrics",
                                "type": "object",
                                "required": [
                                  "name",
                                  "value"
                                ],
                                "properties": {
                                  "name": {
                                    "description": "The name of the attribute to insert",
                                    "type": "string"
                                  },
                                  "value": {
                                    "description": "The value of the attribute to insert",
                                    "anyOf": [
                                      {
                                        "description": "bool values",
                                        "type": "boolean"
                                      },
                                      {
                                        "description": "i64 values",
                                        "type": "integer",
                                        "format": "int64"
                                      },
                                      {
                                        "description": "f64 values",
                                        "type": "number",
                                        "format": "double"
                                      },
                                      {
                                        "description": "String values",
                                        "type": "string"
                                      },
                                      {
                                        "description": "Array of homogeneous values",
                                        "anyOf": [
                                          {
                                            "description": "Array of bools",
                                            "type": "array",
                                            "items": {
                                              "type": "boolean"
                                            }
                                          },
                                          {
                                            "description": "Array of integers",
                                            "type": "array",
                                            "items": {
                                              "type": "integer",
                                              "format": "int64"
                                            }
                                          },
                                          {
                                            "description": "Array of floats",
                                            "type": "array",
                                            "items": {
                                              "type": "number",
                                              "format": "double"
                                            }
                                          },
                                          {
                                            "description": "Array of strings",
                                            "type": "array",
                                            "items": {
                                              "type": "string"
                                            }
                                          }
                                        ]
                                      }
                                    ]
                                  }
                                },
                                "additionalProperties": false
                              }
                            }
                          },
                          "additionalProperties": false
                        }
                      },
                      "additionalProperties": false
                    },
                    "buckets": {
                      "description": "Custom buckets for histograms",
                      "default": [
                        0.001,
                        0.005,
                        0.015,
                        0.05,
                        0.1,
                        0.2,
                        0.3,
                        0.4,
                        0.5,
                        1.0,
                        5.0,
                        10.0
                      ],
                      "type": "array",
                      "items": {
                        "type": "number",
                        "format": "double"
                      }
                    },
                    "experimental_cache_metrics": {
                      "description": "Experimental metrics to know more about caching strategies",
                      "type": "object",
                      "properties": {
                        "enabled": {
                          "description": "Enable experimental metrics",
                          "default": false,
                          "type": "boolean"
                        },
                        "ttl": {
                          "description": "Potential TTL for a cache if we had one (default: 5secs)",
                          "default": "5s",
                          "type": "string"
                        }
                      },
                      "additionalProperties": false
                    },
                    "resource": {
                      "description": "The Open Telemetry resource",
                      "default": {},
                      "type": "object",
                      "additionalProperties": {
                        "anyOf": [
                          {
                            "description": "bool values",
                            "type": "boolean"
                          },
                          {
                            "description": "i64 values",
                            "type": "integer",
                            "format": "int64"
                          },
                          {
                            "description": "f64 values",
                            "type": "number",
                            "format": "double"
                          },
                          {
                            "description": "String values",
                            "type": "string"
                          },
                          {
                            "description": "Array of homogeneous values",
                            "anyOf": [
                              {
                                "description": "Array of bools",
                                "type": "array",
                                "items": {
                                  "type": "boolean"
                                }
                              },
                              {
                                "description": "Array of integers",
                                "type": "array",
                                "items": {
                                  "type": "integer",
                                  "format": "int64"
                                }
                              },
                              {
                                "description": "Array of floats",
                                "type": "array",
                                "items": {
                                  "type": "number",
                                  "format": "double"
                                }
                              },
                              {
                                "description": "Array of strings",
                                "type": "array",
                                "items": {
                                  "type": "string"
                                }
                              }
                            ]
                          }
                        ]
                      }
                    },
                    "service_name": {
                      "description": "Set a service.name resource in your metrics",
                      "default": null,
                      "type": "string",
                      "nullable": true
                    },
                    "service_namespace": {
                      "description": "Set a service.namespace attribute in your metrics",
                      "default": null,
                      "type": "string",
                      "nullable": true
                    }
                  },
                  "additionalProperties": false
                },
                "otlp": {
                  "description": "Open Telemetry native exporter configuration",
                  "type": "object",
                  "required": [
                    "enabled"
                  ],
                  "properties": {
                    "batch_processor": {
                      "description": "Batch processor settings",
                      "type": "object",
                      "properties": {
                        "max_concurrent_exports": {
                          "description": "Maximum number of concurrent exports\n\nLimits the number of spawned tasks for exports and thus memory consumed by an exporter. A value of 1 will cause exports to be performed synchronously on the BatchSpanProcessor task. The default is 1.",
                          "default": 1,
                          "type": "integer",
                          "format": "uint",
                          "minimum": 0.0
                        },
                        "max_export_batch_size": {
                          "description": "The maximum number of spans to process in a single batch. If there are more than one batch worth of spans then it processes multiple batches of spans one batch after the other without any delay. The default value is 512.",
                          "default": 512,
                          "type": "integer",
                          "format": "uint",
                          "minimum": 0.0
                        },
                        "max_export_timeout": {
                          "description": "The maximum duration to export a batch of data. The default value is 30 seconds.",
                          "default": {
                            "secs": 30,
                            "nanos": 0
                          },
                          "type": "string"
                        },
                        "max_queue_size": {
                          "description": "The maximum queue size to buffer spans for delayed processing. If the queue gets full it drops the spans. The default value of is 2048.",
                          "default": 2048,
                          "type": "integer",
                          "format": "uint",
                          "minimum": 0.0
                        },
                        "scheduled_delay": {
                          "description": "The delay interval in milliseconds between two consecutive processing of batches. The default value is 5 seconds.",
                          "default": {
                            "secs": 5,
                            "nanos": 0
                          },
                          "type": "string"
                        }
                      }
                    },
                    "enabled": {
                      "description": "Enable otlp",
                      "type": "boolean"
                    },
                    "endpoint": {
                      "description": "The endpoint to send data to",
                      "type": "string"
                    },
                    "grpc": {
                      "description": "gRPC configuration settings",
                      "default": {
                        "domain_name": null,
                        "ca": null,
                        "cert": null,
                        "key": null,
                        "metadata": {}
                      },
                      "type": "object",
                      "properties": {
                        "ca": {
                          "description": "The optional certificate authority (CA) certificate to be used in TLS configuration.",
                          "default": null,
                          "type": "string",
                          "nullable": true
                        },
                        "cert": {
                          "description": "The optional cert for tls config",
                          "default": null,
                          "type": "string",
                          "nullable": true
                        },
                        "domain_name": {
                          "description": "The optional domain name for tls config. Note that domain name is will be defaulted to match the endpoint is not explicitly set.",
                          "default": null,
                          "type": "string",
                          "nullable": true
                        },
                        "key": {
                          "description": "The optional private key file for TLS configuration.",
                          "default": null,
                          "type": "string",
                          "nullable": true
                        },
                        "metadata": {
                          "description": "gRPC metadata",
                          "default": {},
                          "type": "object",
                          "additionalProperties": true
                        }
                      },
                      "additionalProperties": false
                    },
                    "http": {
                      "description": "HTTP configuration settings",
                      "default": {
                        "headers": {}
                      },
                      "type": "object",
                      "properties": {
                        "headers": {
                          "description": "Headers to send on report requests",
                          "default": {},
                          "type": "object",
                          "additionalProperties": {
                            "type": "string"
                          }
                        }
                      },
                      "additionalProperties": false
                    },
                    "protocol": {
                      "description": "The protocol to use when sending data",
                      "default": "grpc",
                      "type": "string",
                      "enum": [
                        "grpc",
                        "http"
                      ]
                    },
                    "temporality": {
                      "description": "Temporality for export (default: `Cumulative`). Note that when exporting to Datadog agent use `Delta`.",
                      "default": "cumulative",
                      "oneOf": [
                        {
                          "description": "Export cumulative metrics.",
                          "type": "string",
                          "enum": [
                            "cumulative"
                          ]
                        },
                        {
                          "description": "Export delta metrics. `Delta` should be used when exporting to DataDog Agent.",
                          "type": "string",
                          "enum": [
                            "delta"
                          ]
                        }
                      ]
                    }
                  },
                  "additionalProperties": false
                },
                "prometheus": {
                  "description": "Prometheus exporter configuration",
                  "type": "object",
                  "properties": {
                    "enabled": {
                      "description": "Set to true to enable",
                      "default": false,
                      "type": "boolean"
                    },
                    "listen": {
                      "description": "The listen address",
                      "default": "127.0.0.1:9090",
                      "anyOf": [
                        {
                          "description": "Socket address.",
                          "type": "string"
                        },
                        {
                          "description": "Unix socket.",
                          "type": "string"
                        }
                      ]
                    },
                    "path": {
                      "description": "The path where prometheus will be exposed",
                      "default": "/metrics",
                      "type": "string"
                    }
                  },
                  "additionalProperties": false
                }
              },
              "additionalProperties": false
            },
            "tracing": {
              "description": "Tracing configuration",
              "type": "object",
              "properties": {
                "common": {
                  "description": "Common configuration",
                  "type": "object",
                  "properties": {
                    "max_attributes_per_event": {
                      "description": "The maximum attributes per event before discarding",
                      "default": 128,
                      "type": "integer",
                      "format": "uint32",
                      "minimum": 0.0
                    },
                    "max_attributes_per_link": {
                      "description": "The maximum attributes per link before discarding",
                      "default": 128,
                      "type": "integer",
                      "format": "uint32",
                      "minimum": 0.0
                    },
                    "max_attributes_per_span": {
                      "description": "The maximum attributes per span before discarding",
                      "default": 128,
                      "type": "integer",
                      "format": "uint32",
                      "minimum": 0.0
                    },
                    "max_events_per_span": {
                      "description": "The maximum events per span before discarding",
                      "default": 128,
                      "type": "integer",
                      "format": "uint32",
                      "minimum": 0.0
                    },
                    "max_links_per_span": {
                      "description": "The maximum links per span before discarding",
                      "default": 128,
                      "type": "integer",
                      "format": "uint32",
                      "minimum": 0.0
                    },
                    "parent_based_sampler": {
                      "description": "Whether to use parent based sampling",
                      "default": true,
                      "type": "boolean"
                    },
                    "resource": {
                      "description": "The Open Telemetry resource",
                      "default": {},
                      "type": "object",
                      "additionalProperties": {
                        "anyOf": [
                          {
                            "description": "bool values",
                            "type": "boolean"
                          },
                          {
                            "description": "i64 values",
                            "type": "integer",
                            "format": "int64"
                          },
                          {
                            "description": "f64 values",
                            "type": "number",
                            "format": "double"
                          },
                          {
                            "description": "String values",
                            "type": "string"
                          },
                          {
                            "description": "Array of homogeneous values",
                            "anyOf": [
                              {
                                "description": "Array of bools",
                                "type": "array",
                                "items": {
                                  "type": "boolean"
                                }
                              },
                              {
                                "description": "Array of integers",
                                "type": "array",
                                "items": {
                                  "type": "integer",
                                  "format": "int64"
                                }
                              },
                              {
                                "description": "Array of floats",
                                "type": "array",
                                "items": {
                                  "type": "number",
                                  "format": "double"
                                }
                              },
                              {
                                "description": "Array of strings",
                                "type": "array",
                                "items": {
                                  "type": "string"
                                }
                              }
                            ]
                          }
                        ]
                      }
                    },
                    "sampler": {
                      "description": "The sampler, always_on, always_off or a decimal between 0.0 and 1.0",
                      "anyOf": [
                        {
                          "description": "Sample a given fraction. Fractions >= 1 will always sample.",
                          "type": "number",
                          "format": "double"
                        },
                        {
                          "oneOf": [
                            {
                              "description": "Always sample",
                              "type": "string",
                              "enum": [
                                "always_on"
                              ]
                            },
                            {
                              "description": "Never sample",
                              "type": "string",
                              "enum": [
                                "always_off"
                              ]
                            }
                          ]
                        }
                      ]
                    },
                    "service_name": {
                      "description": "The trace service name",
                      "default": null,
                      "type": "string",
                      "nullable": true
                    },
                    "service_namespace": {
                      "description": "The trace service namespace",
                      "default": null,
                      "type": "string",
                      "nullable": true
                    }
                  },
                  "additionalProperties": false
                },
                "datadog": {
                  "description": "Datadog exporter configuration",
                  "type": "object",
                  "required": [
                    "enabled"
                  ],
                  "properties": {
                    "batch_processor": {
                      "description": "batch processor configuration",
                      "type": "object",
                      "properties": {
                        "max_concurrent_exports": {
                          "description": "Maximum number of concurrent exports\n\nLimits the number of spawned tasks for exports and thus memory consumed by an exporter. A value of 1 will cause exports to be performed synchronously on the BatchSpanProcessor task. The default is 1.",
                          "default": 1,
                          "type": "integer",
                          "format": "uint",
                          "minimum": 0.0
                        },
                        "max_export_batch_size": {
                          "description": "The maximum number of spans to process in a single batch. If there are more than one batch worth of spans then it processes multiple batches of spans one batch after the other without any delay. The default value is 512.",
                          "default": 512,
                          "type": "integer",
                          "format": "uint",
                          "minimum": 0.0
                        },
                        "max_export_timeout": {
                          "description": "The maximum duration to export a batch of data. The default value is 30 seconds.",
                          "default": {
                            "secs": 30,
                            "nanos": 0
                          },
                          "type": "string"
                        },
                        "max_queue_size": {
                          "description": "The maximum queue size to buffer spans for delayed processing. If the queue gets full it drops the spans. The default value of is 2048.",
                          "default": 2048,
                          "type": "integer",
                          "format": "uint",
                          "minimum": 0.0
                        },
                        "scheduled_delay": {
                          "description": "The delay interval in milliseconds between two consecutive processing of batches. The default value is 5 seconds.",
                          "default": {
                            "secs": 5,
                            "nanos": 0
                          },
                          "type": "string"
                        }
                      }
                    },
                    "enable_span_mapping": {
                      "description": "Enable datadog span mapping for span name and resource name.",
                      "default": false,
                      "type": "boolean"
                    },
                    "enabled": {
                      "description": "Enable datadog",
                      "type": "boolean"
                    },
                    "endpoint": {
                      "description": "The endpoint to send to",
                      "type": "string"
                    }
                  },
                  "additionalProperties": false
                },
                "experimental_response_trace_id": {
                  "description": "A way to expose trace id in response headers",
                  "type": "object",
                  "properties": {
                    "enabled": {
                      "description": "Expose the trace_id in response headers",
                      "default": false,
                      "type": "boolean"
                    },
                    "header_name": {
                      "description": "Choose the header name to expose trace_id (default: apollo-trace-id)",
                      "type": "string",
                      "nullable": true
                    }
                  },
                  "additionalProperties": false
                },
                "jaeger": {
                  "description": "Jaeger exporter configuration",
                  "anyOf": [
                    {
                      "type": "object",
                      "required": [
                        "enabled"
                      ],
                      "properties": {
                        "agent": {
                          "description": "Agent configuration",
                          "type": "object",
                          "properties": {
                            "endpoint": {
                              "description": "The endpoint to send to",
                              "type": "string"
                            }
                          },
                          "additionalProperties": false
                        },
                        "batch_processor": {
                          "description": "Batch processor configuration",
                          "type": "object",
                          "properties": {
                            "max_concurrent_exports": {
                              "description": "Maximum number of concurrent exports\n\nLimits the number of spawned tasks for exports and thus memory consumed by an exporter. A value of 1 will cause exports to be performed synchronously on the BatchSpanProcessor task. The default is 1.",
                              "default": 1,
                              "type": "integer",
                              "format": "uint",
                              "minimum": 0.0
                            },
                            "max_export_batch_size": {
                              "description": "The maximum number of spans to process in a single batch. If there are more than one batch worth of spans then it processes multiple batches of spans one batch after the other without any delay. The default value is 512.",
                              "default": 512,
                              "type": "integer",
                              "format": "uint",
                              "minimum": 0.0
                            },
                            "max_export_timeout": {
                              "description": "The maximum duration to export a batch of data. The default value is 30 seconds.",
                              "default": {
                                "secs": 30,
                                "nanos": 0
                              },
                              "type": "string"
                            },
                            "max_queue_size": {
                              "description": "The maximum queue size to buffer spans for delayed processing. If the queue gets full it drops the spans. The default value of is 2048.",
                              "default": 2048,
                              "type": "integer",
                              "format": "uint",
                              "minimum": 0.0
                            },
                            "scheduled_delay": {
                              "description": "The delay interval in milliseconds between two consecutive processing of batches. The default value is 5 seconds.",
                              "default": {
                                "secs": 5,
                                "nanos": 0
                              },
                              "type": "string"
                            }
                          }
                        },
                        "enabled": {
                          "description": "Enable Jaeger",
                          "type": "boolean"
                        }
                      },
                      "additionalProperties": false
                    },
                    {
                      "type": "object",
                      "required": [
                        "enabled"
                      ],
                      "properties": {
                        "batch_processor": {
                          "description": "Batch processor configuration",
                          "type": "object",
                          "properties": {
                            "max_concurrent_exports": {
                              "description": "Maximum number of concurrent exports\n\nLimits the number of spawned tasks for exports and thus memory consumed by an exporter. A value of 1 will cause exports to be performed synchronously on the BatchSpanProcessor task. The default is 1.",
                              "default": 1,
                              "type": "integer",
                              "format": "uint",
                              "minimum": 0.0
                            },
                            "max_export_batch_size": {
                              "description": "The maximum number of spans to process in a single batch. If there are more than one batch worth of spans then it processes multiple batches of spans one batch after the other without any delay. The default value is 512.",
                              "default": 512,
                              "type": "integer",
                              "format": "uint",
                              "minimum": 0.0
                            },
                            "max_export_timeout": {
                              "description": "The maximum duration to export a batch of data. The default value is 30 seconds.",
                              "default": {
                                "secs": 30,
                                "nanos": 0
                              },
                              "type": "string"
                            },
                            "max_queue_size": {
                              "description": "The maximum queue size to buffer spans for delayed processing. If the queue gets full it drops the spans. The default value of is 2048.",
                              "default": 2048,
                              "type": "integer",
                              "format": "uint",
                              "minimum": 0.0
                            },
                            "scheduled_delay": {
                              "description": "The delay interval in milliseconds between two consecutive processing of batches. The default value is 5 seconds.",
                              "default": {
                                "secs": 5,
                                "nanos": 0
                              },
                              "type": "string"
                            }
                          }
                        },
                        "collector": {
                          "description": "Collector configuration",
                          "type": "object",
                          "properties": {
                            "endpoint": {
                              "description": "The endpoint to send reports to",
                              "type": "string"
                            },
                            "password": {
                              "description": "The optional password",
                              "default": null,
                              "type": "string",
                              "nullable": true
                            },
                            "username": {
                              "description": "The optional username",
                              "default": null,
                              "type": "string",
                              "nullable": true
                            }
                          },
                          "additionalProperties": false
                        },
                        "enabled": {
                          "description": "Enable Jaeger",
                          "type": "boolean"
                        }
                      },
                      "additionalProperties": false
                    }
                  ]
                },
                "otlp": {
                  "description": "OpenTelemetry native exporter configuration",
                  "type": "object",
                  "required": [
                    "enabled"
                  ],
                  "properties": {
                    "batch_processor": {
                      "description": "Batch processor settings",
                      "type": "object",
                      "properties": {
                        "max_concurrent_exports": {
                          "description": "Maximum number of concurrent exports\n\nLimits the number of spawned tasks for exports and thus memory consumed by an exporter. A value of 1 will cause exports to be performed synchronously on the BatchSpanProcessor task. The default is 1.",
                          "default": 1,
                          "type": "integer",
                          "format": "uint",
                          "minimum": 0.0
                        },
                        "max_export_batch_size": {
                          "description": "The maximum number of spans to process in a single batch. If there are more than one batch worth of spans then it processes multiple batches of spans one batch after the other without any delay. The default value is 512.",
                          "default": 512,
                          "type": "integer",
                          "format": "uint",
                          "minimum": 0.0
                        },
                        "max_export_timeout": {
                          "description": "The maximum duration to export a batch of data. The default value is 30 seconds.",
                          "default": {
                            "secs": 30,
                            "nanos": 0
                          },
                          "type": "string"
                        },
                        "max_queue_size": {
                          "description": "The maximum queue size to buffer spans for delayed processing. If the queue gets full it drops the spans. The default value of is 2048.",
                          "default": 2048,
                          "type": "integer",
                          "format": "uint",
                          "minimum": 0.0
                        },
                        "scheduled_delay": {
                          "description": "The delay interval in milliseconds between two consecutive processing of batches. The default value is 5 seconds.",
                          "default": {
                            "secs": 5,
                            "nanos": 0
                          },
                          "type": "string"
                        }
                      }
                    },
                    "enabled": {
                      "description": "Enable otlp",
                      "type": "boolean"
                    },
                    "endpoint": {
                      "description": "The endpoint to send data to",
                      "type": "string"
                    },
                    "grpc": {
                      "description": "gRPC configuration settings",
                      "default": {
                        "domain_name": null,
                        "ca": null,
                        "cert": null,
                        "key": null,
                        "metadata": {}
                      },
                      "type": "object",
                      "properties": {
                        "ca": {
                          "description": "The optional certificate authority (CA) certificate to be used in TLS configuration.",
                          "default": null,
                          "type": "string",
                          "nullable": true
                        },
                        "cert": {
                          "description": "The optional cert for tls config",
                          "default": null,
                          "type": "string",
                          "nullable": true
                        },
                        "domain_name": {
                          "description": "The optional domain name for tls config. Note that domain name is will be defaulted to match the endpoint is not explicitly set.",
                          "default": null,
                          "type": "string",
                          "nullable": true
                        },
                        "key": {
                          "description": "The optional private key file for TLS configuration.",
                          "default": null,
                          "type": "string",
                          "nullable": true
                        },
                        "metadata": {
                          "description": "gRPC metadata",
                          "default": {},
                          "type": "object",
                          "additionalProperties": true
                        }
                      },
                      "additionalProperties": false
                    },
                    "http": {
                      "description": "HTTP configuration settings",
                      "default": {
                        "headers": {}
                      },
                      "type": "object",
                      "properties": {
                        "headers": {
                          "description": "Headers to send on report requests",
                          "default": {},
                          "type": "object",
                          "additionalProperties": {
                            "type": "string"
                          }
                        }
                      },
                      "additionalProperties": false
                    },
                    "protocol": {
                      "description": "The protocol to use when sending data",
                      "default": "grpc",
                      "type": "string",
                      "enum": [
                        "grpc",
                        "http"
                      ]
                    },
                    "temporality": {
                      "description": "Temporality for export (default: `Cumulative`). Note that when exporting to Datadog agent use `Delta`.",
                      "default": "cumulative",
                      "oneOf": [
                        {
                          "description": "Export cumulative metrics.",
                          "type": "string",
                          "enum": [
                            "cumulative"
                          ]
                        },
                        {
                          "description": "Export delta metrics. `Delta` should be used when exporting to DataDog Agent.",
                          "type": "string",
                          "enum": [
                            "delta"
                          ]
                        }
                      ]
                    }
                  },
                  "additionalProperties": false
                },
                "propagation": {
                  "description": "Propagation configuration",
                  "type": "object",
                  "properties": {
                    "aws_xray": {
                      "description": "Propagate AWS X-Ray",
                      "default": false,
                      "type": "boolean"
                    },
                    "baggage": {
                      "description": "Propagate baggage https://www.w3.org/TR/baggage/",
                      "default": false,
                      "type": "boolean"
                    },
                    "datadog": {
                      "description": "Propagate Datadog",
                      "default": false,
                      "type": "boolean"
                    },
                    "jaeger": {
                      "description": "Propagate Jaeger",
                      "default": false,
                      "type": "boolean"
                    },
                    "request": {
                      "description": "Select a custom request header to set your own trace_id (header value must be convertible from hexadecimal to set a correct trace_id)",
                      "type": "object",
                      "required": [
                        "header_name"
                      ],
                      "properties": {
                        "header_name": {
                          "description": "Choose the header name to expose trace_id (default: apollo-trace-id)",
                          "type": "string"
                        }
                      },
                      "additionalProperties": false
                    },
                    "trace_context": {
                      "description": "Propagate trace context https://www.w3.org/TR/trace-context/",
                      "default": false,
                      "type": "boolean"
                    },
                    "zipkin": {
                      "description": "Propagate Zipkin",
                      "default": false,
                      "type": "boolean"
                    }
                  },
                  "additionalProperties": false
                },
                "zipkin": {
                  "description": "Zipkin exporter configuration",
                  "type": "object",
                  "required": [
                    "enabled"
                  ],
                  "properties": {
                    "batch_processor": {
                      "description": "Batch processor configuration",
                      "type": "object",
                      "properties": {
                        "max_concurrent_exports": {
                          "description": "Maximum number of concurrent exports\n\nLimits the number of spawned tasks for exports and thus memory consumed by an exporter. A value of 1 will cause exports to be performed synchronously on the BatchSpanProcessor task. The default is 1.",
                          "default": 1,
                          "type": "integer",
                          "format": "uint",
                          "minimum": 0.0
                        },
                        "max_export_batch_size": {
                          "description": "The maximum number of spans to process in a single batch. If there are more than one batch worth of spans then it processes multiple batches of spans one batch after the other without any delay. The default value is 512.",
                          "default": 512,
                          "type": "integer",
                          "format": "uint",
                          "minimum": 0.0
                        },
                        "max_export_timeout": {
                          "description": "The maximum duration to export a batch of data. The default value is 30 seconds.",
                          "default": {
                            "secs": 30,
                            "nanos": 0
                          },
                          "type": "string"
                        },
                        "max_queue_size": {
                          "description": "The maximum queue size to buffer spans for delayed processing. If the queue gets full it drops the spans. The default value of is 2048.",
                          "default": 2048,
                          "type": "integer",
                          "format": "uint",
                          "minimum": 0.0
                        },
                        "scheduled_delay": {
                          "description": "The delay interval in milliseconds between two consecutive processing of batches. The default value is 5 seconds.",
                          "default": {
                            "secs": 5,
                            "nanos": 0
                          },
                          "type": "string"
                        }
                      }
                    },
                    "enabled": {
                      "description": "Enable zipkin",
                      "type": "boolean"
                    },
                    "endpoint": {
                      "description": "The endpoint to send to",
                      "type": "string"
                    }
                  },
                  "additionalProperties": false
                }
              },
              "additionalProperties": false
            }
          },
          "additionalProperties": false
        },
        "instrumentation": {
          "description": "Instrumentation configuration",
          "type": "object",
          "properties": {
            "spans": {
              "description": "Span configuration",
              "type": "object",
              "properties": {
                "default_attribute_requirement_level": {
                  "description": "The attributes to include by default in spans based on their level as specified in the otel semantic conventions and Apollo documentation.",
                  "oneOf": [
                    {
                      "description": "No default attributes set on spans, you have to set it one by one in the configuration to enable some attributes",
                      "type": "string",
                      "enum": [
                        "none"
                      ]
                    },
                    {
                      "description": "Attributes that are marked as required in otel semantic conventions and apollo documentation will be included (default)",
                      "type": "string",
                      "enum": [
                        "required"
                      ]
                    },
                    {
                      "description": "Attributes that are marked as required or recommended in otel semantic conventions and apollo documentation will be included",
                      "type": "string",
                      "enum": [
                        "recommended"
                      ]
                    }
                  ]
                },
                "mode": {
                  "description": "Use new OpenTelemetry spec compliant span attributes or preserve existing. This will be defaulted in future to `spec_compliant`, eventually removed in future.",
                  "oneOf": [
                    {
                      "description": "Keep the request span as root span and deprecated attributes. This option will eventually removed.",
                      "type": "string",
                      "enum": [
                        "deprecated"
                      ]
                    },
                    {
                      "description": "Use new OpenTelemetry spec compliant span attributes or preserve existing. This will be the default in future.",
                      "type": "string",
                      "enum": [
                        "spec_compliant"
                      ]
                    }
                  ]
                },
                "router": {
                  "description": "Configuration of router spans. Log events inherit attributes from the containing span, so attributes configured here will be included on log events for a request. Router spans contain http request and response information and therefore contain http specific attributes.",
                  "type": "object",
                  "properties": {
                    "attributes": {
                      "description": "Custom attributes that are attached to the router span.",
                      "type": "object",
                      "properties": {
                        "dd.trace_id": {
                          "description": "The datadog trace ID. This can be output in logs and used to correlate traces in Datadog.",
                          "default": null,
                          "type": "boolean",
                          "nullable": true
                        },
                        "error.type": {
                          "description": "Describes a class of error the operation ended with. Examples: * timeout * name_resolution_error * 500 Requirement level: Conditionally Required: If request has ended with an error.",
                          "default": null,
                          "type": "boolean",
                          "nullable": true
                        },
                        "http.request.body.size": {
                          "description": "The size of the request payload body in bytes. This is the number of bytes transferred excluding headers and is often, but not always, present as the Content-Length header. For requests using transport encoding, this should be the compressed size. Examples: * 3495 Requirement level: Recommended",
                          "default": null,
                          "type": "boolean",
                          "nullable": true
                        },
                        "http.request.method": {
                          "description": "HTTP request method. Examples: * GET * POST * HEAD Requirement level: Required",
                          "default": null,
                          "type": "boolean",
                          "nullable": true
                        },
                        "http.response.body.size": {
                          "description": "The size of the response payload body in bytes. This is the number of bytes transferred excluding headers and is often, but not always, present as the Content-Length header. For requests using transport encoding, this should be the compressed size. Examples: * 3495 Requirement level: Recommended",
                          "default": null,
                          "type": "boolean",
                          "nullable": true
                        },
                        "http.response.status_code": {
                          "description": "HTTP response status code. Examples: * 200 Requirement level: Conditionally Required: If and only if one was received/sent.",
                          "default": null,
                          "type": "boolean",
                          "nullable": true
                        },
                        "http.route": {
                          "description": "The matched route (path template in the format used by the respective server framework). Examples: * /graphql Requirement level: Conditionally Required: If and only if it’s available",
                          "default": null,
                          "type": "boolean",
                          "nullable": true
                        },
                        "network.local.address": {
                          "description": "Local socket address. Useful in case of a multi-IP host. Examples: * 10.1.2.80 * /tmp/my.sock Requirement level: Opt-In",
                          "default": null,
                          "type": "boolean",
                          "nullable": true
                        },
                        "network.local.port": {
                          "description": "Local socket port. Useful in case of a multi-port host. Examples: * 65123 Requirement level: Opt-In",
                          "default": null,
                          "type": "boolean",
                          "nullable": true
                        },
                        "network.peer.address": {
                          "description": "Peer address of the network connection - IP address or Unix domain socket name. Examples: * 10.1.2.80 * /tmp/my.sock Requirement level: Recommended",
                          "default": null,
                          "type": "boolean",
                          "nullable": true
                        },
                        "network.peer.port": {
                          "description": "Peer port number of the network connection. Examples: * 65123 Requirement level: Recommended",
                          "default": null,
                          "type": "boolean",
                          "nullable": true
                        },
                        "network.protocol.name": {
                          "description": "OSI application layer or non-OSI equivalent. Examples: * http * spdy Requirement level: Recommended: if not default (http).",
                          "default": null,
                          "type": "boolean",
                          "nullable": true
                        },
                        "network.protocol.version": {
                          "description": "Version of the protocol specified in network.protocol.name. Examples: * 1.0 * 1.1 * 2 * 3 Requirement level: Recommended",
                          "default": null,
                          "type": "boolean",
                          "nullable": true
                        },
                        "network.transport": {
                          "description": "OSI transport layer. Examples: * tcp * udp Requirement level: Conditionally Required",
                          "default": null,
                          "type": "boolean",
                          "nullable": true
                        },
                        "network.type": {
                          "description": "OSI network layer or non-OSI equivalent. Examples: * ipv4 * ipv6 Requirement level: Recommended",
                          "default": null,
                          "type": "boolean",
                          "nullable": true
                        },
                        "server.address": {
                          "description": "Name of the local HTTP server that received the request. Examples: * example.com * 10.1.2.80 * /tmp/my.sock Requirement level: Recommended",
                          "default": null,
                          "type": "boolean",
                          "nullable": true
                        },
                        "server.port": {
                          "description": "Port of the local HTTP server that received the request. Examples: * 80 * 8080 * 443 Requirement level: Recommended",
                          "default": null,
                          "type": "boolean",
                          "nullable": true
                        },
                        "trace_id": {
                          "description": "The OpenTelemetry trace ID. This can be output in logs.",
                          "default": null,
                          "type": "boolean",
                          "nullable": true
                        },
                        "url.path": {
                          "description": "The URI path component Examples: * /search Requirement level: Required",
                          "default": null,
                          "type": "boolean",
                          "nullable": true
                        },
                        "url.query": {
                          "description": "The URI query component Examples: * q=OpenTelemetry Requirement level: Conditionally Required: If and only if one was received/sent.",
                          "default": null,
                          "type": "boolean",
                          "nullable": true
                        },
                        "url.scheme": {
                          "description": "The URI scheme component identifying the used protocol. Examples: * http * https Requirement level: Required",
                          "default": null,
                          "type": "boolean",
                          "nullable": true
                        },
                        "user_agent.original": {
                          "description": "Value of the HTTP User-Agent header sent by the client. Examples: * CERN-LineMode/2.15 * libwww/2.17b3 Requirement level: Recommended",
                          "default": null,
                          "type": "boolean",
                          "nullable": true
                        }
                      },
                      "additionalProperties": {
                        "anyOf": [
                          {
                            "description": "A header from the request",
                            "type": "object",
                            "required": [
                              "request_header"
                            ],
                            "properties": {
                              "default": {
                                "description": "Optional default value.",
                                "anyOf": [
                                  {
                                    "description": "bool values",
                                    "type": "boolean"
                                  },
                                  {
                                    "description": "i64 values",
                                    "type": "integer",
                                    "format": "int64"
                                  },
                                  {
                                    "description": "f64 values",
                                    "type": "number",
                                    "format": "double"
                                  },
                                  {
                                    "description": "String values",
                                    "type": "string"
                                  },
                                  {
                                    "description": "Array of homogeneous values",
                                    "anyOf": [
                                      {
                                        "description": "Array of bools",
                                        "type": "array",
                                        "items": {
                                          "type": "boolean"
                                        }
                                      },
                                      {
                                        "description": "Array of integers",
                                        "type": "array",
                                        "items": {
                                          "type": "integer",
                                          "format": "int64"
                                        }
                                      },
                                      {
                                        "description": "Array of floats",
                                        "type": "array",
                                        "items": {
                                          "type": "number",
                                          "format": "double"
                                        }
                                      },
                                      {
                                        "description": "Array of strings",
                                        "type": "array",
                                        "items": {
                                          "type": "string"
                                        }
                                      }
                                    ]
                                  }
                                ],
                                "nullable": true
                              },
                              "request_header": {
                                "description": "The name of the request header.",
                                "type": "string"
                              }
                            },
                            "additionalProperties": false
                          },
                          {
                            "description": "A header from the response",
                            "type": "object",
                            "required": [
                              "response_header"
                            ],
                            "properties": {
                              "default": {
                                "description": "Optional default value.",
                                "anyOf": [
                                  {
                                    "description": "bool values",
                                    "type": "boolean"
                                  },
                                  {
                                    "description": "i64 values",
                                    "type": "integer",
                                    "format": "int64"
                                  },
                                  {
                                    "description": "f64 values",
                                    "type": "number",
                                    "format": "double"
                                  },
                                  {
                                    "description": "String values",
                                    "type": "string"
                                  },
                                  {
                                    "description": "Array of homogeneous values",
                                    "anyOf": [
                                      {
                                        "description": "Array of bools",
                                        "type": "array",
                                        "items": {
                                          "type": "boolean"
                                        }
                                      },
                                      {
                                        "description": "Array of integers",
                                        "type": "array",
                                        "items": {
                                          "type": "integer",
                                          "format": "int64"
                                        }
                                      },
                                      {
                                        "description": "Array of floats",
                                        "type": "array",
                                        "items": {
                                          "type": "number",
                                          "format": "double"
                                        }
                                      },
                                      {
                                        "description": "Array of strings",
                                        "type": "array",
                                        "items": {
                                          "type": "string"
                                        }
                                      }
                                    ]
                                  }
                                ],
                                "nullable": true
                              },
                              "response_header": {
                                "description": "The name of the request header.",
                                "type": "string"
                              }
                            },
                            "additionalProperties": false
                          },
                          {
                            "description": "A header from the response",
                            "type": "object",
                            "required": [
                              "response_status"
                            ],
                            "properties": {
                              "response_status": {
                                "description": "The http response status code.",
                                "oneOf": [
                                  {
                                    "description": "The http status code.",
                                    "type": "string",
                                    "enum": [
                                      "code"
                                    ]
                                  },
                                  {
                                    "description": "The http status reason.",
                                    "type": "string",
                                    "enum": [
                                      "reason"
                                    ]
                                  }
                                ]
                              }
                            },
                            "additionalProperties": false
                          },
                          {
                            "description": "The trace ID of the request.",
                            "type": "object",
                            "required": [
                              "trace_id"
                            ],
                            "properties": {
                              "trace_id": {
                                "description": "The format of the trace ID.",
                                "oneOf": [
                                  {
                                    "description": "Open Telemetry trace ID, a hex string.",
                                    "type": "string",
                                    "enum": [
                                      "open_telemetry"
                                    ]
                                  },
                                  {
                                    "description": "Datadog trace ID, a u64.",
                                    "type": "string",
                                    "enum": [
                                      "datadog"
                                    ]
                                  }
                                ]
                              }
                            },
                            "additionalProperties": false
                          },
                          {
                            "description": "A value from context.",
                            "type": "object",
                            "required": [
                              "response_context"
                            ],
                            "properties": {
                              "default": {
                                "description": "Optional default value.",
                                "anyOf": [
                                  {
                                    "description": "bool values",
                                    "type": "boolean"
                                  },
                                  {
                                    "description": "i64 values",
                                    "type": "integer",
                                    "format": "int64"
                                  },
                                  {
                                    "description": "f64 values",
                                    "type": "number",
                                    "format": "double"
                                  },
                                  {
                                    "description": "String values",
                                    "type": "string"
                                  },
                                  {
                                    "description": "Array of homogeneous values",
                                    "anyOf": [
                                      {
                                        "description": "Array of bools",
                                        "type": "array",
                                        "items": {
                                          "type": "boolean"
                                        }
                                      },
                                      {
                                        "description": "Array of integers",
                                        "type": "array",
                                        "items": {
                                          "type": "integer",
                                          "format": "int64"
                                        }
                                      },
                                      {
                                        "description": "Array of floats",
                                        "type": "array",
                                        "items": {
                                          "type": "number",
                                          "format": "double"
                                        }
                                      },
                                      {
                                        "description": "Array of strings",
                                        "type": "array",
                                        "items": {
                                          "type": "string"
                                        }
                                      }
                                    ]
                                  }
                                ],
                                "nullable": true
                              },
                              "response_context": {
                                "description": "The response context key.",
                                "type": "string"
                              }
                            },
                            "additionalProperties": false
                          },
                          {
                            "description": "A value from baggage.",
                            "type": "object",
                            "required": [
                              "baggage"
                            ],
                            "properties": {
                              "baggage": {
                                "description": "The name of the baggage item.",
                                "type": "string"
                              },
                              "default": {
                                "description": "Optional default value.",
                                "anyOf": [
                                  {
                                    "description": "bool values",
                                    "type": "boolean"
                                  },
                                  {
                                    "description": "i64 values",
                                    "type": "integer",
                                    "format": "int64"
                                  },
                                  {
                                    "description": "f64 values",
                                    "type": "number",
                                    "format": "double"
                                  },
                                  {
                                    "description": "String values",
                                    "type": "string"
                                  },
                                  {
                                    "description": "Array of homogeneous values",
                                    "anyOf": [
                                      {
                                        "description": "Array of bools",
                                        "type": "array",
                                        "items": {
                                          "type": "boolean"
                                        }
                                      },
                                      {
                                        "description": "Array of integers",
                                        "type": "array",
                                        "items": {
                                          "type": "integer",
                                          "format": "int64"
                                        }
                                      },
                                      {
                                        "description": "Array of floats",
                                        "type": "array",
                                        "items": {
                                          "type": "number",
                                          "format": "double"
                                        }
                                      },
                                      {
                                        "description": "Array of strings",
                                        "type": "array",
                                        "items": {
                                          "type": "string"
                                        }
                                      }
                                    ]
                                  }
                                ],
                                "nullable": true
                              }
                            },
                            "additionalProperties": false
                          },
                          {
                            "description": "A value from an environment variable.",
                            "type": "object",
                            "required": [
                              "env"
                            ],
                            "properties": {
                              "default": {
                                "description": "Optional default value.",
                                "type": "string",
                                "nullable": true
                              },
                              "env": {
                                "description": "The name of the environment variable",
                                "type": "string"
                              }
                            },
                            "additionalProperties": false
                          }
                        ]
                      }
                    }
                  },
                  "additionalProperties": false
                },
                "subgraph": {
                  "description": "Attributes to include on the subgraph span. Subgraph spans contain information about the subgraph request and response and therefore contain subgraph specific attributes.",
                  "type": "object",
                  "properties": {
                    "attributes": {
                      "description": "Custom attributes that are attached to the subgraph span.",
                      "type": "object",
                      "properties": {
                        "subgraph.graphql.document": {
                          "description": "The GraphQL document being executed. Examples: * query findBookById { bookById(id: ?) { name } } Requirement level: Recommended",
                          "default": null,
                          "type": "boolean",
                          "nullable": true
                        },
                        "subgraph.graphql.operation.name": {
                          "description": "The name of the operation being executed. Examples: * findBookById Requirement level: Recommended",
                          "default": null,
                          "type": "boolean",
                          "nullable": true
                        },
                        "subgraph.graphql.operation.type": {
                          "description": "The type of the operation being executed. Examples: * query * subscription * mutation Requirement level: Recommended",
                          "default": null,
                          "type": "boolean",
                          "nullable": true
                        },
                        "subgraph.name": {
                          "description": "The name of the subgraph Examples: * products Requirement level: Required",
                          "default": null,
                          "type": "boolean",
                          "nullable": true
                        }
                      },
                      "additionalProperties": {
                        "anyOf": [
                          {
                            "type": "object",
                            "required": [
                              "subgraph_operation_name"
                            ],
                            "properties": {
                              "default": {
                                "description": "Optional default value.",
                                "type": "string",
                                "nullable": true
                              },
                              "subgraph_operation_name": {
                                "description": "The operation name from the subgraph query.",
                                "oneOf": [
                                  {
                                    "description": "The raw operation name.",
                                    "type": "string",
                                    "enum": [
                                      "string"
                                    ]
                                  },
                                  {
                                    "description": "A hash of the operation name.",
                                    "type": "string",
                                    "enum": [
                                      "hash"
                                    ]
                                  }
                                ]
                              }
                            },
                            "additionalProperties": false
                          },
                          {
                            "type": "object",
                            "required": [
                              "subgraph_operation_kind"
                            ],
                            "properties": {
                              "subgraph_operation_kind": {
                                "description": "The kind of the subgraph operation (query|mutation|subscription).",
                                "oneOf": [
                                  {
                                    "description": "The raw operation kind.",
                                    "type": "string",
                                    "enum": [
                                      "string"
                                    ]
                                  }
                                ]
                              }
                            },
                            "additionalProperties": false
                          },
                          {
                            "type": "object",
                            "required": [
                              "subgraph_query"
                            ],
                            "properties": {
                              "default": {
                                "description": "Optional default value.",
                                "type": "string",
                                "nullable": true
                              },
                              "subgraph_query": {
                                "description": "The graphql query to the subgraph.",
                                "oneOf": [
                                  {
                                    "description": "The raw query kind.",
                                    "type": "string",
                                    "enum": [
                                      "string"
                                    ]
                                  }
                                ]
                              }
                            },
                            "additionalProperties": false
                          },
                          {
                            "type": "object",
                            "required": [
                              "subgraph_query_variable"
                            ],
                            "properties": {
                              "default": {
                                "description": "Optional default value.",
                                "anyOf": [
                                  {
                                    "description": "bool values",
                                    "type": "boolean"
                                  },
                                  {
                                    "description": "i64 values",
                                    "type": "integer",
                                    "format": "int64"
                                  },
                                  {
                                    "description": "f64 values",
                                    "type": "number",
                                    "format": "double"
                                  },
                                  {
                                    "description": "String values",
                                    "type": "string"
                                  },
                                  {
                                    "description": "Array of homogeneous values",
                                    "anyOf": [
                                      {
                                        "description": "Array of bools",
                                        "type": "array",
                                        "items": {
                                          "type": "boolean"
                                        }
                                      },
                                      {
                                        "description": "Array of integers",
                                        "type": "array",
                                        "items": {
                                          "type": "integer",
                                          "format": "int64"
                                        }
                                      },
                                      {
                                        "description": "Array of floats",
                                        "type": "array",
                                        "items": {
                                          "type": "number",
                                          "format": "double"
                                        }
                                      },
                                      {
                                        "description": "Array of strings",
                                        "type": "array",
                                        "items": {
                                          "type": "string"
                                        }
                                      }
                                    ]
                                  }
                                ],
                                "nullable": true
                              },
                              "subgraph_query_variable": {
                                "description": "The name of a subgraph query variable.",
                                "type": "string"
                              }
                            },
                            "additionalProperties": false
                          },
                          {
                            "type": "object",
                            "required": [
                              "subgraph_response_body"
                            ],
                            "properties": {
                              "default": {
                                "description": "Optional default value.",
                                "anyOf": [
                                  {
                                    "description": "bool values",
                                    "type": "boolean"
                                  },
                                  {
                                    "description": "i64 values",
                                    "type": "integer",
                                    "format": "int64"
                                  },
                                  {
                                    "description": "f64 values",
                                    "type": "number",
                                    "format": "double"
                                  },
                                  {
                                    "description": "String values",
                                    "type": "string"
                                  },
                                  {
                                    "description": "Array of homogeneous values",
                                    "anyOf": [
                                      {
                                        "description": "Array of bools",
                                        "type": "array",
                                        "items": {
                                          "type": "boolean"
                                        }
                                      },
                                      {
                                        "description": "Array of integers",
                                        "type": "array",
                                        "items": {
                                          "type": "integer",
                                          "format": "int64"
                                        }
                                      },
                                      {
                                        "description": "Array of floats",
                                        "type": "array",
                                        "items": {
                                          "type": "number",
                                          "format": "double"
                                        }
                                      },
                                      {
                                        "description": "Array of strings",
                                        "type": "array",
                                        "items": {
                                          "type": "string"
                                        }
                                      }
                                    ]
                                  }
                                ],
                                "nullable": true
                              },
                              "subgraph_response_body": {
                                "description": "The subgraph response body json path.",
                                "type": "string"
                              }
                            },
                            "additionalProperties": false
                          },
                          {
                            "type": "object",
                            "required": [
                              "subgraph_request_header"
                            ],
                            "properties": {
                              "default": {
                                "description": "Optional default value.",
                                "type": "string",
                                "nullable": true
                              },
                              "subgraph_request_header": {
                                "description": "The name of a subgraph request header.",
                                "type": "string"
                              }
                            },
                            "additionalProperties": false
                          },
                          {
                            "type": "object",
                            "required": [
                              "subgraph_response_header"
                            ],
                            "properties": {
                              "default": {
                                "description": "Optional default value.",
                                "type": "string",
                                "nullable": true
                              },
                              "subgraph_response_header": {
                                "description": "The name of a subgraph response header.",
                                "type": "string"
                              }
                            },
                            "additionalProperties": false
                          },
                          {
                            "type": "object",
                            "required": [
                              "subgraph_response_status"
                            ],
                            "properties": {
                              "subgraph_response_status": {
                                "description": "The subgraph http response status code.",
                                "oneOf": [
                                  {
                                    "description": "The http status code.",
                                    "type": "string",
                                    "enum": [
                                      "code"
                                    ]
                                  },
                                  {
                                    "description": "The http status reason.",
                                    "type": "string",
                                    "enum": [
                                      "reason"
                                    ]
                                  }
                                ]
                              }
                            },
                            "additionalProperties": false
                          },
                          {
                            "type": "object",
                            "required": [
                              "supergraph_operation_name"
                            ],
                            "properties": {
                              "default": {
                                "description": "Optional default value.",
                                "type": "string",
                                "nullable": true
                              },
                              "supergraph_operation_name": {
                                "description": "The supergraph query operation name.",
                                "oneOf": [
                                  {
                                    "description": "The raw operation name.",
                                    "type": "string",
                                    "enum": [
                                      "string"
                                    ]
                                  },
                                  {
                                    "description": "A hash of the operation name.",
                                    "type": "string",
                                    "enum": [
                                      "hash"
                                    ]
                                  }
                                ]
                              }
                            },
                            "additionalProperties": false
                          },
                          {
                            "type": "object",
                            "required": [
                              "supergraph_operation_kind"
                            ],
                            "properties": {
                              "supergraph_operation_kind": {
                                "description": "The supergraph query operation kind (query|mutation|subscription).",
                                "oneOf": [
                                  {
                                    "description": "The raw operation kind.",
                                    "type": "string",
                                    "enum": [
                                      "string"
                                    ]
                                  }
                                ]
                              }
                            },
                            "additionalProperties": false
                          },
                          {
                            "type": "object",
                            "required": [
                              "supergraph_query"
                            ],
                            "properties": {
                              "default": {
                                "description": "Optional default value.",
                                "type": "string",
                                "nullable": true
                              },
                              "supergraph_query": {
                                "description": "The supergraph query to the subgraph.",
                                "oneOf": [
                                  {
                                    "description": "The raw query kind.",
                                    "type": "string",
                                    "enum": [
                                      "string"
                                    ]
                                  }
                                ]
                              }
                            },
                            "additionalProperties": false
                          },
                          {
                            "type": "object",
                            "required": [
                              "supergraph_query_variable"
                            ],
                            "properties": {
                              "default": {
                                "description": "Optional default value.",
                                "anyOf": [
                                  {
                                    "description": "bool values",
                                    "type": "boolean"
                                  },
                                  {
                                    "description": "i64 values",
                                    "type": "integer",
                                    "format": "int64"
                                  },
                                  {
                                    "description": "f64 values",
                                    "type": "number",
                                    "format": "double"
                                  },
                                  {
                                    "description": "String values",
                                    "type": "string"
                                  },
                                  {
                                    "description": "Array of homogeneous values",
                                    "anyOf": [
                                      {
                                        "description": "Array of bools",
                                        "type": "array",
                                        "items": {
                                          "type": "boolean"
                                        }
                                      },
                                      {
                                        "description": "Array of integers",
                                        "type": "array",
                                        "items": {
                                          "type": "integer",
                                          "format": "int64"
                                        }
                                      },
                                      {
                                        "description": "Array of floats",
                                        "type": "array",
                                        "items": {
                                          "type": "number",
                                          "format": "double"
                                        }
                                      },
                                      {
                                        "description": "Array of strings",
                                        "type": "array",
                                        "items": {
                                          "type": "string"
                                        }
                                      }
                                    ]
                                  }
                                ],
                                "nullable": true
                              },
                              "supergraph_query_variable": {
                                "description": "The supergraph query variable name.",
                                "type": "string"
                              }
                            },
                            "additionalProperties": false
                          },
                          {
                            "type": "object",
                            "required": [
                              "supergraph_request_header"
                            ],
                            "properties": {
                              "default": {
                                "description": "Optional default value.",
                                "type": "string",
                                "nullable": true
                              },
                              "supergraph_request_header": {
                                "description": "The supergraph request header name.",
                                "type": "string"
                              }
                            },
                            "additionalProperties": false
                          },
                          {
                            "type": "object",
                            "required": [
                              "request_context"
                            ],
                            "properties": {
                              "default": {
                                "description": "Optional default value.",
                                "anyOf": [
                                  {
                                    "description": "bool values",
                                    "type": "boolean"
                                  },
                                  {
                                    "description": "i64 values",
                                    "type": "integer",
                                    "format": "int64"
                                  },
                                  {
                                    "description": "f64 values",
                                    "type": "number",
                                    "format": "double"
                                  },
                                  {
                                    "description": "String values",
                                    "type": "string"
                                  },
                                  {
                                    "description": "Array of homogeneous values",
                                    "anyOf": [
                                      {
                                        "description": "Array of bools",
                                        "type": "array",
                                        "items": {
                                          "type": "boolean"
                                        }
                                      },
                                      {
                                        "description": "Array of integers",
                                        "type": "array",
                                        "items": {
                                          "type": "integer",
                                          "format": "int64"
                                        }
                                      },
                                      {
                                        "description": "Array of floats",
                                        "type": "array",
                                        "items": {
                                          "type": "number",
                                          "format": "double"
                                        }
                                      },
                                      {
                                        "description": "Array of strings",
                                        "type": "array",
                                        "items": {
                                          "type": "string"
                                        }
                                      }
                                    ]
                                  }
                                ],
                                "nullable": true
                              },
                              "request_context": {
                                "description": "The request context key.",
                                "type": "string"
                              }
                            },
                            "additionalProperties": false
                          },
                          {
                            "type": "object",
                            "required": [
                              "response_context"
                            ],
                            "properties": {
                              "default": {
                                "description": "Optional default value.",
                                "anyOf": [
                                  {
                                    "description": "bool values",
                                    "type": "boolean"
                                  },
                                  {
                                    "description": "i64 values",
                                    "type": "integer",
                                    "format": "int64"
                                  },
                                  {
                                    "description": "f64 values",
                                    "type": "number",
                                    "format": "double"
                                  },
                                  {
                                    "description": "String values",
                                    "type": "string"
                                  },
                                  {
                                    "description": "Array of homogeneous values",
                                    "anyOf": [
                                      {
                                        "description": "Array of bools",
                                        "type": "array",
                                        "items": {
                                          "type": "boolean"
                                        }
                                      },
                                      {
                                        "description": "Array of integers",
                                        "type": "array",
                                        "items": {
                                          "type": "integer",
                                          "format": "int64"
                                        }
                                      },
                                      {
                                        "description": "Array of floats",
                                        "type": "array",
                                        "items": {
                                          "type": "number",
                                          "format": "double"
                                        }
                                      },
                                      {
                                        "description": "Array of strings",
                                        "type": "array",
                                        "items": {
                                          "type": "string"
                                        }
                                      }
                                    ]
                                  }
                                ],
                                "nullable": true
                              },
                              "response_context": {
                                "description": "The response context key.",
                                "type": "string"
                              }
                            },
                            "additionalProperties": false
                          },
                          {
                            "type": "object",
                            "required": [
                              "baggage"
                            ],
                            "properties": {
                              "baggage": {
                                "description": "The name of the baggage item.",
                                "type": "string"
                              },
                              "default": {
                                "description": "Optional default value.",
                                "anyOf": [
                                  {
                                    "description": "bool values",
                                    "type": "boolean"
                                  },
                                  {
                                    "description": "i64 values",
                                    "type": "integer",
                                    "format": "int64"
                                  },
                                  {
                                    "description": "f64 values",
                                    "type": "number",
                                    "format": "double"
                                  },
                                  {
                                    "description": "String values",
                                    "type": "string"
                                  },
                                  {
                                    "description": "Array of homogeneous values",
                                    "anyOf": [
                                      {
                                        "description": "Array of bools",
                                        "type": "array",
                                        "items": {
                                          "type": "boolean"
                                        }
                                      },
                                      {
                                        "description": "Array of integers",
                                        "type": "array",
                                        "items": {
                                          "type": "integer",
                                          "format": "int64"
                                        }
                                      },
                                      {
                                        "description": "Array of floats",
                                        "type": "array",
                                        "items": {
                                          "type": "number",
                                          "format": "double"
                                        }
                                      },
                                      {
                                        "description": "Array of strings",
                                        "type": "array",
                                        "items": {
                                          "type": "string"
                                        }
                                      }
                                    ]
                                  }
                                ],
                                "nullable": true
                              }
                            },
                            "additionalProperties": false
                          },
                          {
                            "type": "object",
                            "required": [
                              "env"
                            ],
                            "properties": {
                              "default": {
                                "description": "Optional default value.",
                                "type": "string",
                                "nullable": true
                              },
                              "env": {
                                "description": "The name of the environment variable",
                                "type": "string"
                              }
                            },
                            "additionalProperties": false
                          }
                        ]
                      }
                    }
                  },
                  "additionalProperties": false
                },
                "supergraph": {
                  "description": "Configuration of supergraph spans. Supergraph spans contain information about the graphql request and response and therefore contain graphql specific attributes.",
                  "type": "object",
                  "properties": {
                    "attributes": {
                      "description": "Custom attributes that are attached to the supergraph span.",
                      "default": {
                        "attributes": {
                          "graphql.document": null,
                          "graphql.operation.name": null,
                          "graphql.operation.type": null
                        },
                        "custom": {}
                      },
                      "type": "object",
                      "properties": {
                        "graphql.document": {
                          "description": "The GraphQL document being executed. Examples: * query findBookById { bookById(id: ?) { name } } Requirement level: Recommended",
                          "default": null,
                          "type": "boolean",
                          "nullable": true
                        },
                        "graphql.operation.name": {
                          "description": "The name of the operation being executed. Examples: * findBookById Requirement level: Recommended",
                          "default": null,
                          "type": "boolean",
                          "nullable": true
                        },
                        "graphql.operation.type": {
                          "description": "The type of the operation being executed. Examples: * query * subscription * mutation Requirement level: Recommended",
                          "default": null,
                          "type": "boolean",
                          "nullable": true
                        }
                      },
                      "additionalProperties": {
                        "anyOf": [
                          {
                            "type": "object",
                            "required": [
                              "operation_name"
                            ],
                            "properties": {
                              "default": {
                                "description": "Optional default value.",
                                "type": "string",
                                "nullable": true
                              },
                              "operation_name": {
                                "description": "The operation name from the query.",
                                "oneOf": [
                                  {
                                    "description": "The raw operation name.",
                                    "type": "string",
                                    "enum": [
                                      "string"
                                    ]
                                  },
                                  {
                                    "description": "A hash of the operation name.",
                                    "type": "string",
                                    "enum": [
                                      "hash"
                                    ]
                                  }
                                ]
                              }
                            },
                            "additionalProperties": false
                          },
                          {
                            "type": "object",
                            "required": [
                              "operation_kind"
                            ],
                            "properties": {
                              "operation_kind": {
                                "description": "The operation kind from the query (query|mutation|subscription).",
                                "oneOf": [
                                  {
                                    "description": "The raw operation kind.",
                                    "type": "string",
                                    "enum": [
                                      "string"
                                    ]
                                  }
                                ]
                              }
                            },
                            "additionalProperties": false
                          },
                          {
                            "type": "object",
                            "required": [
                              "query"
                            ],
                            "properties": {
                              "default": {
                                "description": "Optional default value.",
                                "type": "string",
                                "nullable": true
                              },
                              "query": {
                                "description": "The graphql query.",
                                "oneOf": [
                                  {
                                    "description": "The raw query kind.",
                                    "type": "string",
                                    "enum": [
                                      "string"
                                    ]
                                  }
                                ]
                              }
                            },
                            "additionalProperties": false
                          },
                          {
                            "type": "object",
                            "required": [
                              "query_variable"
                            ],
                            "properties": {
                              "default": {
                                "description": "Optional default value.",
                                "anyOf": [
                                  {
                                    "description": "bool values",
                                    "type": "boolean"
                                  },
                                  {
                                    "description": "i64 values",
                                    "type": "integer",
                                    "format": "int64"
                                  },
                                  {
                                    "description": "f64 values",
                                    "type": "number",
                                    "format": "double"
                                  },
                                  {
                                    "description": "String values",
                                    "type": "string"
                                  },
                                  {
                                    "description": "Array of homogeneous values",
                                    "anyOf": [
                                      {
                                        "description": "Array of bools",
                                        "type": "array",
                                        "items": {
                                          "type": "boolean"
                                        }
                                      },
                                      {
                                        "description": "Array of integers",
                                        "type": "array",
                                        "items": {
                                          "type": "integer",
                                          "format": "int64"
                                        }
                                      },
                                      {
                                        "description": "Array of floats",
                                        "type": "array",
                                        "items": {
                                          "type": "number",
                                          "format": "double"
                                        }
                                      },
                                      {
                                        "description": "Array of strings",
                                        "type": "array",
                                        "items": {
                                          "type": "string"
                                        }
                                      }
                                    ]
                                  }
                                ],
                                "nullable": true
                              },
                              "query_variable": {
                                "description": "The name of a graphql query variable.",
                                "type": "string"
                              }
                            },
                            "additionalProperties": false
                          },
                          {
                            "type": "object",
                            "required": [
                              "request_header"
                            ],
                            "properties": {
                              "default": {
                                "description": "Optional default value.",
                                "type": "string",
                                "nullable": true
                              },
                              "request_header": {
                                "description": "The name of the request header.",
                                "type": "string"
                              }
                            },
                            "additionalProperties": false
                          },
                          {
                            "type": "object",
                            "required": [
                              "response_header"
                            ],
                            "properties": {
                              "default": {
                                "description": "Optional default value.",
                                "type": "string",
                                "nullable": true
                              },
                              "response_header": {
                                "description": "The name of the response header.",
                                "type": "string"
                              }
                            },
                            "additionalProperties": false
                          },
                          {
                            "type": "object",
                            "required": [
                              "request_context"
                            ],
                            "properties": {
                              "default": {
                                "description": "Optional default value.",
                                "anyOf": [
                                  {
                                    "description": "bool values",
                                    "type": "boolean"
                                  },
                                  {
                                    "description": "i64 values",
                                    "type": "integer",
                                    "format": "int64"
                                  },
                                  {
                                    "description": "f64 values",
                                    "type": "number",
                                    "format": "double"
                                  },
                                  {
                                    "description": "String values",
                                    "type": "string"
                                  },
                                  {
                                    "description": "Array of homogeneous values",
                                    "anyOf": [
                                      {
                                        "description": "Array of bools",
                                        "type": "array",
                                        "items": {
                                          "type": "boolean"
                                        }
                                      },
                                      {
                                        "description": "Array of integers",
                                        "type": "array",
                                        "items": {
                                          "type": "integer",
                                          "format": "int64"
                                        }
                                      },
                                      {
                                        "description": "Array of floats",
                                        "type": "array",
                                        "items": {
                                          "type": "number",
                                          "format": "double"
                                        }
                                      },
                                      {
                                        "description": "Array of strings",
                                        "type": "array",
                                        "items": {
                                          "type": "string"
                                        }
                                      }
                                    ]
                                  }
                                ],
                                "nullable": true
                              },
                              "request_context": {
                                "description": "The request context key.",
                                "type": "string"
                              }
                            },
                            "additionalProperties": false
                          },
                          {
                            "type": "object",
                            "required": [
                              "response_context"
                            ],
                            "properties": {
                              "default": {
                                "description": "Optional default value.",
                                "anyOf": [
                                  {
                                    "description": "bool values",
                                    "type": "boolean"
                                  },
                                  {
                                    "description": "i64 values",
                                    "type": "integer",
                                    "format": "int64"
                                  },
                                  {
                                    "description": "f64 values",
                                    "type": "number",
                                    "format": "double"
                                  },
                                  {
                                    "description": "String values",
                                    "type": "string"
                                  },
                                  {
                                    "description": "Array of homogeneous values",
                                    "anyOf": [
                                      {
                                        "description": "Array of bools",
                                        "type": "array",
                                        "items": {
                                          "type": "boolean"
                                        }
                                      },
                                      {
                                        "description": "Array of integers",
                                        "type": "array",
                                        "items": {
                                          "type": "integer",
                                          "format": "int64"
                                        }
                                      },
                                      {
                                        "description": "Array of floats",
                                        "type": "array",
                                        "items": {
                                          "type": "number",
                                          "format": "double"
                                        }
                                      },
                                      {
                                        "description": "Array of strings",
                                        "type": "array",
                                        "items": {
                                          "type": "string"
                                        }
                                      }
                                    ]
                                  }
                                ],
                                "nullable": true
                              },
                              "response_context": {
                                "description": "The response context key.",
                                "type": "string"
                              }
                            },
                            "additionalProperties": false
                          },
                          {
                            "type": "object",
                            "required": [
                              "baggage"
                            ],
                            "properties": {
                              "baggage": {
                                "description": "The name of the baggage item.",
                                "type": "string"
                              },
                              "default": {
                                "description": "Optional default value.",
                                "anyOf": [
                                  {
                                    "description": "bool values",
                                    "type": "boolean"
                                  },
                                  {
                                    "description": "i64 values",
                                    "type": "integer",
                                    "format": "int64"
                                  },
                                  {
                                    "description": "f64 values",
                                    "type": "number",
                                    "format": "double"
                                  },
                                  {
                                    "description": "String values",
                                    "type": "string"
                                  },
                                  {
                                    "description": "Array of homogeneous values",
                                    "anyOf": [
                                      {
                                        "description": "Array of bools",
                                        "type": "array",
                                        "items": {
                                          "type": "boolean"
                                        }
                                      },
                                      {
                                        "description": "Array of integers",
                                        "type": "array",
                                        "items": {
                                          "type": "integer",
                                          "format": "int64"
                                        }
                                      },
                                      {
                                        "description": "Array of floats",
                                        "type": "array",
                                        "items": {
                                          "type": "number",
                                          "format": "double"
                                        }
                                      },
                                      {
                                        "description": "Array of strings",
                                        "type": "array",
                                        "items": {
                                          "type": "string"
                                        }
                                      }
                                    ]
                                  }
                                ],
                                "nullable": true
                              }
                            },
                            "additionalProperties": false
                          },
                          {
                            "type": "object",
                            "required": [
                              "env"
                            ],
                            "properties": {
                              "default": {
                                "description": "Optional default value.",
                                "type": "string",
                                "nullable": true
                              },
                              "env": {
                                "description": "The name of the environment variable",
                                "type": "string"
                              }
                            },
                            "additionalProperties": false
                          }
                        ]
                      }
                    }
                  },
                  "additionalProperties": false
                }
              },
              "additionalProperties": false
            }
          },
          "additionalProperties": false
        }
      },
      "additionalProperties": false
    },
    "tls": {
      "description": "TLS related configuration options.",
      "default": {
        "supergraph": null,
        "subgraph": {
          "all": {
            "certificate_authorities": null,
            "client_authentication": null
          },
          "subgraphs": {}
        }
      },
      "type": "object",
      "properties": {
        "subgraph": {
          "description": "Configuration options pertaining to the subgraph server component.",
          "default": {
            "all": {
              "certificate_authorities": null,
              "client_authentication": null
            },
            "subgraphs": {}
          },
          "type": "object",
          "properties": {
            "all": {
              "description": "options applying to all subgraphs",
              "default": {
                "certificate_authorities": null,
                "client_authentication": null
              },
              "type": "object",
              "properties": {
                "certificate_authorities": {
                  "description": "list of certificate authorities in PEM format",
                  "default": null,
                  "type": "string",
                  "nullable": true
                },
                "client_authentication": {
                  "description": "client certificate authentication",
                  "default": null,
                  "type": "object",
                  "required": [
                    "certificate_chain",
                    "key"
                  ],
                  "properties": {
                    "certificate_chain": {
                      "description": "list of certificates in PEM format",
                      "writeOnly": true,
                      "type": "string"
                    },
                    "key": {
                      "description": "key in PEM format",
                      "writeOnly": true,
                      "type": "string"
                    }
                  },
                  "additionalProperties": false,
                  "nullable": true
                }
              },
              "additionalProperties": false
            },
            "subgraphs": {
              "description": "per subgraph options",
              "default": {},
              "type": "object",
              "additionalProperties": {
                "description": "Configuration options pertaining to the subgraph server component.",
                "type": "object",
                "properties": {
                  "certificate_authorities": {
                    "description": "list of certificate authorities in PEM format",
                    "default": null,
                    "type": "string",
                    "nullable": true
                  },
                  "client_authentication": {
                    "description": "client certificate authentication",
                    "default": null,
                    "type": "object",
                    "required": [
                      "certificate_chain",
                      "key"
                    ],
                    "properties": {
                      "certificate_chain": {
                        "description": "list of certificates in PEM format",
                        "writeOnly": true,
                        "type": "string"
                      },
                      "key": {
                        "description": "key in PEM format",
                        "writeOnly": true,
                        "type": "string"
                      }
                    },
                    "additionalProperties": false,
                    "nullable": true
                  }
                },
                "additionalProperties": false
              }
            }
          }
        },
        "supergraph": {
          "description": "TLS server configuration\n\nthis will affect the GraphQL endpoint and any other endpoint targeting the same listen address",
          "default": null,
          "type": "object",
          "required": [
            "certificate",
            "certificate_chain",
            "key"
          ],
          "properties": {
            "certificate": {
              "description": "server certificate in PEM format",
              "writeOnly": true,
              "type": "string"
            },
            "certificate_chain": {
              "description": "list of certificate authorities in PEM format",
              "writeOnly": true,
              "type": "string"
            },
            "key": {
              "description": "server key in PEM format",
              "writeOnly": true,
              "type": "string"
            }
          },
          "additionalProperties": false,
          "nullable": true
        }
      },
      "additionalProperties": false
    },
    "traffic_shaping": {
      "description": "Configuration for the experimental traffic shaping plugin",
      "type": "object",
      "properties": {
        "all": {
          "description": "Applied on all subgraphs",
          "type": "object",
          "properties": {
            "compression": {
              "description": "Enable compression for subgraphs (available compressions are deflate, br, gzip)",
              "oneOf": [
                {
                  "description": "gzip",
                  "type": "string",
                  "enum": [
                    "gzip"
                  ]
                },
                {
                  "description": "deflate",
                  "type": "string",
                  "enum": [
                    "deflate"
                  ]
                },
                {
                  "description": "brotli",
                  "type": "string",
                  "enum": [
                    "br"
                  ]
                }
              ],
              "nullable": true
            },
            "deduplicate_query": {
              "description": "Enable query deduplication",
              "type": "boolean",
              "nullable": true
            },
            "experimental_http2": {
              "description": "Enable HTTP2 for subgraphs",
              "oneOf": [
                {
                  "description": "Enable HTTP2 for subgraphs",
                  "type": "string",
                  "enum": [
                    "enable"
                  ]
                },
                {
                  "description": "Disable HTTP2 for subgraphs",
                  "type": "string",
                  "enum": [
                    "disable"
                  ]
                },
                {
                  "description": "Only HTTP2 is active",
                  "type": "string",
                  "enum": [
                    "http2only"
                  ]
                }
              ],
              "nullable": true
            },
            "experimental_retry": {
              "description": "Retry configuration",
              "type": "object",
              "properties": {
                "min_per_sec": {
                  "description": "minimum rate of retries allowed to accomodate clients that have just started issuing requests, or clients that do not issue many requests per window. The default value is 10",
                  "type": "integer",
                  "format": "uint32",
                  "minimum": 0.0,
                  "nullable": true
                },
                "retry_mutations": {
                  "description": "allows request retries on mutations. This should only be activated if mutations are idempotent. Disabled by default",
                  "type": "boolean",
                  "nullable": true
                },
                "retry_percent": {
                  "description": "percentage of calls to deposit that can be retried. This is in addition to any retries allowed for via min_per_sec. Must be between 0 and 1000, default value is 0.2",
                  "type": "number",
                  "format": "float",
                  "nullable": true
                },
                "ttl": {
                  "description": "how long a single deposit should be considered. Must be between 1 and 60 seconds, default value is 10 seconds",
                  "default": null,
                  "type": "string"
                }
              },
              "additionalProperties": false,
              "nullable": true
            },
            "global_rate_limit": {
              "description": "Enable global rate limiting",
              "type": "object",
              "required": [
                "capacity",
                "interval"
              ],
              "properties": {
                "capacity": {
                  "description": "Number of requests allowed",
                  "type": "integer",
                  "format": "uint64",
                  "minimum": 1.0
                },
                "interval": {
                  "description": "Per interval",
                  "type": "string"
                }
              },
              "additionalProperties": false,
              "nullable": true
            },
            "timeout": {
              "description": "Enable timeout for incoming requests",
              "default": null,
              "type": "string"
            }
          },
          "additionalProperties": false,
          "nullable": true
        },
        "deduplicate_variables": {
          "description": "DEPRECATED, now always enabled: Enable variable deduplication optimization when sending requests to subgraphs (https://github.com/apollographql/router/issues/87)",
          "default": null,
          "type": "boolean",
          "nullable": true
        },
<<<<<<< HEAD
=======
        "experimental_cache": {
          "description": "Experimental URLs of Redis cache used for subgraph response caching",
          "default": null,
          "type": "object",
          "required": [
            "urls"
          ],
          "properties": {
            "timeout": {
              "description": "Redis request timeout (default: 2ms)",
              "default": null,
              "type": "string",
              "nullable": true
            },
            "tls": {
              "description": "TLS client configuration",
              "default": null,
              "type": "object",
              "properties": {
                "certificate_authorities": {
                  "description": "list of certificate authorities in PEM format",
                  "default": null,
                  "type": "string",
                  "nullable": true
                },
                "client_authentication": {
                  "description": "client certificate authentication",
                  "default": null,
                  "type": "object",
                  "required": [
                    "certificate_chain",
                    "key"
                  ],
                  "properties": {
                    "certificate_chain": {
                      "description": "list of certificates in PEM format",
                      "writeOnly": true,
                      "type": "string"
                    },
                    "key": {
                      "description": "key in PEM format",
                      "writeOnly": true,
                      "type": "string"
                    }
                  },
                  "additionalProperties": false,
                  "nullable": true
                }
              },
              "additionalProperties": false,
              "nullable": true
            },
            "ttl": {
              "description": "TTL for entries",
              "default": null,
              "type": "string",
              "nullable": true
            },
            "urls": {
              "description": "List of URLs to the Redis cluster",
              "type": "array",
              "items": {
                "type": "string",
                "format": "uri"
              }
            }
          },
          "additionalProperties": false,
          "nullable": true
        },
>>>>>>> 77f04bb0
        "router": {
          "description": "Applied at the router level",
          "type": "object",
          "properties": {
            "global_rate_limit": {
              "description": "Enable global rate limiting",
              "type": "object",
              "required": [
                "capacity",
                "interval"
              ],
              "properties": {
                "capacity": {
                  "description": "Number of requests allowed",
                  "type": "integer",
                  "format": "uint64",
                  "minimum": 1.0
                },
                "interval": {
                  "description": "Per interval",
                  "type": "string"
                }
              },
              "additionalProperties": false,
              "nullable": true
            },
            "timeout": {
              "description": "Enable timeout for incoming requests",
              "default": null,
              "type": "string"
            }
          },
          "additionalProperties": false,
          "nullable": true
        },
        "subgraphs": {
          "description": "Applied on specific subgraphs",
          "type": "object",
          "additionalProperties": {
            "description": "Traffic shaping options",
            "type": "object",
            "properties": {
              "compression": {
                "description": "Enable compression for subgraphs (available compressions are deflate, br, gzip)",
                "oneOf": [
                  {
                    "description": "gzip",
                    "type": "string",
                    "enum": [
                      "gzip"
                    ]
                  },
                  {
                    "description": "deflate",
                    "type": "string",
                    "enum": [
                      "deflate"
                    ]
                  },
                  {
                    "description": "brotli",
                    "type": "string",
                    "enum": [
                      "br"
                    ]
                  }
                ],
                "nullable": true
              },
              "deduplicate_query": {
                "description": "Enable query deduplication",
                "type": "boolean",
                "nullable": true
              },
              "experimental_http2": {
                "description": "Enable HTTP2 for subgraphs",
                "oneOf": [
                  {
                    "description": "Enable HTTP2 for subgraphs",
                    "type": "string",
                    "enum": [
                      "enable"
                    ]
                  },
                  {
                    "description": "Disable HTTP2 for subgraphs",
                    "type": "string",
                    "enum": [
                      "disable"
                    ]
                  },
                  {
                    "description": "Only HTTP2 is active",
                    "type": "string",
                    "enum": [
                      "http2only"
                    ]
                  }
                ],
                "nullable": true
              },
              "experimental_retry": {
                "description": "Retry configuration",
                "type": "object",
                "properties": {
                  "min_per_sec": {
                    "description": "minimum rate of retries allowed to accomodate clients that have just started issuing requests, or clients that do not issue many requests per window. The default value is 10",
                    "type": "integer",
                    "format": "uint32",
                    "minimum": 0.0,
                    "nullable": true
                  },
                  "retry_mutations": {
                    "description": "allows request retries on mutations. This should only be activated if mutations are idempotent. Disabled by default",
                    "type": "boolean",
                    "nullable": true
                  },
                  "retry_percent": {
                    "description": "percentage of calls to deposit that can be retried. This is in addition to any retries allowed for via min_per_sec. Must be between 0 and 1000, default value is 0.2",
                    "type": "number",
                    "format": "float",
                    "nullable": true
                  },
                  "ttl": {
                    "description": "how long a single deposit should be considered. Must be between 1 and 60 seconds, default value is 10 seconds",
                    "default": null,
                    "type": "string"
                  }
                },
                "additionalProperties": false,
                "nullable": true
              },
              "global_rate_limit": {
                "description": "Enable global rate limiting",
                "type": "object",
                "required": [
                  "capacity",
                  "interval"
                ],
                "properties": {
                  "capacity": {
                    "description": "Number of requests allowed",
                    "type": "integer",
                    "format": "uint64",
                    "minimum": 1.0
                  },
                  "interval": {
                    "description": "Per interval",
                    "type": "string"
                  }
                },
                "additionalProperties": false,
                "nullable": true
              },
              "timeout": {
                "description": "Enable timeout for incoming requests",
                "default": null,
                "type": "string"
              }
            },
            "additionalProperties": false
          }
        }
      },
      "additionalProperties": false
    }
  }
}<|MERGE_RESOLUTION|>--- conflicted
+++ resolved
@@ -1211,6 +1211,44 @@
               "description": "Redis request timeout (default: 2ms)",
               "default": null,
               "type": "string",
+              "nullable": true
+            },
+            "tls": {
+              "description": "TLS client configuration",
+              "default": null,
+              "type": "object",
+              "properties": {
+                "certificate_authorities": {
+                  "description": "list of certificate authorities in PEM format",
+                  "default": null,
+                  "type": "string",
+                  "nullable": true
+                },
+                "client_authentication": {
+                  "description": "client certificate authentication",
+                  "default": null,
+                  "type": "object",
+                  "required": [
+                    "certificate_chain",
+                    "key"
+                  ],
+                  "properties": {
+                    "certificate_chain": {
+                      "description": "list of certificates in PEM format",
+                      "writeOnly": true,
+                      "type": "string"
+                    },
+                    "key": {
+                      "description": "key in PEM format",
+                      "writeOnly": true,
+                      "type": "string"
+                    }
+                  },
+                  "additionalProperties": false,
+                  "nullable": true
+                }
+              },
+              "additionalProperties": false,
               "nullable": true
             },
             "ttl": {
@@ -7908,79 +7946,6 @@
           "type": "boolean",
           "nullable": true
         },
-<<<<<<< HEAD
-=======
-        "experimental_cache": {
-          "description": "Experimental URLs of Redis cache used for subgraph response caching",
-          "default": null,
-          "type": "object",
-          "required": [
-            "urls"
-          ],
-          "properties": {
-            "timeout": {
-              "description": "Redis request timeout (default: 2ms)",
-              "default": null,
-              "type": "string",
-              "nullable": true
-            },
-            "tls": {
-              "description": "TLS client configuration",
-              "default": null,
-              "type": "object",
-              "properties": {
-                "certificate_authorities": {
-                  "description": "list of certificate authorities in PEM format",
-                  "default": null,
-                  "type": "string",
-                  "nullable": true
-                },
-                "client_authentication": {
-                  "description": "client certificate authentication",
-                  "default": null,
-                  "type": "object",
-                  "required": [
-                    "certificate_chain",
-                    "key"
-                  ],
-                  "properties": {
-                    "certificate_chain": {
-                      "description": "list of certificates in PEM format",
-                      "writeOnly": true,
-                      "type": "string"
-                    },
-                    "key": {
-                      "description": "key in PEM format",
-                      "writeOnly": true,
-                      "type": "string"
-                    }
-                  },
-                  "additionalProperties": false,
-                  "nullable": true
-                }
-              },
-              "additionalProperties": false,
-              "nullable": true
-            },
-            "ttl": {
-              "description": "TTL for entries",
-              "default": null,
-              "type": "string",
-              "nullable": true
-            },
-            "urls": {
-              "description": "List of URLs to the Redis cluster",
-              "type": "array",
-              "items": {
-                "type": "string",
-                "format": "uri"
-              }
-            }
-          },
-          "additionalProperties": false,
-          "nullable": true
-        },
->>>>>>> 77f04bb0
         "router": {
           "description": "Applied at the router level",
           "type": "object",
