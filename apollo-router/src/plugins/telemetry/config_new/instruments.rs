use std::collections::HashMap;
use std::fmt::Debug;
use std::sync::Arc;

use opentelemetry::metrics::Unit;
use opentelemetry_api::metrics::Counter;
use opentelemetry_api::metrics::Histogram;
use opentelemetry_api::metrics::MeterProvider;
use opentelemetry_api::metrics::UpDownCounter;
use opentelemetry_api::KeyValue;
use opentelemetry_semantic_conventions::trace::HTTP_REQUEST_METHOD;
use opentelemetry_semantic_conventions::trace::SERVER_ADDRESS;
use opentelemetry_semantic_conventions::trace::SERVER_PORT;
use opentelemetry_semantic_conventions::trace::URL_SCHEME;
use parking_lot::Mutex;
use schemars::JsonSchema;
use serde::Deserialize;
use tokio::time::Instant;
use tower::BoxError;

use super::attributes::HttpServerAttributes;
use super::DefaultForLevel;
use super::Selector;
use crate::metrics;
use crate::plugins::demand_control::cost_calculator::schema_aware_response::TypedValue;
use crate::plugins::telemetry::config_new::attributes::DefaultAttributeRequirementLevel;
use crate::plugins::telemetry::config_new::attributes::RouterAttributes;
use crate::plugins::telemetry::config_new::attributes::SubgraphAttributes;
use crate::plugins::telemetry::config_new::attributes::SupergraphAttributes;
use crate::plugins::telemetry::config_new::conditions::Condition;
use crate::plugins::telemetry::config_new::cost::CostInstruments;
use crate::plugins::telemetry::config_new::cost::CostInstrumentsConfig;
use crate::plugins::telemetry::config_new::extendable::Extendable;
use crate::plugins::telemetry::config_new::graphql::attributes::GraphQLAttributes;
use crate::plugins::telemetry::config_new::graphql::selectors::GraphQLSelector;
use crate::plugins::telemetry::config_new::graphql::GraphQLInstrumentsConfig;
use crate::plugins::telemetry::config_new::selectors::RouterSelector;
use crate::plugins::telemetry::config_new::selectors::SubgraphSelector;
use crate::plugins::telemetry::config_new::selectors::SupergraphSelector;
use crate::plugins::telemetry::config_new::Selectors;
use crate::plugins::telemetry::otlp::TelemetryDataKind;
use crate::services::router;
use crate::services::subgraph;
use crate::services::supergraph;
use crate::Context;

pub(crate) const METER_NAME: &str = "apollo/router";

#[derive(Clone, Deserialize, JsonSchema, Debug, Default)]
#[serde(deny_unknown_fields, default)]
pub(crate) struct InstrumentsConfig {
    /// The attributes and instruments to include by default in instruments based on their level as specified in the otel semantic conventions and Apollo documentation.
    pub(crate) default_requirement_level: DefaultAttributeRequirementLevel,

    /// Router service instruments. For more information see documentation on Router lifecycle.
    pub(crate) router:
        Extendable<RouterInstrumentsConfig, Instrument<RouterAttributes, RouterSelector>>,
    /// Supergraph service instruments. For more information see documentation on Router lifecycle.
    pub(crate) supergraph: Extendable<
        SupergraphInstrumentsConfig,
        Instrument<SupergraphAttributes, SupergraphSelector>,
    >,
    /// Subgraph service instruments. For more information see documentation on Router lifecycle.
    pub(crate) subgraph:
        Extendable<SubgraphInstrumentsConfig, Instrument<SubgraphAttributes, SubgraphSelector>>,
    /// GraphQL response field instruments.
    pub(crate) graphql:
        Extendable<GraphQLInstrumentsConfig, Instrument<GraphQLAttributes, GraphQLSelector>>,
}

impl InstrumentsConfig {
    /// Update the defaults for spans configuration regarding the `default_attribute_requirement_level`
    pub(crate) fn update_defaults(&mut self) {
        self.router
            .attributes
            .defaults_for_levels(self.default_requirement_level, TelemetryDataKind::Metrics);
        self.supergraph
            .defaults_for_levels(self.default_requirement_level, TelemetryDataKind::Metrics);
        self.subgraph
            .defaults_for_levels(self.default_requirement_level, TelemetryDataKind::Metrics);
        self.graphql
            .defaults_for_levels(self.default_requirement_level, TelemetryDataKind::Metrics);
    }

    pub(crate) fn new_router_instruments(&self) -> RouterInstruments {
        let meter = metrics::meter_provider().meter(METER_NAME);
        let http_server_request_duration = self
            .router
            .attributes
            .http_server_request_duration
            .is_enabled()
            .then(|| CustomHistogram {
                inner: Mutex::new(CustomHistogramInner {
                    increment: Increment::Duration(Instant::now()),
                    condition: Condition::True,
                    histogram: Some(meter.f64_histogram("http.server.request.duration").init()),
                    attributes: Vec::new(),
                    selector: None,
                    selectors: match &self.router.attributes.http_server_request_duration {
                        DefaultedStandardInstrument::Bool(_)
                        | DefaultedStandardInstrument::Unset => None,
                        DefaultedStandardInstrument::Extendable { attributes } => {
                            Some(attributes.clone())
                        }
                    },
                    updated: false,
                }),
            });
        let http_server_request_body_size =
            self.router
                .attributes
                .http_server_request_body_size
                .is_enabled()
                .then(|| {
                    let mut nb_attributes = 0;
                    let selectors = match &self.router.attributes.http_server_request_body_size {
                        DefaultedStandardInstrument::Bool(_)
                        | DefaultedStandardInstrument::Unset => None,
                        DefaultedStandardInstrument::Extendable { attributes } => {
                            nb_attributes = attributes.custom.len();
                            Some(attributes.clone())
                        }
                    };
                    CustomHistogram {
                        inner: Mutex::new(CustomHistogramInner {
                            increment: Increment::Custom(None),
                            condition: Condition::True,
                            histogram: Some(
                                meter.f64_histogram("http.server.request.body.size").init(),
                            ),
                            attributes: Vec::with_capacity(nb_attributes),
                            selector: Some(Arc::new(RouterSelector::RequestHeader {
                                request_header: "content-length".to_string(),
                                redact: None,
                                default: None,
                            })),
                            selectors,
                            updated: false,
                        }),
                    }
                });
        let http_server_response_body_size =
            self.router
                .attributes
                .http_server_response_body_size
                .is_enabled()
                .then(|| {
                    let mut nb_attributes = 0;
                    let selectors = match &self.router.attributes.http_server_response_body_size {
                        DefaultedStandardInstrument::Bool(_)
                        | DefaultedStandardInstrument::Unset => None,
                        DefaultedStandardInstrument::Extendable { attributes } => {
                            nb_attributes = attributes.custom.len();
                            Some(attributes.clone())
                        }
                    };

                    CustomHistogram {
                        inner: Mutex::new(CustomHistogramInner {
                            increment: Increment::Custom(None),
                            condition: Condition::True,
                            histogram: Some(
                                meter.f64_histogram("http.server.response.body.size").init(),
                            ),
                            attributes: Vec::with_capacity(nb_attributes),
                            selector: Some(Arc::new(RouterSelector::ResponseHeader {
                                response_header: "content-length".to_string(),
                                redact: None,
                                default: None,
                            })),
                            selectors,
                            updated: false,
                        }),
                    }
                });
        let http_server_active_requests = self
            .router
            .attributes
            .http_server_active_requests
            .is_enabled()
            .then(|| ActiveRequestsCounter {
                inner: Mutex::new(ActiveRequestsCounterInner {
                    counter: Some(
                        meter
                            .i64_up_down_counter("http.server.active_requests")
                            .init(),
                    ),
                    attrs_config: match &self.router.attributes.http_server_active_requests {
                        DefaultedStandardInstrument::Bool(_)
                        | DefaultedStandardInstrument::Unset => Default::default(),
                        DefaultedStandardInstrument::Extendable { attributes } => {
                            attributes.clone()
                        }
                    },
                    attributes: Vec::new(),
                }),
            });
        RouterInstruments {
            http_server_request_duration,
            http_server_request_body_size,
            http_server_response_body_size,
            http_server_active_requests,
            custom: CustomInstruments::new(&self.router.custom),
        }
    }

    pub(crate) fn new_supergraph_instruments(&self) -> SupergraphInstruments {
        SupergraphInstruments {
            cost: self.supergraph.attributes.cost.to_instruments(),
            custom: CustomInstruments::new(&self.supergraph.custom),
        }
    }

    pub(crate) fn new_subgraph_instruments(&self) -> SubgraphInstruments {
        let meter = metrics::meter_provider().meter(METER_NAME);
        let http_client_request_duration = self
            .subgraph
            .attributes
            .http_client_request_duration
            .is_enabled()
            .then(|| {
                let mut nb_attributes = 0;
                let selectors = match &self.subgraph.attributes.http_client_request_duration {
                    DefaultedStandardInstrument::Bool(_) | DefaultedStandardInstrument::Unset => {
                        None
                    }
                    DefaultedStandardInstrument::Extendable { attributes } => {
                        nb_attributes = attributes.custom.len();
                        Some(attributes.clone())
                    }
                };
                CustomHistogram {
                    inner: Mutex::new(CustomHistogramInner {
                        increment: Increment::Duration(Instant::now()),
                        condition: Condition::True,
                        histogram: Some(meter.f64_histogram("http.client.request.duration").init()),
                        attributes: Vec::with_capacity(nb_attributes),
                        selector: None,
                        selectors,
                        updated: false,
                    }),
                }
            });
        let http_client_request_body_size =
            self.subgraph
                .attributes
                .http_client_request_body_size
                .is_enabled()
                .then(|| {
                    let mut nb_attributes = 0;
                    let selectors = match &self.subgraph.attributes.http_client_request_body_size {
                        DefaultedStandardInstrument::Bool(_)
                        | DefaultedStandardInstrument::Unset => None,
                        DefaultedStandardInstrument::Extendable { attributes } => {
                            nb_attributes = attributes.custom.len();
                            Some(attributes.clone())
                        }
                    };
                    CustomHistogram {
                        inner: Mutex::new(CustomHistogramInner {
                            increment: Increment::Custom(None),
                            condition: Condition::True,
                            histogram: Some(
                                meter.f64_histogram("http.client.request.body.size").init(),
                            ),
                            attributes: Vec::with_capacity(nb_attributes),
                            selector: Some(Arc::new(SubgraphSelector::SubgraphRequestHeader {
                                subgraph_request_header: "content-length".to_string(),
                                redact: None,
                                default: None,
                            })),
                            selectors,
                            updated: false,
                        }),
                    }
                });
        let http_client_response_body_size =
            self.subgraph
                .attributes
                .http_client_response_body_size
                .is_enabled()
                .then(|| {
                    let mut nb_attributes = 0;
                    let selectors = match &self.subgraph.attributes.http_client_response_body_size {
                        DefaultedStandardInstrument::Bool(_)
                        | DefaultedStandardInstrument::Unset => None,
                        DefaultedStandardInstrument::Extendable { attributes } => {
                            nb_attributes = attributes.custom.len();
                            Some(attributes.clone())
                        }
                    };
                    CustomHistogram {
                        inner: Mutex::new(CustomHistogramInner {
                            increment: Increment::Custom(None),
                            condition: Condition::True,
                            histogram: Some(
                                meter.f64_histogram("http.client.response.body.size").init(),
                            ),
                            attributes: Vec::with_capacity(nb_attributes),
                            selector: Some(Arc::new(SubgraphSelector::SubgraphResponseHeader {
                                subgraph_response_header: "content-length".to_string(),
                                redact: None,
                                default: None,
                            })),
                            selectors,
                            updated: false,
                        }),
                    }
                });
        SubgraphInstruments {
            http_client_request_duration,
            http_client_request_body_size,
            http_client_response_body_size,
            custom: CustomInstruments::new(&self.subgraph.custom),
        }
    }
}

#[derive(Clone, Deserialize, JsonSchema, Debug, Default)]
#[serde(deny_unknown_fields, default)]
pub(crate) struct RouterInstrumentsConfig {
    /// Histogram of server request duration
    #[serde(rename = "http.server.request.duration")]
    http_server_request_duration:
        DefaultedStandardInstrument<Extendable<RouterAttributes, RouterSelector>>,

    /// Counter of active requests
    #[serde(rename = "http.server.active_requests")]
    http_server_active_requests: DefaultedStandardInstrument<ActiveRequestsAttributes>,

    /// Histogram of server request body size
    #[serde(rename = "http.server.request.body.size")]
    http_server_request_body_size:
        DefaultedStandardInstrument<Extendable<RouterAttributes, RouterSelector>>,

    /// Histogram of server response body size
    #[serde(rename = "http.server.response.body.size")]
    http_server_response_body_size:
        DefaultedStandardInstrument<Extendable<RouterAttributes, RouterSelector>>,
}

impl DefaultForLevel for RouterInstrumentsConfig {
    fn defaults_for_level(
        &mut self,
        requirement_level: DefaultAttributeRequirementLevel,
        kind: TelemetryDataKind,
    ) {
        self.http_server_request_duration
            .defaults_for_levels(requirement_level, kind);
        self.http_server_active_requests
            .defaults_for_levels(requirement_level, kind);
        self.http_server_request_body_size
            .defaults_for_levels(requirement_level, kind);
        self.http_server_response_body_size
            .defaults_for_levels(requirement_level, kind);
    }
}

#[derive(Clone, Deserialize, JsonSchema, Debug, Default)]
#[serde(deny_unknown_fields, default)]
pub(crate) struct ActiveRequestsAttributes {
    /// The HTTP request method
    #[serde(rename = "http.request.method")]
    http_request_method: bool,
    /// The server address
    #[serde(rename = "server.address")]
    server_address: bool,
    /// The server port
    #[serde(rename = "server.port")]
    server_port: bool,
    /// The URL scheme
    #[serde(rename = "url.scheme")]
    url_scheme: bool,
}

impl DefaultForLevel for ActiveRequestsAttributes {
    fn defaults_for_level(
        &mut self,
        requirement_level: DefaultAttributeRequirementLevel,
        _kind: TelemetryDataKind,
    ) {
        match requirement_level {
            DefaultAttributeRequirementLevel::Required => {
                self.http_request_method = true;
                self.url_scheme = true;
            }
            DefaultAttributeRequirementLevel::Recommended
            | DefaultAttributeRequirementLevel::None => {}
        }
    }
}

#[derive(Clone, Deserialize, JsonSchema, Debug, Default)]
#[serde(deny_unknown_fields, untagged)]
pub(crate) enum DefaultedStandardInstrument<T> {
    #[default]
    Unset,
    Bool(bool),
    Extendable {
        attributes: Arc<T>,
    },
}

impl<T> DefaultedStandardInstrument<T> {
    pub(crate) fn is_enabled(&self) -> bool {
        match self {
            Self::Unset => false,
            Self::Bool(enabled) => *enabled,
            Self::Extendable { .. } => true,
        }
    }
}

impl<T> DefaultForLevel for DefaultedStandardInstrument<T>
where
    T: DefaultForLevel + Clone + Default,
{
    fn defaults_for_level(
        &mut self,
        requirement_level: DefaultAttributeRequirementLevel,
        kind: TelemetryDataKind,
    ) {
        match self {
            DefaultedStandardInstrument::Bool(enabled) if *enabled => match requirement_level {
                DefaultAttributeRequirementLevel::None => {}
                DefaultAttributeRequirementLevel::Required
                | DefaultAttributeRequirementLevel::Recommended => {
                    let mut attrs = T::default();
                    attrs.defaults_for_levels(requirement_level, kind);
                    *self = Self::Extendable {
                        attributes: Arc::new(attrs),
                    }
                }
            },
            DefaultedStandardInstrument::Unset => match requirement_level {
                DefaultAttributeRequirementLevel::None => {}
                DefaultAttributeRequirementLevel::Required
                | DefaultAttributeRequirementLevel::Recommended => {
                    let mut attrs = T::default();
                    attrs.defaults_for_levels(requirement_level, kind);
                    *self = Self::Extendable {
                        attributes: Arc::new(attrs),
                    }
                }
            },
            DefaultedStandardInstrument::Extendable { attributes } => {
                Arc::make_mut(attributes).defaults_for_levels(requirement_level, kind);
            }
            _ => {}
        }
    }
}

impl<T, Request, Response, EventResponse> Selectors for DefaultedStandardInstrument<T>
where
    T: Selectors<Request = Request, Response = Response, EventResponse = EventResponse>,
{
    type Request = Request;
    type Response = Response;
    type EventResponse = EventResponse;

    fn on_request(&self, request: &Self::Request) -> Vec<opentelemetry_api::KeyValue> {
        match self {
            Self::Bool(_) | Self::Unset => Vec::with_capacity(0),
            Self::Extendable { attributes } => attributes.on_request(request),
        }
    }

    fn on_response(&self, response: &Self::Response) -> Vec<opentelemetry_api::KeyValue> {
        match self {
            Self::Bool(_) | Self::Unset => Vec::with_capacity(0),
            Self::Extendable { attributes } => attributes.on_response(response),
        }
    }

    fn on_error(&self, error: &BoxError) -> Vec<opentelemetry_api::KeyValue> {
        match self {
            Self::Bool(_) | Self::Unset => Vec::with_capacity(0),
            Self::Extendable { attributes } => attributes.on_error(error),
        }
    }

    fn on_response_event(&self, response: &Self::EventResponse, ctx: &Context) -> Vec<KeyValue> {
        match self {
            Self::Bool(_) | Self::Unset => Vec::with_capacity(0),
            Self::Extendable { attributes } => attributes.on_response_event(response, ctx),
        }
    }
}

#[derive(Clone, Deserialize, JsonSchema, Debug, Default)]
#[serde(deny_unknown_fields, default)]
pub(crate) struct SupergraphInstrumentsConfig {
    #[serde(flatten)]
    pub(crate) cost: CostInstrumentsConfig,
}

impl DefaultForLevel for SupergraphInstrumentsConfig {
    fn defaults_for_level(
        &mut self,
        _requirement_level: DefaultAttributeRequirementLevel,
        _kind: TelemetryDataKind,
    ) {
    }
}

#[derive(Clone, Deserialize, JsonSchema, Debug, Default)]
#[serde(deny_unknown_fields, default)]
pub(crate) struct SubgraphInstrumentsConfig {
    /// Histogram of client request duration
    #[serde(rename = "http.client.request.duration")]
    http_client_request_duration:
        DefaultedStandardInstrument<Extendable<SubgraphAttributes, SubgraphSelector>>,

    /// Histogram of client request body size
    #[serde(rename = "http.client.request.body.size")]
    http_client_request_body_size:
        DefaultedStandardInstrument<Extendable<SubgraphAttributes, SubgraphSelector>>,

    /// Histogram of client response body size
    #[serde(rename = "http.client.response.body.size")]
    http_client_response_body_size:
        DefaultedStandardInstrument<Extendable<SubgraphAttributes, SubgraphSelector>>,
}

impl DefaultForLevel for SubgraphInstrumentsConfig {
    fn defaults_for_level(
        &mut self,
        requirement_level: DefaultAttributeRequirementLevel,
        kind: TelemetryDataKind,
    ) {
        self.http_client_request_duration
            .defaults_for_level(requirement_level, kind);
        self.http_client_request_body_size
            .defaults_for_level(requirement_level, kind);
        self.http_client_response_body_size
            .defaults_for_level(requirement_level, kind);
    }
}

#[derive(Clone, Deserialize, JsonSchema, Debug)]
#[serde(deny_unknown_fields)]
pub(crate) struct Instrument<A, E>
where
    A: Default + Debug,
    E: Debug,
{
    /// The type of instrument.
    #[serde(rename = "type")]
    ty: InstrumentType,

    /// The value of the instrument.
    value: InstrumentValue<E>,

    /// The description of the instrument.
    description: String,

    /// The units of the instrument, e.g. "ms", "bytes", "requests".
    unit: String,

    /// Attributes to include on the instrument.
    #[serde(default = "Extendable::empty_arc::<A, E>")]
    attributes: Arc<Extendable<A, E>>,

    /// The instrument conditions.
    #[serde(default = "Condition::empty::<E>")]
    condition: Condition<E>,
}

impl<A, E, Request, Response, EventResponse> Selectors for Instrument<A, E>
where
    A: Debug
        + Default
        + Selectors<Request = Request, Response = Response, EventResponse = EventResponse>,
    E: Debug + Selector<Request = Request, Response = Response, EventResponse = EventResponse>,
{
    type Request = Request;
    type Response = Response;
    type EventResponse = EventResponse;

    fn on_request(&self, request: &Self::Request) -> Vec<opentelemetry_api::KeyValue> {
        self.attributes.on_request(request)
    }

    fn on_response(&self, response: &Self::Response) -> Vec<opentelemetry_api::KeyValue> {
        self.attributes.on_response(response)
    }

    fn on_response_event(
        &self,
        response: &Self::EventResponse,
        ctx: &Context,
    ) -> Vec<opentelemetry_api::KeyValue> {
        self.attributes.on_response_event(response, ctx)
    }

    fn on_error(&self, error: &BoxError) -> Vec<opentelemetry_api::KeyValue> {
        self.attributes.on_error(error)
    }
}

#[derive(Clone, Deserialize, JsonSchema, Debug)]
#[serde(deny_unknown_fields, rename_all = "snake_case")]
pub(crate) enum InstrumentType {
    /// A monotonic counter https://opentelemetry.io/docs/specs/otel/metrics/data-model/#sums
    Counter,

    // /// A counter https://opentelemetry.io/docs/specs/otel/metrics/data-model/#sums
    // UpDownCounter,
    /// A histogram https://opentelemetry.io/docs/specs/otel/metrics/data-model/#histogram
    Histogram,
    // /// A gauge https://opentelemetry.io/docs/specs/otel/metrics/data-model/#gauge
    // Gauge,
}

#[derive(Clone, Deserialize, JsonSchema, Debug)]
#[serde(deny_unknown_fields, rename_all = "snake_case", untagged)]
pub(crate) enum InstrumentValue<T> {
    Standard(Standard),
    Chunked(Event<T>),
    Field(Field<T>),
    Custom(T),
}

#[derive(Clone, Deserialize, JsonSchema, Debug)]
#[serde(deny_unknown_fields, rename_all = "snake_case")]
pub(crate) enum Standard {
    Duration,
    Unit,
    // Active,
}

#[derive(Clone, Deserialize, JsonSchema, Debug)]
#[serde(deny_unknown_fields, rename_all = "snake_case")]
pub(crate) enum Event<T> {
    /// For every supergraph response payload (including subscription events and defer events)
    #[serde(rename = "event_duration")]
    Duration,
    /// For every supergraph response payload (including subscription events and defer events)
    #[serde(rename = "event_unit")]
    Unit,
    /// For every supergraph response payload (including subscription events and defer events)
    #[serde(rename = "event_custom")]
    Custom(T),
}

#[derive(Clone, Deserialize, JsonSchema, Debug)]
#[serde(deny_unknown_fields, rename_all = "snake_case")]
pub(crate) enum Field<T> {
    #[serde(rename = "field_unit")]
    Unit,
    /// For every field
    #[serde(rename = "field_custom")]
    Custom(T),
}

pub(crate) trait Instrumented {
    type Request;
    type Response;
    type EventResponse;

    fn on_request(&self, request: &Self::Request);
    fn on_response(&self, response: &Self::Response);
    fn on_response_event(&self, _response: &Self::EventResponse, _ctx: &Context) {}
    fn on_response_field(&self, _typed_value: &TypedValue, _ctx: &Context) {}
    fn on_error(&self, error: &BoxError, ctx: &Context);
}

impl<A, B, E, Request, Response, EventResponse> Instrumented for Extendable<A, Instrument<B, E>>
where
    A: Default
        + Instrumented<Request = Request, Response = Response, EventResponse = EventResponse>,
    B: Default
        + Debug
        + Selectors<Request = Request, Response = Response, EventResponse = EventResponse>,
    E: Debug + Selector<Request = Request, Response = Response, EventResponse = EventResponse>,
{
    type Request = Request;
    type Response = Response;
    type EventResponse = EventResponse;

    fn on_request(&self, request: &Self::Request) {
        self.attributes.on_request(request);
    }

    fn on_response(&self, response: &Self::Response) {
        self.attributes.on_response(response);
    }

    fn on_response_event(&self, response: &Self::EventResponse, ctx: &Context) {
        self.attributes.on_response_event(response, ctx);
    }

    fn on_response_field(&self, typed_value: &TypedValue, ctx: &Context) {
        self.attributes.on_response_field(typed_value, ctx);
    }

    fn on_error(&self, error: &BoxError, ctx: &Context) {
        self.attributes.on_error(error, ctx);
    }
}

impl Selectors for SubgraphInstrumentsConfig {
    type Request = subgraph::Request;
    type Response = subgraph::Response;
    type EventResponse = ();

    fn on_request(&self, request: &Self::Request) -> Vec<opentelemetry_api::KeyValue> {
        let mut attrs = self.http_client_request_body_size.on_request(request);
        attrs.extend(self.http_client_request_duration.on_request(request));
        attrs.extend(self.http_client_response_body_size.on_request(request));

        attrs
    }

    fn on_response(&self, response: &Self::Response) -> Vec<opentelemetry_api::KeyValue> {
        let mut attrs = self.http_client_request_body_size.on_response(response);
        attrs.extend(self.http_client_request_duration.on_response(response));
        attrs.extend(self.http_client_response_body_size.on_response(response));

        attrs
    }

    fn on_error(&self, error: &BoxError) -> Vec<opentelemetry_api::KeyValue> {
        let mut attrs = self.http_client_request_body_size.on_error(error);
        attrs.extend(self.http_client_request_duration.on_error(error));
        attrs.extend(self.http_client_response_body_size.on_error(error));

        attrs
    }
}

pub(crate) struct CustomInstruments<Request, Response, Attributes, Select>
where
    Attributes: Selectors<Request = Request, Response = Response> + Default,
    Select: Selector<Request = Request, Response = Response> + Debug,
{
    counters: Vec<CustomCounter<Request, Response, Attributes, Select>>,
    histograms: Vec<CustomHistogram<Request, Response, Attributes, Select>>,
}

impl<Request, Response, Attributes, Select> CustomInstruments<Request, Response, Attributes, Select>
where
    Attributes: Selectors<Request = Request, Response = Response> + Default,
    Select: Selector<Request = Request, Response = Response> + Debug,
{
    pub(crate) fn is_empty(&self) -> bool {
        self.counters.is_empty() && self.histograms.is_empty()
    }
}

impl<Request, Response, Attributes, Select> CustomInstruments<Request, Response, Attributes, Select>
where
    Attributes: Selectors<Request = Request, Response = Response> + Default + Debug + Clone,
    Select: Selector<Request = Request, Response = Response> + Debug + Clone,
{
    pub(crate) fn new(config: &HashMap<String, Instrument<Attributes, Select>>) -> Self {
        let mut counters = Vec::new();
        let mut histograms = Vec::new();
        let meter = metrics::meter_provider().meter(METER_NAME);

        for (instrument_name, instrument) in config {
            match instrument.ty {
                InstrumentType::Counter => {
                    let (selector, increment) = match &instrument.value {
                        InstrumentValue::Standard(incr) => {
                            let incr = match incr {
                                Standard::Duration => Increment::Duration(Instant::now()),
                                Standard::Unit => Increment::Unit,
                            };
                            (None, incr)
                        }
                        InstrumentValue::Custom(selector) => {
                            (Some(Arc::new(selector.clone())), Increment::Custom(None))
                        }
                        InstrumentValue::Chunked(incr) => match incr {
                            Event::Duration => (None, Increment::EventDuration(Instant::now())),
                            Event::Unit => (None, Increment::EventUnit),
                            Event::Custom(selector) => (
                                Some(Arc::new(selector.clone())),
                                Increment::EventCustom(None),
                            ),
                        },
                        InstrumentValue::Field(incr) => match incr {
                            Field::Unit => (None, Increment::FieldUnit),
                            Field::Custom(selector) => (
                                Some(Arc::new(selector.clone())),
                                Increment::FieldCustom(None),
                            ),
                        },
                    };
                    let counter = CustomCounterInner {
                        increment,
                        condition: instrument.condition.clone(),
                        counter: Some(
                            meter
                                .f64_counter(instrument_name.clone())
                                .with_description(instrument.description.clone())
                                .with_unit(Unit::new(instrument.unit.clone()))
                                .init(),
                        ),
                        attributes: Vec::new(),
                        selector,
                        selectors: Some(instrument.attributes.clone()),
                        incremented: false,
                    };

                    counters.push(CustomCounter {
                        inner: Mutex::new(counter),
                    })
                }
                InstrumentType::Histogram => {
                    let (selector, increment) = match &instrument.value {
                        InstrumentValue::Standard(incr) => {
                            let incr = match incr {
                                Standard::Duration => Increment::Duration(Instant::now()),
                                Standard::Unit => Increment::Unit,
                            };
                            (None, incr)
                        }
                        InstrumentValue::Custom(selector) => {
                            (Some(Arc::new(selector.clone())), Increment::Custom(None))
                        }
                        InstrumentValue::Chunked(incr) => match incr {
                            Event::Duration => (None, Increment::EventDuration(Instant::now())),
                            Event::Unit => (None, Increment::EventUnit),
                            Event::Custom(selector) => (
                                Some(Arc::new(selector.clone())),
                                Increment::EventCustom(None),
                            ),
                        },
                        InstrumentValue::Field(incr) => match incr {
                            Field::Unit => (None, Increment::FieldUnit),
                            Field::Custom(selector) => (
                                Some(Arc::new(selector.clone())),
                                Increment::FieldCustom(None),
                            ),
                        },
                    };
                    let histogram = CustomHistogramInner {
                        increment,
                        condition: instrument.condition.clone(),
                        histogram: Some(
                            meter
                                .f64_histogram(instrument_name.clone())
                                .with_description(instrument.description.clone())
                                .with_unit(Unit::new(instrument.unit.clone()))
                                .init(),
                        ),
                        attributes: Vec::new(),
                        selector,
                        selectors: Some(instrument.attributes.clone()),
                        updated: false,
                    };

                    histograms.push(CustomHistogram {
                        inner: Mutex::new(histogram),
                    })
                }
            }
        }

        Self {
            counters,
            histograms,
        }
    }
}

impl<Request, Response, EventResponse, Attributes, Select> Instrumented
    for CustomInstruments<Request, Response, Attributes, Select>
where
    Attributes:
        Selectors<Request = Request, Response = Response, EventResponse = EventResponse> + Default,
    Select: Selector<Request = Request, Response = Response, EventResponse = EventResponse> + Debug,
{
    type Request = Request;
    type Response = Response;
    type EventResponse = EventResponse;

    fn on_request(&self, request: &Self::Request) {
        for counter in &self.counters {
            counter.on_request(request);
        }
        for histogram in &self.histograms {
            histogram.on_request(request);
        }
    }

    fn on_response(&self, response: &Self::Response) {
        for counter in &self.counters {
            counter.on_response(response);
        }
        for histogram in &self.histograms {
            histogram.on_response(response);
        }
    }

    fn on_error(&self, error: &BoxError, ctx: &Context) {
        for counter in &self.counters {
            counter.on_error(error, ctx);
        }
        for histogram in &self.histograms {
            histogram.on_error(error, ctx);
        }
    }

    fn on_response_event(&self, response: &Self::EventResponse, ctx: &Context) {
        for counter in &self.counters {
            counter.on_response_event(response, ctx);
        }
        for histogram in &self.histograms {
            histogram.on_response_event(response, ctx);
        }
    }

    fn on_response_field(&self, typed_value: &TypedValue, ctx: &Context) {
        for counter in &self.counters {
            counter.on_response_field(typed_value, ctx);
        }
        for histogram in &self.histograms {
            histogram.on_response_field(typed_value, ctx);
        }
    }
}

pub(crate) struct RouterInstruments {
    http_server_request_duration: Option<
        CustomHistogram<router::Request, router::Response, RouterAttributes, RouterSelector>,
    >,
    http_server_active_requests: Option<ActiveRequestsCounter>,
    http_server_request_body_size: Option<
        CustomHistogram<router::Request, router::Response, RouterAttributes, RouterSelector>,
    >,
    http_server_response_body_size: Option<
        CustomHistogram<router::Request, router::Response, RouterAttributes, RouterSelector>,
    >,
    custom: RouterCustomInstruments,
}

impl Instrumented for RouterInstruments {
    type Request = router::Request;
    type Response = router::Response;
    type EventResponse = ();

    fn on_request(&self, request: &Self::Request) {
        if let Some(http_server_request_duration) = &self.http_server_request_duration {
            http_server_request_duration.on_request(request);
        }
        if let Some(http_server_active_requests) = &self.http_server_active_requests {
            http_server_active_requests.on_request(request);
        }
        if let Some(http_server_request_body_size) = &self.http_server_request_body_size {
            http_server_request_body_size.on_request(request);
        }
        if let Some(http_server_response_body_size) = &self.http_server_response_body_size {
            http_server_response_body_size.on_request(request);
        }
        self.custom.on_request(request);
    }

    fn on_response(&self, response: &Self::Response) {
        if let Some(http_server_request_duration) = &self.http_server_request_duration {
            http_server_request_duration.on_response(response);
        }
        if let Some(http_server_active_requests) = &self.http_server_active_requests {
            http_server_active_requests.on_response(response);
        }
        if let Some(http_server_request_body_size) = &self.http_server_request_body_size {
            http_server_request_body_size.on_response(response);
        }
        if let Some(http_server_response_body_size) = &self.http_server_response_body_size {
            http_server_response_body_size.on_response(response);
        }
        self.custom.on_response(response);
    }

    fn on_error(&self, error: &BoxError, ctx: &Context) {
        if let Some(http_server_request_duration) = &self.http_server_request_duration {
            http_server_request_duration.on_error(error, ctx);
        }
        if let Some(http_server_active_requests) = &self.http_server_active_requests {
            http_server_active_requests.on_error(error, ctx);
        }
        if let Some(http_server_request_body_size) = &self.http_server_request_body_size {
            http_server_request_body_size.on_error(error, ctx);
        }
        if let Some(http_server_response_body_size) = &self.http_server_response_body_size {
            http_server_response_body_size.on_error(error, ctx);
        }
        self.custom.on_error(error, ctx);
    }
}

pub(crate) struct SupergraphInstruments {
    cost: CostInstruments,
    custom: SupergraphCustomInstruments,
}

impl Instrumented for SupergraphInstruments {
    type Request = supergraph::Request;
    type Response = supergraph::Response;
    type EventResponse = crate::graphql::Response;

    fn on_request(&self, request: &Self::Request) {
        self.cost.on_request(request);
        self.custom.on_request(request);
    }

    fn on_response(&self, response: &Self::Response) {
        self.cost.on_response(response);
        self.custom.on_response(response);
    }

    fn on_error(&self, error: &BoxError, ctx: &Context) {
        self.cost.on_error(error, ctx);
        self.custom.on_error(error, ctx);
    }

    fn on_response_event(&self, response: &Self::EventResponse, ctx: &Context) {
        self.cost.on_response_event(response, ctx);
        self.custom.on_response_event(response, ctx);
    }
}

pub(crate) struct SubgraphInstruments {
    http_client_request_duration: Option<
        CustomHistogram<
            subgraph::Request,
            subgraph::Response,
            SubgraphAttributes,
            SubgraphSelector,
        >,
    >,
    http_client_request_body_size: Option<
        CustomHistogram<
            subgraph::Request,
            subgraph::Response,
            SubgraphAttributes,
            SubgraphSelector,
        >,
    >,
    http_client_response_body_size: Option<
        CustomHistogram<
            subgraph::Request,
            subgraph::Response,
            SubgraphAttributes,
            SubgraphSelector,
        >,
    >,
    custom: SubgraphCustomInstruments,
}

impl Instrumented for SubgraphInstruments {
    type Request = subgraph::Request;
    type Response = subgraph::Response;
    type EventResponse = ();

    fn on_request(&self, request: &Self::Request) {
        if let Some(http_client_request_duration) = &self.http_client_request_duration {
            http_client_request_duration.on_request(request);
        }
        if let Some(http_client_request_body_size) = &self.http_client_request_body_size {
            http_client_request_body_size.on_request(request);
        }
        if let Some(http_client_response_body_size) = &self.http_client_response_body_size {
            http_client_response_body_size.on_request(request);
        }
        self.custom.on_request(request);
    }

    fn on_response(&self, response: &Self::Response) {
        if let Some(http_client_request_duration) = &self.http_client_request_duration {
            http_client_request_duration.on_response(response);
        }
        if let Some(http_client_request_body_size) = &self.http_client_request_body_size {
            http_client_request_body_size.on_response(response);
        }
        if let Some(http_client_response_body_size) = &self.http_client_response_body_size {
            http_client_response_body_size.on_response(response);
        }
        self.custom.on_response(response);
    }

    fn on_error(&self, error: &BoxError, ctx: &Context) {
        if let Some(http_client_request_duration) = &self.http_client_request_duration {
            http_client_request_duration.on_error(error, ctx);
        }
        if let Some(http_client_request_body_size) = &self.http_client_request_body_size {
            http_client_request_body_size.on_error(error, ctx);
        }
        if let Some(http_client_response_body_size) = &self.http_client_response_body_size {
            http_client_response_body_size.on_error(error, ctx);
        }
        self.custom.on_error(error, ctx);
    }
}

pub(crate) type RouterCustomInstruments =
    CustomInstruments<router::Request, router::Response, RouterAttributes, RouterSelector>;

pub(crate) type SupergraphCustomInstruments = CustomInstruments<
    supergraph::Request,
    supergraph::Response,
    SupergraphAttributes,
    SupergraphSelector,
>;

pub(crate) type SubgraphCustomInstruments =
    CustomInstruments<subgraph::Request, subgraph::Response, SubgraphAttributes, SubgraphSelector>;

// ---------------- Counter -----------------------
#[derive(Debug)]
pub(crate) enum Increment {
    Unit,
    EventUnit,
    FieldUnit,
    Duration(Instant),
    EventDuration(Instant),
    Custom(Option<i64>),
    EventCustom(Option<i64>),
    FieldCustom(Option<i64>),
}

pub(crate) struct CustomCounter<Request, Response, A, T>
where
    A: Selectors<Request = Request, Response = Response> + Default,
    T: Selector<Request = Request, Response = Response> + Debug,
{
    pub(crate) inner: Mutex<CustomCounterInner<Request, Response, A, T>>,
}

pub(crate) struct CustomCounterInner<Request, Response, A, T>
where
    A: Selectors<Request = Request, Response = Response> + Default,
    T: Selector<Request = Request, Response = Response> + Debug,
{
    pub(crate) increment: Increment,
    pub(crate) selector: Option<Arc<T>>,
    pub(crate) selectors: Option<Arc<Extendable<A, T>>>,
    pub(crate) counter: Option<Counter<f64>>,
    pub(crate) condition: Condition<T>,
    pub(crate) attributes: Vec<opentelemetry_api::KeyValue>,
    // Useful when it's a counter on events to know if we have to count for an event or not
    pub(crate) incremented: bool,
}

impl<A, T, Request, Response, EventResponse> Instrumented for CustomCounter<Request, Response, A, T>
where
    A: Selectors<Request = Request, Response = Response, EventResponse = EventResponse> + Default,
    T: Selector<Request = Request, Response = Response, EventResponse = EventResponse>
        + Debug
        + Debug,
{
    type Request = Request;
    type Response = Response;
    type EventResponse = EventResponse;

    fn on_request(&self, request: &Self::Request) {
        let mut inner = self.inner.lock();
        if inner.condition.evaluate_request(request) == Some(false) {
            let _ = inner.counter.take();
            return;
        }
        if let Some(selectors) = inner.selectors.as_ref() {
            inner.attributes = selectors.on_request(request).into_iter().collect();
        }

        if let Some(selected_value) = inner.selector.as_ref().and_then(|s| s.on_request(request)) {
            let new_incr = match &inner.increment {
                Increment::EventCustom(None) => {
                    Increment::EventCustom(selected_value.as_str().parse::<i64>().ok())
                }
                Increment::Custom(None) => {
                    Increment::Custom(selected_value.as_str().parse::<i64>().ok())
                }
                other => {
                    failfast_error!("this is a bug and should not happen, the increment should only be Custom or EventCustom, please open an issue: {other:?}");
                    return;
                }
            };
            inner.increment = new_incr;
        }
    }

    fn on_response(&self, response: &Self::Response) {
        let mut inner = self.inner.lock();
        if !inner.condition.evaluate_response(response) {
            if !matches!(
                &inner.increment,
                Increment::EventCustom(_)
                    | Increment::EventDuration(_)
                    | Increment::EventUnit
                    | Increment::FieldCustom(_)
                    | Increment::FieldUnit
            ) {
                let _ = inner.counter.take();
            }
            return;
        }

        let attrs: Vec<KeyValue> = inner
            .selectors
            .as_ref()
            .map(|s| s.on_response(response).into_iter().collect())
            .unwrap_or_default();
        inner.attributes.extend(attrs);

        if let Some(selected_value) = inner
            .selector
            .as_ref()
            .and_then(|s| s.on_response(response))
        {
            let new_incr = match &inner.increment {
                Increment::EventCustom(None) => {
                    Increment::Custom(selected_value.as_str().parse::<i64>().ok())
                }
                Increment::Custom(None) => {
                    Increment::Custom(selected_value.as_str().parse::<i64>().ok())
                }
                other => {
                    failfast_error!("this is a bug and should not happen, the increment should only be Custom or EventCustom, please open an issue: {other:?}");
                    return;
                }
            };
            inner.increment = new_incr;
        }

        let increment = match inner.increment {
            Increment::Unit => 1f64,
            Increment::Duration(instant) => instant.elapsed().as_secs_f64(),
            Increment::Custom(val) => match val {
                Some(incr) => incr as f64,
                None => 0f64,
            },
            Increment::EventUnit
            | Increment::EventDuration(_)
            | Increment::EventCustom(_)
            | Increment::FieldUnit
            | Increment::FieldCustom(_) => {
                // Nothing to do because we're incrementing on events or fields
                return;
            }
        };

        if increment != 0.0 {
            if let Some(counter) = &inner.counter {
                counter.add(increment, &inner.attributes);
            }
            inner.incremented = true;
        }
    }

    fn on_response_event(&self, response: &Self::EventResponse, ctx: &Context) {
        let mut inner = self.inner.lock();
        if !inner.condition.evaluate_event_response(response, ctx) {
            return;
        }
        // Response event may be called multiple times so we don't extend inner.attributes
        let mut attrs = inner.attributes.clone();
        if let Some(selectors) = inner.selectors.as_ref() {
            attrs.extend(
                selectors
                    .on_response_event(response, ctx)
                    .into_iter()
                    .collect::<Vec<_>>(),
            );
        }

        if let Some(selected_value) = inner
            .selector
            .as_ref()
            .and_then(|s| s.on_response_event(response, ctx))
        {
            let new_incr = match &inner.increment {
                Increment::EventCustom(None) => {
                    Increment::EventCustom(selected_value.as_str().parse::<i64>().ok())
                }
                Increment::Custom(None) => {
                    Increment::EventCustom(selected_value.as_str().parse::<i64>().ok())
                }
                other => {
                    failfast_error!("this is a bug and should not happen, the increment should only be Custom or EventCustom, please open an issue: {other:?}");
                    return;
                }
            };
            inner.increment = new_incr;
        }

        let increment = match &mut inner.increment {
            Increment::EventUnit => 1f64,
            Increment::EventDuration(instant) => {
                let incr = instant.elapsed().as_secs_f64();
                // Set it to new instant for the next event
                *instant = Instant::now();
                incr
            }
            Increment::Custom(val) | Increment::EventCustom(val) => {
                let incr = match val {
                    Some(incr) => *incr as f64,
                    None => 0f64,
                };
                // Set it to None again for the next event
                *val = None;
                incr
            }
            _ => 0f64,
        };

        inner.incremented = true;
        if let Some(counter) = &inner.counter {
            counter.add(increment, &attrs);
        }
    }

    fn on_error(&self, error: &BoxError, _ctx: &Context) {
        let mut inner = self.inner.lock();

        let mut attrs = inner.attributes.clone();
        if let Some(selectors) = inner.selectors.as_ref() {
            attrs.extend(selectors.on_error(error).into_iter().collect::<Vec<_>>());
        }

        let increment = match inner.increment {
            Increment::Unit | Increment::EventUnit | Increment::FieldUnit => 1f64,
            Increment::Duration(instant) | Increment::EventDuration(instant) => {
                instant.elapsed().as_secs_f64()
            }
            Increment::Custom(val) | Increment::EventCustom(val) | Increment::FieldCustom(val) => {
                match val {
                    Some(incr) => incr as f64,
                    None => 0f64,
                }
            }
        };

        if let Some(counter) = inner.counter.take() {
            counter.add(increment, &attrs);
        }
    }

    fn on_response_field(&self, typed_value: &TypedValue, ctx: &Context) {
        let mut inner = self.inner.lock();
        if !inner.condition.evaluate_response_field(typed_value, ctx) {
            return;
        }

        // Response field may be called multiple times so we don't extend inner.attributes
        let mut attrs = inner.attributes.clone();
        if let Some(selectors) = inner.selectors.as_ref() {
            attrs.extend(
                selectors
                    .on_response_field(typed_value, ctx)
                    .into_iter()
                    .collect::<Vec<_>>(),
            );
        }

        if let Some(selected_value) = inner
            .selector
            .as_ref()
            .and_then(|s| s.on_response_field(typed_value, ctx))
        {
            let new_incr = match &inner.increment {
                Increment::FieldCustom(None) => {
                    Increment::FieldCustom(selected_value.as_str().parse::<i64>().ok())
                }
                Increment::Custom(None) => {
                    Increment::FieldCustom(selected_value.as_str().parse::<i64>().ok())
                }
                other => {
                    failfast_error!("this is a bug and should not happen, the increment should only be Custom or FieldCustom, please open an issue: {other:?}");
                    return;
                }
            };
            inner.increment = new_incr;
        }

        let increment: Option<f64> = match &mut inner.increment {
            Increment::FieldUnit => Some(1f64),
            Increment::FieldCustom(val) => {
                let incr = val.map(|incr| incr as f64);
                // Set it to None again
                *val = None;
                incr
            }
            Increment::Unit
            | Increment::Duration(_)
            | Increment::Custom(_)
            | Increment::EventDuration(_)
            | Increment::EventCustom(_)
            | Increment::EventUnit => {
                // Nothing to do because we're incrementing on fields
                return;
            }
        };

        if let (Some(counter), Some(increment)) = (&inner.counter, increment) {
            counter.add(increment, &attrs);
        }
    }
}

impl<A, T, Request, Response> Drop for CustomCounter<Request, Response, A, T>
where
    A: Selectors<Request = Request, Response = Response> + Default,
    T: Selector<Request = Request, Response = Response> + Debug,
{
    fn drop(&mut self) {
        // TODO add attribute error broken pipe ? cf https://github.com/apollographql/router/issues/4866
        let inner = self.inner.try_lock();
        if let Some(mut inner) = inner {
            if inner.incremented {
                return;
            }
            if let Some(counter) = inner.counter.take() {
                let incr: f64 = match &inner.increment {
                    Increment::Unit | Increment::EventUnit => 1f64,
                    Increment::Duration(instant) | Increment::EventDuration(instant) => {
                        instant.elapsed().as_secs_f64()
                    }
                    Increment::Custom(val) | Increment::EventCustom(val) => match val {
                        Some(incr) => *incr as f64,
                        None => 0f64,
                    },
                    Increment::FieldUnit | Increment::FieldCustom(_) => {
                        // Dropping a metric on a field will never increment.
                        // We can't increment graphql metrics unless we actually process the result.
                        // It's not like we're counting the number of requests, where we want to increment
                        // with the data that we know so far if the request stops.
                        return;
                    }
                };
                counter.add(incr, &inner.attributes);
            }
        }
    }
}

struct ActiveRequestsCounter {
    inner: Mutex<ActiveRequestsCounterInner>,
}

struct ActiveRequestsCounterInner {
    counter: Option<UpDownCounter<i64>>,
    attrs_config: Arc<ActiveRequestsAttributes>,
    attributes: Vec<opentelemetry_api::KeyValue>,
}

impl Instrumented for ActiveRequestsCounter {
    type Request = router::Request;
    type Response = router::Response;
    type EventResponse = ();

    fn on_request(&self, request: &Self::Request) {
        let mut inner = self.inner.lock();
        if inner.attrs_config.http_request_method {
            if let Some(attr) = (RouterSelector::RequestMethod {
                request_method: true,
            })
            .on_request(request)
            {
                inner
                    .attributes
                    .push(KeyValue::new(HTTP_REQUEST_METHOD, attr));
            }
        }
        if inner.attrs_config.server_address {
            if let Some(attr) = HttpServerAttributes::forwarded_host(request)
                .and_then(|h| h.host().map(|h| h.to_string()))
            {
                inner.attributes.push(KeyValue::new(SERVER_ADDRESS, attr));
            }
        }
        if inner.attrs_config.server_port {
            if let Some(attr) =
                HttpServerAttributes::forwarded_host(request).and_then(|h| h.port_u16())
            {
                inner
                    .attributes
                    .push(KeyValue::new(SERVER_PORT, attr as i64));
            }
        }
        if inner.attrs_config.url_scheme {
            if let Some(attr) = request.router_request.uri().scheme_str() {
                inner
                    .attributes
                    .push(KeyValue::new(URL_SCHEME, attr.to_string()));
            }
        }
        if let Some(counter) = &inner.counter {
            counter.add(1, &inner.attributes);
        }
    }

    fn on_response(&self, _response: &Self::Response) {
        let mut inner = self.inner.lock();
        if let Some(counter) = &inner.counter.take() {
            counter.add(-1, &inner.attributes);
        }
    }

    fn on_error(&self, _error: &BoxError, _ctx: &Context) {
        let mut inner = self.inner.lock();
        if let Some(counter) = &inner.counter.take() {
            counter.add(-1, &inner.attributes);
        }
    }
}

impl Drop for ActiveRequestsCounter {
    fn drop(&mut self) {
        let inner = self.inner.try_lock();
        if let Some(mut inner) = inner {
            if let Some(counter) = &inner.counter.take() {
                counter.add(-1, &inner.attributes);
            }
        }
    }
}

// ---------------- Histogram -----------------------

pub(crate) struct CustomHistogram<Request, Response, A, T>
where
    A: Selectors<Request = Request, Response = Response> + Default,
    T: Selector<Request = Request, Response = Response>,
{
    pub(crate) inner: Mutex<CustomHistogramInner<Request, Response, A, T>>,
}

pub(crate) struct CustomHistogramInner<Request, Response, A, T>
where
    A: Selectors<Request = Request, Response = Response> + Default,
    T: Selector<Request = Request, Response = Response>,
{
    pub(crate) increment: Increment,
    pub(crate) condition: Condition<T>,
    pub(crate) selector: Option<Arc<T>>,
    pub(crate) selectors: Option<Arc<Extendable<A, T>>>,
    pub(crate) histogram: Option<Histogram<f64>>,
    pub(crate) attributes: Vec<opentelemetry_api::KeyValue>,
    // Useful when it's an histogram on events to know if we have to count for an event or not
    pub(crate) updated: bool,
}

impl<A, T, Request, Response, EventResponse> Instrumented
    for CustomHistogram<Request, Response, A, T>
where
    A: Selectors<Request = Request, Response = Response, EventResponse = EventResponse> + Default,
    T: Selector<Request = Request, Response = Response, EventResponse = EventResponse>,
{
    type Request = Request;
    type Response = Response;
    type EventResponse = EventResponse;

    fn on_request(&self, request: &Self::Request) {
        let mut inner = self.inner.lock();
        if inner.condition.evaluate_request(request) == Some(false) {
            let _ = inner.histogram.take();
            return;
        }
        if let Some(selectors) = &inner.selectors {
            inner.attributes = selectors.on_request(request).into_iter().collect();
        }
        if let Some(selected_value) = inner.selector.as_ref().and_then(|s| s.on_request(request)) {
            let new_incr = match &inner.increment {
                Increment::EventCustom(None) => {
                    Increment::EventCustom(selected_value.as_str().parse::<i64>().ok())
                }
                Increment::FieldCustom(None) => {
                    Increment::FieldCustom(selected_value.as_str().parse::<i64>().ok())
                }
                Increment::Custom(None) => {
                    Increment::Custom(selected_value.as_str().parse::<i64>().ok())
                }
                other => {
                    failfast_error!("this is a bug and should not happen, the increment should only be Custom or EventCustom, please open an issue: {other:?}");
                    return;
                }
            };
            inner.increment = new_incr;
        }
    }

    fn on_response(&self, response: &Self::Response) {
        let mut inner = self.inner.lock();
        if !inner.condition.evaluate_response(response) {
            if !matches!(
                &inner.increment,
                Increment::EventCustom(_)
                    | Increment::EventDuration(_)
                    | Increment::EventUnit
                    | Increment::FieldCustom(_)
                    | Increment::FieldUnit
            ) {
                let _ = inner.histogram.take();
            }
            return;
        }
        let attrs: Vec<KeyValue> = inner
            .selectors
            .as_ref()
            .map(|s| s.on_response(response).into_iter().collect())
            .unwrap_or_default();
        inner.attributes.extend(attrs);
        if let Some(selected_value) = inner
            .selector
            .as_ref()
            .and_then(|s| s.on_response(response))
        {
            let new_incr = match &inner.increment {
                Increment::EventCustom(None) => {
                    Increment::EventCustom(selected_value.as_str().parse::<i64>().ok())
                }
                Increment::FieldCustom(None) => {
                    Increment::FieldCustom(selected_value.as_str().parse::<i64>().ok())
                }
                Increment::Custom(None) => {
                    Increment::Custom(selected_value.as_str().parse::<i64>().ok())
                }
                other => {
                    failfast_error!("this is a bug and should not happen, the increment should only be Custom or EventCustom, please open an issue: {other:?}");
                    return;
                }
            };
            inner.increment = new_incr;
        }

        let increment = match inner.increment {
            Increment::Unit => Some(1f64),
            Increment::Duration(instant) => Some(instant.elapsed().as_secs_f64()),
            Increment::Custom(val) => val.map(|incr| incr as f64),
            Increment::EventUnit
            | Increment::EventDuration(_)
            | Increment::EventCustom(_)
            | Increment::FieldUnit
            | Increment::FieldCustom(_) => {
                // Nothing to do because we're incrementing on events or fields
                return;
            }
        };

        if let (Some(histogram), Some(increment)) = (&inner.histogram, increment) {
            histogram.record(increment, &inner.attributes);
            inner.updated = true;
        }
    }

    fn on_response_event(&self, response: &Self::EventResponse, ctx: &Context) {
        let mut inner = self.inner.lock();
        if !inner.condition.evaluate_event_response(response, ctx) {
            return;
        }

        // Response event may be called multiple times so we don't extend inner.attributes
        let mut attrs: Vec<KeyValue> = inner.attributes.clone();
        if let Some(selectors) = inner.selectors.as_ref() {
            attrs.extend(
                selectors
                    .on_response_event(response, ctx)
                    .into_iter()
                    .collect::<Vec<_>>(),
            );
        }

        if let Some(selected_value) = inner
            .selector
            .as_ref()
            .and_then(|s| s.on_response_event(response, ctx))
        {
            let new_incr = match &inner.increment {
                Increment::EventCustom(None) => {
                    Increment::EventCustom(selected_value.as_str().parse::<i64>().ok())
                }
                Increment::Custom(None) => {
                    Increment::EventCustom(selected_value.as_str().parse::<i64>().ok())
                }
                other => {
                    failfast_error!("this is a bug and should not happen, the increment should only be Custom or EventCustom, please open an issue: {other:?}");
                    return;
                }
            };
            inner.increment = new_incr;
        }

        let increment: Option<f64> = match &mut inner.increment {
            Increment::EventUnit => Some(1f64),
            Increment::EventDuration(instant) => {
                let incr = Some(instant.elapsed().as_secs_f64());
                // Need a new instant for the next event
                *instant = Instant::now();
                incr
            }
            Increment::EventCustom(val) => {
                let incr = val.map(|incr| incr as f64);
                // Set it to None again
                *val = None;
                incr
            }
            Increment::Unit
            | Increment::Duration(_)
            | Increment::Custom(_)
            | Increment::FieldUnit
            | Increment::FieldCustom(_) => {
                // Nothing to do because we're incrementing on events
                return;
            }
        };
        if let (Some(histogram), Some(increment)) = (&inner.histogram, increment) {
            histogram.record(increment, &attrs);
            inner.updated = true;
        }
    }

    fn on_error(&self, error: &BoxError, _ctx: &Context) {
        let mut inner = self.inner.lock();
        let mut attrs: Vec<KeyValue> = inner
            .selectors
            .as_ref()
            .map(|s| s.on_error(error).into_iter().collect())
            .unwrap_or_default();
        attrs.append(&mut inner.attributes);

        let increment = match inner.increment {
            Increment::Unit | Increment::EventUnit | Increment::FieldUnit => Some(1f64),
            Increment::Duration(instant) | Increment::EventDuration(instant) => {
                Some(instant.elapsed().as_secs_f64())
            }
            Increment::Custom(val) | Increment::EventCustom(val) | Increment::FieldCustom(val) => {
                val.map(|incr| incr as f64)
            }
        };

        if let (Some(histogram), Some(increment)) = (inner.histogram.take(), increment) {
            histogram.record(increment, &attrs);
        }
    }

    fn on_response_field(&self, typed_value: &TypedValue, ctx: &Context) {
        let mut inner = self.inner.lock();
        if !inner.condition.evaluate_response_field(typed_value, ctx) {
            return;
        }

        // Response field may be called multiple times so we don't extend inner.attributes
        let mut attrs = inner.attributes.clone();
        if let Some(selectors) = inner.selectors.as_ref() {
            attrs.extend(
                selectors
                    .on_response_field(typed_value, ctx)
                    .into_iter()
                    .collect::<Vec<_>>(),
            );
        }

        if let Some(selected_value) = inner
            .selector
            .as_ref()
            .and_then(|s| s.on_response_field(typed_value, ctx))
        {
            let new_incr = match &inner.increment {
                Increment::FieldCustom(None) => {
                    Increment::FieldCustom(selected_value.as_str().parse::<i64>().ok())
                }
                Increment::Custom(None) => {
                    Increment::FieldCustom(selected_value.as_str().parse::<i64>().ok())
                }
                other => {
                    failfast_error!("this is a bug and should not happen, the increment should only be Custom or FieldCustom, please open an issue: {other:?}");
                    return;
                }
            };
            inner.increment = new_incr;
        }

        let increment: Option<f64> = match &mut inner.increment {
            Increment::FieldUnit => Some(1f64),
            Increment::FieldCustom(val) => {
                let incr = val.map(|incr| incr as f64);
                // Set it to None again
                *val = None;
                incr
            }
            Increment::Unit
            | Increment::Duration(_)
            | Increment::Custom(_)
            | Increment::EventDuration(_)
            | Increment::EventCustom(_)
            | Increment::EventUnit => {
                // Nothing to do because we're incrementing on fields
                return;
            }
        };

        if let (Some(histogram), Some(increment)) = (&inner.histogram, increment) {
            histogram.record(increment, &attrs);
        }
    }
}

impl<A, T, Request, Response> Drop for CustomHistogram<Request, Response, A, T>
where
    A: Selectors<Request = Request, Response = Response> + Default,
    T: Selector<Request = Request, Response = Response>,
{
    fn drop(&mut self) {
        // TODO add attribute error broken pipe ? cf https://github.com/apollographql/router/issues/4866
        let inner = self.inner.try_lock();
        if let Some(mut inner) = inner {
            if inner.updated {
                return;
            }
            if let Some(histogram) = inner.histogram.take() {
                let increment = match &inner.increment {
                    Increment::Unit | Increment::EventUnit => Some(1f64),
                    Increment::Duration(instant) | Increment::EventDuration(instant) => {
                        Some(instant.elapsed().as_secs_f64())
                    }
                    Increment::Custom(val) | Increment::EventCustom(val) => {
                        val.map(|incr| incr as f64)
                    }
                    Increment::FieldUnit | Increment::FieldCustom(_) => {
                        // Dropping a metric on a field will never increment.
                        // We can't increment graphql metrics unless we actually process the result.
                        // It's not like we're counting the number of requests, where we want to increment
                        // with the data that we know so far if the request stops.
                        return;
                    }
                };

                if let Some(increment) = increment {
                    histogram.record(increment, &inner.attributes);
                }
            }
        }
    }
}

#[cfg(test)]
mod tests {
    use http::StatusCode;
    use serde_json::json;

    use super::*;
    use crate::context::CONTAINS_GRAPHQL_ERROR;
    use crate::context::OPERATION_KIND;
    use crate::graphql;
    use crate::metrics::FutureMetricsExt;
    use crate::services::RouterRequest;
    use crate::services::RouterResponse;

    #[tokio::test]
    async fn test_router_instruments() {
        async {
            let config = load_config(include_str!("fixtures/router_instruments.router.yaml"));
            let router_instruments = config.new_router_instruments();
            let router_req = RouterRequest::fake_builder()
                .header("conditional-custom", "X")
                .header("x-my-header-count", "55")
                .header("content-length", "35")
                .header("content-type", "application/graphql")
                .build()
                .unwrap();
            router_instruments.on_request(&router_req);
            let router_response = RouterResponse::fake_builder()
                .context(router_req.context.clone())
                .status_code(StatusCode::BAD_REQUEST)
                .header("content-type", "application/json")
                .header("x-my-header", "TEST")
                .header("content-length", "35")
                .data(json!({"errors": [{"message": "nope"}]}))
                .build()
                .unwrap();
            router_instruments.on_response(&router_response);

            assert_counter!("acme.request.header_value", 55.0);
            assert_counter!(
                "acme.request.on_error",
                1.0,
                "http.response.status_code" = 400
            );
            assert_histogram_sum!(
                "acme.request.on_error_histo",
                1.0,
                "http.response.status_code" = 400
            );
            assert_histogram_sum!("http.server.request.body.size", 35.0);
            assert_histogram_sum!(
                "http.server.response.body.size",
                35.0,
                "acme.my_attribute" = "TEST"
            );

            let router_instruments = config.new_router_instruments();
            let router_req = RouterRequest::fake_builder()
                .header("content-length", "35")
                .header("x-my-header-count", "5")
                .header("content-type", "application/graphql")
                .build()
                .unwrap();
            router_instruments.on_request(&router_req);
            let router_response = RouterResponse::fake_builder()
                .context(router_req.context.clone())
                .status_code(StatusCode::BAD_REQUEST)
                .header("content-type", "application/json")
                .header("content-length", "35")
                .data(json!({"errors": [{"message": "nope"}]}))
                .build()
                .unwrap();
            router_instruments.on_response(&router_response);

            assert_counter!("acme.request.header_value", 60.0);
            assert_counter!(
                "acme.request.on_error",
                2.0,
                "http.response.status_code" = 400
            );
            assert_histogram_sum!(
                "acme.request.on_error_histo",
                2.0,
                "http.response.status_code" = 400
            );
            assert_histogram_sum!("http.server.request.body.size", 70.0);
            assert_histogram_sum!(
                "http.server.response.body.size",
                35.0,
                "acme.my_attribute" = "TEST"
            );
            assert_histogram_sum!(
                "http.server.response.body.size",
                35.0,
                "acme.my_attribute" = "unknown"
            );

            let router_instruments = config.new_router_instruments();
            let router_req = RouterRequest::fake_builder()
                .header("content-length", "35")
                .header("content-type", "application/graphql")
                .build()
                .unwrap();
            router_instruments.on_request(&router_req);
            let router_response = RouterResponse::fake_builder()
                .context(router_req.context.clone())
                .status_code(StatusCode::OK)
                .header("content-type", "application/json")
                .header("content-length", "35")
                .data(json!({"errors": [{"message": "nope"}]}))
                .build()
                .unwrap();
            router_instruments.on_response(&router_response);

            assert_counter!("acme.request.header_value", 60.0);
            assert_counter!(
                "acme.request.on_error",
                2.0,
                "http.response.status_code" = 400
            );
            assert_histogram_sum!(
                "acme.request.on_error_histo",
                2.0,
                "http.response.status_code" = 400
            );

            let router_instruments = config.new_router_instruments();
            let router_req = RouterRequest::fake_builder()
                .header("content-length", "35")
                .header("content-type", "application/graphql")
                .build()
                .unwrap();
            router_instruments.on_request(&router_req);
            router_instruments.on_error(&BoxError::from("request time out"), &Context::new());
            assert_counter!(
                "acme.request.on_critical_error",
                1.0,
                "http.response.status_code" = 500
            );
        }
        .with_metrics()
        .await;
    }

    #[tokio::test]
    async fn test_supergraph_instruments() {
        async {
<<<<<<< HEAD
            let config = load_config(include_str!("fixtures/supergraph_instruments.router.yaml"));
=======
            let config: InstrumentsConfig = serde_json::from_str(
                json!({
                    "supergraph": {
                        "acme.request.on_error": {
                            "value": "unit",
                            "type": "counter",
                            "unit": "error",
                            "description": "my description",
                            "condition": {
                                "not": {
                                    "eq": [
                                        200,
                                        {
                                            "response_status": "code"
                                        }
                                    ]
                                }
                            }
                        },
                        "acme.request.on_graphql_error": {
                            "value": "event_unit",
                            "type": "counter",
                            "unit": "error",
                            "description": "my description",
                            "condition": {
                                "eq": [
                                    "NOPE",
                                    {
                                        "response_errors": "$.[0].extensions.code"
                                    }
                                ]
                            },
                            "attributes": {
                                "response_errors": {
                                    "response_errors": "$.*"
                                }
                            }
                        },
                        "acme.request.on_graphql_error_selector": {
                            "value": "event_unit",
                            "type": "counter",
                            "unit": "error",
                            "description": "my description",
                            "condition": {
                                "eq": [
                                    true,
                                    {
                                        "on_graphql_error": true
                                    }
                                ]
                            },
                            "attributes": {
                                "response_errors": {
                                    "response_errors": "$.*"
                                }
                            }
                        },
                        "acme.request.on_graphql_error_histo": {
                            "value": "event_unit",
                            "type": "histogram",
                            "unit": "error",
                            "description": "my description",
                            "condition": {
                                "eq": [
                                    "NOPE",
                                    {
                                        "response_errors": "$.[0].extensions.code"
                                    }
                                ]
                            },
                            "attributes": {
                                "response_errors": {
                                    "response_errors": "$.*"
                                }
                            }
                        },
                        "acme.request.on_graphql_data": {
                            "value": {
                                "response_data": "$.price"
                            },
                            "type": "counter",
                            "unit": "$",
                            "description": "my description",
                            "attributes": {
                                "response.data": {
                                    "response_data": "$.*"
                                }
                            }
                        },
                        "acme.query": {
                            "value": "unit",
                            "type": "counter",
                            "description": "nb of queries",
                            "condition": {
                                "eq": [
                                    "query",
                                    {
                                        "operation_kind": "string"
                                    }
                                ]
                            },
                            "unit": "query",
                            "attributes": {
                                "query": {
                                    "query": "string"
                                }
                            }
                        }
                    }
                })
                .to_string()
                .as_str(),
            )
            .unwrap();

>>>>>>> 30f85631
            let custom_instruments = SupergraphCustomInstruments::new(&config.supergraph.custom);
            let context = crate::context::Context::new();
            let _ = context.insert(OPERATION_KIND, "query".to_string()).unwrap();
            let context_with_error = crate::context::Context::new();
            let _ = context_with_error
                .insert(OPERATION_KIND, "query".to_string())
                .unwrap();
            let _ = context_with_error
                .insert(CONTAINS_GRAPHQL_ERROR, true)
                .unwrap();
            let supergraph_req = supergraph::Request::fake_builder()
                .header("conditional-custom", "X")
                .header("x-my-header-count", "55")
                .header("content-length", "35")
                .header("content-type", "application/graphql")
                .query("{me{name}}")
                .context(context.clone())
                .build()
                .unwrap();
            custom_instruments.on_request(&supergraph_req);
            let supergraph_response = supergraph::Response::fake_builder()
                .context(supergraph_req.context.clone())
                .status_code(StatusCode::BAD_REQUEST)
                .header("content-type", "application/json")
                .header("x-my-header", "TEST")
                .header("content-length", "35")
                .errors(vec![graphql::Error::builder()
                    .message("nope")
                    .extension_code("NOPE")
                    .build()])
                .build()
                .unwrap();
            custom_instruments.on_response(&supergraph_response);
            custom_instruments.on_response_event(
                &graphql::Response::builder()
                    .data(json!({
                        "price": 500
                    }))
                    .errors(vec![graphql::Error::builder()
                        .message("nope")
                        .extension_code("NOPE")
                        .build()])
                    .build(),
                &context_with_error,
            );

            assert_counter!("acme.query", 1.0, query = "{me{name}}");
            assert_counter!("acme.request.on_error", 1.0);
            assert_counter!(
                "acme.request.on_graphql_error",
                1.0,
                response_errors = "{\"message\":\"nope\",\"extensions\":{\"code\":\"NOPE\"}}"
            );
            assert_counter!(
                "acme.request.on_graphql_error_selector",
                1.0,
                response_errors = "{\"message\":\"nope\",\"extensions\":{\"code\":\"NOPE\"}}"
            );
            assert_histogram_sum!(
                "acme.request.on_graphql_error_histo",
                1.0,
                response_errors = "{\"message\":\"nope\",\"extensions\":{\"code\":\"NOPE\"}}"
            );
            assert_counter!("acme.request.on_graphql_data", 500.0, response.data = 500);

            let custom_instruments = SupergraphCustomInstruments::new(&config.supergraph.custom);
            let supergraph_req = supergraph::Request::fake_builder()
                .header("content-length", "35")
                .header("x-my-header-count", "5")
                .header("content-type", "application/graphql")
                .context(context.clone())
                .query("Subscription {me{name}}")
                .build()
                .unwrap();
            custom_instruments.on_request(&supergraph_req);
            let supergraph_response = supergraph::Response::fake_builder()
                .context(supergraph_req.context.clone())
                .status_code(StatusCode::BAD_REQUEST)
                .header("content-type", "application/json")
                .header("content-length", "35")
                .errors(vec![graphql::Error::builder()
                    .message("nope")
                    .extension_code("NOPE")
                    .build()])
                .build()
                .unwrap();
            custom_instruments.on_response(&supergraph_response);
            custom_instruments.on_response_event(
                &graphql::Response::builder()
                    .data(json!({
                        "price": 500
                    }))
                    .errors(vec![graphql::Error::builder()
                        .message("nope")
                        .extension_code("NOPE")
                        .build()])
                    .build(),
                &context_with_error,
            );

            assert_counter!("acme.query", 1.0, query = "{me{name}}");
            assert_counter!("acme.request.on_error", 2.0);
            assert_counter!(
                "acme.request.on_graphql_error",
                2.0,
                response_errors = "{\"message\":\"nope\",\"extensions\":{\"code\":\"NOPE\"}}"
            );
            assert_counter!(
                "acme.request.on_graphql_error_selector",
                2.0,
                response_errors = "{\"message\":\"nope\",\"extensions\":{\"code\":\"NOPE\"}}"
            );
            assert_histogram_sum!(
                "acme.request.on_graphql_error_histo",
                2.0,
                response_errors = "{\"message\":\"nope\",\"extensions\":{\"code\":\"NOPE\"}}"
            );
            assert_counter!("acme.request.on_graphql_data", 1000.0, response.data = 500);

            let custom_instruments = SupergraphCustomInstruments::new(&config.supergraph.custom);
            let supergraph_req = supergraph::Request::fake_builder()
                .header("content-length", "35")
                .header("content-type", "application/graphql")
                .context(context.clone())
                .query("{me{name}}")
                .build()
                .unwrap();
            custom_instruments.on_request(&supergraph_req);
            let supergraph_response = supergraph::Response::fake_builder()
                .context(supergraph_req.context.clone())
                .status_code(StatusCode::OK)
                .header("content-type", "application/json")
                .header("content-length", "35")
                .data(serde_json_bytes::json!({"foo": "bar"}))
                .build()
                .unwrap();
            custom_instruments.on_response(&supergraph_response);
            custom_instruments.on_response_event(
                &graphql::Response::builder()
                    .data(serde_json_bytes::json!({"foo": "bar"}))
                    .build(),
                &supergraph_req.context,
            );

            assert_counter!("acme.query", 2.0, query = "{me{name}}");
            assert_counter!("acme.request.on_error", 2.0);
            assert_counter!(
                "acme.request.on_graphql_error",
                2.0,
                response_errors = "{\"message\":\"nope\",\"extensions\":{\"code\":\"NOPE\"}}"
            );
            assert_counter!(
                "acme.request.on_graphql_error_selector",
                2.0,
                response_errors = "{\"message\":\"nope\",\"extensions\":{\"code\":\"NOPE\"}}"
            );
            assert_histogram_sum!(
                "acme.request.on_graphql_error_histo",
                2.0,
                response_errors = "{\"message\":\"nope\",\"extensions\":{\"code\":\"NOPE\"}}"
            );
            assert_counter!("acme.request.on_graphql_data", 1000.0, response.data = 500);
        }
        .with_metrics()
        .await;
    }

    fn load_config(config: &str) -> InstrumentsConfig {
        let val: serde_json::Value = serde_yaml::from_str(config).unwrap();
        let instruments = val
            .as_object()
            .unwrap()
            .get("telemetry")
            .unwrap()
            .as_object()
            .unwrap()
            .get("instrumentation")
            .unwrap()
            .as_object()
            .unwrap()
            .get("instruments")
            .unwrap();
        serde_json::from_value(instruments.clone()).unwrap()
    }
}<|MERGE_RESOLUTION|>--- conflicted
+++ resolved
@@ -1983,125 +1983,7 @@
     #[tokio::test]
     async fn test_supergraph_instruments() {
         async {
-<<<<<<< HEAD
             let config = load_config(include_str!("fixtures/supergraph_instruments.router.yaml"));
-=======
-            let config: InstrumentsConfig = serde_json::from_str(
-                json!({
-                    "supergraph": {
-                        "acme.request.on_error": {
-                            "value": "unit",
-                            "type": "counter",
-                            "unit": "error",
-                            "description": "my description",
-                            "condition": {
-                                "not": {
-                                    "eq": [
-                                        200,
-                                        {
-                                            "response_status": "code"
-                                        }
-                                    ]
-                                }
-                            }
-                        },
-                        "acme.request.on_graphql_error": {
-                            "value": "event_unit",
-                            "type": "counter",
-                            "unit": "error",
-                            "description": "my description",
-                            "condition": {
-                                "eq": [
-                                    "NOPE",
-                                    {
-                                        "response_errors": "$.[0].extensions.code"
-                                    }
-                                ]
-                            },
-                            "attributes": {
-                                "response_errors": {
-                                    "response_errors": "$.*"
-                                }
-                            }
-                        },
-                        "acme.request.on_graphql_error_selector": {
-                            "value": "event_unit",
-                            "type": "counter",
-                            "unit": "error",
-                            "description": "my description",
-                            "condition": {
-                                "eq": [
-                                    true,
-                                    {
-                                        "on_graphql_error": true
-                                    }
-                                ]
-                            },
-                            "attributes": {
-                                "response_errors": {
-                                    "response_errors": "$.*"
-                                }
-                            }
-                        },
-                        "acme.request.on_graphql_error_histo": {
-                            "value": "event_unit",
-                            "type": "histogram",
-                            "unit": "error",
-                            "description": "my description",
-                            "condition": {
-                                "eq": [
-                                    "NOPE",
-                                    {
-                                        "response_errors": "$.[0].extensions.code"
-                                    }
-                                ]
-                            },
-                            "attributes": {
-                                "response_errors": {
-                                    "response_errors": "$.*"
-                                }
-                            }
-                        },
-                        "acme.request.on_graphql_data": {
-                            "value": {
-                                "response_data": "$.price"
-                            },
-                            "type": "counter",
-                            "unit": "$",
-                            "description": "my description",
-                            "attributes": {
-                                "response.data": {
-                                    "response_data": "$.*"
-                                }
-                            }
-                        },
-                        "acme.query": {
-                            "value": "unit",
-                            "type": "counter",
-                            "description": "nb of queries",
-                            "condition": {
-                                "eq": [
-                                    "query",
-                                    {
-                                        "operation_kind": "string"
-                                    }
-                                ]
-                            },
-                            "unit": "query",
-                            "attributes": {
-                                "query": {
-                                    "query": "string"
-                                }
-                            }
-                        }
-                    }
-                })
-                .to_string()
-                .as_str(),
-            )
-            .unwrap();
-
->>>>>>> 30f85631
             let custom_instruments = SupergraphCustomInstruments::new(&config.supergraph.custom);
             let context = crate::context::Context::new();
             let _ = context.insert(OPERATION_KIND, "query".to_string()).unwrap();
