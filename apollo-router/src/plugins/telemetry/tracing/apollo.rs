--- conflicted
+++ resolved
@@ -49,11 +49,7 @@
             .metrics_reference_mode(self.metrics_reference_mode)
             .build()?;
         Ok(builder.with_span_processor(
-<<<<<<< HEAD
-            BatchSpanProcessor::builder(exporter, opentelemetry_sdk::runtime::Tokio)
-=======
             BatchSpanProcessor::builder(exporter, NamedTokioRuntime::new("apollo-tracing"))
->>>>>>> 26d7743c
                 .with_batch_config(self.batch_processor.clone().into())
                 .build(),
         ))
