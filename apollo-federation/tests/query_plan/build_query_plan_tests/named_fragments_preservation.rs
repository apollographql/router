use apollo_federation::query_plan::query_planner::QueryPlannerConfig;

#[test]
#[should_panic(expected = "snapshot assertion")]
// TODO: investigate this failure - missing `__typename` under `a`
fn it_works_with_nested_fragments_1() {
    let planner = planner!(
        Subgraph1: r#"
          type Query {
            a: Anything
          }
  
          union Anything = A1 | A2 | A3
  
          interface Foo {
            foo: String
            child: Foo
            child2: Foo
          }
  
          type A1 implements Foo {
            foo: String
            child: Foo
            child2: Foo
          }
  
          type A2 implements Foo {
            foo: String
            child: Foo
            child2: Foo
          }
  
          type A3 implements Foo {
            foo: String
            child: Foo
            child2: Foo
          }
        "#,
    );
    assert_plan!(
        &planner,
        r#"
          query {
            a {
              ... on A1 {
                ...FooSelect
              }
              ... on A2 {
                ...FooSelect
              }
              ... on A3 {
                ...FooSelect
              }
            }
          }
  
          fragment FooSelect on Foo {
            __typename
            foo
            child {
              ...FooChildSelect
            }
            child2 {
              ...FooChildSelect
            }
          }
  
          fragment FooChildSelect on Foo {
            __typename
            foo
            child {
              child {
                child {
                  foo
                }
              }
            }
          }
        "#,
        @r###"
        QueryPlan {
          Fetch(service: "Subgraph1") {
            {
              a {
                __typename
                ... on A1 {
                  ...FooSelect
                }
                ... on A2 {
                  ...FooSelect
                }
                ... on A3 {
                  ...FooSelect
                }
              }
            }
            
            fragment FooChildSelect on Foo {
              __typename
              foo
              child {
                __typename
                child {
                  __typename
                  child {
                    __typename
                    foo
                  }
                }
              }
            }
            
            fragment FooSelect on Foo {
              __typename
              foo
              child {
                ...FooChildSelect
              }
              child2 {
                ...FooChildSelect
              }
            }
          },
        }
      "###
    );
}

#[test]
fn it_avoid_fragments_usable_only_once() {
    let planner = planner!(
            Subgraph1: r#"
          type Query {
            t: T
          }
  
          type T @key(fields: "id") {
            id: ID!
            v1: V
          }
  
          type V @shareable {
            a: Int
            b: Int
            c: Int
          }
        "#,
            Subgraph2: r#"
          type T @key(fields: "id") {
            id: ID!
            v2: V
            v3: V
          }
  
          type V @shareable {
            a: Int
            b: Int
            c: Int
          }
        "#,
    );

    // We use a fragment which does save some on the original query, but as each
    // field gets to a different subgraph, the fragment would only be used one
    // on each sub-fetch and we make sure the fragment is not used in that case.
    assert_plan!(
        &planner,
        r#"
          query {
            t {
              v1 {
                ...OnV
              }
              v2 {
                ...OnV
              }
            }
          }
  
          fragment OnV on V {
            a
            b
            c
          }
        "#,
        @r###"
        QueryPlan {
          Sequence {
            Fetch(service: "Subgraph1") {
              {
                t {
                  __typename
                  id
                  v1 {
                    a
                    b
                    c
                  }
                }
              }
            },
            Flatten(path: "t") {
              Fetch(service: "Subgraph2") {
                {
                  ... on T {
                    __typename
                    id
                  }
                } =>
                {
                  ... on T {
                    v2 {
                      a
                      b
                      c
                    }
                  }
                }
              },
            },
          },
        }
      "###
    );

    // But double-check that if we query 2 fields from the same subgraph, then
    // the fragment gets used now.
    assert_plan!(
        &planner,
        r#"
          query {
            t {
              v2 {
                ...OnV
              }
              v3 {
                ...OnV
              }
            }
          }
  
          fragment OnV on V {
            a
            b
            c
          }
        "#,
        @r###"
    QueryPlan {
      Sequence {
        Fetch(service: "Subgraph1") {
          {
            t {
              __typename
              id
            }
          }
        },
        Flatten(path: "t") {
          Fetch(service: "Subgraph2") {
            {
              ... on T {
                __typename
                id
              }
            } =>
            {
              ... on T {
                v2 {
                  ...OnV
                }
                v3 {
                  ...OnV
                }
              }
            }

            fragment OnV on V {
              a
              b
              c
            }
          },
        },
      },
    }
    "###
    );
}

mod respects_query_planner_option_reuse_query_fragments {
    use super::*;

    const SUBGRAPH1: &str = r#"
            type Query {
              t: T
            }
  
            type T {
              a1: A
              a2: A
            }
  
            type A {
              x: Int
              y: Int
            }
    "#;
    const QUERY: &str = r#"
            query {
              t {
                a1 {
                  ...Selection
                }
                a2 {
                  ...Selection
                }
              }
            }

            fragment Selection on A {
              x
              y
            }
    "#;

    #[test]
    fn respects_query_planner_option_reuse_query_fragments_true() {
        let reuse_query_fragments = true;
        let planner = planner!(
          config = QueryPlannerConfig {reuse_query_fragments, ..Default::default()},
          Subgraph1: SUBGRAPH1,
        );
        let query = QUERY;

        assert_plan!(
            &planner,
            query,
            @r###"
        QueryPlan {
          Fetch(service: "Subgraph1") {
            {
              t {
                a1 {
                  ...Selection
                }
                a2 {
                  ...Selection
                }
              }
            }

            fragment Selection on A {
              x
              y
            }
          },
        }
        "###
        );
    }

    #[test]
    fn respects_query_planner_option_reuse_query_fragments_false() {
        let reuse_query_fragments = false;
        let planner = planner!(
          config = QueryPlannerConfig {reuse_query_fragments, ..Default::default()},
          Subgraph1: SUBGRAPH1,
        );
        let query = QUERY;

        assert_plan!(
            &planner,
            query,
            @r#"
            QueryPlan {
              Fetch(service: "Subgraph1") {
                {
                  t {
                    a1 {
                      x
                      y
                    }
                    a2 {
                      x
                      y
                    }
                  }
                }
              },
            }
            "#
        );
    }
}

#[test]
fn it_works_with_nested_fragments_when_only_the_nested_fragment_gets_preserved() {
    let planner = planner!(
        Subgraph1: r#"
          type Query {
            t: T
          }

          type T @key(fields: "id") {
            id: ID!
            a: V
            b: V
          }

          type V {
            v1: Int
            v2: Int
          }
        "#,
    );
    assert_plan!(
        &planner,
        r#"
          {
            t {
              ...OnT
            }
          }

          fragment OnT on T {
            a {
              ...OnV
            }
            b {
              ...OnV
            }
          }

          fragment OnV on V {
            v1
            v2
          }
        "#,
        @r###"
        QueryPlan {
          Fetch(service: "Subgraph1") {
            {
              t {
                a {
                  ...OnV
                }
                b {
                  ...OnV
                }
              }
            }

            fragment OnV on V {
              v1
              v2
            }
          },
        }
      "###
    );
}

#[test]
#[should_panic(
    expected = r#"variable `$if` of type `Boolean` cannot be used for argument `if` of type `Boolean!`"#
)]
// TODO: investigate this failure
fn it_preserves_directives_when_fragment_not_used() {
    // (because used only once)
    let planner = planner!(
        Subgraph1: r#"
          type Query {
            t: T
          }

          type T @key(fields: "id") {
            id: ID!
            a: Int
            b: Int
          }
        "#,
    );
    assert_plan!(
        &planner,
        r#"
          query test($if: Boolean) {
            t {
              id
              ...OnT @include(if: $if)
            }
          }

          fragment OnT on T {
            a
            b
          }
        "#,
        @r###"
        QueryPlan {
          Fetch(service: "Subgraph1") {
            {
              t {
                id
                ... on T @include(if: $if) {
                  a
                  b
                }
              }
            }
          },
        }
      "###
    );
}

#[test]
#[should_panic(
    expected = "variable `$test1` of type `Boolean` cannot be used for argument `if` of type `Boolean!`"
)]
// TODO: investigate this failure
fn it_preserves_directives_when_fragment_is_reused() {
    let planner = planner!(
        Subgraph1: r#"
          type Query {
            t: T
          }

          type T @key(fields: "id") {
            id: ID!
            a: Int
            b: Int
          }
        "#,
    );
    assert_plan!(
        &planner,
        r#"
          query test($test1: Boolean, $test2: Boolean) {
            t {
              id
              ...OnT @include(if: $test1)
              ...OnT @include(if: $test2)
            }
          }

          fragment OnT on T {
            a
            b
          }
        "#,
        @r###"
        QueryPlan {
          Fetch(service: "Subgraph1") {
            {
              t {
                id
                ...OnT @include(if: $test1)
                ...OnT @include(if: $test2)
              }
            }

            fragment OnT on T {
              a
              b
            }
          },
        }
      "###
    );
}

#[test]
#[should_panic(expected = "snapshot assertion")]
// TODO: investigate this failure
fn it_does_not_try_to_apply_fragments_that_are_not_valid_for_the_subgaph() {
    // Slightly artificial example for simplicity, but this highlight the problem.
    // In that example, the only queried subgraph is the first one (there is in fact
    // no way to ever reach the 2nd one), so the plan should mostly simply forward
    // the query to the 1st subgraph, but a subtlety is that the named fragment used
    // in the query is *not* valid for Subgraph1, because it queries `b` on `I`, but
    // there is no `I.b` in Subgraph1.
    // So including the named fragment in the fetch would be erroneous: the subgraph
    // server would reject it when validating the query, and we must make sure it
    // is not reused.
    let planner = planner!(
        Subgraph1: r#"
          type Query {
            i1: I
            i2: I
          }

          interface I {
            a: Int
          }

          type T implements I {
            a: Int
            b: Int
          }
        "#,
        Subgraph2: r#"
          interface I {
            a: Int
            b: Int
          }
        "#,
    );
    assert_plan!(
        &planner,
        r#"
          query {
            i1 {
              ... on T {
                ...Frag
              }
            }
            i2 {
              ... on T {
                ...Frag
              }
            }
          }

          fragment Frag on I {
            b
          }
        "#,
        @r###"
        QueryPlan {
          Fetch(service: "Subgraph1") {
            {
              i1 {
                __typename
                ... on T {
                  b
                }
              }
              i2 {
                __typename
                ... on T {
                  b
                }
              }
            }
          },
        }
      "###
    );
}

#[test]
#[should_panic(expected = "snapshot assertion")]
// TODO: investigate this failure - snapshot mismatch (complicated)
fn it_handles_fragment_rebasing_in_a_subgraph_where_some_subtyping_relation_differs() {
    // This test is designed such that type `Outer` implements the interface `I` in `Subgraph1`
    // but not in `Subgraph2`, yet `I` exists in `Subgraph2` (but only `Inner` implements it
    // there). Further, the operations we test have a fragment on I (`IFrag` below) that is
    // used "in the context of `Outer`" (at the top-level of fragment `OuterFrag`).
    //
    // What this all means is that `IFrag` can be rebased in `Subgraph2` "as is" because `I`
    // exists there with all its fields, but as we rebase `OuterFrag` on `Subgraph2`, we
    // cannot use `...IFrag` inside it (at the top-level), because `I` and `Outer` do
    // no intersect in `Subgraph2` and this would be an invalid selection.
    //
    // Previous versions of the code were not handling this case and were error out by
    // creating the invalid selection (#2721), and this test ensures this is fixed.
    let planner = planner!(
        Subgraph1: r#"
          type V @shareable {
            x: Int
          }

          interface I {
            v: V
          }

          type Outer implements I @key(fields: "id") {
            id: ID!
            v: V
          }
        "#,
        Subgraph2: r#"
          type Query {
            outer1: Outer
            outer2: Outer
          }

          type V @shareable {
            x: Int
          }

          interface I {
            v: V
            w: Int
          }

          type Inner implements I {
            v: V
            w: Int
          }

          type Outer @key(fields: "id") {
            id: ID!
            inner: Inner
            w: Int
          }
        "#,
    );
    assert_plan!(
        &planner,
        r#"
          query {
            outer1 {
              ...OuterFrag
            }
            outer2 {
              ...OuterFrag
            }
          }

          fragment OuterFrag on Outer {
            ...IFrag
            inner {
              ...IFrag
            }
          }

          fragment IFrag on I {
            v {
              x
            }
          }
        "#,
        @r#"
        QueryPlan {
          Sequence {
            Fetch(service: "Subgraph2") {
              {
                outer1 {
                  __typename
                  ...OuterFrag
                  id
                }
                outer2 {
                  __typename
                  ...OuterFrag
                  id
                }
              }

              fragment OuterFrag on Outer {
                inner {
                  v {
                    x
                  }
                }
              }
            },
            Parallel {
              Flatten(path: "outer1") {
                Fetch(service: "Subgraph1") {
                  {
                    ... on Outer {
                      __typename
                      id
                    }
                  } =>
                  {
                    ... on Outer {
                      v {
                        x
                      }
                    }
                  }
                },
              },
              Flatten(path: "outer2") {
                Fetch(service: "Subgraph1") {
                  {
                    ... on Outer {
                      __typename
                      id
                    }
                  } =>
                  {
                    ... on Outer {
                      v {
                        x
                      }
                    }
                  }
                },
              },
            },
          },
        }
        "#
    );

    // We very slighly modify the operation to add an artificial indirection within `IFrag`.
    // This does not really change the query, and should result in the same plan, but
    // ensure the code handle correctly such indirection.
    assert_plan!(
        &planner,
        r#"
          query {
            outer1 {
              ...OuterFrag
            }
            outer2 {
              ...OuterFrag
            }
          }

          fragment OuterFrag on Outer {
            ...IFrag
            inner {
              ...IFrag
            }
          }

          fragment IFrag on I {
            ...IFragDelegate
          }

          fragment IFragDelegate on I {
            v {
              x
            }
          }
        "#,
        @r#"
        QueryPlan {
          Sequence {
            Fetch(service: "Subgraph2") {
              {
                outer1 {
                  __typename
                  ...OuterFrag
                  id
                }
                outer2 {
                  __typename
                  ...OuterFrag
                  id
                }
              }

              fragment OuterFrag on Outer {
                inner {
                  v {
                    x
                  }
                }
              }
            },
            Parallel {
              Flatten(path: "outer1") {
                Fetch(service: "Subgraph1") {
                  {
                    ... on Outer {
                      __typename
                      id
                    }
                  } =>
                  {
                    ... on Outer {
                      v {
                        x
                      }
                    }
                  }
                },
              },
              Flatten(path: "outer2") {
                Fetch(service: "Subgraph1") {
                  {
                    ... on Outer {
                      __typename
                      id
                    }
                  } =>
                  {
                    ... on Outer {
                      v {
                        x
                      }
                    }
                  }
                },
              },
            },
          },
        }
        "#
    );

    // The previous cases tests the cases where nothing in the `...IFrag` spread at the
    // top-level of `OuterFrag` applied at all: it all gets eliminated in the plan. But
    // in the schema of `Subgraph2`, while `Outer` does not implement `I` (and does not
    // have `v` in particular), it does contains field `w` that `I` also have, so we
    // add that field to `IFrag` and make sure we still correctly query that field.

    assert_plan!(
        &planner,
        r#"
          query {
            outer1 {
              ...OuterFrag
            }
            outer2 {
              ...OuterFrag
            }
          }

          fragment OuterFrag on Outer {
            ...IFrag
            inner {
              ...IFrag
            }
          }

          fragment IFrag on I {
            v {
              x
            }
            w
          }
        "#,
        @r#"
        QueryPlan {
          Sequence {
            Fetch(service: "Subgraph2") {
              {
                outer1 {
                  __typename
                  ...OuterFrag
                  id
                }
                outer2 {
                  __typename
                  ...OuterFrag
                  id
                }
              }

              fragment OuterFrag on Outer {
                w
                inner {
                  v {
                    x
                  }
                  w
                }
              }
            },
            Parallel {
              Flatten(path: "outer1") {
                Fetch(service: "Subgraph1") {
                  {
                    ... on Outer {
                      __typename
                      id
                    }
                  } =>
                  {
                    ... on Outer {
                      v {
                        x
                      }
                    }
                  }
                },
              },
              Flatten(path: "outer2") {
                Fetch(service: "Subgraph1") {
                  {
                    ... on Outer {
                      __typename
                      id
                    }
                  } =>
                  {
                    ... on Outer {
                      v {
                        x
                      }
                    }
                  }
                },
              },
            },
          },
        }
        "#
    );
}

#[test]
<<<<<<< HEAD
#[should_panic(
    expected = r#"Cannot add selection of field "Outer.v" to selection set of parent type "Outer""#
)]
=======
#[should_panic(expected = "snapshot assertion")]
>>>>>>> 4255fd10
// TODO: investigate this failure
fn it_handles_fragment_rebasing_in_a_subgraph_where_some_union_membership_relation_differs() {
    // This test is similar to the subtyping case (it tests the same problems), but test the case
    // of unions instead of interfaces.
    let planner = planner!(
        Subgraph1: r#"
          type V @shareable {
            x: Int
          }

          union U = Outer

          type Outer @key(fields: "id") {
            id: ID!
            v: Int
          }
        "#,
        Subgraph2: r#"
          type Query {
            outer1: Outer
            outer2: Outer
          }

          union U = Inner

          type Inner {
            v: Int
            w: Int
          }

          type Outer @key(fields: "id") {
            id: ID!
            inner: Inner
            w: Int
          }
        "#,
    );
    assert_plan!(
        &planner,
        r#"
          query {
            outer1 {
              ...OuterFrag
            }
            outer2 {
              ...OuterFrag
            }
          }

          fragment OuterFrag on Outer {
            ...UFrag
            inner {
              ...UFrag
            }
          }

          fragment UFrag on U {
            ... on Outer {
              v
            }
            ... on Inner {
              v
            }
          }
        "#,
        @r#"
        QueryPlan {
          Sequence {
            Fetch(service: "Subgraph2") {
              {
                outer1 {
                  __typename
                  ...OuterFrag
                  id
                }
                outer2 {
                  __typename
                  ...OuterFrag
                  id
                }
              }

              fragment OuterFrag on Outer {
                inner {
                  v
                }
              }
            },
            Parallel {
              Flatten(path: "outer1") {
                Fetch(service: "Subgraph1") {
                  {
                    ... on Outer {
                      __typename
                      id
                    }
                  } =>
                  {
                    ... on Outer {
                      v
                    }
                  }
                },
              },
              Flatten(path: "outer2") {
                Fetch(service: "Subgraph1") {
                  {
                    ... on Outer {
                      __typename
                      id
                    }
                  } =>
                  {
                    ... on Outer {
                      v
                    }
                  }
                },
              },
            },
          },
        }
        "#
    );

    // We very slighly modify the operation to add an artificial indirection within `IFrag`.
    // This does not really change the query, and should result in the same plan, but
    // ensure the code handle correctly such indirection.
    assert_plan!(
        &planner,
        r#"
          query {
            outer1 {
              ...OuterFrag
            }
            outer2 {
              ...OuterFrag
            }
          }

          fragment OuterFrag on Outer {
            ...UFrag
            inner {
              ...UFrag
            }
          }

          fragment UFrag on U {
            ...UFragDelegate
          }

          fragment UFragDelegate on U {
            ... on Outer {
              v
            }
            ... on Inner {
              v
            }
          }
        "#,
        @r#"
        QueryPlan {
          Sequence {
            Fetch(service: "Subgraph2") {
              {
                outer1 {
                  __typename
                  ...OuterFrag
                  id
                }
                outer2 {
                  __typename
                  ...OuterFrag
                  id
                }
              }

              fragment OuterFrag on Outer {
                inner {
                  v
                }
              }
            },
            Parallel {
              Flatten(path: "outer1") {
                Fetch(service: "Subgraph1") {
                  {
                    ... on Outer {
                      __typename
                      id
                    }
                  } =>
                  {
                    ... on Outer {
                      v
                    }
                  }
                },
              },
              Flatten(path: "outer2") {
                Fetch(service: "Subgraph1") {
                  {
                    ... on Outer {
                      __typename
                      id
                    }
                  } =>
                  {
                    ... on Outer {
                      v
                    }
                  }
                },
              },
            },
          },
        }
        "#
    );

    // The previous cases tests the cases where nothing in the `...IFrag` spread at the
    // top-level of `OuterFrag` applied at all: it all gets eliminated in the plan. But
    // in the schema of `Subgraph2`, while `Outer` does not implement `I` (and does not
    // have `v` in particular), it does contains field `w` that `I` also have, so we
    // add that field to `IFrag` and make sure we still correctly query that field.
    assert_plan!(
        &planner,
        r#"
          query {
            outer1 {
              ...OuterFrag
            }
            outer2 {
              ...OuterFrag
            }
          }

          fragment OuterFrag on Outer {
            ...UFrag
            inner {
              ...UFrag
            }
          }

          fragment UFrag on U {
            ... on Outer {
              v
              w
            }
            ... on Inner {
              v
            }
          }
        "#,
        @r#"
        QueryPlan {
          Sequence {
            Fetch(service: "Subgraph2") {
              {
                outer1 {
                  __typename
                  ...OuterFrag
                  id
                }
                outer2 {
                  __typename
                  ...OuterFrag
                  id
                }
              }

              fragment OuterFrag on Outer {
                w
                inner {
                  v
                }
              }
            },
            Parallel {
              Flatten(path: "outer1") {
                Fetch(service: "Subgraph1") {
                  {
                    ... on Outer {
                      __typename
                      id
                    }
                  } =>
                  {
                    ... on Outer {
                      v
                    }
                  }
                },
              },
              Flatten(path: "outer2") {
                Fetch(service: "Subgraph1") {
                  {
                    ... on Outer {
                      __typename
                      id
                    }
                  } =>
                  {
                    ... on Outer {
                      v
                    }
                  }
                },
              },
            },
          },
        }
        "#
    );
}<|MERGE_RESOLUTION|>--- conflicted
+++ resolved
@@ -998,13 +998,9 @@
 }
 
 #[test]
-<<<<<<< HEAD
 #[should_panic(
     expected = r#"Cannot add selection of field "Outer.v" to selection set of parent type "Outer""#
 )]
-=======
-#[should_panic(expected = "snapshot assertion")]
->>>>>>> 4255fd10
 // TODO: investigate this failure
 fn it_handles_fragment_rebasing_in_a_subgraph_where_some_union_membership_relation_differs() {
     // This test is similar to the subtyping case (it tests the same problems), but test the case
