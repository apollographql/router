--- conflicted
+++ resolved
@@ -61,19 +61,8 @@
 
     let url = format!("http://localhost:16686/api/traces?{params}");
     for _ in 0..10 {
-<<<<<<< HEAD
         if find_valid_trace(&url).await.is_ok() {
             return Ok(());
-=======
-        match find_valid_trace(&url).await {
-            Ok(_) => {
-                return Ok(());
-            }
-            Err(e) => {
-                println!("error: {e}");
-                tracing::warn!("{}", e);
-            }
->>>>>>> 583bd823
         }
         tokio::time::sleep(Duration::from_millis(100)).await;
     }
