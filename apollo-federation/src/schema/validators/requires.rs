use apollo_compiler::Name;
use apollo_compiler::ast::DirectiveList;
use apollo_compiler::executable::Field;
use apollo_compiler::validation::Valid;
use itertools::Itertools;

use crate::error::FederationError;
use crate::error::MultipleFederationErrors;
use crate::error::SingleFederationError;
use crate::link::federation_spec_definition::FEDERATION_REQUIRES_DIRECTIVE_NAME_IN_SPEC;
use crate::link::spec_definition::SpecDefinition;
use crate::schema::FederationSchema;
use crate::schema::HasFields;
use crate::schema::RequiresDirective;
use crate::schema::subgraph_metadata::SubgraphMetadata;
use crate::schema::validators::DenyFieldsWithDirectiveApplications;
use crate::schema::validators::DenyNonExternalLeafFields;
use crate::schema::validators::SchemaFieldSetValidator;
use crate::schema::validators::deny_unsupported_directive_on_interface_field;

pub(crate) fn validate_requires_directives(
    schema: &FederationSchema,
    meta: &SubgraphMetadata,
    errors: &mut MultipleFederationErrors,
) -> Result<(), FederationError> {
    let requires_directive_name = meta
        .federation_spec_definition()
        .directive_name_in_schema(schema, &FEDERATION_REQUIRES_DIRECTIVE_NAME_IN_SPEC)?
        .unwrap_or(FEDERATION_REQUIRES_DIRECTIVE_NAME_IN_SPEC);

    let fieldset_rules: Vec<Box<dyn SchemaFieldSetValidator<Baggage = RequiresDirective>>> = vec![
        Box::new(DenyAliases::new()),
        Box::new(DenyFieldsWithDirectiveApplicationsInRequires::new()),
        Box::new(DenyNonExternalLeafFieldsInRequires::new(
            schema,
            meta,
            &requires_directive_name,
        )),
    ];

    for requires_directive in schema.requires_directive_applications()? {
        match requires_directive {
<<<<<<< HEAD
            Ok(requires) => match requires.parse_fields(schema.schema()) {
                Ok(fields) => {
                    let existing_error_count = errors.errors.len();
                    for rule in fieldset_rules.iter() {
                        rule.visit(&requires.target.type_name, &fields, &requires, errors);
                    }

                    // We apply federation-specific validation rules without validating first to maintain compatibility with existing messaging,
                    // but if we get to this point without errors, we want to make sure it's still a valid selection.
                    let did_not_find_errors = existing_error_count == errors.errors.len();
                    if did_not_find_errors {
                        if let Err(validation_error) =
                            fields.validate(Valid::assume_valid_ref(schema.schema()))
                        {
                            errors.push(validation_error.into());
=======
            Ok(requires) => {
                deny_unsupported_directive_on_interface_field(
                    &requires_directive_name,
                    &requires,
                    schema,
                    errors,
                );
                match requires.parse_fields(schema.schema()) {
                    Ok(fields) => {
                        for rule in fieldset_rules.iter() {
                            rule.visit(requires.target.type_name(), &fields, errors);
>>>>>>> 3db976d8
                        }
                    }
                    Err(e) => errors.push(e.into()),
                }
            }
            Err(e) => errors.push(e),
        }
    }
    Ok(())
}

/// Instances of `@requires(fields:)` cannot use aliases
struct DenyAliases<'a> {
    _marker: std::marker::PhantomData<&'a ()>,
}

impl<'a> DenyAliases<'a> {
    pub(crate) fn new() -> Self {
        Self {
            _marker: std::marker::PhantomData,
        }
    }
}

impl<'a> SchemaFieldSetValidator for DenyAliases<'a> {
    type Baggage = RequiresDirective<'a>;

    fn visit_field(
        &self,
        _parent_ty: &Name,
        field: &Field,
        baggage: &Self::Baggage,
        errors: &mut MultipleFederationErrors,
    ) {
        // This largely duplicates the logic of `check_absence_of_aliases`, which was implemented for the QP rewrite.
        // That requires a valid schema and some operation data, which we don't have because were only working with a
        // schema. Additionally, that implementation uses a slightly different error message than that used by the JS
        // version of composition.
        if let Some(alias) = field.alias.as_ref() {
            errors.errors.push(SingleFederationError::RequiresInvalidFields {
                target_type: baggage.target.type_name.clone(),
                target_field: baggage.target.field_name.clone(),
                application: baggage.schema_directive.to_string(),
                message: format!("Cannot use alias \"{alias}\" in \"{alias}: {}\": aliases are not currently supported in @requires", field.name),
            });
        }
        self.visit_selection_set(
            field.ty().inner_named_type(),
            &field.selection_set,
            baggage,
            errors,
        );
    }
}

/// Instances of `@requires(fields:)` cannot select fields with directive applications
struct DenyFieldsWithDirectiveApplicationsInRequires<'a> {
    _marker: std::marker::PhantomData<&'a ()>,
}

impl<'a> DenyFieldsWithDirectiveApplicationsInRequires<'a> {
    fn new() -> Self {
        Self {
            _marker: std::marker::PhantomData,
        }
    }
}

impl DenyFieldsWithDirectiveApplications for DenyFieldsWithDirectiveApplicationsInRequires<'_> {
    fn error(&self, directives: &DirectiveList, baggage: &Self::Baggage) -> SingleFederationError {
        SingleFederationError::RequiresHasDirectiveInFieldsArg {
            target_type: baggage.target.type_name.clone(),
            target_field: baggage.target.field_name.clone(),
            application: baggage.schema_directive.to_string(),
            applied_directives: directives.iter().map(|d| d.to_string()).join(", "),
        }
    }
}

impl<'a> SchemaFieldSetValidator for DenyFieldsWithDirectiveApplicationsInRequires<'a> {
    type Baggage = RequiresDirective<'a>;

    fn visit_field(
        &self,
        parent_ty: &Name,
        field: &Field,
        baggage: &Self::Baggage,
        errors: &mut MultipleFederationErrors,
    ) {
        DenyFieldsWithDirectiveApplications::visit_field(self, parent_ty, field, baggage, errors);
    }

    fn visit_inline_fragment(
        &self,
        parent_ty: &Name,
        fragment: &apollo_compiler::executable::InlineFragment,
        baggage: &Self::Baggage,
        errors: &mut MultipleFederationErrors,
    ) {
        DenyFieldsWithDirectiveApplications::visit_inline_fragment(
            self, parent_ty, fragment, baggage, errors,
        );
    }
}

/// Instances of `@requires(fields:)` must only select external leaf fields
struct DenyNonExternalLeafFieldsInRequires<'a> {
    schema: &'a FederationSchema,
    metadata: &'a SubgraphMetadata,
    directive_name: &'a Name,
}

impl<'a> DenyNonExternalLeafFieldsInRequires<'a> {
    fn new(
        schema: &'a FederationSchema,
        metadata: &'a SubgraphMetadata,
        directive_name: &'a Name,
    ) -> Self {
        Self {
            schema,
            metadata,
            directive_name,
        }
    }
}

impl<'a> DenyNonExternalLeafFields<'a> for DenyNonExternalLeafFieldsInRequires<'a> {
    fn schema(&self) -> &'a FederationSchema {
        self.schema
    }

    fn meta(&self) -> &'a SubgraphMetadata {
        self.metadata
    }

    fn directive_name(&self) -> &'a Name {
        self.directive_name
    }

    fn error(&self, message: String, baggage: &Self::Baggage) -> SingleFederationError {
        SingleFederationError::RequiresFieldsMissingExternal {
            target_type: baggage.target_type().clone(),
            target_field: baggage.target.field_name.clone(),
            application: baggage.schema_directive.to_string(),
            message,
        }
    }
}

impl<'a> SchemaFieldSetValidator for DenyNonExternalLeafFieldsInRequires<'a> {
    type Baggage = RequiresDirective<'a>;

    fn visit_field(
        &self,
        parent_ty: &Name,
        field: &Field,
        baggage: &Self::Baggage,
        errors: &mut MultipleFederationErrors,
    ) {
        DenyNonExternalLeafFields::visit_field(self, parent_ty, field, baggage, errors);
    }
}<|MERGE_RESOLUTION|>--- conflicted
+++ resolved
@@ -40,23 +40,6 @@
 
     for requires_directive in schema.requires_directive_applications()? {
         match requires_directive {
-<<<<<<< HEAD
-            Ok(requires) => match requires.parse_fields(schema.schema()) {
-                Ok(fields) => {
-                    let existing_error_count = errors.errors.len();
-                    for rule in fieldset_rules.iter() {
-                        rule.visit(&requires.target.type_name, &fields, &requires, errors);
-                    }
-
-                    // We apply federation-specific validation rules without validating first to maintain compatibility with existing messaging,
-                    // but if we get to this point without errors, we want to make sure it's still a valid selection.
-                    let did_not_find_errors = existing_error_count == errors.errors.len();
-                    if did_not_find_errors {
-                        if let Err(validation_error) =
-                            fields.validate(Valid::assume_valid_ref(schema.schema()))
-                        {
-                            errors.push(validation_error.into());
-=======
             Ok(requires) => {
                 deny_unsupported_directive_on_interface_field(
                     &requires_directive_name,
@@ -66,9 +49,20 @@
                 );
                 match requires.parse_fields(schema.schema()) {
                     Ok(fields) => {
+                        let existing_error_count = errors.errors.len();
                         for rule in fieldset_rules.iter() {
-                            rule.visit(requires.target.type_name(), &fields, errors);
->>>>>>> 3db976d8
+                            rule.visit(&requires.target.type_name(), &fields, &requires, errors);
+                        }
+
+                        // We apply federation-specific validation rules without validating first to maintain compatibility with existing messaging,
+                        // but if we get to this point without errors, we want to make sure it's still a valid selection.
+                        let did_not_find_errors = existing_error_count == errors.errors.len();
+                        if did_not_find_errors {
+                            if let Err(validation_error) =
+                                fields.validate(Valid::assume_valid_ref(schema.schema()))
+                            {
+                                errors.push(validation_error.into());
+                            }
                         }
                     }
                     Err(e) => errors.push(e.into()),
@@ -109,8 +103,8 @@
         // version of composition.
         if let Some(alias) = field.alias.as_ref() {
             errors.errors.push(SingleFederationError::RequiresInvalidFields {
-                target_type: baggage.target.type_name.clone(),
-                target_field: baggage.target.field_name.clone(),
+                target_type: baggage.target.type_name().clone(),
+                target_field: baggage.target.field_name().clone(),
                 application: baggage.schema_directive.to_string(),
                 message: format!("Cannot use alias \"{alias}\" in \"{alias}: {}\": aliases are not currently supported in @requires", field.name),
             });
@@ -140,8 +134,8 @@
 impl DenyFieldsWithDirectiveApplications for DenyFieldsWithDirectiveApplicationsInRequires<'_> {
     fn error(&self, directives: &DirectiveList, baggage: &Self::Baggage) -> SingleFederationError {
         SingleFederationError::RequiresHasDirectiveInFieldsArg {
-            target_type: baggage.target.type_name.clone(),
-            target_field: baggage.target.field_name.clone(),
+            target_type: baggage.target.type_name().clone(),
+            target_field: baggage.target.field_name().clone(),
             application: baggage.schema_directive.to_string(),
             applied_directives: directives.iter().map(|d| d.to_string()).join(", "),
         }
@@ -211,7 +205,7 @@
     fn error(&self, message: String, baggage: &Self::Baggage) -> SingleFederationError {
         SingleFederationError::RequiresFieldsMissingExternal {
             target_type: baggage.target_type().clone(),
-            target_field: baggage.target.field_name.clone(),
+            target_field: baggage.target.field_name().clone(),
             application: baggage.schema_directive.to_string(),
             message,
         }
