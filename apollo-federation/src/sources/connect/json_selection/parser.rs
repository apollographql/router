use std::fmt::Display;

use nom::branch::alt;
use nom::character::complete::char;
use nom::character::complete::one_of;
use nom::combinator::all_consuming;
use nom::combinator::map;
use nom::combinator::opt;
use nom::combinator::recognize;
use nom::multi::many0;
use nom::sequence::pair;
use nom::sequence::preceded;
use nom::sequence::terminated;
use nom::sequence::tuple;
use nom::IResult;
use nom::Slice;
use serde_json_bytes::Value as JSON;

use super::helpers::spaces_or_comments;
use super::known_var::KnownVariable;
use super::lit_expr::LitExpr;
use super::location::merge_ranges;
use super::location::ranged_span;
use super::location::OffsetRange;
use super::location::Ranged;
use super::location::Span;
use super::location::WithRange;

pub(crate) trait ExternalVarPaths {
    fn external_var_paths(&self) -> Vec<&PathSelection>;
}

// JSONSelection     ::= NakedSubSelection | PathSelection
// NakedSubSelection ::= NamedSelection* StarSelection?

#[derive(Debug, PartialEq, Clone)]
pub enum JSONSelection {
    // Although we reuse the SubSelection type for the JSONSelection::Named
    // case, we parse it as a sequence of NamedSelection items without the
    // {...} curly braces that SubSelection::parse expects.
    Named(SubSelection),
    Path(PathSelection),
}

impl JSONSelection {
    pub fn empty() -> Self {
        JSONSelection::Named(SubSelection {
            selections: vec![],
            ..Default::default()
        })
    }

    pub fn is_empty(&self) -> bool {
        match self {
            JSONSelection::Named(subselect) => {
                subselect.selections.is_empty() && subselect.star.is_none()
            }
            JSONSelection::Path(path) => *path.path == PathList::Empty,
        }
    }

    pub fn parse(input: &str) -> IResult<&str, Self> {
        let input_span = Span::new(input);

        match alt((
            all_consuming(terminated(
                map(SubSelection::parse_naked, Self::Named),
                // By convention, most ::parse methods do not consume trailing
                // spaces_or_comments, so we need to consume them here in order
                // to satisfy the all_consuming requirement.
                spaces_or_comments,
            )),
            all_consuming(terminated(
                map(PathSelection::parse, Self::Path),
                // It's tempting to hoist the all_consuming(terminated(...))
                // checks outside the alt((...)) so we only need to handle
                // trailing spaces_or_comments once, but that won't work because
                // the Self::Named case should fail when parsing a single
                // PathSelection, and that failure typically happens because the
                // SubSelection::parse_naked method does not consume the entire
                // input, which is caught by the first all_consuming above.
                spaces_or_comments,
            )),
        ))(input_span)
        {
            Ok((remainder, selection)) => {
                if remainder.fragment().is_empty() {
                    Ok(("", selection))
                } else {
                    Err(nom::Err::Error(nom::error::Error::new(
                        *input_span.fragment(),
                        nom::error::ErrorKind::IsNot,
                    )))
                }
            }
            Err(_) => Err(nom::Err::Error(nom::error::Error::new(
                input,
                nom::error::ErrorKind::IsNot,
            ))),
        }
    }

    pub(crate) fn next_subselection(&self) -> Option<&SubSelection> {
        match self {
            JSONSelection::Named(subselect) => Some(subselect),
            JSONSelection::Path(path) => path.next_subselection(),
        }
    }

    pub(crate) fn next_mut_subselection(&mut self) -> Option<&mut SubSelection> {
        match self {
            JSONSelection::Named(subselect) => Some(subselect),
            JSONSelection::Path(path) => path.next_mut_subselection(),
        }
    }
}

impl ExternalVarPaths for JSONSelection {
    fn external_var_paths(&self) -> Vec<&PathSelection> {
        match self {
            JSONSelection::Named(subselect) => subselect.external_var_paths(),
            JSONSelection::Path(path) => path.external_var_paths(),
        }
    }
}

// NamedSelection       ::= NamedPathSelection | NamedFieldSelection | NamedGroupSelection
// NamedPathSelection   ::= Alias PathSelection
// NamedFieldSelection  ::= Alias? Key SubSelection?
// NamedGroupSelection  ::= Alias SubSelection

#[derive(Debug, PartialEq, Eq, Clone)]
pub enum NamedSelection {
    Field(Option<Alias>, WithRange<Key>, Option<SubSelection>),
    Path(Alias, PathSelection),
    Group(Alias, SubSelection),
}

// Like PathSelection, NamedSelection is an AST structure that takes its range
// entirely from its children, so NamedSelection itself does not need to provide
// separate storage for its own range, and therefore does not need to be wrapped
// as WithRange<NamedSelection>, but merely needs to implement the Ranged trait.
impl Ranged<NamedSelection> for NamedSelection {
    fn range(&self) -> OffsetRange {
        match self {
            Self::Field(alias, key, sub) => {
                let range = key.range();
                let range = if let Some(alias) = alias.as_ref() {
                    merge_ranges(alias.range(), range)
                } else {
                    range
                };
                if let Some(sub) = sub.as_ref() {
                    merge_ranges(range, sub.range())
                } else {
                    range
                }
            }
            Self::Path(alias, path) => merge_ranges(alias.range(), path.range()),
            Self::Group(alias, sub) => merge_ranges(alias.range(), sub.range()),
        }
    }
}

impl NamedSelection {
    pub(crate) fn parse(input: Span) -> IResult<Span, Self> {
        alt((
            // We must try parsing NamedPathSelection before NamedFieldSelection
            // and NamedQuotedSelection because a NamedPathSelection without a
            // leading `.`, such as `alias: some.nested.path` has a prefix that
            // can be parsed as a NamedFieldSelection: `alias: some`. Parsing
            // then fails when it finds the remaining `.nested.path` text. Some
            // parsers would solve this by forbidding `.` in the "lookahead" for
            // Named{Field,Quoted}Selection, but negative lookahead is tricky in
            // nom, so instead we greedily parse NamedPathSelection first.
            Self::parse_path,
            Self::parse_field,
            Self::parse_group,
        ))(input)
    }

    fn parse_field(input: Span) -> IResult<Span, Self> {
        tuple((
            opt(Alias::parse),
            Key::parse,
            spaces_or_comments,
            opt(SubSelection::parse),
        ))(input)
        .map(|(remainder, (alias, name, _, selection))| {
            (remainder, Self::Field(alias, name, selection))
        })
    }

    fn parse_path(input: Span) -> IResult<Span, Self> {
        tuple((Alias::parse, PathSelection::parse))(input)
            .map(|(input, (alias, path))| (input, Self::Path(alias, path)))
    }

    fn parse_group(input: Span) -> IResult<Span, Self> {
        tuple((Alias::parse, SubSelection::parse))(input)
            .map(|(input, (alias, group))| (input, Self::Group(alias, group)))
    }

    #[allow(dead_code)]
    pub(crate) fn name(&self) -> &str {
        match self {
            Self::Field(alias, name, _) => {
                if let Some(alias) = alias {
                    alias.name.as_str()
                } else {
                    name.as_str()
                }
            }
            Self::Path(alias, _) => alias.name.as_str(),
            Self::Group(alias, _) => alias.name.as_str(),
        }
    }

    /// Find the next subselection, if present
    pub(crate) fn next_subselection(&self) -> Option<&SubSelection> {
        match self {
            // Paths are complicated because they can have a subselection deeply nested
            Self::Path(_, path) => path.next_subselection(),

            // The other options have it at the root
            Self::Field(_, _, Some(sub)) | Self::Group(_, sub) => Some(sub),

            // Every other option does not have a subselection
            _ => None,
        }
    }

    pub(crate) fn next_mut_subselection(&mut self) -> Option<&mut SubSelection> {
        match self {
            // Paths are complicated because they can have a subselection deeply nested
            Self::Path(_, path) => path.next_mut_subselection(),

            // The other options have it at the root
            Self::Field(_, _, Some(sub)) | Self::Group(_, sub) => Some(sub),

            // Every other option does not have a subselection
            _ => None,
        }
    }
}

impl ExternalVarPaths for NamedSelection {
    fn external_var_paths(&self) -> Vec<&PathSelection> {
        match self {
            Self::Field(_, _, Some(sub)) | Self::Group(_, sub) => sub.external_var_paths(),
            Self::Path(_, path) => path.external_var_paths(),
            _ => vec![],
        }
    }
}

// PathSelection ::= (VarPath | KeyPath | AtPath | ExprPath) SubSelection?
// VarPath       ::= "$" (NO_SPACE Identifier)? PathStep*
// KeyPath       ::= Key PathStep+
// AtPath        ::= "@" PathStep*
// ExprPath      ::= "$(" LitExpr ")" PathStep*
// PathStep      ::= "." Key | "->" Identifier MethodArgs?

#[derive(Debug, PartialEq, Eq, Clone)]
pub struct PathSelection {
    pub(super) path: WithRange<PathList>,
}

// Like NamedSelection, PathSelection is an AST structure that takes its range
// entirely from self.path (a WithRange<PathList>), so PathSelection itself does
// not need to be wrapped as WithRange<PathSelection>, but merely needs to
// implement the Ranged trait.
impl Ranged<PathSelection> for PathSelection {
    fn range(&self) -> OffsetRange {
        self.path.range()
    }
}

impl PathSelection {
    pub fn parse(input: Span) -> IResult<Span, Self> {
        PathList::parse(input).map(|(input, path)| (input, Self { path }))
    }

    pub(crate) fn var_name_and_nested_keys(&self) -> Option<(&KnownVariable, Vec<&str>)> {
        match self.path.as_ref() {
            PathList::Var(var_name, tail) => Some((var_name, tail.prefix_of_keys())),
            _ => None,
        }
    }

    pub(super) fn is_single_key(&self) -> bool {
        self.path.is_single_key()
    }

    pub(super) fn from_slice(keys: &[Key], selection: Option<SubSelection>) -> Self {
        Self {
            path: WithRange::new(PathList::from_slice(keys, selection), None),
        }
    }

    pub(super) fn next_subselection(&self) -> Option<&SubSelection> {
        self.path.next_subselection()
    }

    pub(super) fn next_mut_subselection(&mut self) -> Option<&mut SubSelection> {
        self.path.next_mut_subselection()
    }
}

impl ExternalVarPaths for PathSelection {
    fn external_var_paths(&self) -> Vec<&PathSelection> {
        let mut paths = vec![];
        match self.path.as_ref() {
            PathList::Var(var_name, tail) => {
                // The $ and @ variables refer to parts of the current JSON
                // data, so they do not need to be surfaced as external variable
                // references.
                if var_name != &KnownVariable::Dollar && var_name != &KnownVariable::AtSign {
                    paths.push(self);
                }
                paths.extend(tail.external_var_paths());
            }
            other => {
                paths.extend(other.external_var_paths());
            }
        };
        paths
    }
}

impl From<PathList> for PathSelection {
    fn from(path: PathList) -> Self {
        Self {
            path: WithRange::new(path, None),
        }
    }
}

#[derive(Debug, PartialEq, Eq, Clone)]
pub(super) enum PathList {
    // A VarPath must start with a variable (either $identifier, $, or @),
    // followed by any number of PathStep items (the WithRange<PathList>).
    // Because we represent the @ quasi-variable using PathList::Var, this
    // variant handles both VarPath and AtPath from the grammar. The
    // PathList::Var variant may only appear at the beginning of a
    // PathSelection's PathList, not in the middle.
    Var(WithRange<KnownVariable>, WithRange<PathList>),

    // A PathSelection that starts with a PathList::Key is a KeyPath, but a
    // PathList::Key also counts as PathStep item, so it may also appear in the
    // middle/tail of a PathList.
    Key(WithRange<Key>, WithRange<PathList>),

    // An ExprPath, which begins with a LitExpr enclosed by $(...). Must appear
    // only at the beginning of a PathSelection, like PathList::Var.
    Expr(WithRange<LitExpr>, WithRange<PathList>),

    // A PathList::Method is a PathStep item that may appear only in the
    // middle/tail (not the beginning) of a PathSelection.
    Method(WithRange<String>, Option<MethodArgs>, WithRange<PathList>),

    // Optionally, a PathList may end with a SubSelection, which applies a set
    // of named selections to the final value of the path. PathList::Selection
    // by itself is not a valid PathList.
    Selection(SubSelection),

    // Every PathList must be terminated by either PathList::Selection or
    // PathList::Empty. PathList::Empty by itself is not a valid PathList.
    Empty,
}

impl PathList {
    pub fn parse(input: Span) -> IResult<Span, WithRange<Self>> {
        match Self::parse_with_depth(input, 0) {
            Ok((remainder, parsed)) if matches!(*parsed, Self::Empty) => Err(nom::Err::Error(
                nom::error::Error::new(remainder, nom::error::ErrorKind::IsNot),
            )),
            otherwise => otherwise,
        }
    }

    pub(super) fn into_with_range(self) -> WithRange<Self> {
        WithRange::new(self, None)
    }

    fn parse_with_depth(input: Span, depth: usize) -> IResult<Span, WithRange<Self>> {
        // If the input is empty (i.e. this method will end up returning
        // PathList::Empty), we want the OffsetRange to be an empty range at the
        // end of the previously parsed PathList elements, not separated from
        // them by trailing spaces or comments, so we need to capture the empty
        // range before consuming leading spaces_or_comments.
        let offset_if_empty = input.location_offset();
        let range_if_empty: OffsetRange = Some(offset_if_empty..offset_if_empty);

        // Consume leading spaces_or_comments for all cases below.
        let (input, _spaces) = spaces_or_comments(input)?;

        // Variable references (including @ references), $(...) literals, and
        // key references without a leading . are accepted only at depth 0, or
        // at the beginning of the PathSelection.
        if depth == 0 {
            // The $(...) syntax allows embedding LitExpr values within
            // JSONSelection syntax (when not already parsing a LitExpr). This
            // case needs to come before the $ (and $var) case, because $( looks
            // like the $ variable followed by a parse error in the variable
            // case, unless we add some complicated lookahead logic there.
            if let Ok((suffix, (_, dollar_open_paren, expr, close_paren, _))) = tuple((
                spaces_or_comments,
                ranged_span("$("),
                LitExpr::parse,
                spaces_or_comments,
                ranged_span(")"),
            ))(input)
            {
                let (remainder, rest) = Self::parse_with_depth(suffix, depth + 1)?;
                let expr_range = merge_ranges(dollar_open_paren.range(), close_paren.range());
                let full_range = merge_ranges(expr_range, rest.range());
                return Ok((
                    remainder,
                    WithRange::new(Self::Expr(expr, rest), full_range),
                ));
            }

            if let Ok((suffix, (dollar, opt_var))) =
                tuple((ranged_span("$"), opt(parse_identifier_no_space)))(input)
            {
                let dollar_range = dollar.range();
                let (remainder, rest) = Self::parse_with_depth(suffix, depth + 1)?;
                let full_range = merge_ranges(dollar_range.clone(), rest.range());
                return if let Some(var) = opt_var {
                    let full_name = format!("{}{}", dollar.as_ref(), var.as_str());
                    if let Some(known_var) = KnownVariable::from_str(full_name.as_str()) {
                        let var_range = merge_ranges(dollar_range.clone(), var.range());
                        let ranged_known_var = WithRange::new(known_var, var_range);
                        Ok((
                            remainder,
                            WithRange::new(Self::Var(ranged_known_var, rest), full_range),
                        ))
                    } else {
                        // Reject unknown variables at parse time.
                        // TODO Improve these parse error messages.
                        Err(nom::Err::Error(nom::error::Error::new(
                            input,
                            nom::error::ErrorKind::IsNot,
                        )))
                    }
                } else {
                    let ranged_dollar_var =
                        WithRange::new(KnownVariable::Dollar, dollar_range.clone());
                    Ok((
                        remainder,
                        WithRange::new(Self::Var(ranged_dollar_var, rest), full_range),
                    ))
                };
            }

            if let Ok((suffix, at)) = ranged_span("@")(input) {
                let (remainder, rest) = Self::parse_with_depth(suffix, depth + 1)?;
                let full_range = merge_ranges(at.range(), rest.range());
                return Ok((
                    remainder,
                    WithRange::new(
                        Self::Var(WithRange::new(KnownVariable::AtSign, at.range()), rest),
                        full_range,
                    ),
                ));
            }

            if let Ok((suffix, key)) = Key::parse(input) {
                let (remainder, rest) = Self::parse_with_depth(suffix, depth + 1)?;
                return match rest.as_ref() {
                    Self::Empty | Self::Selection(_) => Err(nom::Err::Error(
                        nom::error::Error::new(remainder, nom::error::ErrorKind::IsNot),
                    )),
                    _ => {
                        let full_range = merge_ranges(key.range(), rest.range());
                        Ok((remainder, WithRange::new(Self::Key(key, rest), full_range)))
                    }
                };
            }
        }

        // The .key case is applicable at any depth. If it comes first in the
        // path selection, $.key is implied, but the distinction is preserved
        // (using Self::Path rather than Self::Var) for accurate reprintability.
        if let Ok((suffix, (dot, _, key))) =
            tuple((ranged_span("."), spaces_or_comments, Key::parse))(input)
        {
            let (remainder, rest) = Self::parse_with_depth(suffix, depth + 1)?;
            let dot_key_range = merge_ranges(dot.range(), key.range());
            let full_range = merge_ranges(dot_key_range, rest.range());
            return Ok((remainder, WithRange::new(Self::Key(key, rest), full_range)));
        }

        if depth == 0 {
            // If the PathSelection does not start with a $var (or $ or @), a
            // key. (or .key), or $(expr), it is not a valid PathSelection.
            return Err(nom::Err::Error(nom::error::Error::new(
                input,
                nom::error::ErrorKind::IsNot,
            )));
        }

        // PathSelection can never start with a naked ->method (instead, use
        // $->method or @->method if you want to operate on the current value).
        if let Ok((suffix, (arrow, _, method, args))) = tuple((
            ranged_span("->"),
            spaces_or_comments,
            parse_identifier,
            opt(MethodArgs::parse),
        ))(input)
        {
            let (remainder, rest) = Self::parse_with_depth(suffix, depth + 1)?;
            let full_range = merge_ranges(arrow.range(), rest.range());
            return Ok((
                remainder,
                WithRange::new(Self::Method(method, args, rest), full_range),
            ));
        }

        // Likewise, if the PathSelection has a SubSelection, it must appear at
        // the end of a non-empty path.
        if let Ok((suffix, selection)) = SubSelection::parse(input) {
            let selection_range = selection.range();
            return Ok((
                suffix,
                WithRange::new(Self::Selection(selection), selection_range),
            ));
        }

        // The Self::Empty enum case is used to indicate the end of a
        // PathSelection that has no SubSelection.
        Ok((input, WithRange::new(Self::Empty, range_if_empty)))
    }

    pub(super) fn is_single_key(&self) -> bool {
        match self {
            Self::Key(_, rest) => matches!(rest.as_ref(), Self::Selection(_) | Self::Empty),
            _ => false,
        }
    }

    fn prefix_of_keys(&self) -> Vec<&str> {
        match self {
            Self::Key(key, rest) => {
                let mut keys = vec![key.as_str()];
                keys.extend(rest.prefix_of_keys());
                keys
            }
            _ => vec![],
        }
    }

    pub(super) fn from_slice(properties: &[Key], selection: Option<SubSelection>) -> Self {
        match properties {
            [] => selection.map_or(Self::Empty, Self::Selection),
            [head, tail @ ..] => Self::Key(
                WithRange::new(head.clone(), None),
                WithRange::new(Self::from_slice(tail, selection), None),
            ),
        }
    }

    /// Find the next subselection, traversing nested chains if needed
    pub(super) fn next_subselection(&self) -> Option<&SubSelection> {
        match self {
            Self::Var(_, tail) => tail.next_subselection(),
            Self::Key(_, tail) => tail.next_subselection(),
            Self::Expr(_, tail) => tail.next_subselection(),
            Self::Method(_, _, tail) => tail.next_subselection(),
            Self::Selection(sub) => Some(sub),
            Self::Empty => None,
        }
    }

    /// Find the next subselection, traversing nested chains if needed. Returns a mutable reference
    pub(super) fn next_mut_subselection(&mut self) -> Option<&mut SubSelection> {
        match self {
            Self::Var(_, tail) => tail.next_mut_subselection(),
            Self::Key(_, tail) => tail.next_mut_subselection(),
            Self::Expr(_, tail) => tail.next_mut_subselection(),
            Self::Method(_, _, tail) => tail.next_mut_subselection(),
            Self::Selection(sub) => Some(sub),
            Self::Empty => None,
        }
    }
}

impl ExternalVarPaths for PathList {
    fn external_var_paths(&self) -> Vec<&PathSelection> {
        let mut paths = vec![];
        match self {
            // PathSelection::external_var_paths is responsible for adding all
            // variable &PathSelection items to the set, since this
            // PathList::Var case cannot be sure it's looking at the beginning
            // of the path. However, we call rest.external_var_paths()
            // recursively because the tail of the list could contain other full
            // PathSelection variable references.
            PathList::Var(_, rest) | PathList::Key(_, rest) => {
                paths.extend(rest.external_var_paths());
            }
            PathList::Expr(expr, rest) => {
                paths.extend(expr.external_var_paths());
                paths.extend(rest.external_var_paths());
            }
            PathList::Method(_, opt_args, rest) => {
                if let Some(args) = opt_args {
                    for lit_arg in &args.args {
                        paths.extend(lit_arg.external_var_paths());
                    }
                }
                paths.extend(rest.external_var_paths());
            }
            PathList::Selection(sub) => paths.extend(sub.external_var_paths()),
            PathList::Empty => {}
        }
        paths
    }
}

// SubSelection ::= "{" NakedSubSelection "}"

#[derive(Debug, PartialEq, Eq, Clone, Default)]
pub struct SubSelection {
    pub(super) selections: Vec<NamedSelection>,
    pub(super) star: Option<StarSelection>,
    pub(super) range: OffsetRange,
}

impl Ranged<SubSelection> for SubSelection {
    // Since SubSelection is a struct, we can store its range directly as a
    // field of the struct, allowing SubSelection to implement the Ranged trait
    // without a WithRange<SubSelection> wrapper.
    fn range(&self) -> OffsetRange {
        self.range.clone()
    }
}

impl SubSelection {
    pub(crate) fn parse(input: Span) -> IResult<Span, Self> {
        tuple((
            spaces_or_comments,
            ranged_span("{"),
            Self::parse_naked,
            spaces_or_comments,
            ranged_span("}"),
        ))(input)
        .map(|(remainder, (_, open_brace, sub, _, close_brace))| {
            let range = merge_ranges(open_brace.range(), close_brace.range());
            (
                remainder,
                Self {
                    selections: sub.selections,
                    star: sub.star,
                    range,
                },
            )
        })
    }

    fn parse_naked(input: Span) -> IResult<Span, Self> {
        tuple((
            spaces_or_comments,
            many0(NamedSelection::parse),
            // Note that when a * selection is used, it must be the last
            // selection in the SubSelection, since it does not count as a
            // NamedSelection, and is stored as a separate field from the
            // selections vector.
            opt(StarSelection::parse),
        ))(input)
        .map(|(remainder, (_, selections, star))| {
            let range = merge_ranges(
                selections.first().and_then(|first| first.range()),
                selections.last().and_then(|last| last.range()),
            );
            let range = if let Some(star) = star.as_ref() {
                merge_ranges(range, star.range())
            } else {
                range
            };
            (
                remainder,
                Self {
                    selections,
                    star,
                    range,
                },
            )
        })
    }

    pub fn selections_iter(&self) -> impl Iterator<Item = &NamedSelection> {
        self.selections.iter()
    }

    pub fn has_star(&self) -> bool {
        self.star.is_some()
    }

    pub fn set_star(&mut self, star: Option<StarSelection>) {
        self.star = star;
    }

    pub fn star_iter(&self) -> impl Iterator<Item = &StarSelection> {
        self.star.iter()
    }

    pub fn append_selection(&mut self, selection: NamedSelection) {
        self.selections.push(selection);
    }

    pub fn last_selection_mut(&mut self) -> Option<&mut NamedSelection> {
        self.selections.last_mut()
    }

    // Since we enforce that new selections may only be appended to
    // self.selections, we can provide an index-based search method that returns
    // an unforgeable NamedSelectionIndex, which can later be used to access the
    // selection using either get_at_index or get_at_index_mut.
    // TODO In the future, this method could make use of an internal lookup
    // table to avoid linear search.
    pub fn index_of_named_selection(&self, name: &str) -> Option<NamedSelectionIndex> {
        self.selections
            .iter()
            .position(|selection| selection.name() == name)
            .map(|pos| NamedSelectionIndex { pos })
    }

    pub fn get_at_index(&self, index: &NamedSelectionIndex) -> &NamedSelection {
        self.selections
            .get(index.pos)
            .expect("NamedSelectionIndex out of bounds")
    }

    pub fn get_at_index_mut(&mut self, index: &NamedSelectionIndex) -> &mut NamedSelection {
        self.selections
            .get_mut(index.pos)
            .expect("NamedSelectionIndex out of bounds")
    }
}

pub struct NamedSelectionIndex {
    // Intentionally private so NamedSelectionIndex cannot be forged.
    pos: usize,
}

impl ExternalVarPaths for SubSelection {
    fn external_var_paths(&self) -> Vec<&PathSelection> {
        let mut paths = vec![];
        for selection in &self.selections {
            paths.extend(selection.external_var_paths());
        }
        paths
    }
}

// StarSelection ::= Alias? "*" SubSelection?

#[derive(Debug, PartialEq, Eq, Clone, Default)]
pub struct StarSelection {
    pub(super) alias: Option<Alias>,
    pub(super) selection: Option<Box<SubSelection>>,
    pub(super) range: OffsetRange,
}

impl Ranged<StarSelection> for StarSelection {
    fn range(&self) -> OffsetRange {
        self.range.clone()
    }
}

impl StarSelection {
    pub(crate) fn new(alias: Option<Alias>, selection: Option<SubSelection>) -> Self {
        Self {
            alias,
            selection: selection.map(Box::new),
            range: None,
        }
    }

<<<<<<< HEAD
    pub(crate) fn alias(&self) -> Option<&Alias> {
        self.0.as_ref()
    }

    pub(crate) fn parse(input: &str) -> IResult<&str, Self> {
=======
    pub(crate) fn parse(input: Span) -> IResult<Span, Self> {
>>>>>>> 8be062e0
        tuple((
            // The spaces_or_comments separators are necessary here because
            // Alias::parse and SubSelection::parse only consume surrounding
            // spaces when they match, and they are both optional here.
            opt(Alias::parse),
            spaces_or_comments,
            ranged_span("*"),
            opt(SubSelection::parse),
        ))(input)
        .map(|(remainder, (alias, _, star, selection))| {
            let range = star.range();
            let range = if let Some(alias) = alias.as_ref() {
                merge_ranges(alias.range(), range)
            } else {
                range
            };
            let range = if let Some(selection) = selection.as_ref() {
                merge_ranges(range, selection.range())
            } else {
                range
            };
            (
                remainder,
                Self {
                    alias,
                    selection: selection.map(Box::new),
                    range,
                },
            )
        })
    }
}

// Alias ::= Key ":"

#[derive(Debug, PartialEq, Eq, Clone)]
pub struct Alias {
    pub(super) name: WithRange<Key>,
    pub(super) range: OffsetRange,
}

impl Ranged<Alias> for Alias {
    fn range(&self) -> OffsetRange {
        self.range.clone()
    }
}

impl Alias {
    pub fn new(name: &str) -> Self {
        Self {
            name: WithRange::new(Key::field(name), None),
            range: None,
        }
    }

    pub fn quoted(name: &str) -> Self {
        Self {
            name: WithRange::new(Key::quoted(name), None),
            range: None,
        }
    }

    fn parse(input: Span) -> IResult<Span, Self> {
        tuple((Key::parse, spaces_or_comments, ranged_span(":")))(input).map(
            |(input, (name, _, colon))| {
                let range = merge_ranges(name.range(), colon.range());
                (input, Self { name, range })
            },
        )
    }

    pub fn name(&self) -> &str {
        self.name.as_str()
    }
}

// Key ::= Identifier | LitString

#[derive(Debug, PartialEq, Eq, Clone, Hash)]
pub enum Key {
    Field(String),
    Quoted(String),
}

impl Key {
    pub fn parse(input: Span) -> IResult<Span, WithRange<Self>> {
        alt((
            map(parse_identifier, |id| id.take_as(Key::Field)),
            map(parse_string_literal, |s| s.take_as(Key::Quoted)),
        ))(input)
    }

    pub fn field(name: &str) -> Self {
        Self::Field(name.to_string())
    }

    pub fn quoted(name: &str) -> Self {
        Self::Quoted(name.to_string())
    }

    pub fn into_with_range(self) -> WithRange<Self> {
        WithRange::new(self, None)
    }

    pub fn is_quoted(&self) -> bool {
        matches!(self, Self::Quoted(_))
    }

    pub fn to_json(&self) -> JSON {
        match self {
            Key::Field(name) => JSON::String(name.clone().into()),
            Key::Quoted(name) => JSON::String(name.clone().into()),
        }
    }

    // This method returns the field/property name as a String, and is
    // appropriate for accessing JSON properties, in contrast to the dotted
    // method below.
    pub fn as_string(&self) -> String {
        match self {
            Key::Field(name) => name.clone(),
            Key::Quoted(name) => name.clone(),
        }
    }
    // Like as_string, but without cloning a new String, for times when the Key
    // itself lives longer than the &str.
    pub fn as_str(&self) -> &str {
        match self {
            Key::Field(name) => name.as_str(),
            Key::Quoted(name) => name.as_str(),
        }
    }

    // This method is used to implement the Display trait for Key, and includes
    // a leading '.' character for string keys, as well as proper quoting for
    // Key::Quoted values. However, these additions make key.dotted() unsafe to
    // use for accessing JSON properties.
    pub fn dotted(&self) -> String {
        match self {
            Key::Field(field) => format!(".{field}"),
            Key::Quoted(field) => {
                // JSON encoding is a reliable way to ensure a string that may
                // contain special characters (such as '"' characters) is
                // properly escaped and double-quoted.
                let quoted = serde_json_bytes::Value::String(field.clone().into()).to_string();
                format!(".{quoted}")
            }
        }
    }
}

impl Display for Key {
    fn fmt(&self, f: &mut std::fmt::Formatter<'_>) -> std::fmt::Result {
        let dotted = self.dotted();
        write!(f, "{dotted}")
    }
}

// Identifier ::= [a-zA-Z_] NO_SPACE [0-9a-zA-Z_]*

fn parse_identifier(input: Span) -> IResult<Span, WithRange<String>> {
    preceded(spaces_or_comments, parse_identifier_no_space)(input)
}

fn parse_identifier_no_space(input: Span) -> IResult<Span, WithRange<String>> {
    recognize(pair(
        one_of("abcdefghijklmnopqrstuvwxyzABCDEFGHIJKLMNOPQRSTUVWXYZ_"),
        many0(one_of(
            "abcdefghijklmnopqrstuvwxyzABCDEFGHIJKLMNOPQRSTUVWXYZ_0123456789",
        )),
    ))(input)
    .map(|(remainder, name)| {
        let range = Some(name.location_offset()..remainder.location_offset());
        (remainder, WithRange::new(name.to_string(), range))
    })
}

// LitString ::=
//   | "'" ("\\'" | [^'])* "'"
//   | '"' ('\\"' | [^"])* '"'

pub fn parse_string_literal(input: Span) -> IResult<Span, WithRange<String>> {
    let input = spaces_or_comments(input)?.0;
    let start = input.location_offset();
    let mut input_char_indices = input.char_indices();

    match input_char_indices.next() {
        Some((0, quote @ '\'')) | Some((0, quote @ '"')) => {
            let mut escape_next = false;
            let mut chars: Vec<char> = vec![];
            let mut remainder: Option<Span> = None;

            for (i, c) in input_char_indices {
                if escape_next {
                    match c {
                        'n' => chars.push('\n'),
                        _ => chars.push(c),
                    }
                    escape_next = false;
                    continue;
                }
                if c == '\\' {
                    escape_next = true;
                    continue;
                }
                if c == quote {
                    remainder = Some(input.slice(i + 1..));
                    break;
                }
                chars.push(c);
            }

            if let Some(remainder) = remainder {
                Ok((
                    remainder,
                    WithRange::new(
                        chars.iter().collect::<String>(),
                        Some(start..remainder.location_offset()),
                    ),
                ))
            } else {
                Err(nom::Err::Error(nom::error::Error::new(
                    input,
                    nom::error::ErrorKind::Eof,
                )))
            }
        }

        _ => Err(nom::Err::Error(nom::error::Error::new(
            input,
            nom::error::ErrorKind::IsNot,
        ))),
    }
}

#[derive(Debug, PartialEq, Eq, Clone, Default)]
pub struct MethodArgs {
    pub(super) args: Vec<WithRange<LitExpr>>,
    pub(super) range: OffsetRange,
}

impl Ranged<MethodArgs> for MethodArgs {
    fn range(&self) -> OffsetRange {
        self.range.clone()
    }
}

// Comma-separated positional arguments for a method, surrounded by parentheses.
// When an arrow method is used without arguments, the Option<MethodArgs> for
// the PathSelection::Method will be None, so we can safely define MethodArgs
// using a Vec<LitExpr> in all cases (possibly empty but never missing).
impl MethodArgs {
    fn parse(input: Span) -> IResult<Span, Self> {
        tuple((
            spaces_or_comments,
            ranged_span("("),
            spaces_or_comments,
            opt(map(
                tuple((
                    LitExpr::parse,
                    many0(preceded(
                        tuple((spaces_or_comments, char(','))),
                        LitExpr::parse,
                    )),
                    opt(tuple((spaces_or_comments, char(',')))),
                )),
                |(first, rest, _trailing_comma)| {
                    let mut output = vec![first];
                    output.extend(rest);
                    output
                },
            )),
            spaces_or_comments,
            ranged_span(")"),
        ))(input)
        .map(|(remainder, (_, open_paren, _, args, _, close_paren))| {
            let range = merge_ranges(open_paren.range(), close_paren.range());
            (
                remainder,
                Self {
                    args: args.unwrap_or_default(),
                    range,
                },
            )
        })
    }
}

#[cfg(test)]
mod tests {
    use apollo_compiler::collections::IndexMap;
    use insta::assert_debug_snapshot;

    use super::super::location::strip_ranges::StripRanges;
    use super::*;
    use crate::selection;
    use crate::sources::connect::json_selection::helpers::span_is_all_spaces_or_comments;

    #[test]
    fn test_identifier() {
        fn check(input: &str, expected_name: &str) {
            let (remainder, name) = parse_identifier(Span::new(input)).unwrap();
            assert!(span_is_all_spaces_or_comments(remainder));
            assert_eq!(name.as_ref(), expected_name);
        }

        check("hello", "hello");
        check("hello_world", "hello_world");
        check("  hello_world ", "hello_world");
        check("hello_world_123", "hello_world_123");
        check(" hello ", "hello");

        fn check_no_space(input: &str, expected_name: &str) {
            let name = parse_identifier_no_space(Span::new(input)).unwrap().1;
            assert_eq!(name.as_ref(), expected_name);
        }

        check_no_space("oyez", "oyez");
        check_no_space("oyez   ", "oyez");

        assert_eq!(
            parse_identifier_no_space(Span::new("  oyez   ")),
            Err(nom::Err::Error(nom::error::Error::new(
                Span::new("  oyez   "),
                nom::error::ErrorKind::OneOf
            ))),
        );
    }

    #[test]
    fn test_string_literal() {
        fn check(input: &str, expected: &str) {
            let (remainder, lit) = parse_string_literal(Span::new(input)).unwrap();
            assert!(span_is_all_spaces_or_comments(remainder));
            assert_eq!(lit.as_ref(), expected);
        }
        check("'hello world'", "hello world");
        check("\"hello world\"", "hello world");
        check("'hello \"world\"'", "hello \"world\"");
        check("\"hello \\\"world\\\"\"", "hello \"world\"");
        check("'hello \\'world\\''", "hello 'world'");
    }

    #[test]
    fn test_key() {
        fn check(input: &str, expected: &Key) {
            let (remainder, key) = Key::parse(Span::new(input)).unwrap();
            assert!(span_is_all_spaces_or_comments(remainder));
            assert_eq!(key.as_ref(), expected);
        }

        check("hello", &Key::field("hello"));
        check("'hello'", &Key::quoted("hello"));
        check("  hello ", &Key::field("hello"));
        check("\"hello\"", &Key::quoted("hello"));
        check("  \"hello\" ", &Key::quoted("hello"));
    }

    #[test]
    fn test_alias() {
        fn check(input: &str, alias: &str) {
            let (remainder, parsed) = Alias::parse(Span::new(input)).unwrap();
            assert!(span_is_all_spaces_or_comments(remainder));
            assert_eq!(parsed.name(), alias);
        }

        check("hello:", "hello");
        check("hello :", "hello");
        check("hello : ", "hello");
        check("  hello :", "hello");
        check("hello: ", "hello");
    }

    #[test]
    fn test_named_selection() {
        fn assert_result_and_name(input: &str, expected: NamedSelection, name: &str) {
            let (remainder, selection) = NamedSelection::parse(Span::new(input)).unwrap();
            assert!(span_is_all_spaces_or_comments(remainder));
            let selection = selection.strip_ranges();
            assert_eq!(selection, expected);
            assert_eq!(selection.name(), name);
            assert_eq!(
                selection!(input).strip_ranges(),
                JSONSelection::Named(SubSelection {
                    selections: vec![expected],
                    ..Default::default()
                },),
            );
        }

        assert_result_and_name(
            "hello",
            NamedSelection::Field(None, Key::field("hello").into_with_range(), None),
            "hello",
        );

        assert_result_and_name(
            "hello { world }",
            NamedSelection::Field(
                None,
                Key::field("hello").into_with_range(),
                Some(SubSelection {
                    selections: vec![NamedSelection::Field(
                        None,
                        Key::field("world").into_with_range(),
                        None,
                    )],
                    ..Default::default()
                }),
            ),
            "hello",
        );

        assert_result_and_name(
            "hi: hello",
            NamedSelection::Field(
                Some(Alias::new("hi")),
                Key::field("hello").into_with_range(),
                None,
            ),
            "hi",
        );

        assert_result_and_name(
            "hi: 'hello world'",
            NamedSelection::Field(
                Some(Alias::new("hi")),
                Key::quoted("hello world").into_with_range(),
                None,
            ),
            "hi",
        );

        assert_result_and_name(
            "hi: hello { world }",
            NamedSelection::Field(
                Some(Alias::new("hi")),
                Key::field("hello").into_with_range(),
                Some(SubSelection {
                    selections: vec![NamedSelection::Field(
                        None,
                        Key::field("world").into_with_range(),
                        None,
                    )],
                    ..Default::default()
                }),
            ),
            "hi",
        );

        assert_result_and_name(
            "hey: hello { world again }",
            NamedSelection::Field(
                Some(Alias::new("hey")),
                Key::field("hello").into_with_range(),
                Some(SubSelection {
                    selections: vec![
                        NamedSelection::Field(None, Key::field("world").into_with_range(), None),
                        NamedSelection::Field(None, Key::field("again").into_with_range(), None),
                    ],
                    ..Default::default()
                }),
            ),
            "hey",
        );

        assert_result_and_name(
            "hey: 'hello world' { again }",
            NamedSelection::Field(
                Some(Alias::new("hey")),
                Key::quoted("hello world").into_with_range(),
                Some(SubSelection {
                    selections: vec![NamedSelection::Field(
                        None,
                        Key::field("again").into_with_range(),
                        None,
                    )],
                    ..Default::default()
                }),
            ),
            "hey",
        );

        assert_result_and_name(
            "leggo: 'my ego'",
            NamedSelection::Field(
                Some(Alias::new("leggo")),
                Key::quoted("my ego").into_with_range(),
                None,
            ),
            "leggo",
        );

        assert_result_and_name(
            "'let go': 'my ego'",
            NamedSelection::Field(
                Some(Alias::quoted("let go")),
                Key::quoted("my ego").into_with_range(),
                None,
            ),
            "let go",
        );
    }

    #[test]
    fn test_selection() {
        assert_eq!(
            selection!("").strip_ranges(),
            JSONSelection::Named(SubSelection {
                selections: vec![],
                ..Default::default()
            }),
        );

        assert_eq!(
            selection!("   ").strip_ranges(),
            JSONSelection::Named(SubSelection {
                selections: vec![],
                ..Default::default()
            }),
        );

        assert_eq!(
            selection!("hello").strip_ranges(),
            JSONSelection::Named(SubSelection {
                selections: vec![NamedSelection::Field(
                    None,
                    Key::field("hello").into_with_range(),
                    None
                )],
                ..Default::default()
            }),
        );

        assert_eq!(
            selection!(".hello").strip_ranges(),
            JSONSelection::Path(PathSelection::from_slice(
                &[Key::Field("hello".to_string())],
                None
            )),
        );

        {
            let expected = JSONSelection::Named(SubSelection {
                selections: vec![NamedSelection::Path(
                    Alias::new("hi"),
                    PathSelection::from_slice(
                        &[
                            Key::Field("hello".to_string()),
                            Key::Field("world".to_string()),
                        ],
                        None,
                    ),
                )],
                ..Default::default()
            });

            assert_eq!(selection!("hi: .hello.world").strip_ranges(), expected);
            assert_eq!(selection!("hi: .hello .world").strip_ranges(), expected);
            assert_eq!(selection!("hi: . hello. world").strip_ranges(), expected);
            assert_eq!(selection!("hi: .hello . world").strip_ranges(), expected);
            assert_eq!(selection!("hi: hello.world").strip_ranges(), expected);
            assert_eq!(selection!("hi: hello. world").strip_ranges(), expected);
            assert_eq!(selection!("hi: hello .world").strip_ranges(), expected);
            assert_eq!(selection!("hi: hello . world").strip_ranges(), expected);
        }

        {
            let expected = JSONSelection::Named(SubSelection {
                selections: vec![
                    NamedSelection::Field(None, Key::field("before").into_with_range(), None),
                    NamedSelection::Path(
                        Alias::new("hi"),
                        PathSelection::from_slice(
                            &[
                                Key::Field("hello".to_string()),
                                Key::Field("world".to_string()),
                            ],
                            None,
                        ),
                    ),
                    NamedSelection::Field(None, Key::field("after").into_with_range(), None),
                ],
                ..Default::default()
            });

            assert_eq!(
                selection!("before hi: .hello.world after").strip_ranges(),
                expected
            );
            assert_eq!(
                selection!("before hi: .hello .world after").strip_ranges(),
                expected
            );
            assert_eq!(
                selection!("before hi: .hello. world after").strip_ranges(),
                expected
            );
            assert_eq!(
                selection!("before hi: .hello . world after").strip_ranges(),
                expected
            );
            assert_eq!(
                selection!("before hi: . hello.world after").strip_ranges(),
                expected
            );
            assert_eq!(
                selection!("before hi: . hello .world after").strip_ranges(),
                expected
            );
            assert_eq!(
                selection!("before hi: . hello. world after").strip_ranges(),
                expected
            );
            assert_eq!(
                selection!("before hi: . hello . world after").strip_ranges(),
                expected
            );
            assert_eq!(
                selection!("before hi: hello.world after").strip_ranges(),
                expected
            );
            assert_eq!(
                selection!("before hi: hello .world after").strip_ranges(),
                expected
            );
            assert_eq!(
                selection!("before hi: hello. world after").strip_ranges(),
                expected
            );
            assert_eq!(
                selection!("before hi: hello . world after").strip_ranges(),
                expected
            );
        }

        {
            let expected = JSONSelection::Named(SubSelection {
                selections: vec![
                    NamedSelection::Field(None, Key::field("before").into_with_range(), None),
                    NamedSelection::Path(
                        Alias::new("hi"),
                        PathSelection::from_slice(
                            &[
                                Key::Field("hello".to_string()),
                                Key::Field("world".to_string()),
                            ],
                            Some(SubSelection {
                                selections: vec![
                                    NamedSelection::Field(
                                        None,
                                        Key::field("nested").into_with_range(),
                                        None,
                                    ),
                                    NamedSelection::Field(
                                        None,
                                        Key::field("names").into_with_range(),
                                        None,
                                    ),
                                ],
                                ..Default::default()
                            }),
                        ),
                    ),
                    NamedSelection::Field(None, Key::field("after").into_with_range(), None),
                ],
                ..Default::default()
            });

            assert_eq!(
                selection!("before hi: .hello.world { nested names } after").strip_ranges(),
                expected
            );
            assert_eq!(
                selection!("before hi:.hello.world{nested names}after").strip_ranges(),
                expected
            );
            assert_eq!(
                selection!("before hi: hello.world { nested names } after").strip_ranges(),
                expected
            );
            assert_eq!(
                selection!("before hi:hello.world{nested names}after").strip_ranges(),
                expected
            );
        }

        assert_debug_snapshot!(selection!(
            "
            # Comments are supported because we parse them as whitespace
            topLevelAlias: topLevelField {
                identifier: 'property name with spaces'
                'unaliased non-identifier property'
                'non-identifier alias': identifier

                # This extracts the value located at the given path and applies a
                # selection set to it before renaming the result to pathSelection
                pathSelection: .some.nested.path {
                    still: yet
                    more
                    properties
                }

                # An aliased SubSelection of fields nests the fields together
                # under the given alias
                siblingGroup: { brother sister }
            }"
        ));
    }

    fn check_path_selection(input: &str, expected: PathSelection) {
        let (remainder, path_selection) = PathSelection::parse(Span::new(input)).unwrap();
        assert!(span_is_all_spaces_or_comments(remainder));
        assert_eq!(&path_selection.strip_ranges(), &expected);
        assert_eq!(
            selection!(input).strip_ranges(),
            JSONSelection::Path(expected)
        );
    }

    #[test]
    fn test_path_selection() {
        check_path_selection(
            ".hello",
            PathSelection::from_slice(&[Key::Field("hello".to_string())], None),
        );

        {
            let expected = PathSelection::from_slice(
                &[
                    Key::Field("hello".to_string()),
                    Key::Field("world".to_string()),
                ],
                None,
            );
            check_path_selection(".hello.world", expected.clone());
            check_path_selection(".hello .world", expected.clone());
            check_path_selection(".hello. world", expected.clone());
            check_path_selection(".hello . world", expected.clone());
            check_path_selection("hello.world", expected.clone());
            check_path_selection("hello .world", expected.clone());
            check_path_selection("hello. world", expected.clone());
            check_path_selection("hello . world", expected.clone());
        }

        {
            let expected = PathSelection::from_slice(
                &[
                    Key::Field("hello".to_string()),
                    Key::Field("world".to_string()),
                ],
                Some(SubSelection {
                    selections: vec![NamedSelection::Field(
                        None,
                        Key::field("hello").into_with_range(),
                        None,
                    )],
                    ..Default::default()
                }),
            );
            check_path_selection(".hello.world { hello }", expected.clone());
            check_path_selection(".hello .world { hello }", expected.clone());
            check_path_selection(".hello. world { hello }", expected.clone());
            check_path_selection(".hello . world { hello }", expected.clone());
            check_path_selection(". hello.world { hello }", expected.clone());
            check_path_selection(". hello .world { hello }", expected.clone());
            check_path_selection(". hello. world { hello }", expected.clone());
            check_path_selection(". hello . world { hello }", expected.clone());
            check_path_selection("hello.world { hello }", expected.clone());
            check_path_selection("hello .world { hello }", expected.clone());
            check_path_selection("hello. world { hello }", expected.clone());
            check_path_selection("hello . world { hello }", expected.clone());
        }

        {
            let expected = PathSelection::from_slice(
                &[
                    Key::Field("nested".to_string()),
                    Key::Quoted("string literal".to_string()),
                    Key::Quoted("property".to_string()),
                    Key::Field("name".to_string()),
                ],
                None,
            );
            check_path_selection(
                ".nested.'string literal'.\"property\".name",
                expected.clone(),
            );
            check_path_selection(
                "nested.'string literal'.\"property\".name",
                expected.clone(),
            );
            check_path_selection(
                "nested. 'string literal'.\"property\".name",
                expected.clone(),
            );
            check_path_selection(
                "nested.'string literal'. \"property\".name",
                expected.clone(),
            );
            check_path_selection(
                "nested.'string literal'.\"property\" .name",
                expected.clone(),
            );
            check_path_selection(
                "nested.'string literal'.\"property\". name",
                expected.clone(),
            );
        }

        {
            let expected = PathSelection::from_slice(
                &[
                    Key::Field("nested".to_string()),
                    Key::Quoted("string literal".to_string()),
                ],
                Some(SubSelection {
                    selections: vec![NamedSelection::Field(
                        Some(Alias::new("leggo")),
                        Key::quoted("my ego").into_with_range(),
                        None,
                    )],
                    ..Default::default()
                }),
            );

            check_path_selection(
                ".nested.'string literal' { leggo: 'my ego' }",
                expected.clone(),
            );

            check_path_selection(
                "nested.'string literal' { leggo: 'my ego' }",
                expected.clone(),
            );

            check_path_selection(
                "nested. 'string literal' { leggo: 'my ego' }",
                expected.clone(),
            );

            check_path_selection(
                "nested . 'string literal' { leggo: 'my ego' }",
                expected.clone(),
            );
        }

        {
            let expected = PathSelection {
                path: PathList::Key(
                    Key::field("results").into_with_range(),
                    PathList::Selection(SubSelection {
                        selections: vec![NamedSelection::Field(
                            None,
                            Key::quoted("quoted without alias").into_with_range(),
                            Some(SubSelection {
                                selections: vec![
                                    NamedSelection::Field(
                                        None,
                                        Key::field("id").into_with_range(),
                                        None,
                                    ),
                                    NamedSelection::Field(
                                        None,
                                        Key::quoted("n a m e").into_with_range(),
                                        None,
                                    ),
                                ],
                                ..Default::default()
                            }),
                        )],
                        ..Default::default()
                    })
                    .into_with_range(),
                )
                .into_with_range(),
            };
            check_path_selection(
                ".results { 'quoted without alias' { id 'n a m e' } }",
                expected.clone(),
            );
            check_path_selection(
                ".results{'quoted without alias'{id'n a m e'}}",
                expected.clone(),
            );
        }

        {
            let expected = PathSelection {
                path: PathList::Key(
                    Key::field("results").into_with_range(),
                    PathList::Selection(SubSelection {
                        selections: vec![NamedSelection::Field(
                            Some(Alias::quoted("non-identifier alias")),
                            Key::quoted("quoted with alias").into_with_range(),
                            Some(SubSelection {
                                selections: vec![
                                    NamedSelection::Field(
                                        None,
                                        Key::field("id").into_with_range(),
                                        None,
                                    ),
                                    NamedSelection::Field(
                                        Some(Alias::quoted("n a m e")),
                                        Key::field("name").into_with_range(),
                                        None,
                                    ),
                                ],
                                ..Default::default()
                            }),
                        )],
                        ..Default::default()
                    })
                    .into_with_range(),
                )
                .into_with_range(),
            };
            check_path_selection(
                ".results { 'non-identifier alias': 'quoted with alias' { id 'n a m e': name } }",
                expected.clone(),
            );
            check_path_selection(
                ".results{'non-identifier alias':'quoted with alias'{id'n a m e':name}}",
                expected.clone(),
            );
        }
    }

    #[test]
    fn test_path_selection_vars() {
        check_path_selection(
            "$this",
            PathSelection {
                path: PathList::Var(
                    KnownVariable::This.into_with_range(),
                    PathList::Empty.into_with_range(),
                )
                .into_with_range(),
            },
        );

        check_path_selection(
            "$",
            PathSelection {
                path: PathList::Var(
                    KnownVariable::Dollar.into_with_range(),
                    PathList::Empty.into_with_range(),
                )
                .into_with_range(),
            },
        );

        check_path_selection(
            "$this { hello }",
            PathSelection {
                path: PathList::Var(
                    KnownVariable::This.into_with_range(),
                    PathList::Selection(SubSelection {
                        selections: vec![NamedSelection::Field(
                            None,
                            Key::field("hello").into_with_range(),
                            None,
                        )],
                        ..Default::default()
                    })
                    .into_with_range(),
                )
                .into_with_range(),
            },
        );

        check_path_selection(
            "$ { hello }",
            PathSelection {
                path: PathList::Var(
                    KnownVariable::Dollar.into_with_range(),
                    PathList::Selection(SubSelection {
                        selections: vec![NamedSelection::Field(
                            None,
                            Key::field("hello").into_with_range(),
                            None,
                        )],
                        ..Default::default()
                    })
                    .into_with_range(),
                )
                .into_with_range(),
            },
        );

        check_path_selection(
            "$this { before alias: $args.arg after }",
            PathList::Var(
                KnownVariable::This.into_with_range(),
                PathList::Selection(SubSelection {
                    selections: vec![
                        NamedSelection::Field(None, Key::field("before").into_with_range(), None),
                        NamedSelection::Path(
                            Alias::new("alias"),
                            PathSelection {
                                path: PathList::Var(
                                    KnownVariable::Args.into_with_range(),
                                    PathList::Key(
                                        Key::field("arg").into_with_range(),
                                        PathList::Empty.into_with_range(),
                                    )
                                    .into_with_range(),
                                )
                                .into_with_range(),
                            },
                        ),
                        NamedSelection::Field(None, Key::field("after").into_with_range(), None),
                    ],
                    ..Default::default()
                })
                .into_with_range(),
            )
            .into(),
        );

        check_path_selection(
            "$.nested { key injected: $args.arg }",
            PathSelection {
                path: PathList::Var(
                    KnownVariable::Dollar.into_with_range(),
                    PathList::Key(
                        Key::field("nested").into_with_range(),
                        PathList::Selection(SubSelection {
                            selections: vec![
                                NamedSelection::Field(
                                    None,
                                    Key::field("key").into_with_range(),
                                    None,
                                ),
                                NamedSelection::Path(
                                    Alias::new("injected"),
                                    PathSelection {
                                        path: PathList::Var(
                                            KnownVariable::Args.into_with_range(),
                                            PathList::Key(
                                                Key::field("arg").into_with_range(),
                                                PathList::Empty.into_with_range(),
                                            )
                                            .into_with_range(),
                                        )
                                        .into_with_range(),
                                    },
                                ),
                            ],
                            ..Default::default()
                        })
                        .into_with_range(),
                    )
                    .into_with_range(),
                )
                .into_with_range(),
            },
        );

        check_path_selection(
            "$args.a.b.c",
            PathSelection {
                path: PathList::Var(
                    KnownVariable::Args.into_with_range(),
                    PathList::from_slice(
                        &[
                            Key::Field("a".to_string()),
                            Key::Field("b".to_string()),
                            Key::Field("c".to_string()),
                        ],
                        None,
                    )
                    .into_with_range(),
                )
                .into_with_range(),
            },
        );

        check_path_selection(
            "undotted.x.y.z",
            PathSelection::from_slice(
                &[
                    Key::Field("undotted".to_string()),
                    Key::Field("x".to_string()),
                    Key::Field("y".to_string()),
                    Key::Field("z".to_string()),
                ],
                None,
            ),
        );

        check_path_selection(
            ".dotted.x.y.z",
            PathSelection::from_slice(
                &[
                    Key::Field("dotted".to_string()),
                    Key::Field("x".to_string()),
                    Key::Field("y".to_string()),
                    Key::Field("z".to_string()),
                ],
                None,
            ),
        );

        check_path_selection(
            "$.data",
            PathSelection {
                path: PathList::Var(
                    KnownVariable::Dollar.into_with_range(),
                    PathList::Key(
                        Key::field("data").into_with_range(),
                        PathList::Empty.into_with_range(),
                    )
                    .into_with_range(),
                )
                .into_with_range(),
            },
        );

        check_path_selection(
            "$.data.'quoted property'.nested",
            PathSelection {
                path: PathList::Var(
                    KnownVariable::Dollar.into_with_range(),
                    PathList::Key(
                        Key::field("data").into_with_range(),
                        PathList::Key(
                            Key::quoted("quoted property").into_with_range(),
                            PathList::Key(
                                Key::field("nested").into_with_range(),
                                PathList::Empty.into_with_range(),
                            )
                            .into_with_range(),
                        )
                        .into_with_range(),
                    )
                    .into_with_range(),
                )
                .into_with_range(),
            },
        );

        {
            let input = Span::new("naked");
            assert_eq!(
                PathSelection::parse(input),
                Err(nom::Err::Error(nom::error::Error::new(
                    input.slice(5..),
                    nom::error::ErrorKind::IsNot,
                ))),
            );
        }

        {
            let input = Span::new("naked { hi }");
            assert_eq!(
                PathSelection::parse(input),
                Err(nom::Err::Error(nom::error::Error::new(
                    input.slice(12..),
                    nom::error::ErrorKind::IsNot,
                ))),
            );
        }

        {
            let input = Span::new("valid.$invalid");
            assert_eq!(
                PathSelection::parse(input),
                Err(nom::Err::Error(nom::error::Error::new(
                    input.slice(5..),
                    nom::error::ErrorKind::IsNot,
                ))),
            );
        }

        assert_eq!(
            selection!("$").strip_ranges(),
            JSONSelection::Path(PathSelection {
                path: PathList::Var(
                    KnownVariable::Dollar.into_with_range(),
                    PathList::Empty.into_with_range()
                )
                .into_with_range(),
            }),
        );

        assert_eq!(
            selection!("$this").strip_ranges(),
            JSONSelection::Path(PathSelection {
                path: PathList::Var(
                    KnownVariable::This.into_with_range(),
                    PathList::Empty.into_with_range()
                )
                .into_with_range(),
            }),
        );

        assert_eq!(
            selection!("value: $ a { b c }").strip_ranges(),
            JSONSelection::Named(SubSelection {
                selections: vec![
                    NamedSelection::Path(
                        Alias::new("value"),
                        PathSelection {
                            path: PathList::Var(
                                KnownVariable::Dollar.into_with_range(),
                                PathList::Empty.into_with_range()
                            )
                            .into_with_range(),
                        },
                    ),
                    NamedSelection::Field(
                        None,
                        Key::field("a").into_with_range(),
                        Some(SubSelection {
                            selections: vec![
                                NamedSelection::Field(
                                    None,
                                    Key::field("b").into_with_range(),
                                    None
                                ),
                                NamedSelection::Field(
                                    None,
                                    Key::field("c").into_with_range(),
                                    None
                                ),
                            ],
                            ..Default::default()
                        }),
                    ),
                ],
                ..Default::default()
            }),
        );
        assert_eq!(
            selection!("value: $this { b c }").strip_ranges(),
            JSONSelection::Named(SubSelection {
                selections: vec![NamedSelection::Path(
                    Alias::new("value"),
                    PathSelection {
                        path: PathList::Var(
                            KnownVariable::This.into_with_range(),
                            PathList::Selection(SubSelection {
                                selections: vec![
                                    NamedSelection::Field(
                                        None,
                                        Key::field("b").into_with_range(),
                                        None
                                    ),
                                    NamedSelection::Field(
                                        None,
                                        Key::field("c").into_with_range(),
                                        None
                                    ),
                                ],
                                ..Default::default()
                            })
                            .into_with_range(),
                        )
                        .into_with_range(),
                    },
                )],
                ..Default::default()
            }),
        );
    }

    #[test]
    fn test_path_selection_at() {
        check_path_selection(
            "@",
            PathSelection {
                path: PathList::Var(
                    KnownVariable::AtSign.into_with_range(),
                    PathList::Empty.into_with_range(),
                )
                .into_with_range(),
            },
        );

        check_path_selection(
            "@.a.b.c",
            PathSelection {
                path: PathList::Var(
                    KnownVariable::AtSign.into_with_range(),
                    PathList::from_slice(
                        &[
                            Key::Field("a".to_string()),
                            Key::Field("b".to_string()),
                            Key::Field("c".to_string()),
                        ],
                        None,
                    )
                    .into_with_range(),
                )
                .into_with_range(),
            },
        );

        check_path_selection(
            "@.items->first",
            PathSelection {
                path: PathList::Var(
                    KnownVariable::AtSign.into_with_range(),
                    PathList::Key(
                        Key::field("items").into_with_range(),
                        PathList::Method(
                            WithRange::new("first".to_string(), None),
                            None,
                            PathList::Empty.into_with_range(),
                        )
                        .into_with_range(),
                    )
                    .into_with_range(),
                )
                .into_with_range(),
            },
        );
    }

    #[test]
    fn test_expr_path_selections() {
        fn check_simple_lit_expr(input: &str, expected: LitExpr) {
            check_path_selection(
                input,
                PathSelection {
                    path: PathList::Expr(
                        expected.into_with_range(),
                        PathList::Empty.into_with_range(),
                    )
                    .into_with_range(),
                },
            );
        }

        check_simple_lit_expr("$(null)", LitExpr::Null);

        check_simple_lit_expr("$(true)", LitExpr::Bool(true));
        check_simple_lit_expr("$(false)", LitExpr::Bool(false));

        check_simple_lit_expr(
            "$(1234)",
            LitExpr::Number("1234".parse().expect("serde_json::Number parse error")),
        );
        check_simple_lit_expr(
            "$(1234.5678)",
            LitExpr::Number("1234.5678".parse().expect("serde_json::Number parse error")),
        );

        check_simple_lit_expr(
            "$('hello world')",
            LitExpr::String("hello world".to_string()),
        );
        check_simple_lit_expr(
            "$(\"hello world\")",
            LitExpr::String("hello world".to_string()),
        );
        check_simple_lit_expr(
            "$(\"hello \\\"world\\\"\")",
            LitExpr::String("hello \"world\"".to_string()),
        );

        check_simple_lit_expr(
            "$([1, 2, 3])",
            LitExpr::Array(
                vec!["1".parse(), "2".parse(), "3".parse()]
                    .into_iter()
                    .map(|n| {
                        LitExpr::Number(n.expect("serde_json::Number parse error"))
                            .into_with_range()
                    })
                    .collect(),
            ),
        );

        check_simple_lit_expr("$({})", LitExpr::Object(IndexMap::default()));
        check_simple_lit_expr(
            "$({ a: 1, b: 2, c: 3 })",
            LitExpr::Object({
                let mut map = IndexMap::default();
                for (key, value) in &[("a", "1"), ("b", "2"), ("c", "3")] {
                    map.insert(
                        Key::field(key).into_with_range(),
                        LitExpr::Number(value.parse().expect("serde_json::Number parse error"))
                            .into_with_range(),
                    );
                }
                map
            }),
        );

        assert_debug_snapshot!(
            // Using extra spaces here to make sure the ranges don't
            // accidentally include leading/trailing spaces.
            selection!(" suffix : results -> slice ( $( - 1 ) -> mul ( $args . suffixLength ) ) ")
        );
    }

    #[test]
    fn test_path_methods() {
        check_path_selection(
            "data.x->or(data.y)",
            PathSelection {
                path: PathList::Key(
                    Key::field("data").into_with_range(),
                    PathList::Key(
                        Key::field("x").into_with_range(),
                        PathList::Method(
                            WithRange::new("or".to_string(), None),
                            Some(MethodArgs {
                                args: vec![LitExpr::Path(PathSelection::from_slice(
                                    &[Key::field("data"), Key::field("y")],
                                    None,
                                ))
                                .into_with_range()],
                                ..Default::default()
                            }),
                            PathList::Empty.into_with_range(),
                        )
                        .into_with_range(),
                    )
                    .into_with_range(),
                )
                .into_with_range(),
            },
        );

        {
            let expected = PathSelection {
                path: PathList::Key(
                    Key::field("data").into_with_range(),
                    PathList::Method(
                        WithRange::new("query".to_string(), None),
                        Some(MethodArgs {
                            args: vec![
                                LitExpr::Path(PathSelection::from_slice(&[Key::field("a")], None))
                                    .into_with_range(),
                                LitExpr::Path(PathSelection::from_slice(&[Key::field("b")], None))
                                    .into_with_range(),
                                LitExpr::Path(PathSelection::from_slice(&[Key::field("c")], None))
                                    .into_with_range(),
                            ],
                            ..Default::default()
                        }),
                        PathList::Empty.into_with_range(),
                    )
                    .into_with_range(),
                )
                .into_with_range(),
            };
            check_path_selection("data->query(.a, .b, .c)", expected.clone());
            check_path_selection("data->query(.a, .b, .c )", expected.clone());
            check_path_selection("data->query(.a, .b, .c,)", expected.clone());
            check_path_selection("data->query(.a, .b, .c ,)", expected.clone());
            check_path_selection("data->query(.a, .b, .c , )", expected.clone());
        }

        {
            let expected = PathSelection {
                path: PathList::Key(
                    Key::field("data").into_with_range(),
                    PathList::Key(
                        Key::field("x").into_with_range(),
                        PathList::Method(
                            WithRange::new("concat".to_string(), None),
                            Some(MethodArgs {
                                args: vec![LitExpr::Array(vec![
                                    LitExpr::Path(PathSelection::from_slice(
                                        &[Key::field("data"), Key::field("y")],
                                        None,
                                    ))
                                    .into_with_range(),
                                    LitExpr::Path(PathSelection::from_slice(
                                        &[Key::field("data"), Key::field("z")],
                                        None,
                                    ))
                                    .into_with_range(),
                                ])
                                .into_with_range()],
                                ..Default::default()
                            }),
                            PathList::Empty.into_with_range(),
                        )
                        .into_with_range(),
                    )
                    .into_with_range(),
                )
                .into_with_range(),
            };
            check_path_selection("data.x->concat([data.y, data.z])", expected.clone());
            check_path_selection("data.x->concat([ data.y, data.z ])", expected.clone());
            check_path_selection("data.x->concat([data.y, data.z,])", expected.clone());
            check_path_selection("data.x->concat([data.y, data.z , ])", expected.clone());
            check_path_selection("data.x->concat([data.y, data.z,],)", expected.clone());
            check_path_selection("data.x->concat([data.y, data.z , ] , )", expected.clone());
        }

        check_path_selection(
            "data->method([$ { x2: x->times(2) }, $ { y2: y->times(2) }])",
            PathSelection {
                path: PathList::Key(
                    Key::field("data").into_with_range(),
                    PathList::Method(
                        WithRange::new("method".to_string(), None),
                        Some(MethodArgs {
                                args: vec![LitExpr::Array(vec![
                                LitExpr::Path(PathSelection {
                                    path: PathList::Var(
                                        KnownVariable::Dollar.into_with_range(),
                                        PathList::Selection(
                                            SubSelection {
                                                selections: vec![NamedSelection::Path(
                                                    Alias::new("x2"),
                                                    PathSelection {
                                                        path: PathList::Key(
                                                            Key::field("x").into_with_range(),
                                                            PathList::Method(
                                                                WithRange::new(
                                                                    "times".to_string(),
                                                                    None,
                                                                ),
                                                                Some(MethodArgs {
                                                                    args: vec![LitExpr::Number(
                                                                        "2".parse().expect(
                                                                            "serde_json::Number parse error",
                                                                        ),
                                                                    ).into_with_range()],
                                                                    ..Default::default()
                                                                }),
                                                                PathList::Empty.into_with_range(),
                                                            )
                                                            .into_with_range(),
                                                        )
                                                        .into_with_range(),
                                                    },
                                                )],
                                                ..Default::default()
                                            },
                                        )
                                        .into_with_range(),
                                    )
                                    .into_with_range(),
                                })
                                .into_with_range(),
                                LitExpr::Path(PathSelection {
                                    path: PathList::Var(
                                        KnownVariable::Dollar.into_with_range(),
                                        PathList::Selection(
                                            SubSelection {
                                                selections: vec![NamedSelection::Path(
                                                    Alias::new("y2"),
                                                    PathSelection {
                                                        path: PathList::Key(
                                                            Key::field("y").into_with_range(),
                                                            PathList::Method(
                                                                WithRange::new(
                                                                    "times".to_string(),
                                                                    None,
                                                                ),
                                                                Some(
                                                                    MethodArgs {
                                                                        args: vec![LitExpr::Number(
                                                                            "2".parse().expect(
                                                                                "serde_json::Number parse error",
                                                                            ),
                                                                        ).into_with_range()],
                                                                        ..Default::default()
                                                                    },
                                                                ),
                                                                PathList::Empty.into_with_range(),
                                                            )
                                                            .into_with_range(),
                                                        )
                                                        .into_with_range(),
                                                    },
                                                )],
                                                ..Default::default()
                                            },
                                        )
                                        .into_with_range(),
                                    )
                                    .into_with_range(),
                                })
                                .into_with_range(),
                            ])
                            .into_with_range()],
                            ..Default::default()
                        }),
                        PathList::Empty.into_with_range(),
                    )
                    .into_with_range(),
                )
                .into_with_range(),
            },
        );
    }

    #[test]
    fn test_subselection() {
        fn check_parsed(input: &str, expected: SubSelection) {
            let (remainder, parsed) = SubSelection::parse(Span::new(input)).unwrap();
            assert!(span_is_all_spaces_or_comments(remainder));
            assert_eq!(parsed.strip_ranges(), expected);
        }

        check_parsed(
            " { \n } ",
            SubSelection {
                selections: vec![],
                ..Default::default()
            },
        );

        check_parsed(
            "{hello}",
            SubSelection {
                selections: vec![NamedSelection::Field(
                    None,
                    Key::field("hello").into_with_range(),
                    None,
                )],
                ..Default::default()
            },
        );

        check_parsed(
            "{ hello }",
            SubSelection {
                selections: vec![NamedSelection::Field(
                    None,
                    Key::field("hello").into_with_range(),
                    None,
                )],
                ..Default::default()
            },
        );

        check_parsed(
            "  { padded  } ",
            SubSelection {
                selections: vec![NamedSelection::Field(
                    None,
                    Key::field("padded").into_with_range(),
                    None,
                )],
                ..Default::default()
            },
        );

        check_parsed(
            "{ hello world }",
            SubSelection {
                selections: vec![
                    NamedSelection::Field(None, Key::field("hello").into_with_range(), None),
                    NamedSelection::Field(None, Key::field("world").into_with_range(), None),
                ],
                ..Default::default()
            },
        );

        check_parsed(
            "{ hello { world } }",
            SubSelection {
                selections: vec![NamedSelection::Field(
                    None,
                    Key::field("hello").into_with_range(),
                    Some(SubSelection {
                        selections: vec![NamedSelection::Field(
                            None,
                            Key::field("world").into_with_range(),
                            None,
                        )],
                        ..Default::default()
                    }),
                )],
                ..Default::default()
            },
        );
    }

    #[test]
    fn test_star_selection() {
        fn check_parsed(input: &str, expected: StarSelection) {
            let (remainder, parsed) = StarSelection::parse(Span::new(input)).unwrap();
            assert!(span_is_all_spaces_or_comments(remainder));
            assert_eq!(parsed.strip_ranges(), expected);
        }

        check_parsed(
            "rest: *",
            StarSelection {
                alias: Some(Alias::new("rest")),
                ..Default::default()
            },
        );

        check_parsed(
            "*",
            StarSelection {
                ..Default::default()
            },
        );

        check_parsed(
            " * ",
            StarSelection {
                ..Default::default()
            },
        );
        check_parsed(
            " * { hello } ",
            StarSelection {
                selection: Some(Box::new(SubSelection {
                    selections: vec![NamedSelection::Field(
                        None,
                        Key::field("hello").into_with_range(),
                        None,
                    )],
                    ..Default::default()
                })),
                ..Default::default()
            },
        );

        check_parsed(
            "hi: * { hello }",
            StarSelection {
                alias: Some(Alias::new("hi")),
                selection: Some(Box::new(SubSelection {
                    selections: vec![NamedSelection::Field(
                        None,
                        Key::field("hello").into_with_range(),
                        None,
                    )],
                    ..Default::default()
                })),
                ..Default::default()
            },
        );

        check_parsed(
            "alias: * { x y z rest: * }",
            StarSelection {
                alias: Some(Alias::new("alias")),
                selection: Some(Box::new(SubSelection {
                    selections: vec![
                        NamedSelection::Field(None, Key::field("x").into_with_range(), None),
                        NamedSelection::Field(None, Key::field("y").into_with_range(), None),
                        NamedSelection::Field(None, Key::field("z").into_with_range(), None),
                    ],
                    star: Some(StarSelection {
                        alias: Some(Alias::new("rest")),
                        ..Default::default()
                    }),
                    ..Default::default()
                })),
                ..Default::default()
            },
        );

        assert_eq!(
            selection!(" before alias: * { * { a b c } } ").strip_ranges(),
            JSONSelection::Named(SubSelection {
                selections: vec![NamedSelection::Field(
                    None,
                    Key::field("before").into_with_range(),
                    None
                )],
                star: Some(StarSelection {
                    alias: Some(Alias::new("alias")),
                    selection: Some(Box::new(SubSelection {
                        selections: vec![],
                        star: Some(StarSelection {
                            selection: Some(Box::new(SubSelection {
                                selections: vec![
                                    NamedSelection::Field(
                                        None,
                                        Key::field("a").into_with_range(),
                                        None
                                    ),
                                    NamedSelection::Field(
                                        None,
                                        Key::field("b").into_with_range(),
                                        None
                                    ),
                                    NamedSelection::Field(
                                        None,
                                        Key::field("c").into_with_range(),
                                        None
                                    ),
                                ],
                                ..Default::default()
                            })),
                            ..Default::default()
                        }),
                        ..Default::default()
                    })),
                    ..Default::default()
                }),
                ..Default::default()
            }),
        );

        assert_eq!(
            selection!(" before group: { * { a b c } } after ").strip_ranges(),
            JSONSelection::Named(SubSelection {
                selections: vec![
                    NamedSelection::Field(None, Key::field("before").into_with_range(), None),
                    NamedSelection::Group(
                        Alias::new("group"),
                        SubSelection {
                            selections: vec![],
                            star: Some(StarSelection {
                                selection: Some(Box::new(SubSelection {
                                    selections: vec![
                                        NamedSelection::Field(
                                            None,
                                            Key::field("a").into_with_range(),
                                            None
                                        ),
                                        NamedSelection::Field(
                                            None,
                                            Key::field("b").into_with_range(),
                                            None
                                        ),
                                        NamedSelection::Field(
                                            None,
                                            Key::field("c").into_with_range(),
                                            None
                                        ),
                                    ],
                                    ..Default::default()
                                })),
                                ..Default::default()
                            }),
                            ..Default::default()
                        },
                    ),
                    NamedSelection::Field(None, Key::field("after").into_with_range(), None),
                ],
                ..Default::default()
            }),
        );
    }

    #[test]
    fn test_external_var_paths() {
        fn parse(input: &str) -> PathSelection {
            PathSelection::parse(Span::new(input))
                .unwrap()
                .1
                .strip_ranges()
        }

        {
            let sel = selection!(
                r#"
                $->echo([$args.arg1, $args.arg2, @.items->first])
            "#
            )
            .strip_ranges();
            let args_arg1_path = parse("$args.arg1");
            let args_arg2_path = parse("$args.arg2");
            assert_eq!(
                sel.external_var_paths(),
                vec![&args_arg1_path, &args_arg2_path]
            );
        }
        {
            let sel = selection!(
                r#"
                $this.kind->match(
                    ["A", $this.a],
                    ["B", $this.b],
                    ["C", $this.c],
                    [@, @->to_lower_case],
                )
            "#
            )
            .strip_ranges();
            let this_kind_path = match &sel {
                JSONSelection::Path(path) => path,
                _ => panic!("Expected PathSelection"),
            };
            let this_a_path = parse("$this.a");
            let this_b_path = parse("$this.b");
            let this_c_path = parse("$this.c");
            assert_eq!(
                sel.external_var_paths(),
                vec![this_kind_path, &this_a_path, &this_b_path, &this_c_path,]
            );
        }
        {
            let sel = selection!(
                r#"
                data.results->slice($args.start, $args.end) {
                    id
                    __typename: $args.type
                }
            "#
            )
            .strip_ranges();
            let start_path = parse("$args.start");
            let end_path = parse("$args.end");
            let args_type_path = parse("$args.type");
            assert_eq!(
                sel.external_var_paths(),
                vec![&start_path, &end_path, &args_type_path]
            );
        }
    }

    #[test]
    fn test_ranged_locations() {
        fn check(input: &str, expected: JSONSelection) {
            let (remainder, parsed) = JSONSelection::parse(input).unwrap();
            // We can't (and don't want to) use span_is_all_spaces_or_comments
            // here because remainder is a &str not a Span, and
            // JSONSelection::parse is responsible for consuming the entire
            // string when possible (see all_consuming).
            assert_eq!(remainder, "");
            assert_eq!(parsed, expected);
        }

        check(
            "hello",
            JSONSelection::Named(SubSelection {
                selections: vec![NamedSelection::Field(
                    None,
                    WithRange::new(Key::field("hello"), Some(0..5)),
                    None,
                )],
                range: Some(0..5),
                ..Default::default()
            }),
        );

        check(
            "  hello ",
            JSONSelection::Named(SubSelection {
                selections: vec![NamedSelection::Field(
                    None,
                    WithRange::new(Key::field("hello"), Some(2..7)),
                    None,
                )],
                range: Some(2..7),
                ..Default::default()
            }),
        );

        check(
            "  hello  { hi name }",
            JSONSelection::Named(SubSelection {
                selections: vec![NamedSelection::Field(
                    None,
                    WithRange::new(Key::field("hello"), Some(2..7)),
                    Some(SubSelection {
                        selections: vec![
                            NamedSelection::Field(
                                None,
                                WithRange::new(Key::field("hi"), Some(11..13)),
                                None,
                            ),
                            NamedSelection::Field(
                                None,
                                WithRange::new(Key::field("name"), Some(14..18)),
                                None,
                            ),
                        ],
                        range: Some(9..20),
                        ..Default::default()
                    }),
                )],
                range: Some(2..20),
                ..Default::default()
            }),
        );

        check(
            "$args.product.id",
            JSONSelection::Path(PathSelection {
                path: WithRange::new(
                    PathList::Var(
                        WithRange::new(KnownVariable::Args, Some(0..5)),
                        WithRange::new(
                            PathList::Key(
                                WithRange::new(Key::field("product"), Some(6..13)),
                                WithRange::new(
                                    PathList::Key(
                                        WithRange::new(Key::field("id"), Some(14..16)),
                                        WithRange::new(PathList::Empty, Some(16..16)),
                                    ),
                                    Some(13..16),
                                ),
                            ),
                            Some(5..16),
                        ),
                    ),
                    Some(0..16),
                ),
            }),
        );

        check(
            " $args . product . id ",
            JSONSelection::Path(PathSelection {
                path: WithRange::new(
                    PathList::Var(
                        WithRange::new(KnownVariable::Args, Some(1..6)),
                        WithRange::new(
                            PathList::Key(
                                WithRange::new(Key::field("product"), Some(9..16)),
                                WithRange::new(
                                    PathList::Key(
                                        WithRange::new(Key::field("id"), Some(19..21)),
                                        WithRange::new(PathList::Empty, Some(21..21)),
                                    ),
                                    Some(17..21),
                                ),
                            ),
                            Some(7..21),
                        ),
                    ),
                    Some(1..21),
                ),
            }),
        );

        check(
            "before product:$args.product{id name}after",
            JSONSelection::Named(SubSelection {
                selections: vec![
                    NamedSelection::Field(
                        None,
                        WithRange::new(Key::field("before"), Some(0..6)),
                        None,
                    ),
                    NamedSelection::Path(
                        Alias {
                            name: WithRange::new(Key::field("product"), Some(7..14)),
                            range: Some(7..15),
                        },
                        PathSelection {
                            path: WithRange::new(
                                PathList::Var(
                                    WithRange::new(KnownVariable::Args, Some(15..20)),
                                    WithRange::new(
                                        PathList::Key(
                                            WithRange::new(Key::field("product"), Some(21..28)),
                                            WithRange::new(
                                                PathList::Selection(SubSelection {
                                                    selections: vec![
                                                        NamedSelection::Field(
                                                            None,
                                                            WithRange::new(
                                                                Key::field("id"),
                                                                Some(29..31),
                                                            ),
                                                            None,
                                                        ),
                                                        NamedSelection::Field(
                                                            None,
                                                            WithRange::new(
                                                                Key::field("name"),
                                                                Some(32..36),
                                                            ),
                                                            None,
                                                        ),
                                                    ],
                                                    range: Some(28..37),
                                                    ..Default::default()
                                                }),
                                                Some(28..37),
                                            ),
                                        ),
                                        Some(20..37),
                                    ),
                                ),
                                Some(15..37),
                            ),
                        },
                    ),
                    NamedSelection::Field(
                        None,
                        WithRange::new(Key::field("after"), Some(37..42)),
                        None,
                    ),
                ],
                range: Some(0..42),
                ..Default::default()
            }),
        );
    }
}<|MERGE_RESOLUTION|>--- conflicted
+++ resolved
@@ -778,15 +778,7 @@
         }
     }
 
-<<<<<<< HEAD
-    pub(crate) fn alias(&self) -> Option<&Alias> {
-        self.0.as_ref()
-    }
-
-    pub(crate) fn parse(input: &str) -> IResult<&str, Self> {
-=======
     pub(crate) fn parse(input: Span) -> IResult<Span, Self> {
->>>>>>> 8be062e0
         tuple((
             // The spaces_or_comments separators are necessary here because
             // Alias::parse and SubSelection::parse only consume surrounding
