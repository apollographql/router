--- conflicted
+++ resolved
@@ -59,15 +59,11 @@
 #[serde(deny_unknown_fields, rename_all = "snake_case")]
 pub(crate) struct MetricsCommon {
     /// Configuration to add custom labels/attributes to metrics
-<<<<<<< HEAD
-    pub attributes: Option<MetricsAttributesConf>,
+    pub(crate) attributes: Option<MetricsAttributesConf>,
     /// Set a service.name resource in your metrics
-    pub service_name: Option<String>,
+    pub(crate) service_name: Option<String>,
     /// Set a service.namespace attribute in your metrics
-    pub service_namespace: Option<String>,
-=======
-    pub(crate) attributes: Option<MetricsAttributesConf>,
->>>>>>> 9feb7d77
+    pub(crate) service_namespace: Option<String>,
     #[serde(default)]
     /// Resources
     pub(crate) resources: HashMap<String, String>,
