use std::collections::HashMap;
use std::io;
use std::sync::Arc;

use apollo_compiler::validation::Valid;
use axum::response::IntoResponse;
use http::StatusCode;
use indexmap::IndexMap;
use multimap::MultiMap;
use rustls::RootCertStore;
use serde_json::Map;
use serde_json::Value;
use tower::service_fn;
use tower::BoxError;
use tower::ServiceBuilder;
use tower::ServiceExt;
use tower_service::Service;
use tracing::Instrument;

use crate::configuration::Configuration;
use crate::configuration::ConfigurationError;
use crate::configuration::TlsClient;
use crate::configuration::APOLLO_PLUGIN_PREFIX;
use crate::plugin::DynPlugin;
use crate::plugin::Handler;
use crate::plugin::PluginFactory;
use crate::plugin::PluginInit;
use crate::plugins::subscription::Subscription;
use crate::plugins::subscription::APOLLO_SUBSCRIPTION_PLUGIN;
use crate::plugins::telemetry::reload::apollo_opentelemetry_initialized;
use crate::plugins::traffic_shaping::TrafficShaping;
use crate::plugins::traffic_shaping::APOLLO_TRAFFIC_SHAPING;
use crate::query_planner::BridgeQueryPlannerPool;
use crate::services::apollo_graph_reference;
use crate::services::apollo_key;
use crate::services::http::HttpClientServiceFactory;
use crate::services::layers::persisted_queries::PersistedQueryLayer;
use crate::services::layers::query_analysis::QueryAnalysisLayer;
use crate::services::new_service::ServiceFactory;
use crate::services::router;
use crate::services::router::service::RouterCreator;
use crate::services::subgraph;
use crate::services::transport;
use crate::services::HasConfig;
use crate::services::HasSchema;
use crate::services::PluggableSupergraphServiceBuilder;
use crate::services::Plugins;
use crate::services::SubgraphService;
use crate::services::SupergraphCreator;
use crate::spec::Schema;
use crate::ListenAddr;

pub(crate) const STARTING_SPAN_NAME: &str = "starting";

#[derive(Clone)]
/// A path and a handler to be exposed as a web_endpoint for plugins
pub struct Endpoint {
    pub(crate) path: String,
    // Plugins need to be Send + Sync
    // BoxCloneService isn't enough
    handler: Handler,
}

impl std::fmt::Debug for Endpoint {
    fn fmt(&self, f: &mut std::fmt::Formatter<'_>) -> std::fmt::Result {
        f.debug_struct("Endpoint")
            .field("path", &self.path)
            .finish()
    }
}

impl Endpoint {
    /// Creates an Endpoint given a path and a Boxed Service
    #[deprecated = "use `from_router_service` instead"]
    #[allow(deprecated)]
    pub fn new(path: String, handler: transport::BoxService) -> Self {
        let router_service = ServiceBuilder::new()
            .map_request(|request: router::Request| request.router_request)
            .map_response(|response: transport::Response| response.into())
            .service(handler)
            .boxed();
        Self {
            path,
            handler: Handler::new(router_service),
        }
    }

    /// Creates an Endpoint given a path and a Boxed Service
    pub fn from_router_service(path: String, handler: router::BoxService) -> Self {
        Self {
            path,
            handler: Handler::new(handler),
        }
    }
    pub(crate) fn into_router(self) -> axum::Router {
        let handler = move |req: http::Request<crate::services::router::Body>| {
            let endpoint = self.handler.clone();
            async move {
                Ok(endpoint
                    .oneshot(req.into())
                    .await
                    .map(|res| res.response)
                    .map_err(|e| (StatusCode::INTERNAL_SERVER_ERROR, e.to_string()))
                    .into_response())
            }
        };
        axum::Router::new().route_service(self.path.as_str(), service_fn(handler))
    }
}
/// Factory for creating a RouterService
///
/// Instances of this traits are used by the HTTP server to generate a new
/// RouterService on each request
pub(crate) trait RouterFactory:
    ServiceFactory<router::Request, Service = Self::RouterService> + Clone + Send + Sync + 'static
{
    type RouterService: Service<
            router::Request,
            Response = router::Response,
            Error = BoxError,
            Future = Self::Future,
        > + Send;
    type Future: Send;

    fn web_endpoints(&self) -> MultiMap<ListenAddr, Endpoint>;
}

/// Factory for creating a RouterFactory
///
/// Instances of this traits are used by the StateMachine to generate a new
/// RouterFactory from configuration when it changes
#[async_trait::async_trait]
pub(crate) trait RouterSuperServiceFactory: Send + Sync + 'static {
    type RouterFactory: RouterFactory;

    async fn create<'a>(
        &'a mut self,
        is_telemetry_disabled: bool,
        configuration: Arc<Configuration>,
        schema: Arc<Schema>,
        previous_router: Option<&'a Self::RouterFactory>,
        extra_plugins: Option<Vec<(String, Box<dyn DynPlugin>)>>,
    ) -> Result<Self::RouterFactory, BoxError>;
}

/// Main implementation of the SupergraphService factory, supporting the extensions system
#[derive(Default)]
pub(crate) struct YamlRouterFactory;

#[async_trait::async_trait]
impl RouterSuperServiceFactory for YamlRouterFactory {
    type RouterFactory = RouterCreator;

    async fn create<'a>(
        &'a mut self,
        _is_telemetry_disabled: bool,
        configuration: Arc<Configuration>,
        schema: Arc<Schema>,
        previous_router: Option<&'a Self::RouterFactory>,
        extra_plugins: Option<Vec<(String, Box<dyn DynPlugin>)>>,
    ) -> Result<Self::RouterFactory, BoxError> {
        // we have to create a telemetry plugin before creating everything else, to generate a trace
        // of router and plugin creation
        let plugin_registry = &*crate::plugin::PLUGINS;
        let mut initial_telemetry_plugin = None;

        if previous_router.is_none() && apollo_opentelemetry_initialized() {
            if let Some(factory) = plugin_registry
                .iter()
                .find(|factory| factory.name == "apollo.telemetry")
            {
                let mut telemetry_config = configuration
                    .apollo_plugins
                    .plugins
                    .get("telemetry")
                    .cloned();
                if let Some(plugin_config) = &mut telemetry_config {
                    inject_schema_id(Some(&schema.schema_id), plugin_config);
                    match factory
                        .create_instance(
                            PluginInit::builder()
                                .config(plugin_config.clone())
                                .supergraph_sdl(schema.raw_sdl.clone())
                                .supergraph_schema(Arc::new(schema.supergraph_schema().clone()))
                                .notify(configuration.notify.clone())
                                .build(),
                        )
                        .await
                    {
                        Ok(plugin) => {
                            if let Some(telemetry) = plugin
                                .as_any()
                                .downcast_ref::<crate::plugins::telemetry::Telemetry>(
                            ) {
                                telemetry.activate();
                            }
                            initial_telemetry_plugin = Some(plugin);
                        }
                        Err(e) => return Err(e),
                    }
                }
            }
        }

        let router_span = tracing::info_span!(STARTING_SPAN_NAME);
        Self.inner_create(
            configuration,
            schema,
            previous_router,
            initial_telemetry_plugin,
            extra_plugins,
        )
        .instrument(router_span)
        .await
    }
}

impl YamlRouterFactory {
    async fn inner_create<'a>(
        &'a mut self,
        configuration: Arc<Configuration>,
        schema: Arc<Schema>,
        previous_router: Option<&'a RouterCreator>,
        initial_telemetry_plugin: Option<Box<dyn DynPlugin>>,
        extra_plugins: Option<Vec<(String, Box<dyn DynPlugin>)>>,
    ) -> Result<RouterCreator, BoxError> {
        let mut supergraph_creator = self
            .inner_create_supergraph(
                configuration.clone(),
                schema,
                previous_router.map(|router| &*router.supergraph_creator),
                initial_telemetry_plugin,
                extra_plugins,
            )
            .await?;

        // Instantiate the parser here so we can use it to warm up the planner below
        let query_analysis_layer =
            QueryAnalysisLayer::new(supergraph_creator.schema(), Arc::clone(&configuration)).await;

        let persisted_query_layer = Arc::new(PersistedQueryLayer::new(&configuration).await?);

        if let Some(previous_router) = previous_router {
            let previous_cache = previous_router.previous_cache();

            supergraph_creator
                .warm_up_query_planner(
                    &query_analysis_layer,
                    &persisted_query_layer,
                    Some(previous_cache),
                    configuration.supergraph.query_planning.warmed_up_queries,
                    configuration
                        .supergraph
                        .query_planning
                        .experimental_reuse_query_plans,
                    configuration
                        .persisted_queries
                        .experimental_prewarm_query_plan_cache,
                )
                .await;
        } else {
            supergraph_creator
                .warm_up_query_planner(
                    &query_analysis_layer,
                    &persisted_query_layer,
                    None,
                    configuration.supergraph.query_planning.warmed_up_queries,
                    configuration
                        .supergraph
                        .query_planning
                        .experimental_reuse_query_plans,
                    configuration
                        .persisted_queries
                        .experimental_prewarm_query_plan_cache,
                )
                .await;
        };
        RouterCreator::new(
            query_analysis_layer,
            persisted_query_layer,
            Arc::new(supergraph_creator),
            configuration,
        )
        .await
    }

    pub(crate) async fn inner_create_supergraph<'a>(
        &'a mut self,
        configuration: Arc<Configuration>,
        schema: Arc<Schema>,
        previous_supergraph: Option<&'a SupergraphCreator>,
        initial_telemetry_plugin: Option<Box<dyn DynPlugin>>,
        extra_plugins: Option<Vec<(String, Box<dyn DynPlugin>)>>,
    ) -> Result<SupergraphCreator, BoxError> {
        let query_planner_span = tracing::info_span!("query_planner_creation");
        // QueryPlannerService takes an UnplannedRequest and outputs PlannedRequest
        let bridge_query_planner =
            match previous_supergraph.as_ref().map(|router| router.planners()) {
                None => {
                    BridgeQueryPlannerPool::new(
                        schema.clone(),
                        configuration.clone(),
                        configuration
                            .supergraph
                            .query_planning
                            .experimental_query_planner_parallelism()?,
                    )
                    .instrument(query_planner_span)
                    .await?
                }
                Some(planners) => {
                    BridgeQueryPlannerPool::new_from_planners(
                        planners,
                        schema.clone(),
                        configuration.clone(),
                        configuration
                            .supergraph
                            .query_planning
                            .experimental_query_planner_parallelism()?,
                    )
                    .instrument(query_planner_span)
                    .await?
                }
            };

        let schema_changed = previous_supergraph
            .map(|supergraph_creator| supergraph_creator.schema().raw_sdl == schema.raw_sdl)
            .unwrap_or_default();

        let config_changed = previous_supergraph
            .map(|supergraph_creator| supergraph_creator.config() == configuration)
            .unwrap_or_default();

        if config_changed {
            configuration
                .notify
                .broadcast_configuration(Arc::downgrade(&configuration));
        }

        let schema_span = tracing::info_span!("schema");
        let _guard = schema_span.enter();

        let schema = bridge_query_planner.schema();
        if schema_changed {
            configuration.notify.broadcast_schema(schema.clone());
        }
        drop(_guard);
        drop(schema_span);

        let span = tracing::info_span!("plugins");

        // Process the plugins.
        let plugins: Arc<Plugins> = Arc::new(
            create_plugins(
                &configuration,
                &schema,
                bridge_query_planner.subgraph_schemas(),
                initial_telemetry_plugin,
                extra_plugins,
            )
            .instrument(span)
            .await?
            .into_iter()
            .collect(),
        );

        async {
            let mut builder = PluggableSupergraphServiceBuilder::new(bridge_query_planner);
            builder = builder.with_configuration(configuration.clone());
            let http_service_factory =
                create_http_services(&plugins, &schema, &configuration).await?;
            let subgraph_services =
                create_subgraph_services(&http_service_factory, &plugins, &configuration).await?;
            builder = builder.with_http_service_factory(http_service_factory);
            for (name, subgraph_service) in subgraph_services {
                builder = builder.with_subgraph_service(&name, subgraph_service);
            }

            // Final creation after this line we must NOT fail to go live with the new router from this point as some plugins may interact with globals.
            let supergraph_creator = builder.with_plugins(plugins).build().await?;

            Ok(supergraph_creator)
        }
        .instrument(tracing::info_span!("supergraph_creation"))
        .await
    }
}

pub(crate) async fn create_subgraph_services(
    http_service_factory: &IndexMap<String, HttpClientServiceFactory>,
    plugins: &Arc<Plugins>,
    configuration: &Configuration,
) -> Result<
    IndexMap<
        String,
        impl Service<
                subgraph::Request,
                Response = subgraph::Response,
                Error = BoxError,
                Future = crate::plugins::traffic_shaping::TrafficShapingSubgraphFuture<
                    SubgraphService,
                >,
            > + Clone
            + Send
            + Sync
            + 'static,
    >,
    BoxError,
> {
    let subscription_plugin_conf = plugins
        .iter()
        .find(|i| i.0.as_str() == APOLLO_SUBSCRIPTION_PLUGIN)
        .and_then(|plugin| (*plugin.1).as_any().downcast_ref::<Subscription>())
        .map(|p| p.config.clone());

    let shaping = plugins
        .iter()
        .find(|i| i.0.as_str() == APOLLO_TRAFFIC_SHAPING)
        .and_then(|plugin| (*plugin.1).as_any().downcast_ref::<TrafficShaping>())
        .expect("traffic shaping should always be part of the plugin list");

    let mut subgraph_services = IndexMap::default();
    for (name, http_service_factory) in http_service_factory.iter() {
        let subgraph_service = shaping.subgraph_service_internal(
            name.as_ref(),
            SubgraphService::from_config(
                name.clone(),
                configuration,
                subscription_plugin_conf.clone(),
                http_service_factory.clone(),
            )?,
        );
        subgraph_services.insert(name.clone(), subgraph_service);
    }

    Ok(subgraph_services)
}

pub(crate) async fn create_http_services(
    plugins: &Arc<Plugins>,
    schema: &Schema,
    configuration: &Configuration,
) -> Result<IndexMap<String, HttpClientServiceFactory>, BoxError> {
    let tls_root_store: RootCertStore = configuration
        .tls
        .subgraph
        .all
        .create_certificate_store()
        .transpose()?
        .unwrap_or_else(crate::services::http::HttpClientService::native_roots_store);

    let shaping = plugins
        .iter()
        .find(|i| i.0.as_str() == APOLLO_TRAFFIC_SHAPING)
        .and_then(|plugin| (*plugin.1).as_any().downcast_ref::<TrafficShaping>())
        .expect("traffic shaping should always be part of the plugin list");

    let mut http_services = IndexMap::new();
    for (name, _) in schema.subgraphs() {
        let http_service = crate::services::http::HttpClientService::from_config(
            name,
            configuration,
            &tls_root_store,
            shaping.enable_subgraph_http2(name),
        )?;

        let http_service_factory = HttpClientServiceFactory::new(http_service, plugins.clone());
        http_services.insert(name.clone(), http_service_factory);
    }
    Ok(http_services)
}

impl TlsClient {
    pub(crate) fn create_certificate_store(
        &self,
    ) -> Option<Result<RootCertStore, ConfigurationError>> {
        self.certificate_authorities
            .as_deref()
            .map(create_certificate_store)
    }
}

pub(crate) fn create_certificate_store(
    certificate_authorities: &str,
) -> Result<RootCertStore, ConfigurationError> {
    let mut store = RootCertStore::empty();
    let certificates = load_certs(certificate_authorities).map_err(|e| {
        ConfigurationError::CertificateAuthorities {
            error: format!("could not parse the certificate list: {e}"),
        }
    })?;
    for certificate in certificates {
        store
            .add(&certificate)
            .map_err(|e| ConfigurationError::CertificateAuthorities {
                error: format!("could not add certificate to root store: {e}"),
            })?;
    }
    if store.is_empty() {
        Err(ConfigurationError::CertificateAuthorities {
            error: "the certificate list is empty".to_string(),
        })
    } else {
        Ok(store)
    }
}

fn load_certs(certificates: &str) -> io::Result<Vec<rustls::Certificate>> {
    tracing::debug!("loading root certificates");

    // Load and return certificate.
    let certs = rustls_pemfile::certs(&mut certificates.as_bytes()).map_err(|_| {
        io::Error::new(
            io::ErrorKind::Other,
            "failed to load certificate".to_string(),
        )
    })?;
    Ok(certs.into_iter().map(rustls::Certificate).collect())
}

/// test only helper method to create a router factory in integration tests
///
/// not meant to be used directly
pub async fn create_test_service_factory_from_yaml(schema: &str, configuration: &str) {
    let config: Configuration = serde_yaml::from_str(configuration).unwrap();
    let schema = Arc::new(Schema::parse(schema, &config).unwrap());

    let is_telemetry_disabled = false;
    let service = YamlRouterFactory
        .create(is_telemetry_disabled, Arc::new(config), schema, None, None)
        .await;
    assert_eq!(
        service.map(|_| ()).unwrap_err().to_string().as_str(),
        r#"couldn't build Query Planner Service: couldn't instantiate query planner; invalid schema: schema validation errors: Error extracting subgraphs from the supergraph: this might be due to errors in subgraphs that were mistakenly ignored by federation 0.x versions but are rejected by federation 2.
Please try composing your subgraphs with federation 2: this should help precisely pinpoint the problems and, once fixed, generate a correct federation 2 supergraph.

Details:
Error: Cannot find type "Review" in subgraph "products"
caused by
"#
    );
}

#[allow(clippy::too_many_arguments)]
pub(crate) async fn add_plugin(
    name: String,
    factory: &PluginFactory,
    plugin_config: &Value,
    schema: Arc<String>,
    supergraph_schema: Arc<Valid<apollo_compiler::Schema>>,
    subgraph_schemas: Arc<HashMap<String, Arc<Valid<apollo_compiler::Schema>>>>,
    notify: &crate::notification::Notify<String, crate::graphql::Response>,
    plugin_instances: &mut Plugins,
    errors: &mut Vec<ConfigurationError>,
) {
    match factory
        .create_instance(
            PluginInit::builder()
                .config(plugin_config.clone())
                .supergraph_sdl(schema)
                .supergraph_schema(supergraph_schema)
                .subgraph_schemas(subgraph_schemas)
                .notify(notify.clone())
                .build(),
        )
        .await
    {
        Ok(plugin) => {
            let _ = plugin_instances.insert(name, plugin);
        }
        Err(err) => errors.push(ConfigurationError::PluginConfiguration {
            plugin: name,
            error: err.to_string(),
        }),
    }
}

pub(crate) async fn create_plugins(
    configuration: &Configuration,
    schema: &Schema,
    subgraph_schemas: Arc<HashMap<String, Arc<Valid<apollo_compiler::Schema>>>>,
    initial_telemetry_plugin: Option<Box<dyn DynPlugin>>,
    extra_plugins: Option<Vec<(String, Box<dyn DynPlugin>)>>,
) -> Result<Plugins, BoxError> {
    let supergraph_schema = Arc::new(schema.supergraph_schema().clone());
    let mut apollo_plugins_config = configuration.apollo_plugins.clone().plugins;
    let user_plugins_config = configuration.plugins.clone().plugins.unwrap_or_default();
    let extra = extra_plugins.unwrap_or_default();
    let plugin_registry = &*crate::plugin::PLUGINS;
    let apollo_telemetry_plugin_mandatory = apollo_opentelemetry_initialized();
    let mut apollo_plugin_factories: HashMap<&str, &PluginFactory> = plugin_registry
        .iter()
        .filter(|factory| {
            // the name starts with apollo
            factory.name.starts_with(APOLLO_PLUGIN_PREFIX)
                && (
                    // the plugin is mandatory
                    apollo_telemetry_plugin_mandatory ||
                    // the name isn't apollo.telemetry
                    factory.name != "apollo.telemetry"
                )
        })
        .map(|factory| (factory.name.as_str(), &**factory))
        .collect();
    let mut errors = Vec::new();
    let mut plugin_instances = Plugins::default();

    // Use function-like macros to avoid borrow conflicts of captures
    macro_rules! add_plugin {
        ($name: expr, $factory: expr, $plugin_config: expr) => {{
            add_plugin(
                $name,
                $factory,
                &$plugin_config,
                schema.as_string().clone(),
                supergraph_schema.clone(),
                subgraph_schemas.clone(),
                &configuration.notify.clone(),
                &mut plugin_instances,
                &mut errors,
            )
            .await;
        }};
    }

    macro_rules! add_apollo_plugin {
        ($name: literal, $opt_plugin_config: expr) => {{
            let name = concat!("apollo.", $name);
            let span = tracing::info_span!(concat!("plugin: ", "apollo.", $name));
            async {
                let factory = apollo_plugin_factories
                    .remove(name)
                    .unwrap_or_else(|| panic!("Apollo plugin not registered: {name}"));
                if let Some(mut plugin_config) = $opt_plugin_config {
                    if name == "apollo.telemetry" {
                        // The apollo.telemetry" plugin isn't happy with empty config, so we
                        // give it some. If any of the other mandatory plugins need special
                        // treatment, then we'll have to perform it here.
                        // This is *required* by the telemetry module or it will fail...
                        inject_schema_id(
                            Some(&Schema::schema_id(&schema.raw_sdl)),
                            &mut plugin_config,
                        );
                    }
                    add_plugin!(name.to_string(), factory, plugin_config);
                }
            }
            .instrument(span)
            .await;
        }};
    }

    macro_rules! add_mandatory_apollo_plugin {
        ($name: literal) => {
            add_apollo_plugin!(
                $name,
                Some(
                    apollo_plugins_config
                        .remove($name)
                        .unwrap_or(Value::Object(Map::new()))
                )
            );
        };
    }

    macro_rules! add_optional_apollo_plugin {
        ($name: literal) => {
            add_apollo_plugin!($name, apollo_plugins_config.remove($name));
        };
    }

    macro_rules! add_user_plugins {
        () => {
            for (name, plugin_config) in user_plugins_config {
                let user_span = tracing::info_span!("user_plugin", "name" = &name);

                async {
                    if let Some(factory) =
                        plugin_registry.iter().find(|factory| factory.name == name)
                    {
                        add_plugin!(name, factory, plugin_config);
                    } else {
                        errors.push(ConfigurationError::PluginUnknown(name))
                    }
                }
                .instrument(user_span)
                .await;
            }

            plugin_instances.extend(extra);
        };
    }

    add_mandatory_apollo_plugin!("include_subgraph_errors");
    add_mandatory_apollo_plugin!("csrf");
    add_mandatory_apollo_plugin!("headers");
    if apollo_telemetry_plugin_mandatory {
        match initial_telemetry_plugin {
            None => {
                add_mandatory_apollo_plugin!("telemetry");
            }
            Some(plugin) => {
                let _ = plugin_instances.insert("apollo.telemetry".to_string(), plugin);
                apollo_plugins_config.remove("apollo.telemetry");
                apollo_plugin_factories.remove("apollo.telemetry");
            }
        }
    }
    add_mandatory_apollo_plugin!("limits");
    add_mandatory_apollo_plugin!("traffic_shaping");
    add_optional_apollo_plugin!("forbid_mutations");
    add_optional_apollo_plugin!("subscription");
    add_optional_apollo_plugin!("override_subgraph_url");
    add_optional_apollo_plugin!("authorization");
    add_optional_apollo_plugin!("authentication");
    add_optional_apollo_plugin!("preview_file_uploads");
    add_optional_apollo_plugin!("preview_entity_cache");
    add_mandatory_apollo_plugin!("progressive_override");

    // This relative ordering is documented in `docs/source/customizations/native.mdx`:
    add_optional_apollo_plugin!("rhai");
    add_optional_apollo_plugin!("coprocessor");
<<<<<<< HEAD
    add_optional_apollo_plugin!("preview_demand_control");
    add_optional_apollo_plugin!("preview_connectors");
=======
    add_optional_apollo_plugin!("demand_control");
>>>>>>> 0040c322
    add_user_plugins!();

    // Macros above remove from `apollo_plugin_factories`, so anything left at the end
    // indicates a missing macro call.
    let unused_apollo_plugin_names = apollo_plugin_factories.keys().copied().collect::<Vec<_>>();
    if !unused_apollo_plugin_names.is_empty() {
        panic!(
            "Apollo plugins without their ordering specified in `fn create_plugins`: {}",
            unused_apollo_plugin_names.join(", ")
        )
    }

    let plugin_details = plugin_instances
        .iter()
        .map(|(name, plugin)| (name, plugin.name()))
        .collect::<Vec<(&String, &str)>>();
    tracing::debug!(
        "plugins list: {:?}",
        plugin_details
            .iter()
            .map(|(name, _)| name)
            .collect::<Vec<&&String>>()
    );

    if !errors.is_empty() {
        for error in &errors {
            tracing::error!("{:#}", error);
        }

        Err(BoxError::from(format!(
            "there were {} configuration errors",
            errors.len()
        )))
    } else {
        Ok(plugin_instances)
    }
}

fn inject_schema_id(schema_id: Option<&str>, configuration: &mut Value) {
    if configuration.get("apollo").is_none() {
        // Warning: this must be done here, otherwise studio reporting will not work
        if apollo_key().is_some() && apollo_graph_reference().is_some() {
            if let Some(telemetry) = configuration.as_object_mut() {
                telemetry.insert("apollo".to_string(), Value::Object(Default::default()));
            }
        } else {
            return;
        }
    }
    if let (Some(schema_id), Some(apollo)) = (schema_id, configuration.get_mut("apollo")) {
        if let Some(apollo) = apollo.as_object_mut() {
            apollo.insert(
                "schema_id".to_string(),
                Value::String(schema_id.to_string()),
            );
        }
    }
}

#[cfg(test)]
mod test {
    use std::sync::Arc;

    use schemars::JsonSchema;
    use serde::Deserialize;
    use serde_json::json;
    use tower_http::BoxError;

    use crate::configuration::Configuration;
    use crate::plugin::Plugin;
    use crate::plugin::PluginInit;
    use crate::register_plugin;
    use crate::router_factory::inject_schema_id;
    use crate::router_factory::RouterSuperServiceFactory;
    use crate::router_factory::YamlRouterFactory;
    use crate::spec::Schema;

    // Always starts and stops plugin

    #[derive(Debug)]
    struct AlwaysStartsAndStopsPlugin {}

    /// Configuration for the test plugin
    #[derive(Debug, Default, Deserialize, JsonSchema)]
    struct Conf {
        /// The name of the test
        name: String,
    }

    #[async_trait::async_trait]
    impl Plugin for AlwaysStartsAndStopsPlugin {
        type Config = Conf;

        async fn new(init: PluginInit<Self::Config>) -> Result<Self, BoxError> {
            tracing::debug!("{}", init.config.name);
            Ok(AlwaysStartsAndStopsPlugin {})
        }
    }

    register_plugin!(
        "test",
        "always_starts_and_stops",
        AlwaysStartsAndStopsPlugin
    );

    // Always fails to start plugin

    #[derive(Debug)]
    struct AlwaysFailsToStartPlugin {}

    #[async_trait::async_trait]
    impl Plugin for AlwaysFailsToStartPlugin {
        type Config = Conf;

        async fn new(init: PluginInit<Self::Config>) -> Result<Self, BoxError> {
            tracing::debug!("{}", init.config.name);
            Err(BoxError::from("Error"))
        }
    }

    register_plugin!("test", "always_fails_to_start", AlwaysFailsToStartPlugin);

    #[tokio::test]
    async fn test_yaml_no_extras() {
        let config = Configuration::builder().build().unwrap();
        let service = create_service(config).await;
        assert!(service.is_ok())
    }

    #[tokio::test]
    async fn test_yaml_plugins_always_starts_and_stops() {
        let config: Configuration = serde_yaml::from_str(
            r#"
            plugins:
                test.always_starts_and_stops:
                    name: albert
        "#,
        )
        .unwrap();
        let service = create_service(config).await;
        assert!(service.is_ok())
    }

    #[tokio::test]
    async fn test_yaml_plugins_always_fails_to_start() {
        let config: Configuration = serde_yaml::from_str(
            r#"
            plugins:
                test.always_fails_to_start:
                    name: albert
        "#,
        )
        .unwrap();
        let service = create_service(config).await;
        assert!(service.is_err())
    }

    #[tokio::test]
    async fn test_yaml_plugins_combo_start_and_fail() {
        let config: Configuration = serde_yaml::from_str(
            r#"
            plugins:
                test.always_starts_and_stops:
                    name: albert
                test.always_fails_to_start:
                    name: albert
        "#,
        )
        .unwrap();
        let service = create_service(config).await;
        assert!(service.is_err())
    }

    async fn create_service(config: Configuration) -> Result<(), BoxError> {
        let schema = include_str!("testdata/supergraph.graphql");
        let schema = Schema::parse(schema, &config)?;

        let is_telemetry_disabled = false;
        let service = YamlRouterFactory
            .create(
                is_telemetry_disabled,
                Arc::new(config),
                Arc::new(schema),
                None,
                None,
            )
            .await;
        service.map(|_| ())
    }

    #[test]
    fn test_inject_schema_id() {
        let mut config = json!({ "apollo": {} });
        inject_schema_id(
            Some("8e2021d131b23684671c3b85f82dfca836908c6a541bbd5c3772c66e7f8429d8"),
            &mut config,
        );
        let config =
            serde_json::from_value::<crate::plugins::telemetry::config::Conf>(config).unwrap();
        assert_eq!(
            &config.apollo.schema_id,
            "8e2021d131b23684671c3b85f82dfca836908c6a541bbd5c3772c66e7f8429d8"
        );
    }
}<|MERGE_RESOLUTION|>--- conflicted
+++ resolved
@@ -720,12 +720,8 @@
     // This relative ordering is documented in `docs/source/customizations/native.mdx`:
     add_optional_apollo_plugin!("rhai");
     add_optional_apollo_plugin!("coprocessor");
-<<<<<<< HEAD
-    add_optional_apollo_plugin!("preview_demand_control");
+    add_optional_apollo_plugin!("demand_control");
     add_optional_apollo_plugin!("preview_connectors");
-=======
-    add_optional_apollo_plugin!("demand_control");
->>>>>>> 0040c322
     add_user_plugins!();
 
     // Macros above remove from `apollo_plugin_factories`, so anything left at the end
