--- conflicted
+++ resolved
@@ -121,7 +121,12 @@
 
 By [@Geal](https://github.com/geal) in https://github.com/apollographql/router/pull/2386
 
-<<<<<<< HEAD
+### Measure the router's processing time ([Issue #1949](https://github.com/apollographql/router/issues/1949) [Issue #2057](https://github.com/apollographql/router/issues/2057))
+
+There is a new metric called `apollo_router_processing_time` that measures the time (in seconds) spent executing the request minus the time spent waiting for an external request (subgraph request or external plugin). This accounts both for the time spent actually executing on the request, and the time spent waiting for concurrent client requests to be executed.
+
+By [@Geal](https://github.com/geal) in https://github.com/apollographql/router/pull/2371
+
 ### APQ support in subgraph requests ([PR #2284](https://github.com/apollographql/router/pull/2284))
 
 Automatic persisted queries can now be used for subgraph requests. It is disabled by default, and can be configured for all subgraphs or per subgraph:
@@ -140,13 +145,6 @@
 ```
 
 By [@Geal](https://github.com/geal) in https://github.com/apollographql/router/pull/2284 and https://github.com/apollographql/router/pull/2418
-=======
-### Measure the router's processing time ([Issue #1949](https://github.com/apollographql/router/issues/1949) [Issue #2057](https://github.com/apollographql/router/issues/2057))
-
-There is a new metric called `apollo_router_processing_time` that measures the time (in seconds) spent executing the request minus the time spent waiting for an external request (subgraph request or external plugin). This accounts both for the time spent actually executing on the request, and the time spent waiting for concurrent client requests to be executed.
-
-By [@Geal](https://github.com/geal) in https://github.com/apollographql/router/pull/2371
->>>>>>> 3bb8a67e
 
 ## 🐛 Fixes
 
