--- conflicted
+++ resolved
@@ -14,67 +14,6 @@
 use crate::spec::SpecError;
 use crate::Configuration;
 
-<<<<<<< HEAD
-pub(crate) const DEFER_DIRECTIVE_NAME: &str = "defer";
-const IF_ARGUMENT_NAME: &str = "if";
-
-/// We generate subselections for all 2^N possible combinations of these boolean variables.
-/// Refuse to do so for a number of combinatinons we deem unreasonable.
-const MAX_DEFER_VARIABLES: usize = 4;
-
-pub(crate) fn collect_subselections(
-    configuration: &Configuration,
-    schema: &Schema,
-    compiler: &ApolloCompiler,
-    file_id: FileId,
-    kind: OperationKind,
-) -> Result<(SubSelections, IndexSet<String>, bool), SpecError> {
-    if !configuration.supergraph.defer_support {
-        return Ok((SubSelections::new(), IndexSet::new(), false));
-    }
-    let (keys, defer_variables_set, always_defer) =
-        subselection_keys(configuration, schema, compiler, file_id)
-            .map_err(|e| SpecError::ParsingError(e.to_string()))?;
-    keys.into_iter()
-        .map(|(key, path, subselection)| {
-            let reconstructed = reconstruct_full_query(&path, &kind, &subselection);
-            let value = Query::parse(reconstructed, schema, &Default::default())?;
-            Ok((key, value))
-        })
-        .collect::<Result<SubSelections, SpecError>>()
-        .map(|keys| (keys, defer_variables_set, always_defer))
-}
-
-/// Generate the keys of the eventual `Query::subselections` hashmap.
-///
-/// They should be identical to paths and `subselection` strings found in
-/// `.primary` and `.deferred[i]` of `Defer` nodes of the query plan.
-#[allow(clippy::type_complexity)]
-fn subselection_keys(
-    configuration: &Configuration,
-    schema: &Schema,
-    compiler: &ApolloCompiler,
-    file_id: FileId,
-) -> Result<(Vec<(SubSelection, Path, String)>, IndexSet<String>, bool), BoxError> {
-    let HasDefer {
-        has_defer,
-        has_unconditional_defer,
-    } = has_defer(compiler, file_id)?;
-    if !has_defer {
-        return Ok((Vec::new(), IndexSet::new(), false));
-    }
-    let inlined = transform_fragment_spreads_to_inline_fragments(compiler, file_id)?.to_string();
-    let (compiler, file_id) = Query::make_compiler(&inlined, schema, configuration);
-    let variables = conditional_defer_variable_names(&compiler, file_id)?;
-    if variables.len() > MAX_DEFER_VARIABLES {
-        return Err("@defer conditional on too many different variables".into());
-    }
-    let mut keys = Vec::new();
-    for combination in variable_combinations(&variables, has_unconditional_defer) {
-        collect_subselections_keys(&compiler, file_id, combination, &mut keys)?
-    }
-    Ok((keys, variables, has_unconditional_defer))
-=======
 #[derive(Debug, Serialize, Deserialize, PartialEq, Hash, Eq)]
 pub(crate) struct SubSelectionKey {
     pub(crate) defer_label: Option<String>,
@@ -85,7 +24,6 @@
 pub(crate) struct SubSelectionValue {
     pub(crate) selection_set: Vec<Selection>,
     pub(crate) type_name: String,
->>>>>>> 4ba9d831
 }
 
 /// The values of boolean variables used for conditional `@defer`, packed least-significant-bit
