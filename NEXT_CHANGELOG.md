# Changelog for the next release

All notable changes to Router will be documented in this file.

This project adheres to [Semantic Versioning](https://semver.org/spec/v2.0.0.html).

<!-- <THIS IS AN EXAMPLE, DO NOT REMOVE>

# [x.x.x] (unreleased) - 2022-mm-dd
> Important: X breaking changes below, indicated by **❗ BREAKING ❗**
## ❗ BREAKING ❗
## 🚀 Features
## 🐛 Fixes
## 🛠 Maintenance
## 📚 Documentation

## Example section entry format

### Headline ([Issue #ISSUE_NUMBER](https://github.com/apollographql/router/issues/ISSUE_NUMBER))

Description! And a link to a [reference](http://url)

By [@USERNAME](https://github.com/USERNAME) in https://github.com/apollographql/router/pull/PULL_NUMBER
-->

# [x.x.x] (unreleased) - 2022-mm-dd
## ❗ BREAKING ❗

### Router debug Docker images now run under the control of heaptrack ([Issue #2135](https://github.com/apollographql/router/issues/2135))

From the next release, our debug Docker image will invoke the router under the control of heaptrack. We are making this change to make it simple for users to investigate potential memory issues with the router.

Do not run debug images in performance sensitive contexts. The tracking of memory allocations will significantly impact performance. In general, the debug image should only be used in consultation with Apollo engineering and support.

Look at our documentation for examples of how to use the image in either Docker or Kubernetes.

By [@garypen](https://github.com/garypen) in https://github.com/apollographql/router/pull/2142

### Fix naming inconsistency of telemetry.metrics.common.attributes.router ([Issue #2076](https://github.com/apollographql/router/issues/2076))

Mirroring the rest of the config `router` should be `supergraph`

```yaml
telemetry:
  metrics:
    common:
      attributes:
        router: # old
```
becomes
```yaml
telemetry:
  metrics:
    common:
      attributes:
        supergraph: # new
```

By [@bryncooke](https://github.com/bryncooke) in https://github.com/apollographql/router/pull/2116

### CLI structure changes ([Issue #2123](https://github.com/apollographql/router/issues/2123))

As the Router gains functionality the limitations of the current CLI structure are becoming apparent.

There is now a separate subcommand for config related operations:
* `config`
  * `schema` - Output the configuration schema
  * `upgrade` - Upgrade the configuration with optional diff support.

`router --schema` has been deprecated and users should move to `router config schema`.

## 🚀 Features

### Add configuration for trace ID ([Issue #2080](https://github.com/apollographql/router/issues/2080))

If you want to expose in response headers the generated trace ID or the one you provided using propagation headers you can use this configuration:

```yaml title="router.yaml"
telemetry:
  tracing:
    experimental_response_trace_id:
      enabled: true # default: false
      header_name: "my-trace-id" # default: "apollo-trace-id"
    propagation:
      # If you have your own way to generate a trace id and you want to pass it via a custom request header
      request:
        header_name: my-trace-id
```

Using this configuration you will have a response header called `my-trace-id` containing the trace ID. It could help you to debug a specific query if you want to grep your log with this trace id to have more context.

By [@bnjjj](https://github.com/bnjjj) in https://github.com/apollographql/router/pull/2131

### Add configuration for logging and add more logs 

By default some logs containing sensible data (like request body, response body, headers) are not displayed even if we set the right log level.
For example if you need to display raw responses from one of your subgraph it won't be displayed by default. To enable them you have to configure it thanks to the `when_header` setting in the new section `experimental_logging`. It let's you set different headers to enable more logs (request/response headers/body for supergraph and subgraphs) when the request contains these headers with corresponding values/regex.
Here is an example how you can configure it:

```yaml title="router.yaml"
telemetry:
  experimental_logging:
    format: json # By default it's "pretty" if you are in an interactive shell session
    display_filename: true # Display filename where the log is coming from. Default: true
    display_line_number: false # Display line number in the file where the log is coming from. Default: true
    # If one of these headers matches we will log supergraph and subgraphs requests/responses
    when_header:
      - name: apollo-router-log-request
        value: my_client
        headers: true # default: false
        body: true # default: false
      # log request for all requests/responses headers coming from Iphones
      - name: user-agent
        match: ^Mozilla/5.0 (iPhone*
        headers: true
```

### Provide multi-arch (amd64/arm64) Docker images for the Router ([Issue #1932](https://github.com/apollographql/router/issues/1932))

From the next release, our Docker images will be multi-arch.

By [@garypen](https://github.com/garypen) in https://github.com/apollographql/router/pull/2138

### Add a supergraph configmap option to the helm chart ([PR #2119](https://github.com/apollographql/router/pull/2119))

Adds the capability to create a configmap containing your supergraph schema. Here's an example of how you could make use of this from your values.yaml and with the `helm` install command.

```yaml
extraEnvVars:
  - name: APOLLO_ROUTER_SUPERGRAPH_PATH
    value: /data/supergraph-schema.graphql

extraVolumeMounts:
  - name: supergraph-schema
    mountPath: /data
    readOnly: true

extraVolumes:
  - name: supergraph-schema
    configMap:
      name: "{{ .Release.Name }}-supergraph"
      items:
        - key: supergraph-schema.graphql
          path: supergraph-schema.graphql
```

With that values.yaml content, and with your supergraph schema in a file name supergraph-schema.graphql, you can execute:

```
helm upgrade --install --create-namespace --namespace router-test --set-file supergraphFile=supergraph-schema.graphql router-test oci://ghcr.io/apollographql/helm-charts/router --version 1.0.0-rc.9 --values values.yaml
```

By [@garypen](https://github.com/garypen) in https://github.com/apollographql/router/pull/2119

### Configuration upgrades ([Issue #2123](https://github.com/apollographql/router/issues/2123))

Occasionally we will make changes to the Router yaml configuration format.
When starting the Router if the configuration can be upgraded it will do so automatically and display a warning:

```
2022-11-22T14:01:46.884897Z  WARN router configuration contains deprecated options: 

  1. telemetry.tracing.trace_config.attributes.router has been renamed to 'supergraph' for consistency

These will become errors in the future. Run `router config upgrade <path_to_router.yaml>` to see a suggested upgraded configuration.
```

Note: If a configuration has errors after upgrading then the configuration will not be upgraded automatically.

From the CLI users can run:
* `router config upgrade <path_to_router.yaml>` to output configuration that has been upgraded to match the latest config format.
* `router config upgrade --diff <path_to_router.yaml>` to output a diff e.g.
```
 telemetry:
   apollo:
     client_name_header: apollographql-client-name
   metrics:
     common:
       attributes:
-        router:
+        supergraph:
           request:
             header:
             - named: "1" # foo
```

There are situations where comments and whitespace are not preserved. This may be improved in future.

By [@bryncooke](https://github.com/bryncooke) in https://github.com/apollographql/router/pull/2116, https://github.com/apollographql/router/pull/2162

### *Experimental* 🥼 subgraph request retry ([Issue #338](https://github.com/apollographql/router/issues/338), [Issue #1956](https://github.com/apollographql/router/issues/1956))

Implements subgraph request retries, using Finagle's retry buckets algorithm:
- it defines a minimal number of retries per second (`min_per_sec`, default is 10 retries per second), to
bootstrap the system or for low traffic deployments
- for each successful request, we add a "token" to the bucket, those tokens expire after `ttl` (default: 10 seconds)
- the number of available additional retries is a part of the number of tokens, defined by `retry_percent` (default is 0.2)

Request retries are disabled by default on mutations.

This is activated in the `traffic_shaping` plugin, either globally or per subgraph:

```yaml
traffic_shaping:
  all:
    experimental_retry:
      min_per_sec: 10
      ttl: 10s
      retry_percent: 0.2
      retry_mutations: false
  subgraphs:
    accounts:
      experimental_retry:
        min_per_sec: 20
```

By [@Geal](https://github.com/Geal) in https://github.com/apollographql/router/pull/2006 and https://github.com/apollographql/router/pull/2160

### *Experimental* 🥼 Caching configuration ([Issue #2075](https://github.com/apollographql/router/issues/2075))

Split Redis cache configuration for APQ and query planning:

```yaml
supergraph:
  apq:
    experimental_cache:
      in_memory:
        limit: 512
      redis:
        urls: ["redis://..."]
  query_planning:
    experimental_cache:
      in_memory:
        limit: 512
      redis:
        urls: ["redis://..."]
```

By [@Geal](https://github.com/Geal) in https://github.com/apollographql/router/pull/2155

### `@defer` Apollo tracing support ([Issue #1600](https://github.com/apollographql/router/issues/1600))

Added Apollo tracing support for queries that use `@defer`. You can now view traces in Apollo Studio as normal.

By [@bryncooke](https://github.com/bryncooke) in https://github.com/apollographql/router/pull/2190

## 🐛 Fixes

<<<<<<< HEAD
### Fix missing apollo tracing variables ([Issue #2186](https://github.com/apollographql/router/issues/2186))

Send variable values had no effect. This is now fixed.
```yaml
telemetry:
  apollo:
    send_variable_values: all
```

By [@bryncooke](https://github.com/bryncooke) in https://github.com/apollographql/router/pull/2190

=======
### Fix panic when dev mode enabled with empty config file ([Issue #2182](https://github.com/apollographql/router/issues/2182))

If you're running the Router with dev mode with an empty config file, it will no longer panic

By [@bnjjj](https://github.com/bnjjj) in https://github.com/apollographql/router/pull/2165
>>>>>>> fda9f159

### fix build_docker_image.sh script when using default repo ([PR #2163](https://github.com/apollographql/router/pull/2163))

Adding the `-r` flag recently broke the existing functionality to build from the default repo using `-b`. This fixes that.

By [@garypen](https://github.com/garypen) in https://github.com/apollographql/router/pull/2163

### Improve errors when subgraph returns non-GraphQL response with a non-2xx status code ([Issue #2117](https://github.com/apollographql/router/issues/2117))

The error response will now contain the status code and status name. Example: `HTTP fetch failed from 'my-service': 401 Unauthorized`

By [@col](https://github.com/col) in https://github.com/apollographql/router/pull/2118

### handle mutations containing @defer ([Issue #2099](https://github.com/apollographql/router/issues/2099))

The Router generates partial query shapes corresponding to the primary and deferred responses,
to validate the data sent back to the client. Those query shapes were invalid for mutations.

By [@Geal](https://github.com/Geal) in https://github.com/apollographql/router/pull/2102

## 🛠 Maintenance

### Verify that deferred fragment acts as a boundary for nullability rules ([Issue #2169](https://github.com/apollographql/router/issues/2169))

Add a test to ensure that deferred fragments act as a boundary for nullability rules.

By [@garypen](https://github.com/garypen) in https://github.com/apollographql/router/pull/2183

### Refactor APQ ([PR #2129](https://github.com/apollographql/router/pull/2129))

Remove duplicated code.

By [@Geal](https://github.com/Geal) in https://github.com/apollographql/router/pull/2129

### Update apollo-rs ([PR #2177](https://github.com/apollographql/router/pull/2177))

Updates to new apollo-rs APIs, and fixes some potential panics on unexpected user input.

By [@goto-bus-stop](https://github.com/goto-bus-stop) in https://github.com/apollographql/router/pull/2177

## 📚 Documentation

### Docs: Update cors match regex example ([Issue #2151](https://github.com/apollographql/router/issues/2151))

The docs CORS regex example now displays a working and safe way to allow `HTTPS` subdomains of `api.example.com`.

By [@o0Ignition0o](https://github.com/o0Ignition0o) in https://github.com/apollographql/router/pull/2152


### update documentation to reflect new examples structure ([Issue #2095](https://github.com/apollographql/router/issues/2095))

We recently updated the examples directory structure. This fixes the documentation links to the examples. It also makes clear that rhai subgraph fields are read-only, since they are shared resources.

By [@garypen](https://github.com/garypen) in https://github.com/apollographql/router/pull/2133


### Docs: Add a disclaimer for users who set up health-checks and prometheus endpoints in a containers environment ([Issue #2079](https://github.com/apollographql/router/issues/2079))

The health check and the prometheus endpoint listen to 127.0.0.1 by default.
While this is a safe default, it prevents other pods from performing healthchecks and scraping prometheus data.
This behavior and customization is now documented in the [health-checks](https://www.apollographql.com/docs/router/configuration/health-checks) and the [prometheus](https://www.apollographql.com/docs/router/configuration/metrics#using-prometheus) sections.

By [@o0Ignition0o](https://github.com/o0Ignition0o) in https://github.com/apollographql/router/pull/2194<|MERGE_RESOLUTION|>--- conflicted
+++ resolved
@@ -246,7 +246,12 @@
 
 ## 🐛 Fixes
 
-<<<<<<< HEAD
+### Fix panic when dev mode enabled with empty config file ([Issue #2182](https://github.com/apollographql/router/issues/2182))
+
+If you're running the Router with dev mode with an empty config file, it will no longer panic
+
+By [@bnjjj](https://github.com/bnjjj) in https://github.com/apollographql/router/pull/2165
+
 ### Fix missing apollo tracing variables ([Issue #2186](https://github.com/apollographql/router/issues/2186))
 
 Send variable values had no effect. This is now fixed.
@@ -258,13 +263,6 @@
 
 By [@bryncooke](https://github.com/bryncooke) in https://github.com/apollographql/router/pull/2190
 
-=======
-### Fix panic when dev mode enabled with empty config file ([Issue #2182](https://github.com/apollographql/router/issues/2182))
-
-If you're running the Router with dev mode with an empty config file, it will no longer panic
-
-By [@bnjjj](https://github.com/bnjjj) in https://github.com/apollographql/router/pull/2165
->>>>>>> fda9f159
 
 ### fix build_docker_image.sh script when using default repo ([PR #2163](https://github.com/apollographql/router/pull/2163))
 
