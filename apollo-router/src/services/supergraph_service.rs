//! Implements the router phase of the request lifecycle.

use std::sync::Arc;
use std::task::Poll;

use futures::future::BoxFuture;
use futures::stream::StreamExt;
use futures::TryFutureExt;
use http::StatusCode;
use indexmap::IndexMap;
use multimap::MultiMap;
use tower::util::Either;
use tower::BoxError;
use tower::ServiceBuilder;
use tower::ServiceExt;
use tower_service::Service;
use tracing_futures::Instrument;

use super::layers::apq::APQLayer;
use super::layers::content_negociation;
use super::layers::content_negociation::ACCEPTS_MULTIPART_CONTEXT_KEY;
use super::layers::ensure_query_presence::EnsureQueryPresence;
use super::new_service::ServiceFactory;
use super::subgraph_service::MakeSubgraphService;
use super::subgraph_service::SubgraphCreator;
use super::ExecutionCreator;
use super::ExecutionServiceFactory;
use super::QueryPlannerContent;
use crate::cache::DeduplicatingCache;
use crate::error::CacheResolverError;
use crate::error::ServiceBuildError;
use crate::graphql;
use crate::graphql::IntoGraphQLErrors;
use crate::introspection::Introspection;
#[cfg(test)]
use crate::plugin::test::MockSupergraphService;
use crate::plugin::DynPlugin;
use crate::plugins::traffic_shaping::TrafficShaping;
use crate::plugins::traffic_shaping::APOLLO_TRAFFIC_SHAPING;
use crate::query_planner::BridgeQueryPlanner;
use crate::query_planner::CachingQueryPlanner;
use crate::supergraph;
use crate::Configuration;
use crate::Context;
use crate::Endpoint;
use crate::ExecutionRequest;
use crate::ExecutionResponse;
use crate::ListenAddr;
use crate::QueryPlannerRequest;
use crate::QueryPlannerResponse;
use crate::Schema;
use crate::SupergraphRequest;
use crate::SupergraphResponse;

pub(crate) const QUERY_PLANNING_SPAN_NAME: &str = "query_planning";

/// An [`IndexMap`] of available plugins.
pub(crate) type Plugins = IndexMap<String, Box<dyn DynPlugin>>;

/// Containing [`Service`] in the request lifecyle.
#[derive(Clone)]
pub(crate) struct SupergraphService<ExecutionFactory> {
    execution_service_factory: ExecutionFactory,
    query_planner_service: CachingQueryPlanner<BridgeQueryPlanner>,
    schema: Arc<Schema>,
}

#[buildstructor::buildstructor]
impl<ExecutionFactory> SupergraphService<ExecutionFactory> {
    #[builder]
    pub(crate) fn new(
        query_planner_service: CachingQueryPlanner<BridgeQueryPlanner>,
        execution_service_factory: ExecutionFactory,
        schema: Arc<Schema>,
    ) -> Self {
        SupergraphService {
            query_planner_service,
            execution_service_factory,
            schema,
        }
    }
}

impl<ExecutionFactory> Service<SupergraphRequest> for SupergraphService<ExecutionFactory>
where
    ExecutionFactory: ExecutionServiceFactory,
{
    type Response = SupergraphResponse;
    type Error = BoxError;
    type Future = BoxFuture<'static, Result<Self::Response, Self::Error>>;

    fn poll_ready(&mut self, cx: &mut std::task::Context<'_>) -> Poll<Result<(), Self::Error>> {
        self.query_planner_service
            .poll_ready(cx)
            .map_err(|err| err.into())
    }

    fn call(&mut self, req: SupergraphRequest) -> Self::Future {
        // Consume our cloned services and allow ownership to be transferred to the async block.
        let clone = self.query_planner_service.clone();

        let planning = std::mem::replace(&mut self.query_planner_service, clone);
        let execution = self.execution_service_factory.create();

        let schema = self.schema.clone();

        let context_cloned = req.context.clone();
        let fut =
            service_call(planning, execution, schema, req).or_else(|error: BoxError| async move {
                let errors = vec![crate::error::Error {
                    message: error.to_string(),
                    extensions: serde_json_bytes::json!({
                        "code": "INTERNAL_SERVER_ERROR",
                    })
                    .as_object()
                    .unwrap()
                    .to_owned(),
                    ..Default::default()
                }];

                Ok(SupergraphResponse::builder()
                    .errors(errors)
                    .status_code(StatusCode::INTERNAL_SERVER_ERROR)
                    .context(context_cloned)
                    .build()
                    .expect("building a response like this should not fail"))
            });

        Box::pin(fut)
    }
}

async fn service_call<ExecutionService>(
    planning: CachingQueryPlanner<BridgeQueryPlanner>,
    execution: ExecutionService,
    schema: Arc<Schema>,
    req: SupergraphRequest,
) -> Result<SupergraphResponse, BoxError>
where
    ExecutionService:
        Service<ExecutionRequest, Response = ExecutionResponse, Error = BoxError> + Send,
{
    let context = req.context;
    let body = req.supergraph_request.body();
    let variables = body.variables.clone();
    let QueryPlannerResponse {
        content,
        context,
        errors,
    } = match plan_query(planning, body, context.clone()).await {
        Ok(resp) => resp,
        Err(err) => match err.into_graphql_errors() {
            Ok(gql_errors) => {
                return Ok(SupergraphResponse::builder()
                    .context(context)
                    .errors(gql_errors)
                    .status_code(StatusCode::BAD_REQUEST) // If it's a graphql error we return a status code 400
                    .build()
                    .expect("this response build must not fail"));
            }
            Err(err) => return Err(err.into()),
        },
    };

    if !errors.is_empty() {
        return Ok(SupergraphResponse::builder()
            .context(context)
            .errors(errors)
            .status_code(StatusCode::BAD_REQUEST) // If it's a graphql error we return a status code 400
            .build()
            .expect("this response build must not fail"));
    }

    match content {
        Some(QueryPlannerContent::Introspection { response }) => Ok(
            SupergraphResponse::new_from_graphql_response(*response, context),
        ),
        Some(QueryPlannerContent::IntrospectionDisabled) => {
            let mut response = SupergraphResponse::new_from_graphql_response(
                graphql::Response::builder()
                    .errors(vec![crate::error::Error::builder()
                        .message(String::from("introspection has been disabled"))
                        .build()])
                    .build(),
                context,
            );
            *response.response.status_mut() = StatusCode::BAD_REQUEST;
            Ok(response)
        }

        Some(QueryPlannerContent::Plan { plan }) => {
            let operation_name = body.operation_name.clone();
            let is_deferred = plan.is_deferred(operation_name.as_deref(), &variables);

            let accepts_multipart: bool = context
                .get(ACCEPTS_MULTIPART_CONTEXT_KEY)
                .unwrap_or_default()
                .unwrap_or_default();

            if is_deferred && !accepts_multipart {
                let mut response = SupergraphResponse::new_from_graphql_response(graphql::Response::builder()
                    .errors(vec![crate::error::Error::builder()
                        .message(String::from("the router received a query with the @defer directive but the client does not accept multipart/mixed HTTP responses. To enable @defer support, add the HTTP header 'Accept: multipart/mixed; deferSpec=20220824'"))
                        .build()])
                    .build(), context);
                *response.response.status_mut() = StatusCode::NOT_ACCEPTABLE;
                Ok(response)
            } else if let Some(err) = plan.query.validate_variables(body, &schema).err() {
                let mut res = SupergraphResponse::new_from_graphql_response(err, context);
                *res.response.status_mut() = StatusCode::BAD_REQUEST;
                Ok(res)
            } else {
                let execution_response = execution
                    .oneshot(
                        ExecutionRequest::builder()
                            .supergraph_request(req.supergraph_request)
                            .query_plan(plan.clone())
                            .context(context)
                            .build(),
                    )
                    .await?;

                let ExecutionResponse { response, context } = execution_response;

                let (parts, response_stream) = response.into_parts();

                Ok(SupergraphResponse {
                    context,
                    response: http::Response::from_parts(
                        parts,
                        response_stream.in_current_span().boxed(),
                    ),
                })
            }
        }
        // This should never happen because if we have an empty query plan we should have error in errors vec
        None => Err(BoxError::from("cannot compute a query plan")),
    }
}

async fn plan_query(
    mut planning: CachingQueryPlanner<BridgeQueryPlanner>,
    body: &graphql::Request,
    context: Context,
) -> Result<QueryPlannerResponse, CacheResolverError> {
    planning
        .call(
            QueryPlannerRequest::builder()
                .query(
                    body.query
                        .clone()
                        .expect("the query presence was already checked by a plugin"),
                )
                .and_operation_name(body.operation_name.clone())
                .context(context)
                .build(),
        )
        .instrument(tracing::info_span!(
            QUERY_PLANNING_SPAN_NAME,
            graphql.document = body
                .query
                .clone()
                .expect("the query presence was already checked by a plugin")
                .as_str(),
            graphql.operation.name = body.operation_name.clone().unwrap_or_default().as_str(),
            "otel.kind" = "INTERNAL"
        ))
        .await
}

/// Builder which generates a plugin pipeline.
///
/// This is at the heart of the delegation of responsibility model for the router. A schema,
/// collection of plugins, collection of subgraph services are assembled to generate a
/// [`tower::util::BoxCloneService`] capable of processing a router request
/// through the entire stack to return a response.
pub(crate) struct PluggableSupergraphServiceBuilder {
    schema: Arc<Schema>,
    plugins: Plugins,
    subgraph_services: Vec<(String, Arc<dyn MakeSubgraphService>)>,
    configuration: Option<Arc<Configuration>>,
}

impl PluggableSupergraphServiceBuilder {
    pub(crate) fn new(schema: Arc<Schema>) -> Self {
        Self {
            schema,
            plugins: Default::default(),
            subgraph_services: Default::default(),
            configuration: None,
        }
    }

    pub(crate) fn with_dyn_plugin(
        mut self,
        plugin_name: String,
        plugin: Box<dyn DynPlugin>,
    ) -> PluggableSupergraphServiceBuilder {
        self.plugins.insert(plugin_name, plugin);
        self
    }

    pub(crate) fn with_subgraph_service<S>(
        mut self,
        name: &str,
        service_maker: S,
    ) -> PluggableSupergraphServiceBuilder
    where
        S: MakeSubgraphService,
    {
        self.subgraph_services
            .push((name.to_string(), Arc::new(service_maker)));
        self
    }

    pub(crate) fn with_configuration(
        mut self,
        configuration: Arc<Configuration>,
    ) -> PluggableSupergraphServiceBuilder {
        self.configuration = Some(configuration);
        self
    }

    pub(crate) async fn build(self) -> Result<SupergraphCreator, crate::error::ServiceBuildError> {
        // Note: The plugins are always applied in reverse, so that the
        // fold is applied in the correct sequence. We could reverse
        // the list of plugins, but we want them back in the original
        // order at the end of this function. Instead, we reverse the
        // various iterators that we create for folding and leave
        // the plugins in their original order.

        let configuration = self.configuration.unwrap_or_default();

        let introspection = if configuration.supergraph.introspection {
            Some(Arc::new(Introspection::new(&configuration).await))
        } else {
            None
        };

        // QueryPlannerService takes an UnplannedRequest and outputs PlannedRequest
        let bridge_query_planner =
            BridgeQueryPlanner::new(self.schema.clone(), introspection, configuration.clone())
                .await
                .map_err(ServiceBuildError::QueryPlannerError)?;
        let query_planner_service = CachingQueryPlanner::new(
            bridge_query_planner,
            self.schema.schema_id.clone(),
            &configuration.supergraph.query_planning,
        )
        .await;

        let plugins = Arc::new(self.plugins);

        let subgraph_creator = Arc::new(SubgraphCreator::new(
            self.subgraph_services,
            plugins.clone(),
        ));

        let apq_layer = APQLayer::with_cache(
            DeduplicatingCache::from_configuration(
                &configuration.supergraph.apq.experimental_cache,
                "APQ",
            )
            .await,
        );

        Ok(SupergraphCreator {
            query_planner_service,
            subgraph_creator,
            apq_layer,
            schema: self.schema,
            plugins,
        })
    }
}

/// Factory for creating a RouterService
///
/// Instances of this traits are used by the HTTP server to generate a new
/// RouterService on each request
pub(crate) trait SupergraphFactory:
    ServiceFactory<supergraph::Request, Service = Self::SupergraphService>
    + Clone
    + Send
    + Sync
    + 'static
{
    type SupergraphService: Service<
            supergraph::Request,
            Response = supergraph::Response,
            Error = BoxError,
            Future = Self::Future,
        > + Send;
    type Future: Send;

    fn web_endpoints(&self) -> MultiMap<ListenAddr, Endpoint>;
}

/// A collection of services and data which may be used to create a "router".
#[derive(Clone)]
pub(crate) struct SupergraphCreator {
    query_planner_service: CachingQueryPlanner<BridgeQueryPlanner>,
    subgraph_creator: Arc<SubgraphCreator>,
    apq_layer: APQLayer,
    schema: Arc<Schema>,
    plugins: Arc<Plugins>,
}

pub(crate) trait HasPlugins {
    fn plugins(&self) -> Arc<Plugins>;
}

impl HasPlugins for SupergraphCreator {
    fn plugins(&self) -> Arc<Plugins> {
        self.plugins.clone()
    }
}

impl ServiceFactory<supergraph::Request> for SupergraphCreator {
    type Service = supergraph::BoxService;
    fn create(&self) -> Self::Service {
        self.make().boxed()
    }
}

impl SupergraphCreator {
    pub(crate) fn make(
        &self,
    ) -> impl Service<
        supergraph::Request,
        Response = supergraph::Response,
        Error = BoxError,
        Future = BoxFuture<'static, supergraph::ServiceResult>,
    > + Send {
        let supergraph_service = SupergraphService::builder()
            .query_planner_service(self.query_planner_service.clone())
            .execution_service_factory(ExecutionCreator {
                schema: self.schema.clone(),
                plugins: self.plugins.clone(),
                subgraph_creator: self.subgraph_creator.clone(),
            })
            .schema(self.schema.clone())
            .build();

        let supergraph_service = match self
            .plugins
            .iter()
            .find(|i| i.0.as_str() == APOLLO_TRAFFIC_SHAPING)
            .and_then(|plugin| plugin.1.as_any().downcast_ref::<TrafficShaping>())
        {
            Some(shaping) => Either::A(shaping.supergraph_service_internal(supergraph_service)),
            None => Either::B(supergraph_service),
        };

        ServiceBuilder::new()
            .layer(self.apq_layer.clone())
            .layer(content_negociation::SupergraphLayer::default())
            .layer(EnsureQueryPresence::default())
            .service(
                self.plugins
                    .iter()
                    .rev()
                    .fold(supergraph_service.boxed(), |acc, (_, e)| {
                        e.supergraph_service(acc)
                    }),
            )
    }

    /// Create a test service.
    #[cfg(test)]
    pub(crate) async fn for_tests(
        supergraph_service: MockSupergraphService,
    ) -> MockSupergraphCreator {
        MockSupergraphCreator::new(supergraph_service).await
    }
}

#[cfg(test)]
#[derive(Clone)]
pub(crate) struct MockSupergraphCreator {
    supergraph_service: MockSupergraphService,
    plugins: Arc<Plugins>,
}

#[cfg(test)]
impl MockSupergraphCreator {
    pub(crate) async fn new(supergraph_service: MockSupergraphService) -> Self {
        let canned_schema = include_str!("../../testing_schema.graphql");
        let configuration = Configuration::builder().build().unwrap();

        use crate::router_factory::create_plugins;
        let plugins = create_plugins(
            &configuration,
            &Schema::parse(canned_schema, &configuration).unwrap(),
            None,
        )
        .await
        .unwrap()
        .into_iter()
        .collect();

        Self {
            supergraph_service,
            plugins: Arc::new(plugins),
        }
    }
}

#[cfg(test)]
impl HasPlugins for MockSupergraphCreator {
    fn plugins(&self) -> Arc<Plugins> {
        self.plugins.clone()
    }
}

#[cfg(test)]
impl ServiceFactory<supergraph::Request> for MockSupergraphCreator {
    type Service = supergraph::BoxService;
    fn create(&self) -> Self::Service {
        self.supergraph_service.clone().boxed()
    }
}

#[cfg(test)]
mod tests {

    use super::*;
    use crate::plugin::test::MockSubgraph;
    use crate::services::supergraph;
    use crate::test_harness::MockedSubgraphs;
    use crate::TestHarness;

    const SCHEMA: &str = r#"schema
        @core(feature: "https://specs.apollo.dev/core/v0.1")
        @core(feature: "https://specs.apollo.dev/join/v0.1")
        @core(feature: "https://specs.apollo.dev/inaccessible/v0.1")
         {
        query: Query
   }
   directive @core(feature: String!) repeatable on SCHEMA
   directive @join__field(graph: join__Graph, requires: join__FieldSet, provides: join__FieldSet) on FIELD_DEFINITION
   directive @join__type(graph: join__Graph!, key: join__FieldSet) repeatable on OBJECT | INTERFACE
   directive @join__owner(graph: join__Graph!) on OBJECT | INTERFACE
   directive @join__graph(name: String!, url: String!) on ENUM_VALUE
   directive @inaccessible on OBJECT | FIELD_DEFINITION | INTERFACE | UNION
   scalar join__FieldSet
   enum join__Graph {
       USER @join__graph(name: "user", url: "http://localhost:4001/graphql")
       ORGA @join__graph(name: "orga", url: "http://localhost:4002/graphql")
   }
   type Query {
       currentUser: User @join__field(graph: USER)
   }
   type User
   @join__owner(graph: USER)
   @join__type(graph: ORGA, key: "id")
   @join__type(graph: USER, key: "id"){
       id: ID!
       name: String
       activeOrganization: Organization
   }
   type Organization
   @join__owner(graph: ORGA)
   @join__type(graph: ORGA, key: "id")
   @join__type(graph: USER, key: "id") {
       id: ID
       creatorUser: User
       name: String
       nonNullId: ID!
       suborga: [Organization]
   }"#;

    #[tokio::test]
    async fn nullability_formatting() {
        let subgraphs = MockedSubgraphs([
        ("user", MockSubgraph::builder().with_json(
                serde_json::json!{{"query":"{currentUser{activeOrganization{__typename id}}}"}},
                serde_json::json!{{"data": {"currentUser": { "activeOrganization": null }}}}
            ).build()),
        ("orga", MockSubgraph::default())
    ].into_iter().collect());

        let service = TestHarness::builder()
            .configuration_json(serde_json::json!({"include_subgraph_errors": { "all": true } }))
            .unwrap()
            .schema(SCHEMA)
            .extra_plugin(subgraphs)
            .build()
            .await
            .unwrap();

        let request = supergraph::Request::fake_builder()
            .query("query { currentUser { activeOrganization { id creatorUser { name } } } }")
            .context(defer_context())
            // Request building here
            .build()
            .unwrap();
        let response = service
            .oneshot(request)
            .await
            .unwrap()
            .next_response()
            .await
            .unwrap();

        insta::assert_json_snapshot!(response);
    }

    #[tokio::test]
    async fn nullability_bubbling() {
        let subgraphs = MockedSubgraphs([
        ("user", MockSubgraph::builder().with_json(
                serde_json::json!{{"query":"{currentUser{activeOrganization{__typename id}}}"}},
                serde_json::json!{{"data": {"currentUser": { "activeOrganization": {} }}}}
            ).build()),
        ("orga", MockSubgraph::default())
    ].into_iter().collect());

        let service = TestHarness::builder()
            .configuration_json(serde_json::json!({"include_subgraph_errors": { "all": true } }))
            .unwrap()
            .schema(SCHEMA)
            .extra_plugin(subgraphs)
            .build()
            .await
            .unwrap();

        let request = supergraph::Request::fake_builder()
            .context(defer_context())
            .query(
                "query { currentUser { activeOrganization { nonNullId creatorUser { name } } } }",
            )
            .build()
            .unwrap();
        let response = service
            .oneshot(request)
            .await
            .unwrap()
            .next_response()
            .await
            .unwrap();

        insta::assert_json_snapshot!(response);
    }

    #[tokio::test]
    async fn errors_on_deferred_responses() {
        let subgraphs = MockedSubgraphs([
        ("user", MockSubgraph::builder().with_json(
                serde_json::json!{{"query":"{currentUser{__typename id}}"}},
                serde_json::json!{{"data": {"currentUser": { "__typename": "User", "id": "0" }}}}
            )
            .with_json(
                serde_json::json!{{
                    "query":"query($representations:[_Any!]!){_entities(representations:$representations){...on User{name}}}",
                    "variables": {
                        "representations":[{"__typename": "User", "id":"0"}]
                    }
                }},
                serde_json::json!{{
                    "data": {
                        "_entities": [{ "suborga": [
                        { "__typename": "User", "name": "AAA"},
                        ] }]
                    },
                    "errors": [
                        {
                            "message": "error user 0",
                            "path": ["_entities", 0],
                        }
                    ]
                    }}
            ).build()),
        ("orga", MockSubgraph::default())
    ].into_iter().collect());

        let service = TestHarness::builder()
            .configuration_json(serde_json::json!({"include_subgraph_errors": { "all": true } }))
            .unwrap()
            .schema(SCHEMA)
            .extra_plugin(subgraphs)
            .build()
            .await
            .unwrap();

        let request = supergraph::Request::fake_builder()
            .context(defer_context())
            .query("query { currentUser { id  ...@defer { name } } }")
            .build()
            .unwrap();

        let mut stream = service.oneshot(request).await.unwrap();

        insta::assert_json_snapshot!(stream.next_response().await.unwrap());

        insta::assert_json_snapshot!(stream.next_response().await.unwrap());
    }

    #[tokio::test]
    async fn errors_from_primary_on_deferred_responses() {
        let schema = r#"
        schema
          @link(url: "https://specs.apollo.dev/link/v1.0")
          @link(url: "https://specs.apollo.dev/join/v0.2", for: EXECUTION)
        {
          query: Query
        }
        
        directive @join__field(graph: join__Graph!, requires: join__FieldSet, provides: join__FieldSet, type: String, external: Boolean, override: String, usedOverridden: Boolean) repeatable on FIELD_DEFINITION | INPUT_FIELD_DEFINITION
        directive @join__graph(name: String!, url: String!) on ENUM_VALUE
        directive @join__implements(graph: join__Graph!, interface: String!) repeatable on OBJECT | INTERFACE
        directive @join__type(graph: join__Graph!, key: join__FieldSet, extension: Boolean! = false, resolvable: Boolean! = true) repeatable on OBJECT | INTERFACE | UNION | ENUM | INPUT_OBJECT | SCALAR
        directive @link(url: String, as: String, for: link__Purpose, import: [link__Import]) repeatable on SCHEMA
                
        scalar link__Import
        enum link__Purpose {
          SECURITY
          EXECUTION
        }

        type Computer
          @join__type(graph: COMPUTERS)
        {
          id: ID!
          errorField: String
          nonNullErrorField: String!
        }
        
        scalar join__FieldSet
        
        enum join__Graph {
          COMPUTERS @join__graph(name: "computers", url: "http://localhost:4001/")
        }


        type Query
          @join__type(graph: COMPUTERS)
        {
          computer(id: ID!): Computer
        }"#;

        let subgraphs = MockedSubgraphs([
        ("computers", MockSubgraph::builder().with_json(
                serde_json::json!{{"query":"{currentUser{__typename id}}"}},
                serde_json::json!{{"data": {"currentUser": { "__typename": "User", "id": "0" }}}}
            )
            .with_json(
                serde_json::json!{{
                    "query":"{computer(id:\"Computer1\"){id errorField}}",
                }},
                serde_json::json!{{
                    "data": {
                        "computer": {
                            "id": "Computer1"
                        }
                    },
                    "errors": [
                        {
                            "message": "Error field",
                            "locations": [
                                {
                                    "line": 1,
                                    "column": 93
                                }
                            ],
                            "path": ["computer","errorField"],
                        }
                    ]
                    }}
            ).build()),
    ].into_iter().collect());

        let service = TestHarness::builder()
            .configuration_json(serde_json::json!({"include_subgraph_errors": { "all": true } }))
            .unwrap()
            .schema(schema)
            .extra_plugin(subgraphs)
            .build()
            .await
            .unwrap();

        let request = supergraph::Request::fake_builder()
            .header("Accept", "multipart/mixed; deferSpec=20220824")
            .query(
                r#"query { 
                computer(id: "Computer1") {   
                  id
                  ...ComputerErrorField @defer
                }
              }
              fragment ComputerErrorField on Computer {
                errorField
              }"#,
            )
            .build()
            .unwrap();

        let mut stream = service.oneshot(request).await.unwrap();

        insta::assert_json_snapshot!(stream.next_response().await.unwrap());

        insta::assert_json_snapshot!(stream.next_response().await.unwrap());
    }

    #[tokio::test]
    async fn deferred_fragment_bounds_nullability() {
        let subgraphs = MockedSubgraphs([
        ("user", MockSubgraph::builder().with_json(
                serde_json::json!{{"query":"{currentUser{activeOrganization{__typename id}}}"}},
                serde_json::json!{{"data": {"currentUser": { "activeOrganization": { "__typename": "Organization", "id": "0" } }}}}
            ).build()),
        ("orga", MockSubgraph::builder().with_json(
            serde_json::json!{{
                "query":"query($representations:[_Any!]!){_entities(representations:$representations){...on Organization{suborga{__typename id}}}}",
                "variables": {
                    "representations":[{"__typename": "Organization", "id":"0"}]
                }
            }},
            serde_json::json!{{
                "data": {
                    "_entities": [{ "suborga": [
                    { "__typename": "Organization", "id": "1"},
                    { "__typename": "Organization", "id": "2"},
                    { "__typename": "Organization", "id": "3"},
                    ] }]
                },
                }}
        )
        .with_json(
            serde_json::json!{{
                "query":"query($representations:[_Any!]!){_entities(representations:$representations){...on Organization{name}}}",
                "variables": {
                    "representations":[
                        {"__typename": "Organization", "id":"1"},
                        {"__typename": "Organization", "id":"2"},
                        {"__typename": "Organization", "id":"3"}

                        ]
                }
            }},
            serde_json::json!{{
                "data": {
                    "_entities": [
                    { "__typename": "Organization", "id": "1"},
                    { "__typename": "Organization", "id": "2", "name": "A"},
                    { "__typename": "Organization", "id": "3"},
                    ]
                },
                "errors": [
                    {
                        "message": "error orga 1",
                        "path": ["_entities", 0],
                    },
                    {
                        "message": "error orga 3",
                        "path": ["_entities", 2],
                    }
                ]
                }}
        ).build())
    ].into_iter().collect());

        let service = TestHarness::builder()
            .configuration_json(serde_json::json!({"include_subgraph_errors": { "all": true } }))
            .unwrap()
            .schema(SCHEMA)
            .extra_plugin(subgraphs)
            .build()
            .await
            .unwrap();

        let request = supergraph::Request::fake_builder()
        .context(defer_context())
        .query(
                "query { currentUser { activeOrganization { id  suborga { id ...@defer { nonNullId } } } } }",
            )
            .build()
            .unwrap();

        let mut stream = service.oneshot(request).await.unwrap();

        insta::assert_json_snapshot!(stream.next_response().await.unwrap());

        insta::assert_json_snapshot!(stream.next_response().await.unwrap());
    }

    #[tokio::test]
    async fn errors_on_incremental_responses() {
        let subgraphs = MockedSubgraphs([
        ("user", MockSubgraph::builder().with_json(
                serde_json::json!{{"query":"{currentUser{activeOrganization{__typename id}}}"}},
                serde_json::json!{{"data": {"currentUser": { "activeOrganization": { "__typename": "Organization", "id": "0" } }}}}
            ).build()),
        ("orga", MockSubgraph::builder().with_json(
            serde_json::json!{{
                "query":"query($representations:[_Any!]!){_entities(representations:$representations){...on Organization{suborga{__typename id}}}}",
                "variables": {
                    "representations":[{"__typename": "Organization", "id":"0"}]
                }
            }},
            serde_json::json!{{
                "data": {
                    "_entities": [{ "suborga": [
                    { "__typename": "Organization", "id": "1"},
                    { "__typename": "Organization", "id": "2"},
                    { "__typename": "Organization", "id": "3"},
                    ] }]
                },
                }}
        )
        .with_json(
            serde_json::json!{{
                "query":"query($representations:[_Any!]!){_entities(representations:$representations){...on Organization{name}}}",
                "variables": {
                    "representations":[
                        {"__typename": "Organization", "id":"1"},
                        {"__typename": "Organization", "id":"2"},
                        {"__typename": "Organization", "id":"3"}

                        ]
                }
            }},
            serde_json::json!{{
                "data": {
                    "_entities": [
                    { "__typename": "Organization", "id": "1"},
                    { "__typename": "Organization", "id": "2", "name": "A"},
                    { "__typename": "Organization", "id": "3"},
                    ]
                },
                "errors": [
                    {
                        "message": "error orga 1",
                        "path": ["_entities", 0],
                    },
                    {
                        "message": "error orga 3",
                        "path": ["_entities", 2],
                    }
                ]
                }}
        ).build())
    ].into_iter().collect());

        let service = TestHarness::builder()
            .configuration_json(serde_json::json!({"include_subgraph_errors": { "all": true } }))
            .unwrap()
            .schema(SCHEMA)
            .extra_plugin(subgraphs)
            .build()
            .await
            .unwrap();

        let request = supergraph::Request::fake_builder()
        .context(defer_context())
        .query(
                "query { currentUser { activeOrganization { id  suborga { id ...@defer { name } } } } }",
            )
            .build()
            .unwrap();

        let mut stream = service.oneshot(request).await.unwrap();

        insta::assert_json_snapshot!(stream.next_response().await.unwrap());

        insta::assert_json_snapshot!(stream.next_response().await.unwrap());
    }

    #[tokio::test]
    async fn root_typename_with_defer() {
        let subgraphs = MockedSubgraphs([
        ("user", MockSubgraph::builder().with_json(
                serde_json::json!{{"query":"{currentUser{activeOrganization{__typename id}}}"}},
                serde_json::json!{{"data": {"currentUser": { "activeOrganization": { "__typename": "Organization", "id": "0" } }}}}
            ).build()),
        ("orga", MockSubgraph::builder().with_json(
            serde_json::json!{{
                "query":"query($representations:[_Any!]!){_entities(representations:$representations){...on Organization{suborga{__typename id}}}}",
                "variables": {
                    "representations":[{"__typename": "Organization", "id":"0"}]
                }
            }},
            serde_json::json!{{
                "data": {
                    "_entities": [{ "suborga": [
                    { "__typename": "Organization", "id": "1"},
                    { "__typename": "Organization", "id": "2"},
                    { "__typename": "Organization", "id": "3"},
                    ] }]
                },
                }}
        )
        .with_json(
            serde_json::json!{{
                "query":"query($representations:[_Any!]!){_entities(representations:$representations){...on Organization{name}}}",
                "variables": {
                    "representations":[
                        {"__typename": "Organization", "id":"1"},
                        {"__typename": "Organization", "id":"2"},
                        {"__typename": "Organization", "id":"3"}

                        ]
                }
            }},
            serde_json::json!{{
                "data": {
                    "_entities": [
                    { "__typename": "Organization", "id": "1"},
                    { "__typename": "Organization", "id": "2", "name": "A"},
                    { "__typename": "Organization", "id": "3"},
                    ]
                }
                }}
        ).build())
    ].into_iter().collect());

        let service = TestHarness::builder()
            .configuration_json(serde_json::json!({"include_subgraph_errors": { "all": true } }))
            .unwrap()
            .schema(SCHEMA)
            .extra_plugin(subgraphs)
            .build()
            .await
            .unwrap();

        let request = supergraph::Request::fake_builder()
            .header("Accept", "multipart/mixed; deferSpec=20220824")
            .query(
                "query { __typename currentUser { activeOrganization { id  suborga { id ...@defer { name } } } } }",
            )
            .build()
            .unwrap();

        let mut stream = service.oneshot(request).await.unwrap();
        let res = stream.next_response().await.unwrap();
        assert_eq!(
            res.data.as_ref().unwrap().get("__typename"),
            Some(&serde_json_bytes::Value::String("Query".into()))
        );
        insta::assert_json_snapshot!(res);

        insta::assert_json_snapshot!(stream.next_response().await.unwrap());
    }

    #[tokio::test]
    async fn root_typename_with_defer_in_defer() {
        let subgraphs = MockedSubgraphs([
        ("user", MockSubgraph::builder().with_json(
                serde_json::json!{{"query":"{currentUser{activeOrganization{__typename id}}}"}},
                serde_json::json!{{"data": {"currentUser": { "activeOrganization": { "__typename": "Organization", "id": "0" } }}}}
            ).build()),
        ("orga", MockSubgraph::builder().with_json(
            serde_json::json!{{
                "query":"query($representations:[_Any!]!){_entities(representations:$representations){...on Organization{suborga{__typename id name}}}}",
                "variables": {
                    "representations":[{"__typename": "Organization", "id":"0"}]
                }
            }},
            serde_json::json!{{
                "data": {
                    "_entities": [{ "suborga": [
                    { "__typename": "Organization", "id": "1"},
                    { "__typename": "Organization", "id": "2", "name": "A"},
                    { "__typename": "Organization", "id": "3"},
                    ] }]
                },
                }}
        ).build())
    ].into_iter().collect());

        let service = TestHarness::builder()
            .configuration_json(serde_json::json!({"include_subgraph_errors": { "all": true } }))
            .unwrap()
            .schema(SCHEMA)
            .extra_plugin(subgraphs)
            .build()
            .await
            .unwrap();

        let request = supergraph::Request::fake_builder()
            .header("Accept", "multipart/mixed; deferSpec=20220824")
            .query(
                "query { ...@defer { __typename currentUser { activeOrganization { id  suborga { id name } } } } }",
            )
            .build()
            .unwrap();

        let mut stream = service.oneshot(request).await.unwrap();
        let _res = stream.next_response().await.unwrap();
        let res = stream.next_response().await.unwrap();
        assert_eq!(
            res.incremental
                .get(0)
                .unwrap()
                .data
                .as_ref()
                .unwrap()
                .get("__typename"),
            Some(&serde_json_bytes::Value::String("Query".into()))
        );
    }

    #[tokio::test]
    async fn query_reconstruction() {
        let schema = r#"schema
    @link(url: "https://specs.apollo.dev/link/v1.0")
    @link(url: "https://specs.apollo.dev/join/v0.2", for: EXECUTION)
    @link(url: "https://specs.apollo.dev/tag/v0.2")
    @link(url: "https://specs.apollo.dev/inaccessible/v0.2", for: SECURITY)
  {
    query: Query
    mutation: Mutation
  }
  
  directive @inaccessible on FIELD_DEFINITION | OBJECT | INTERFACE | UNION | ARGUMENT_DEFINITION | SCALAR | ENUM | ENUM_VALUE | INPUT_OBJECT | INPUT_FIELD_DEFINITION
  
  directive @join__field(graph: join__Graph!, requires: join__FieldSet, provides: join__FieldSet, type: String, external: Boolean, override: String, usedOverridden: Boolean) repeatable on FIELD_DEFINITION | INPUT_FIELD_DEFINITION
  
  directive @join__graph(name: String!, url: String!) on ENUM_VALUE
  
  directive @join__implements(graph: join__Graph!, interface: String!) repeatable on OBJECT | INTERFACE
  
  directive @join__type(graph: join__Graph!, key: join__FieldSet, extension: Boolean! = false, resolvable: Boolean! = true) repeatable on OBJECT | INTERFACE | UNION | ENUM | INPUT_OBJECT | SCALAR
  
  directive @link(url: String, as: String, for: link__Purpose, import: [link__Import]) repeatable on SCHEMA
  
  directive @tag(name: String!) repeatable on FIELD_DEFINITION | OBJECT | INTERFACE | UNION | ARGUMENT_DEFINITION | SCALAR | ENUM | ENUM_VALUE | INPUT_OBJECT | INPUT_FIELD_DEFINITION
  
  scalar join__FieldSet
  
  enum join__Graph {
    PRODUCTS @join__graph(name: "products", url: "http://products:4000/graphql")
    USERS @join__graph(name: "users", url: "http://users:4000/graphql")
  }
  
  scalar link__Import
  
  enum link__Purpose {
    SECURITY
    EXECUTION
  }
  
  type MakePaymentResult
    @join__type(graph: USERS)
  {
    id: ID!
    paymentStatus: PaymentStatus
  }
  
  type Mutation
    @join__type(graph: USERS)
  {
    makePayment(userId: ID!): MakePaymentResult!
  }
  
  
 type PaymentStatus
    @join__type(graph: USERS)
  {
    id: ID!
  }
  
  type Query
    @join__type(graph: PRODUCTS)
    @join__type(graph: USERS)
  {
    name: String
  }
  "#;

        // this test does not need to generate a valid response, it is only here to check
        // that the router does not panic when reconstructing the query for the deferred part
        let service = TestHarness::builder()
            .configuration_json(serde_json::json!({"include_subgraph_errors": { "all": true } }))
            .unwrap()
            .schema(schema)
            .build()
            .await
            .unwrap();

        let request = supergraph::Request::fake_builder()
            .context(defer_context())
            .query(
                r#"mutation ($userId: ID!) {
                    makePayment(userId: $userId) {
                      id
                      ... @defer {
                        paymentStatus {
                          id
                        }
                      }
                    }
                  }"#,
            )
            .build()
            .unwrap();

        let mut stream = service.oneshot(request).await.unwrap();

        insta::assert_json_snapshot!(stream.next_response().await.unwrap());
    }

    // if a deferred response falls under a path that was nullified in the primary response,
    // the deferred response must not be sent
    #[tokio::test]
    async fn filter_nullified_deferred_responses() {
        let subgraphs = MockedSubgraphs([
        ("user", MockSubgraph::builder()
        .with_json(
            serde_json::json!{{"query":"{currentUser{__typename name id}}"}},
            serde_json::json!{{"data": {"currentUser": { "__typename": "User", "name": "Ada", "id": "1" }}}}
        )
        .with_json(
            serde_json::json!{{
                "query":"query($representations:[_Any!]!){_entities(representations:$representations){...on User{activeOrganization{__typename id}}}}",
                "variables": {
                    "representations":[{"__typename": "User", "id":"1"}]
                }
            }},
            serde_json::json!{{
                "data": {
                    "_entities": [
                        {
                            "activeOrganization": {
                                "__typename": "Organization", "id": "2"
                            }
                        }
                    ]
                }
                }})
                .with_json(
                    serde_json::json!{{
                        "query":"query($representations:[_Any!]!){_entities(representations:$representations){...on User{name}}}",
                        "variables": {
                            "representations":[{"__typename": "User", "id":"3"}]
                        }
                    }},
                    serde_json::json!{{
                        "data": {
                            "_entities": [
                                {
                                    "name": "A"
                                }
                            ]
                        }
                        }})
       .build()),
        ("orga", MockSubgraph::builder()
        .with_json(
            serde_json::json!{{
                "query":"query($representations:[_Any!]!){_entities(representations:$representations){...on Organization{creatorUser{__typename id}}}}",
                "variables": {
                    "representations":[{"__typename": "Organization", "id":"2"}]
                }
            }},
            serde_json::json!{{
                "data": {
                    "_entities": [
                        {
                            "creatorUser": {
                                "__typename": "User", "id": "3"
                            }
                        }
                    ]
                }
                }})
                .with_json(
                    serde_json::json!{{
                        "query":"query($representations:[_Any!]!){_entities(representations:$representations){...on Organization{nonNullId}}}",
                        "variables": {
                            "representations":[{"__typename": "Organization", "id":"2"}]
                        }
                    }},
                    serde_json::json!{{
                        "data": {
                            "_entities": [
                                {
                                    "nonNullId": null
                                }
                            ]
                        }
                        }}).build())
    ].into_iter().collect());

        let service = TestHarness::builder()
            .configuration_json(serde_json::json!({"include_subgraph_errors": { "all": true } }))
            .unwrap()
            .schema(SCHEMA)
            .extra_plugin(subgraphs)
            .build()
            .await
            .unwrap();

        let request = supergraph::Request::fake_builder()
            .query(
                r#"query {
                currentUser {
                    name
                    ... @defer {
                        activeOrganization {
                            id
                            nonNullId
                            ... @defer {
                                creatorUser {
                                    name
                                }
                            }
                        }
                    }
                }
            }"#,
            )
            .context(defer_context())
            .build()
            .unwrap();
        let mut response = service.oneshot(request).await.unwrap();

        let primary = response.next_response().await.unwrap();
        insta::assert_json_snapshot!(primary);

        let deferred = response.next_response().await.unwrap();
        insta::assert_json_snapshot!(deferred);

        // the last deferred response was replace with an empty response,
        // to still have one containing has_next = false
        let last = response.next_response().await.unwrap();
        insta::assert_json_snapshot!(last);
    }

<<<<<<< HEAD
    fn defer_context() -> Context {
        let context = Context::new();
        context.insert(ACCEPTS_MULTIPART_CONTEXT_KEY, true).unwrap();
        context
=======
    #[tokio::test]
    async fn reconstruct_deferred_query_under_interface() {
        let schema = r#"schema
            @link(url: "https://specs.apollo.dev/link/v1.0")
            @link(url: "https://specs.apollo.dev/join/v0.2", for: EXECUTION)
            @link(url: "https://specs.apollo.dev/tag/v0.2")
            @link(url: "https://specs.apollo.dev/inaccessible/v0.2")
            {
                query: Query
            }
        
            directive @inaccessible on FIELD_DEFINITION | OBJECT | INTERFACE | UNION | ARGUMENT_DEFINITION | SCALAR | ENUM | ENUM_VALUE | INPUT_OBJECT | INPUT_FIELD_DEFINITION
            directive @join__field(graph: join__Graph!, requires: join__FieldSet, provides: join__FieldSet, type: String, external: Boolean, override: String, usedOverridden: Boolean) repeatable on FIELD_DEFINITION | INPUT_FIELD_DEFINITION
            directive @join__graph(name: String!, url: String!) on ENUM_VALUE
            directive @join__implements(graph: join__Graph!, interface: String!) repeatable on OBJECT | INTERFACE
            directive @join__type(graph: join__Graph!, key: join__FieldSet, extension: Boolean! = false, resolvable: Boolean! = true) repeatable on OBJECT | INTERFACE | UNION | ENUM | INPUT_OBJECT | SCALAR
            directive @link(url: String, as: String, for: link__Purpose, import: [link__Import]) repeatable on SCHEMA
            directive @tag(name: String!) repeatable on FIELD_DEFINITION | OBJECT | INTERFACE | UNION | ARGUMENT_DEFINITION | SCALAR | ENUM | ENUM_VALUE | INPUT_OBJECT | INPUT_FIELD_DEFINITION
        
            scalar join__FieldSet
            enum join__Graph {
                USER @join__graph(name: "user", url: "http://localhost:4000/graphql")
            }
            scalar link__Import
            enum link__Purpose {
                SECURITY
                EXECUTION
            }
            type Query
            @join__type(graph: USER)
            {
            me: Identity @join__field(graph: USER)
            }
            interface Identity
            @join__type(graph: USER)
            {
            id: ID!
            name: String!
            }
        
            type User implements Identity
                @join__implements(graph: USER, interface: "Identity")
                @join__type(graph: USER, key: "id")
            {
                fullName: String! @join__field(graph: USER)
                id: ID!
                memberships: [UserMembership!]!  @join__field(graph: USER)
                name: String! @join__field(graph: USER)
            }
            type UserMembership
                @join__type(graph: USER)
                @tag(name: "platform-api")
            {
                """The organization that the user belongs to."""
                account: Account!
                """The user's permission level within the organization."""
                permission: UserPermission!
            }
            enum UserPermission
            @join__type(graph: USER)
            {
                USER
                ADMIN
            }
            type Account
            @join__type(graph: USER, key: "id")
            {
                id: ID! @join__field(graph: USER)
                name: String!  @join__field(graph: USER)
            }"#;

        let subgraphs = MockedSubgraphs([
            ("user", MockSubgraph::builder().with_json(
            serde_json::json!{{"query":"{me{__typename ...on User{id fullName memberships{permission account{__typename id}}}}}"}},
            serde_json::json!{{"data": {"me": {
                "__typename": "User",
                "id": 0,
                "fullName": "A",
                "memberships": [
                    {
                        "permission": "USER",
                        "account": {
                            "__typename": "Account",
                            "id": 1
                        }
                    }
                ]
            }}}}
        ) .with_json(
            serde_json::json!{{
                "query":"query($representations:[_Any!]!){_entities(representations:$representations){...on Account{name}}}",
                "variables": {
                    "representations":[
                        {"__typename": "Account", "id": 1}
                    ]
                }
            }},
            serde_json::json!{{
                "data": {
                    "_entities": [
                        { "__typename": "Account", "id": 1, "name": "B"}
                    ]
                }
            }}).build()),
    ].into_iter().collect());

        let service = TestHarness::builder()
            .configuration_json(serde_json::json!({"include_subgraph_errors": { "all": true } }))
            .unwrap()
            .schema(schema)
            .extra_plugin(subgraphs)
            .build()
            .await
            .unwrap();

        let request = supergraph::Request::fake_builder()
            .header("Accept", "multipart/mixed; deferSpec=20220824")
            .query(
                r#"query {
                    me {
                      ... on User {
                        id
                        fullName
                        memberships {
                          permission
                          account {
                            ... on Account @defer {
                              name
                            }
                          }
                        }
                      }
                    }
                  }"#,
            )
            .build()
            .unwrap();

        let mut stream = service.oneshot(request).await.unwrap();

        insta::assert_json_snapshot!(stream.next_response().await.unwrap());
        insta::assert_json_snapshot!(stream.next_response().await.unwrap());
>>>>>>> dd390eb2
    }
}<|MERGE_RESOLUTION|>--- conflicted
+++ resolved
@@ -1327,12 +1327,12 @@
         insta::assert_json_snapshot!(last);
     }
 
-<<<<<<< HEAD
     fn defer_context() -> Context {
         let context = Context::new();
         context.insert(ACCEPTS_MULTIPART_CONTEXT_KEY, true).unwrap();
         context
-=======
+    }
+
     #[tokio::test]
     async fn reconstruct_deferred_query_under_interface() {
         let schema = r#"schema
@@ -1475,6 +1475,5 @@
 
         insta::assert_json_snapshot!(stream.next_response().await.unwrap());
         insta::assert_json_snapshot!(stream.next_response().await.unwrap());
->>>>>>> dd390eb2
     }
 }