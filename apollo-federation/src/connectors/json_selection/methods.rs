--- conflicted
+++ resolved
@@ -216,11 +216,8 @@
             "joinNotNull" => Some(Self::JoinNotNull),
             "filter" => Some(Self::Filter),
             "gte" => Some(Self::Gte),
-<<<<<<< HEAD
             "lte" => Some(Self::Lte),
-=======
             "gt" => Some(Self::Gt),
->>>>>>> 248f6bff
             _ => None,
         };
 
