--- conflicted
+++ resolved
@@ -13,12 +13,8 @@
     variables: Option<Arc<Object>>,
     #[builder(default, setter(!strip_option, transform = |extensions: Vec<(&str, Value)>| Some(from_names_and_values(extensions))))]
     extensions: Option<Object>,
-<<<<<<< HEAD
     context: Option<Context<http_compat::Request<crate::Request>>>,
-=======
-    context: Option<Context<()>>,
     headers: Option<Vec<(String, String)>>,
->>>>>>> cac29519
 }
 
 impl From<RouterRequest> for crate::RouterRequest {
