--- conflicted
+++ resolved
@@ -27,7 +27,6 @@
 ## ❗ BREAKING ❗
 ## 🚀 Features
 
-<<<<<<< HEAD
 ### Add configuration for trace ID ([Issue #2080](https://github.com/apollographql/router/issues/2080))
 
 If you want to expose in response headers the generated trace ID or the one you provided using propagation headers you can use this configuration:
@@ -45,13 +44,12 @@
 Using this configuration you will have a response header called `my-trace-id` containing the trace ID. It could help you to debug a specific query if you want to grep your log with this trace id to have more context.
 
 By [@bnjjj](https://github.com/bnjjj) in https://github.com/apollographql/router/pull/2131
-=======
+
 ### Provide multi-arch (amd64/arm64) Docker images for the Router ([Issue #1932](https://github.com/apollographql/router/pull/2138))
 
 From the next release, our Docker images will be multi-arch.
 
 By [@garypen](https://github.com/garypen) in https://github.com/apollographql/router/pull/2138
->>>>>>> 50b49439
 
 ### Add a supergraph configmap option to the helm chart ([PR #2119](https://github.com/apollographql/router/pull/2119))
 
