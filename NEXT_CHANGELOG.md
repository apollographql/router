--- conflicted
+++ resolved
@@ -41,18 +41,15 @@
 
 By [@o0Ignition0o](https://github.com/o0Ignition0o) in https://github.com/apollographql/router/pull/2271
 
-<<<<<<< HEAD
+## 🐛 Fixes
+
 ### Change log level when we can't get the schema from GCP ([Issue #2004](https://github.com/apollographql/router/issues/2004))
 
 Set the log level for this specific log to `debug`.
 
 By [@bnjjj](https://github.com/bnjjj) in https://github.com/apollographql/router/pull/2215
 
-### Filter nullified deferred responses ([Issue #2213](https://github.com/apollographql/router/issues/2168))
-=======
-## 🐛 Fixes
 ### Traces won't cause missing field-stats ([Issue #2267](https://github.com/apollographql/router/issues/2267))
->>>>>>> de723f6d
 
 Previously if a request was sampled for tracing it was not contributing to metrics correctly. This was a particular problem for users with a high sampling rate.
 Now metrics and traces have been separated so that metrics are always comprehensive and traces are ancillary.
