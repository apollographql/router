//! Telemetry plugin.
// This entire file is license key functionality
use std::collections::HashMap;
use std::error::Error;
use std::fmt;
use std::time::Duration;
use std::time::Instant;

use ::tracing::info_span;
use ::tracing::Span;
use apollo_spaceport::server::ReportSpaceport;
use apollo_spaceport::StatsContext;
use bytes::Bytes;
<<<<<<< HEAD
use futures::future::BoxFuture;
use futures::{stream::BoxStream, FutureExt, StreamExt};
use http::{HeaderValue, StatusCode};
=======
use futures::stream::BoxStream;
use futures::FutureExt;
use futures::StreamExt;
use http::HeaderValue;
use http::StatusCode;
>>>>>>> 0a94e204
use metrics::apollo::Sender;
use opentelemetry::global;
use opentelemetry::propagation::TextMapPropagator;
use opentelemetry::sdk::propagation::BaggagePropagator;
use opentelemetry::sdk::propagation::TextMapCompositePropagator;
use opentelemetry::sdk::propagation::TraceContextPropagator;
use opentelemetry::sdk::trace::Builder;
use opentelemetry::trace::SpanKind;
use opentelemetry::trace::Tracer;
use opentelemetry::trace::TracerProvider;
use opentelemetry::KeyValue;
use router_bridge::planner::UsageReporting;
<<<<<<< HEAD
use std::collections::HashMap;
use std::error::Error;
use std::fmt;
use std::sync::Arc;
use std::time::{Duration, Instant};
=======
use tower::service_fn;
>>>>>>> 0a94e204
use tower::steer::Steer;
use tower::util::BoxService;
use tower::BoxError;
use tower::ServiceBuilder;
use tower::ServiceExt;
use url::Url;

use self::config::Conf;
<<<<<<< HEAD
use self::metrics::AttributesForwardConf;
use self::metrics::MetricsAttributesConf;
=======
use self::metrics::Forward;
use self::metrics::MetricsAttributesConf;
use crate::graphql::Response;
use crate::http_ext;
use crate::layers::ServiceBuilderExt;
use crate::plugin::Handler;
use crate::plugin::Plugin;
use crate::plugins::telemetry::config::MetricsCommon;
use crate::plugins::telemetry::config::Trace;
use crate::plugins::telemetry::metrics::apollo::studio::SingleContextualizedStats;
use crate::plugins::telemetry::metrics::apollo::studio::SingleQueryLatencyStats;
use crate::plugins::telemetry::metrics::apollo::studio::SingleReport;
use crate::plugins::telemetry::metrics::apollo::studio::SingleTracesAndStats;
use crate::plugins::telemetry::metrics::AggregateMeterProvider;
use crate::plugins::telemetry::metrics::BasicMetrics;
use crate::plugins::telemetry::metrics::MetricsBuilder;
use crate::plugins::telemetry::metrics::MetricsConfigurator;
use crate::plugins::telemetry::metrics::MetricsExporterHandle;
use crate::plugins::telemetry::tracing::TracingConfigurator;
use crate::query_planner::USAGE_REPORTING;
use crate::register_plugin;
use crate::subscriber::replace_layer;
use crate::Context;
use crate::ExecutionRequest;
use crate::ExecutionResponse;
use crate::QueryPlannerRequest;
use crate::QueryPlannerResponse;
use crate::ResponseBody;
use crate::RouterRequest;
use crate::RouterResponse;
use crate::SubgraphRequest;
use crate::SubgraphResponse;
>>>>>>> 0a94e204

pub mod apollo;
pub mod config;
mod metrics;
mod otlp;
mod tracing;

pub static ROUTER_SPAN_NAME: &str = "router";
static CLIENT_NAME: &str = "apollo_telemetry::client_name";
static CLIENT_VERSION: &str = "apollo_telemetry::client_version";
const ATTRIBUTES: &str = "apollo_telemetry::metrics_attributes";
const SUBGRAPH_ATTRIBUTES: &str = "apollo_telemetry::subgraph_metrics_attributes";
pub(crate) static STUDIO_EXCLUDE: &str = "apollo_telemetry::studio::exclude";

pub struct Telemetry {
    config: config::Conf,
    tracer_provider: Option<opentelemetry::sdk::trace::TracerProvider>,
    // Do not remove _metrics_exporters. Metrics will not be exported if it is removed.
    // Typically the handles are a PushController but may be something else. Dropping the handle will
    // shutdown exporter.
    _metrics_exporters: Vec<MetricsExporterHandle>,
    meter_provider: AggregateMeterProvider,
    custom_endpoints: HashMap<String, Handler>,
    spaceport_shutdown: Option<futures::channel::oneshot::Sender<()>>,
    apollo_metrics_sender: metrics::apollo::Sender,
}

#[derive(Debug)]
struct ReportingError;

impl fmt::Display for ReportingError {
    fn fmt(&self, f: &mut fmt::Formatter<'_>) -> fmt::Result {
        write!(f, "ReportingError")
    }
}

impl std::error::Error for ReportingError {}

fn setup_tracing<T: TracingConfigurator>(
    mut builder: Builder,
    configurator: &Option<T>,
    tracing_config: &Trace,
) -> Result<Builder, BoxError> {
    if let Some(config) = configurator {
        builder = config.apply(builder, tracing_config)?;
    }
    Ok(builder)
}

fn setup_metrics_exporter<T: MetricsConfigurator>(
    mut builder: MetricsBuilder,
    configurator: &Option<T>,
    metrics_common: &MetricsCommon,
) -> Result<MetricsBuilder, BoxError> {
    if let Some(config) = configurator {
        builder = config.apply(builder, metrics_common)?;
    }
    Ok(builder)
}

impl Drop for Telemetry {
    fn drop(&mut self) {
        if let Some(tracer_provider) = self.tracer_provider.take() {
            // Tracer providers must be flushed. This may happen as part of otel if the provider was set
            // as the global, but may also happen in the case of an failed config reload.
            // If the tracer prover is present then it was not handed over so we must flush it.
            // We must make the call to force_flush() from spawn_blocking() (or spawn a thread) to
            // ensure that the call to force_flush() is made from a separate thread.
            ::tracing::debug!("flushing telemetry");
            let jh = tokio::task::spawn_blocking(move || {
                opentelemetry::trace::TracerProvider::force_flush(&tracer_provider);
            });
            futures::executor::block_on(jh).expect("failed to flush tracer provider");
        }

        if let Some(sender) = self.spaceport_shutdown.take() {
            ::tracing::debug!("notifying spaceport to shut down");
            let _ = sender.send(());
        }
    }
}

#[async_trait::async_trait]
impl Plugin for Telemetry {
    type Config = config::Conf;

    fn activate(&mut self) {
        // The active service is about to be swapped in.
        // The rest of this code in this method is expected to succeed.
        // The issue is that Otel uses globals for a bunch of stuff.
        // If we move to a completely tower based architecture then we could make this nicer.
        let tracer_provider = self
            .tracer_provider
            .take()
            .expect("trace_provider will have been set in startup, qed");
        let tracer = tracer_provider.versioned_tracer(
            "apollo-router",
            Some(env!("CARGO_PKG_VERSION")),
            None,
        );
        let telemetry = tracing_opentelemetry::layer().with_tracer(tracer);
        Self::replace_tracer_provider(tracer_provider);

        replace_layer(Box::new(telemetry))
            .expect("set_global_subscriber() was not called at startup, fatal");
        opentelemetry::global::set_error_handler(handle_error)
            .expect("otel error handler lock poisoned, fatal");
        global::set_text_map_propagator(Self::create_propagator(&self.config));
    }

    async fn new(mut config: Self::Config) -> Result<Self, BoxError> {
        // Apollo config is special because we enable tracing if some env variables are present.
        let apollo = config
            .apollo
            .as_mut()
            .expect("telemetry apollo config must be present");

        // If we have key and graph ref but no endpoint we start embedded spaceport
        let (spaceport, shutdown_tx) = match apollo {
            apollo::Config {
                apollo_key: Some(_),
                apollo_graph_ref: Some(_),
                endpoint: None,
                ..
            } => {
                ::tracing::debug!("starting Spaceport");
                let (shutdown_tx, shutdown_rx) = futures::channel::oneshot::channel();
                let report_spaceport = ReportSpaceport::new(
                    "127.0.0.1:0".parse()?,
                    Some(Box::pin(shutdown_rx.map(|_| ()))),
                )
                .await?;
                // Now that the port is known update the config
                apollo.endpoint = Some(Url::parse(&format!(
                    "https://{}",
                    report_spaceport.address()
                ))?);
                (Some(report_spaceport), Some(shutdown_tx))
            }
            _ => (None, None),
        };

        // Setup metrics
        // The act of setting up metrics will overwrite a global meter. However it is essential that
        // we use the aggregate meter provider that is created below. It enables us to support
        // sending metrics to multiple providers at once, of which hopefully Apollo Studio will
        // eventually be one.
        let mut builder = Self::create_metrics_exporters(&config)?;

        //// THIS IS IMPORTANT
        // Once the trace provider has been created this method MUST NOT FAIL
        // The trace provider will not be shut down if drop is not called and it will result in a hang.
        // Don't add anything fallible after the tracer provider has been created.
        let tracer_provider = Self::create_tracer_provider(&config)?;
        //
        // let metrics_response_queries = Self::create_metrics_queries(&config)?;

        let plugin = Ok(Telemetry {
            spaceport_shutdown: shutdown_tx,
            tracer_provider: Some(tracer_provider),
            custom_endpoints: builder.custom_endpoints(),
            _metrics_exporters: builder.exporters(),
            meter_provider: builder.meter_provider(),
            apollo_metrics_sender: builder.apollo_metrics_provider(),
            config,
            // metrics_response_queries,
        });

        // We're safe now for shutdown.
        // Start spaceport
        if let Some(spaceport) = spaceport {
            tokio::spawn(async move {
                if let Err(e) = spaceport.serve().await {
                    match e.source() {
                        Some(source) => {
                            ::tracing::warn!("spaceport did not terminate normally: {}", source);
                        }
                        None => {
                            ::tracing::warn!("spaceport did not terminate normally: {}", e);
                        }
                    }
                };
            });
        }

        plugin
    }

    fn router_service(
        &mut self,
        service: BoxService<
            RouterRequest,
            RouterResponse<BoxStream<'static, ResponseBody>>,
            BoxError,
        >,
    ) -> BoxService<RouterRequest, RouterResponse<BoxStream<'static, ResponseBody>>, BoxError> {
        let metrics_sender = self.apollo_metrics_sender.clone();
        let metrics = BasicMetrics::new(&self.meter_provider);
        let config = Arc::new(self.config.clone());
        let config_map_res = config.clone();
        ServiceBuilder::new()
            .instrument(Self::router_service_span(
                config.apollo.clone().unwrap_or_default(),
            ))
            .map_future_with_context(
                move |req: &RouterRequest| {
                    Self::populate_context(config.clone(), req);
                    req.context.clone()
                },
                move |ctx: Context, fut| {
                    let config = config_map_res.clone();
                    let metrics = metrics.clone();
                    let sender = metrics_sender.clone();
                    let start = Instant::now();
                    async move {
                        let mut result: Result<
                            RouterResponse<BoxStream<'static, ResponseBody>>,
                            BoxError,
                        > = fut.await;
                        result = Self::update_metrics(
                            config.clone(),
                            ctx.clone(),
                            metrics,
                            result,
                            start.elapsed(),
                        )
                        .await;
                        match result {
                            Err(e) => {
                                if !matches!(sender, Sender::Noop) {
                                    Self::update_apollo_metrics(
                                        &ctx,
                                        sender,
                                        true,
                                        start.elapsed(),
                                    );
                                }

                                Err(e)
                            }
                            Ok(router_response) => {
                                let is_not_success =
                                    !router_response.response.status().is_success();
                                Ok(router_response
                                    .map(move |response_stream| {
                                        let sender = sender.clone();
                                        let ctx = ctx.clone();

                                        response_stream.map(move |response| {
                                            let response_has_errors = match &response {
                                                ResponseBody::GraphQL(r) => !r.errors.is_empty(),
                                                _ => false,
                                            };

                                            if !matches!(sender, Sender::Noop) {
                                                Self::update_apollo_metrics(
                                                    &ctx,
                                                    sender.clone(),
                                                    is_not_success || response_has_errors,
                                                    start.elapsed(),
                                                );
                                            }
                                            response
                                        })
                                    })
                                    .boxed())
                            }
                        }
                    }
                },
            )
            .service(service)
            .boxed()
    }

    fn query_planning_service(
        &mut self,
        service: BoxService<QueryPlannerRequest, QueryPlannerResponse, BoxError>,
    ) -> BoxService<QueryPlannerRequest, QueryPlannerResponse, BoxError> {
        ServiceBuilder::new()
            .instrument(move |_| info_span!("query_planning", "otel.kind" = %SpanKind::Internal))
            .service(service)
            .boxed()
    }

    fn execution_service(
        &mut self,
        service: BoxService<
            ExecutionRequest,
            ExecutionResponse<BoxStream<'static, Response>>,
            BoxError,
        >,
    ) -> BoxService<ExecutionRequest, ExecutionResponse<BoxStream<'static, Response>>, BoxError>
    {
        ServiceBuilder::new()
            .instrument(move |_| info_span!("execution", "otel.kind" = %SpanKind::Internal))
            .service(service)
            .boxed()
    }

    fn subgraph_service(
        &mut self,
        name: &str,
        service: BoxService<SubgraphRequest, SubgraphResponse, BoxError>,
    ) -> BoxService<SubgraphRequest, SubgraphResponse, BoxError> {
        let metrics = BasicMetrics::new(&self.meter_provider);
        let subgraph_attribute = KeyValue::new("subgraph", name.to_string());
        let name = name.to_owned();
        let subgraph_metrics = Arc::new(
            self.config
                .metrics
                .as_ref()
                .and_then(|m| m.common.as_ref())
                .and_then(|c| c.attributes.as_ref())
                .and_then(|c| c.subgraph.as_ref())
                .map(|subgraph_cfg| {
                    macro_rules! extend_config {
                        ($forward_kind: ident) => {{
                            let mut cfg = subgraph_cfg
                                .all
                                .as_ref()
                                .and_then(|a| a.$forward_kind.clone())
                                .unwrap_or_default();
                            if let Some(subgraphs) = &subgraph_cfg.subgraphs {
                                cfg.extend(
                                    subgraphs
                                        .get(&name)
                                        .and_then(|s| s.$forward_kind.clone())
                                        .unwrap_or_default(),
                                );
                            }

                            cfg
                        }};
                    }
                    macro_rules! merge_config {
                        ($forward_kind: ident) => {{
                            let mut cfg = subgraph_cfg
                                .all
                                .as_ref()
                                .and_then(|a| a.$forward_kind.clone())
                                .unwrap_or_default();
                            if let Some(subgraphs) = &subgraph_cfg.subgraphs {
                                cfg.merge(
                                    subgraphs
                                        .get(&name)
                                        .and_then(|s| s.$forward_kind.clone())
                                        .unwrap_or_default(),
                                );
                            }

                            cfg
                        }};
                    }
                    let insert = extend_config!(insert);
                    let context = extend_config!(context);
                    let request = merge_config!(request);
                    let response = merge_config!(response);

                    AttributesForwardConf {
                        insert: (!insert.is_empty()).then(|| insert),
                        request: (request.header.is_some() || request.body.is_some())
                            .then(|| request),
                        response: (response.header.is_some() || response.body.is_some())
                            .then(|| response),
                        context: (!context.is_empty()).then(|| context),
                    }
                }),
        );
        let subgraph_metrics_conf = subgraph_metrics.clone();
        ServiceBuilder::new()
            .instrument(move |_| {
                info_span!("subgraph",
                    name = name.as_str(),
                    "otel.kind" = %SpanKind::Internal,
                )
            })
            .map_future_with_context(
                move |sub_request: &SubgraphRequest| {
                    let subgraph_metrics_conf = subgraph_metrics_conf.clone();
                    let mut attributes = HashMap::new();
                    if let Some(subgraph_attributes_conf) = &*subgraph_metrics_conf {
                        attributes.extend(subgraph_attributes_conf.get_attributes_from_request(
                            sub_request.subgraph_request.headers(),
                            sub_request.subgraph_request.body(),
                        ));
                        attributes.extend(
                            subgraph_attributes_conf
                                .get_attributes_from_context(&sub_request.context),
                        );
                    }
                    sub_request
                        .context
                        .insert(SUBGRAPH_ATTRIBUTES, attributes)
                        .unwrap();

                    sub_request.context.clone()
                },
                move |context: Context,
                      f: BoxFuture<'static, Result<SubgraphResponse, BoxError>>| {
                    let metrics = metrics.clone();
                    let subgraph_attribute = subgraph_attribute.clone();
                    let subgraph_metrics = subgraph_metrics.clone();
                    // Using Instant because it is guaranteed to be monotonically increasing.
                    let now = Instant::now();
                    f.map(move |r: Result<SubgraphResponse, BoxError>| {
                        let subgraph_metrics_conf = subgraph_metrics.clone();
                        let mut metric_attrs = context
                            .get::<_, HashMap<String, String>>(SUBGRAPH_ATTRIBUTES)
                            .ok()
                            .flatten()
                            .map(|attrs| {
                                attrs
                                    .into_iter()
                                    .map(|(attr_name, attr_value)| {
                                        KeyValue::new(attr_name, attr_value)
                                    })
                                    .collect::<Vec<KeyValue>>()
                            })
                            .unwrap_or_default();
                        metric_attrs.push(subgraph_attribute.clone());
                        // Fill attributes from context
                        if let Some(subgraph_attributes_conf) = &*subgraph_metrics_conf {
                            metric_attrs.extend(
                                subgraph_attributes_conf
                                    .get_attributes_from_context(&context)
                                    .into_iter()
                                    .map(|(k, v)| KeyValue::new(k, v)),
                            );
                        }

                        match &r {
                            Ok(response) => {
                                metric_attrs.push(KeyValue::new(
                                    "status",
                                    response.response.status().as_u16().to_string(),
                                ));

                                // Fill attributes from response
                                if let Some(subgraph_attributes_conf) = &*subgraph_metrics_conf {
                                    metric_attrs.extend(
                                        subgraph_attributes_conf
                                            .get_attributes_from_response(
                                                response.response.headers(),
                                                response.response.body(),
                                            )
                                            .into_iter()
                                            .map(|(k, v)| KeyValue::new(k, v)),
                                    );
                                }

                                metrics.http_requests_total.add(1, &metric_attrs);
                            }
                            Err(_) => {
                                metrics.http_requests_error_total.add(1, &metric_attrs);
                            }
                        }
                        metrics
                            .http_requests_duration
                            .record(now.elapsed().as_secs_f64(), &metric_attrs);
                        r
                    })
                },
            )
            .service(service)
            .boxed()
    }

    fn custom_endpoint(&self) -> Option<Handler> {
        let (paths, mut endpoints): (Vec<_>, Vec<_>) =
            self.custom_endpoints.clone().into_iter().unzip();
        endpoints.push(Self::not_found_endpoint());
        let not_found_index = endpoints.len() - 1;

        let svc = Steer::new(
            // All services we route between
            endpoints,
            // How we pick which service to send the request to
            move |req: &http_ext::Request<Bytes>, _services: &[_]| {
                let endpoint = req
                    .uri()
                    .path()
                    .trim_start_matches("/plugins/apollo.telemetry");
                if let Some(index) = paths.iter().position(|path| path == endpoint) {
                    index
                } else {
                    not_found_index
                }
            },
        )
        .boxed();

        Some(Handler::new(svc))
    }
}

impl Telemetry {
    fn create_propagator(config: &config::Conf) -> TextMapCompositePropagator {
        let propagation = config
            .clone()
            .tracing
            .and_then(|c| c.propagation)
            .unwrap_or_default();

        let tracing = config.clone().tracing.unwrap_or_default();

        let mut propagators: Vec<Box<dyn TextMapPropagator + Send + Sync + 'static>> = Vec::new();
        if propagation.baggage.unwrap_or_default() {
            propagators.push(Box::new(BaggagePropagator::default()));
        }
        if propagation.trace_context.unwrap_or_default() || tracing.otlp.is_some() {
            propagators.push(Box::new(TraceContextPropagator::default()));
        }
        if propagation.zipkin.unwrap_or_default() || tracing.zipkin.is_some() {
            propagators.push(Box::new(opentelemetry_zipkin::Propagator::default()));
        }
        if propagation.jaeger.unwrap_or_default() || tracing.jaeger.is_some() {
            propagators.push(Box::new(opentelemetry_jaeger::Propagator::default()));
        }
        if propagation.datadog.unwrap_or_default() || tracing.datadog.is_some() {
            propagators.push(Box::new(opentelemetry_datadog::DatadogPropagator::default()));
        }

        TextMapCompositePropagator::new(propagators)
    }

    fn create_tracer_provider(
        config: &config::Conf,
    ) -> Result<opentelemetry::sdk::trace::TracerProvider, BoxError> {
        let tracing_config = config.tracing.clone().unwrap_or_default();
        let trace_config = &tracing_config.trace_config.unwrap_or_default();
        let mut builder =
            opentelemetry::sdk::trace::TracerProvider::builder().with_config(trace_config.into());

        builder = setup_tracing(builder, &tracing_config.jaeger, trace_config)?;
        builder = setup_tracing(builder, &tracing_config.zipkin, trace_config)?;
        builder = setup_tracing(builder, &tracing_config.datadog, trace_config)?;
        builder = setup_tracing(builder, &tracing_config.otlp, trace_config)?;
        // TODO Apollo tracing at some point in the future.
        // This is the shell of what was previously used to transmit metrics, but will in future be useful for sending traces.
        // builder = setup_tracing(builder, &config.apollo, trace_config)?;
        let tracer_provider = builder.build();
        Ok(tracer_provider)
    }

    fn create_metrics_exporters(config: &config::Conf) -> Result<MetricsBuilder, BoxError> {
        let metrics_config = config.metrics.clone().unwrap_or_default();
        let metrics_common_config = &metrics_config.common.unwrap_or_default();
        let mut builder = MetricsBuilder::default();
        builder = setup_metrics_exporter(builder, &config.apollo, metrics_common_config)?;
        builder =
            setup_metrics_exporter(builder, &metrics_config.prometheus, metrics_common_config)?;
        builder = setup_metrics_exporter(builder, &metrics_config.otlp, metrics_common_config)?;
        Ok(builder)
    }

    fn not_found_endpoint() -> Handler {
        Handler::new(
            service_fn(|_req: http_ext::Request<Bytes>| async {
                Ok::<_, BoxError>(http_ext::Response {
                    inner: http::Response::builder()
                        .status(StatusCode::NOT_FOUND)
                        .body(ResponseBody::Text("Not found".to_string()))
                        .unwrap(),
                })
            })
            .boxed(),
        )
    }

    fn replace_tracer_provider<T>(tracer_provider: T)
    where
        T: TracerProvider + Send + Sync + 'static,
        <T as TracerProvider>::Tracer: Send + Sync + 'static,
        <<T as opentelemetry::trace::TracerProvider>::Tracer as Tracer>::Span:
            Send + Sync + 'static,
    {
        let jh = tokio::task::spawn_blocking(|| {
            opentelemetry::global::force_flush_tracer_provider();
            opentelemetry::global::set_tracer_provider(tracer_provider);
        });
        futures::executor::block_on(jh).expect("failed to replace tracer provider");
    }

    fn router_service_span(config: apollo::Config) -> impl Fn(&RouterRequest) -> Span + Clone {
        let client_name_header = config.client_name_header;
        let client_version_header = config.client_version_header;

        move |request: &RouterRequest| {
            let http_request = &request.originating_request;
            let headers = http_request.headers();
            let query = http_request.body().query.clone().unwrap_or_default();
            let operation_name = http_request
                .body()
                .operation_name
                .clone()
                .unwrap_or_default();
            let client_name = headers
                .get(&client_name_header)
                .cloned()
                .unwrap_or_else(|| HeaderValue::from_static(""));
            let client_version = headers
                .get(&client_version_header)
                .cloned()
                .unwrap_or_else(|| HeaderValue::from_static(""));
            let span = info_span!(
                ROUTER_SPAN_NAME,
                query = query.as_str(),
                operation_name = operation_name.as_str(),
                client_name = client_name.to_str().unwrap_or_default(),
                client_version = client_version.to_str().unwrap_or_default(),
                "otel.kind" = %SpanKind::Internal
            );
            span
        }
    }

    fn update_apollo_metrics(
        context: &Context,
        sender: Sender,
        has_errors: bool,
        duration: Duration,
    ) {
        let metrics = if let Some(usage_reporting) = context
            .get::<_, UsageReporting>(USAGE_REPORTING)
            .unwrap_or_default()
        {
            let operation_count = operation_count(&usage_reporting.stats_report_key);
            let persisted_query_hit = context
                .get::<_, bool>("persisted_query_hit")
                .unwrap_or_default();

            if context
                .get(STUDIO_EXCLUDE)
                .map_or(false, |x| x.unwrap_or_default())
            {
                // The request was excluded don't report the details, but do report the operation count
                SingleReport {
                    operation_count,
                    ..Default::default()
                }
            } else {
                metrics::apollo::studio::SingleReport {
                    operation_count,
                    traces_and_stats: HashMap::from([(
                        usage_reporting.stats_report_key.to_string(),
                        SingleTracesAndStats {
                            stats_with_context: SingleContextualizedStats {
                                context: StatsContext {
                                    client_name: context
                                        .get(CLIENT_NAME)
                                        .unwrap_or_default()
                                        .unwrap_or_default(),
                                    client_version: context
                                        .get(CLIENT_VERSION)
                                        .unwrap_or_default()
                                        .unwrap_or_default(),
                                },
                                query_latency_stats: SingleQueryLatencyStats {
                                    latency: duration,
                                    has_errors,
                                    persisted_query_hit,
                                    ..Default::default()
                                },
                                ..Default::default()
                            },
                            referenced_fields_by_type: usage_reporting
                                .referenced_fields_by_type
                                .into_iter()
                                .map(|(k, v)| (k, convert(v)))
                                .collect(),
                        },
                    )]),
                }
            }
        } else {
            // Usage reporting was missing, so it counts as one operation.
            SingleReport {
                operation_count: 1,
                ..Default::default()
            }
        };
        sender.send(metrics);
    }

    async fn update_metrics(
        config: Arc<Conf>,
        context: Context,
        metrics: BasicMetrics,
        result: Result<RouterResponse<BoxStream<'static, ResponseBody>>, BoxError>,
        request_duration: Duration,
    ) -> Result<RouterResponse<BoxStream<'static, ResponseBody>>, BoxError> {
        let mut metric_attrs = context
            .get::<_, HashMap<String, String>>(ATTRIBUTES)
            .ok()
            .flatten()
            .map(|attrs| {
                attrs
                    .into_iter()
                    .map(|(attr_name, attr_value)| KeyValue::new(attr_name, attr_value))
                    .collect::<Vec<KeyValue>>()
            })
            .unwrap_or_default();
        let res = match result {
            Ok(response) => {
                metric_attrs.push(KeyValue::new(
                    "status",
                    response.response.status().as_u16().to_string(),
                ));
                if let Some(MetricsCommon {
                    attributes:
                        Some(MetricsAttributesConf {
                            router: Some(forward_attributes),
                            ..
                        }),
                    ..
                }) = &config.metrics.as_ref().and_then(|m| m.common.as_ref())
                {
                    let (resp, attributes) = forward_attributes
                        .get_attributes_from_router_response(response)
                        .await;

                    metric_attrs.extend(attributes.into_iter().map(|(k, v)| KeyValue::new(k, v)));
                    metrics.http_requests_total.add(1, &metric_attrs);

                    Ok(resp)
                } else {
                    metrics.http_requests_total.add(1, &metric_attrs);

                    Ok(response)
                }
            }
            Err(err) => {
                metrics.http_requests_error_total.add(1, &[]);

                Err(err)
            }
        };
        metrics
            .http_requests_duration
            .record(request_duration.as_secs_f64(), &metric_attrs);

        res
    }

    fn populate_context(config: Arc<Conf>, req: &RouterRequest) {
        let apollo_config = config.apollo.clone().unwrap_or_default();
        let context = &req.context;
        let http_request = &req.originating_request;
        let headers = http_request.headers();
        let client_name_header = &apollo_config.client_name_header;
        let client_version_header = &apollo_config.client_version_header;
        let _ = context.insert(
            CLIENT_NAME,
            headers
                .get(client_name_header)
                .cloned()
                .unwrap_or_else(|| HeaderValue::from_static(""))
                .to_str()
                .unwrap_or_default()
                .to_string(),
        );
        let _ = context.insert(
            CLIENT_VERSION,
            headers
                .get(client_version_header)
                .cloned()
                .unwrap_or_else(|| HeaderValue::from_static(""))
                .to_str()
                .unwrap_or_default()
                .to_string(),
        );
        if let Some(metrics_conf) = &config.metrics {
            // List of custom attributes for metrics
            let mut attributes: HashMap<String, String> = HashMap::new();
            if let Some(operation_name) = &req.originating_request.body().operation_name {
                attributes.insert("operation_name".to_string(), operation_name.clone());
            }

            if let Some(router_attributes_conf) = metrics_conf
                .common
                .as_ref()
                .and_then(|c| c.attributes.as_ref())
                .and_then(|a| a.router.as_ref())
            {
                attributes.extend(
                    router_attributes_conf
                        .get_attributes_from_request(headers, req.originating_request.body()),
                );
                attributes.extend(router_attributes_conf.get_attributes_from_context(context));
            }

            let _ = context.insert(ATTRIBUTES, attributes);
        }
    }
}

// Planner errors return stats report key that start with `## `
// while successful planning stats report key start with `# `
fn operation_count(stats_report_key: &str) -> u64 {
    if stats_report_key.starts_with("## ") {
        0
    } else {
        1
    }
}

fn convert(
    referenced_fields: router_bridge::planner::ReferencedFieldsForType,
) -> apollo_spaceport::ReferencedFieldsForType {
    apollo_spaceport::ReferencedFieldsForType {
        field_names: referenced_fields.field_names,
        is_interface: referenced_fields.is_interface,
    }
}

fn handle_error<T: Into<opentelemetry::global::Error>>(err: T) {
    match err.into() {
        opentelemetry::global::Error::Trace(err) => {
            ::tracing::error!("OpenTelemetry trace error occurred: {}", err)
        }
        opentelemetry::global::Error::Other(err_msg) => {
            ::tracing::error!("OpenTelemetry error occurred: {}", err_msg)
        }
        other => {
            ::tracing::error!("OpenTelemetry error occurred: {:?}", other)
        }
    }
}

register_plugin!("apollo", "telemetry", Telemetry);

//
// Please ensure that any tests added to the tests module use the tokio multi-threaded test executor.
//
#[cfg(test)]
mod tests {
    use std::str::FromStr;

<<<<<<< HEAD
    use crate::error::Error;
    use crate::json_ext::Object;
    use crate::plugin::test::{MockRouterService, MockSubgraphService};
    use crate::plugin::DynPlugin;
    use crate::services::{SubgraphRequest, SubgraphResponse};
    use crate::{http_compat, Request, RouterRequest, RouterResponse};
=======
>>>>>>> 0a94e204
    use bytes::Bytes;
    use http::Method;
    use http::StatusCode;
    use http::Uri;
    use serde_json::Value;
<<<<<<< HEAD
    use serde_json_bytes::{json, ByteString};
    use tower::{util::BoxService, Service, ServiceExt};
=======
    use tower::util::BoxService;
    use tower::Service;
    use tower::ServiceExt;

    use crate::http_ext;
    use crate::plugin::test::MockRouterService;
    use crate::plugin::DynPlugin;
    use crate::RouterRequest;
    use crate::RouterResponse;
>>>>>>> 0a94e204

    #[tokio::test(flavor = "multi_thread")]
    async fn plugin_registered() {
        crate::plugin::plugins()
            .get("apollo.telemetry")
            .expect("Plugin not found")
            .create_instance(&serde_json::json!({"apollo": {"schema_id":"abc"}, "tracing": {}}))
            .await
            .unwrap();
    }

    #[tokio::test(flavor = "multi_thread")]
    async fn attribute_serialization() {
        crate::plugin::plugins()
            .get("apollo.telemetry")
            .expect("Plugin not found")
            .create_instance(&serde_json::json!({
                "apollo": {"schema_id":"abc"},
                "tracing": {
                    "trace_config": {
                        "service_name": "router",
                        "attributes": {
                            "str": "a",
                            "int": 1,
                            "float": 1.0,
                            "bool": true,
                            "str_arr": ["a", "b"],
                            "int_arr": [1, 2],
                            "float_arr": [1.0, 2.0],
                            "bool_arr": [true, false]
                        }
                    }
                },
                "metrics": {
                    "common": {
                        "attributes": {
                            "router": {
                                "static": [
                                    {
                                        "name": "myname",
                                        "value": "label_value"
                                    }
                                ],
                                "request": {
                                    "header": [{
                                        "named": "test",
                                        "default": "default_value",
                                        "rename": "renamed_value"
                                    }],
                                    "body": [{
                                        "path": ".data.test",
                                        "name": "my_new_name",
                                        "default": "default_value"
                                    }]
                                },
                                "response": {
                                    "header": [{
                                        "named": "test",
                                        "default": "default_value",
                                        "rename": "renamed_value",
                                    }, {
                                        "named": "test",
                                        "default": "default_value",
                                        "rename": "renamed_value",
                                    }],
                                    "body": [{
                                        "path": ".data.test",
                                        "name": "my_new_name",
                                        "default": "default_value"
                                    }]
                                }
                            },
                            "subgraph": {
                                "all": {
                                    "static": [
                                        {
                                            "name": "myname",
                                            "value": "label_value"
                                        }
                                    ],
                                    "request": {
                                        "header": [{
                                            "named": "test",
                                            "default": "default_value",
                                            "rename": "renamed_value",
                                        }],
                                        "body": [{
                                            "path": ".data.test",
                                            "name": "my_new_name",
                                            "default": "default_value"
                                        }]
                                    },
                                    "response": {
                                        "header": [{
                                            "named": "test",
                                            "default": "default_value",
                                            "rename": "renamed_value",
                                        }, {
                                            "named": "test",
                                            "default": "default_value",
                                            "rename": "renamed_value",
                                        }],
                                        "body": [{
                                            "path": ".data.test",
                                            "name": "my_new_name",
                                            "default": "default_value"
                                        }]
                                    }
                                },
                                "subgraphs": {
                                    "subgraph_name_test": {
                                         "static": [
                                            {
                                                "name": "myname",
                                                "value": "label_value"
                                            }
                                        ],
                                        "request": {
                                            "header": [{
                                                "named": "test",
                                                "default": "default_value",
                                                "rename": "renamed_value",
                                            }],
                                            "body": [{
                                                "path": ".data.test",
                                                "name": "my_new_name",
                                                "default": "default_value"
                                            }]
                                        },
                                        "response": {
                                            "header": [{
                                                "named": "test",
                                                "default": "default_value",
                                                "rename": "renamed_value",
                                            }, {
                                                "named": "test",
                                                "default": "default_value",
                                                "rename": "renamed_value",
                                            }],
                                            "body": [{
                                                "path": ".data.test",
                                                "name": "my_new_name",
                                                "default": "default_value"
                                            }]
                                        }
                                    }
                                }
                            }
                        }
                    }
                }
            }))
            .await
            .unwrap();
    }

    #[tokio::test(flavor = "multi_thread")]
    async fn it_test_prometheus_metrics() {
        let mut mock_service = MockRouterService::new();
        mock_service
            .expect_call()
            .times(1)
            .returning(move |req: RouterRequest| {
                Ok(RouterResponse::fake_builder()
                    .context(req.context)
                    .header("x-custom", "coming_from_header")
                    .data(json!({"data": {"my_value": 2}}))
                    .build()
                    .unwrap()
                    .boxed())
            });

        let mut mock_subgraph_service = MockSubgraphService::new();
        mock_subgraph_service
            .expect_call()
            .times(1)
            .returning(move |req: SubgraphRequest| {
                let mut extension = Object::new();
                extension.insert(
                    serde_json_bytes::ByteString::from("status"),
                    serde_json_bytes::Value::String(ByteString::from("INTERNAL_SERVER_ERROR")),
                );
                let _ = req
                    .context
                    .insert("my_key", "my_custom_attribute_from_context".to_string())
                    .unwrap();
                Ok(SubgraphResponse::fake_builder()
                    .context(req.context)
                    .error(
                        Error::builder()
                            .message(String::from("an error occured"))
                            .extensions(extension)
                            .build(),
                    )
                    .build())
            });

        let mut dyn_plugin: Box<dyn DynPlugin> = crate::plugin::plugins()
            .get("apollo.telemetry")
            .expect("Plugin not found")
            .create_instance(
                &Value::from_str(
                    r#"{
                "apollo": {
                    "client_name_header": "name_header",
                    "client_version_header": "version_header",
                    "schema_id": "schema_sha"
                },
                "metrics": {
                    "common": {
                        "attributes": {
                            "router": {
                                "static": [
                                    {
                                        "name": "myname",
                                        "value": "label_value"
                                    }
                                ],
                                "request": {
                                    "header": [
                                        {
                                            "named": "test",
                                            "default": "default_value",
                                            "rename": "renamed_value"
                                        },
                                        {
                                            "named": "another_test",
                                            "default": "my_default_value"
                                        }
                                    ]
                                },
                                "response": {
                                    "header": [{
                                        "named": "x-custom"
                                    }],
                                    "body": [{
                                        "path": ".data.data.my_value",
                                        "name": "my_value"
                                    }]
                                }
                            },
                            "subgraph": {
                                "subgraphs": {
                                    "my_subgraph_name": {
                                        "request": {
                                            "body": [{
                                                "path": ".query",
                                                "name": "query_from_request"
                                            }, {
                                                "path": ".data",
                                                "name": "unknown_data",
                                                "default": "default_value"
                                            }, {
                                                "path": ".data2",
                                                "name": "unknown_data_bis"
                                            }]
                                        },
                                        "response": {
                                            "body": [{
                                                "path": ".errors[0].extensions.status",
                                                "name": "error"
                                            }]
                                        },
                                        "context": [
                                            {
                                                "named": "my_key"
                                            }
                                        ]
                                    }
                                }
                            }
                        }
                    },
                    "prometheus": {
                        "enabled": true
                    }
                }
            }"#,
                )
                .unwrap(),
            )
            .await
            .unwrap();
        let mut router_service = dyn_plugin.router_service(BoxService::new(mock_service.build()));
        let router_req = RouterRequest::fake_builder().header("test", "my_value_set");

        let _router_response = router_service
            .ready()
            .await
            .unwrap()
            .call(router_req.build().unwrap())
            .await
            .unwrap()
            .next_response()
            .await
            .unwrap();

        let mut subgraph_service = dyn_plugin.subgraph_service(
            "my_subgraph_name",
            BoxService::new(mock_subgraph_service.build()),
        );
        let subgraph_req = SubgraphRequest::fake_builder()
            .subgraph_request(
                http_compat::Request::fake_builder()
                    .header("test", "my_value_set")
                    .body(
                        Request::fake_builder()
                            .query(String::from("query { test }"))
                            .build(),
                    )
                    .build()
                    .unwrap(),
            )
            .build();
        let _subgraph_response = subgraph_service
            .ready()
            .await
            .unwrap()
            .call(subgraph_req)
            .await
            .unwrap();

        let handler = dyn_plugin.custom_endpoint().unwrap();
        let http_req_prom = http_ext::Request::fake_builder()
            .uri(Uri::from_static(
                "http://localhost:4000/BADPATH/apollo.telemetry/prometheus",
            ))
            .method(Method::GET)
            .body(Bytes::new())
            .build()
            .unwrap();
        let resp = handler.clone().oneshot(http_req_prom).await.unwrap();
        assert_eq!(resp.status(), StatusCode::NOT_FOUND);

        let http_req_prom = http_ext::Request::fake_builder()
            .uri(Uri::from_static(
                "http://localhost:4000/plugins/apollo.telemetry/prometheus",
            ))
            .method(Method::GET)
            .body(Bytes::new())
            .build()
            .unwrap();
        let resp = handler.oneshot(http_req_prom).await.unwrap();
        assert_eq!(resp.status(), StatusCode::OK);
        match resp.body() {
            crate::ResponseBody::Text(prom_metrics) => {
                assert!(prom_metrics.contains(r#"http_requests_total{another_test="my_default_value",my_value="2",myname="label_value",renamed_value="my_value_set",status="200",x_custom="coming_from_header"}"#));
                assert!(prom_metrics.contains(r#"http_requests_total{another_test="my_default_value",my_value="2",myname="label_value",renamed_value="my_value_set",status="200",x_custom="coming_from_header"}"#));
                assert!(prom_metrics.contains(r#"http_request_duration_seconds_count{another_test="my_default_value",my_value="2",myname="label_value",renamed_value="my_value_set",status="200",x_custom="coming_from_header"} 1"#));
                assert!(prom_metrics.contains(r#"http_request_duration_seconds_bucket{another_test="my_default_value",my_value="2",myname="label_value",renamed_value="my_value_set",status="200",x_custom="coming_from_header",le="0.001"} 1"#));
                assert!(prom_metrics.contains(r#"http_request_duration_seconds_bucket{another_test="my_default_value",my_value="2",myname="label_value",renamed_value="my_value_set",status="200",x_custom="coming_from_header",le="0.005"} 1"#));
                assert!(prom_metrics.contains(r#"http_request_duration_seconds_bucket{another_test="my_default_value",my_value="2",myname="label_value",renamed_value="my_value_set",status="200",x_custom="coming_from_header",le="0.015"} 1"#));
                assert!(prom_metrics.contains(r#"http_request_duration_seconds_bucket{another_test="my_default_value",my_value="2",myname="label_value",renamed_value="my_value_set",status="200",x_custom="coming_from_header",le="0.05"} 1"#));
                assert!(prom_metrics.contains(r#"http_request_duration_seconds_bucket{another_test="my_default_value",my_value="2",myname="label_value",renamed_value="my_value_set",status="200",x_custom="coming_from_header",le="0.3"} 1"#));
                assert!(prom_metrics.contains(r#"http_request_duration_seconds_bucket{another_test="my_default_value",my_value="2",myname="label_value",renamed_value="my_value_set",status="200",x_custom="coming_from_header",le="0.4"} 1"#));
                assert!(prom_metrics.contains(r#"http_request_duration_seconds_bucket{another_test="my_default_value",my_value="2",myname="label_value",renamed_value="my_value_set",status="200",x_custom="coming_from_header",le="0.5"} 1"#));
                assert!(prom_metrics.contains(r#"http_request_duration_seconds_bucket{another_test="my_default_value",my_value="2",myname="label_value",renamed_value="my_value_set",status="200",x_custom="coming_from_header",le="1"} 1"#));
                assert!(prom_metrics.contains(r#"http_request_duration_seconds_bucket{another_test="my_default_value",my_value="2",myname="label_value",renamed_value="my_value_set",status="200",x_custom="coming_from_header",le="5"} 1"#));
                assert!(prom_metrics.contains(r#"http_request_duration_seconds_bucket{another_test="my_default_value",my_value="2",myname="label_value",renamed_value="my_value_set",status="200",x_custom="coming_from_header",le="10"} 1"#));
                assert!(prom_metrics.contains(r#"http_request_duration_seconds_bucket{another_test="my_default_value",my_value="2",myname="label_value",renamed_value="my_value_set",status="200",x_custom="coming_from_header",le="+Inf"} 1"#));
                assert!(prom_metrics.contains(r#"http_request_duration_seconds_count{another_test="my_default_value",my_value="2",myname="label_value",renamed_value="my_value_set",status="200",x_custom="coming_from_header"}"#));
                assert!(prom_metrics.contains(r#"http_request_duration_seconds_sum{another_test="my_default_value",my_value="2",myname="label_value",renamed_value="my_value_set",status="200",x_custom="coming_from_header"}"#));
                assert!(prom_metrics.contains(r#"http_request_duration_seconds_bucket{error="INTERNAL_SERVER_ERROR",my_key="my_custom_attribute_from_context",query_from_request="query { test }",status="200",subgraph="my_subgraph_name",unknown_data="default_value",le="1"} 1"#));
            }
            _ => panic!("body does not have the right format"),
        }
    }
}<|MERGE_RESOLUTION|>--- conflicted
+++ resolved
@@ -3,6 +3,7 @@
 use std::collections::HashMap;
 use std::error::Error;
 use std::fmt;
+use std::sync::Arc;
 use std::time::Duration;
 use std::time::Instant;
 
@@ -11,17 +12,12 @@
 use apollo_spaceport::server::ReportSpaceport;
 use apollo_spaceport::StatsContext;
 use bytes::Bytes;
-<<<<<<< HEAD
 use futures::future::BoxFuture;
-use futures::{stream::BoxStream, FutureExt, StreamExt};
-use http::{HeaderValue, StatusCode};
-=======
 use futures::stream::BoxStream;
 use futures::FutureExt;
 use futures::StreamExt;
 use http::HeaderValue;
 use http::StatusCode;
->>>>>>> 0a94e204
 use metrics::apollo::Sender;
 use opentelemetry::global;
 use opentelemetry::propagation::TextMapPropagator;
@@ -34,15 +30,7 @@
 use opentelemetry::trace::TracerProvider;
 use opentelemetry::KeyValue;
 use router_bridge::planner::UsageReporting;
-<<<<<<< HEAD
-use std::collections::HashMap;
-use std::error::Error;
-use std::fmt;
-use std::sync::Arc;
-use std::time::{Duration, Instant};
-=======
 use tower::service_fn;
->>>>>>> 0a94e204
 use tower::steer::Steer;
 use tower::util::BoxService;
 use tower::BoxError;
@@ -51,11 +39,7 @@
 use url::Url;
 
 use self::config::Conf;
-<<<<<<< HEAD
 use self::metrics::AttributesForwardConf;
-use self::metrics::MetricsAttributesConf;
-=======
-use self::metrics::Forward;
 use self::metrics::MetricsAttributesConf;
 use crate::graphql::Response;
 use crate::http_ext;
@@ -87,7 +71,6 @@
 use crate::RouterResponse;
 use crate::SubgraphRequest;
 use crate::SubgraphResponse;
->>>>>>> 0a94e204
 
 pub mod apollo;
 pub mod config;
@@ -927,34 +910,27 @@
 mod tests {
     use std::str::FromStr;
 
-<<<<<<< HEAD
-    use crate::error::Error;
-    use crate::json_ext::Object;
-    use crate::plugin::test::{MockRouterService, MockSubgraphService};
-    use crate::plugin::DynPlugin;
-    use crate::services::{SubgraphRequest, SubgraphResponse};
-    use crate::{http_compat, Request, RouterRequest, RouterResponse};
-=======
->>>>>>> 0a94e204
     use bytes::Bytes;
     use http::Method;
     use http::StatusCode;
     use http::Uri;
     use serde_json::Value;
-<<<<<<< HEAD
-    use serde_json_bytes::{json, ByteString};
-    use tower::{util::BoxService, Service, ServiceExt};
-=======
+    use serde_json_bytes::json;
+    use serde_json_bytes::ByteString;
     use tower::util::BoxService;
     use tower::Service;
     use tower::ServiceExt;
 
+    use crate::graphql::Error;
+    use crate::graphql::Request;
     use crate::http_ext;
+    use crate::json_ext::Object;
     use crate::plugin::test::MockRouterService;
+    use crate::plugin::test::MockSubgraphService;
     use crate::plugin::DynPlugin;
+    use crate::services::{SubgraphRequest, SubgraphResponse};
     use crate::RouterRequest;
     use crate::RouterResponse;
->>>>>>> 0a94e204
 
     #[tokio::test(flavor = "multi_thread")]
     async fn plugin_registered() {
@@ -1258,7 +1234,7 @@
         );
         let subgraph_req = SubgraphRequest::fake_builder()
             .subgraph_request(
-                http_compat::Request::fake_builder()
+                http_ext::Request::fake_builder()
                     .header("test", "my_value_set")
                     .body(
                         Request::fake_builder()
@@ -1301,23 +1277,22 @@
         assert_eq!(resp.status(), StatusCode::OK);
         match resp.body() {
             crate::ResponseBody::Text(prom_metrics) => {
-                assert!(prom_metrics.contains(r#"http_requests_total{another_test="my_default_value",my_value="2",myname="label_value",renamed_value="my_value_set",status="200",x_custom="coming_from_header"}"#));
-                assert!(prom_metrics.contains(r#"http_requests_total{another_test="my_default_value",my_value="2",myname="label_value",renamed_value="my_value_set",status="200",x_custom="coming_from_header"}"#));
-                assert!(prom_metrics.contains(r#"http_request_duration_seconds_count{another_test="my_default_value",my_value="2",myname="label_value",renamed_value="my_value_set",status="200",x_custom="coming_from_header"} 1"#));
-                assert!(prom_metrics.contains(r#"http_request_duration_seconds_bucket{another_test="my_default_value",my_value="2",myname="label_value",renamed_value="my_value_set",status="200",x_custom="coming_from_header",le="0.001"} 1"#));
-                assert!(prom_metrics.contains(r#"http_request_duration_seconds_bucket{another_test="my_default_value",my_value="2",myname="label_value",renamed_value="my_value_set",status="200",x_custom="coming_from_header",le="0.005"} 1"#));
-                assert!(prom_metrics.contains(r#"http_request_duration_seconds_bucket{another_test="my_default_value",my_value="2",myname="label_value",renamed_value="my_value_set",status="200",x_custom="coming_from_header",le="0.015"} 1"#));
-                assert!(prom_metrics.contains(r#"http_request_duration_seconds_bucket{another_test="my_default_value",my_value="2",myname="label_value",renamed_value="my_value_set",status="200",x_custom="coming_from_header",le="0.05"} 1"#));
-                assert!(prom_metrics.contains(r#"http_request_duration_seconds_bucket{another_test="my_default_value",my_value="2",myname="label_value",renamed_value="my_value_set",status="200",x_custom="coming_from_header",le="0.3"} 1"#));
-                assert!(prom_metrics.contains(r#"http_request_duration_seconds_bucket{another_test="my_default_value",my_value="2",myname="label_value",renamed_value="my_value_set",status="200",x_custom="coming_from_header",le="0.4"} 1"#));
-                assert!(prom_metrics.contains(r#"http_request_duration_seconds_bucket{another_test="my_default_value",my_value="2",myname="label_value",renamed_value="my_value_set",status="200",x_custom="coming_from_header",le="0.5"} 1"#));
-                assert!(prom_metrics.contains(r#"http_request_duration_seconds_bucket{another_test="my_default_value",my_value="2",myname="label_value",renamed_value="my_value_set",status="200",x_custom="coming_from_header",le="1"} 1"#));
-                assert!(prom_metrics.contains(r#"http_request_duration_seconds_bucket{another_test="my_default_value",my_value="2",myname="label_value",renamed_value="my_value_set",status="200",x_custom="coming_from_header",le="5"} 1"#));
-                assert!(prom_metrics.contains(r#"http_request_duration_seconds_bucket{another_test="my_default_value",my_value="2",myname="label_value",renamed_value="my_value_set",status="200",x_custom="coming_from_header",le="10"} 1"#));
-                assert!(prom_metrics.contains(r#"http_request_duration_seconds_bucket{another_test="my_default_value",my_value="2",myname="label_value",renamed_value="my_value_set",status="200",x_custom="coming_from_header",le="+Inf"} 1"#));
+                assert!(prom_metrics.contains(r#"http_requests_total{another_test="my_default_value",my_value="2",myname="label_value",renamed_value="my_value_set",status="200",x_custom="coming_from_header"} 1"#));
+                assert!(prom_metrics.contains(r#"http_request_duration_seconds_count{another_test="my_default_value",my_value="2",myname="label_value",renamed_value="my_value_set",status="200",x_custom="coming_from_header"}"#));
+                assert!(prom_metrics.contains(r#"http_request_duration_seconds_bucket{another_test="my_default_value",my_value="2",myname="label_value",renamed_value="my_value_set",status="200",x_custom="coming_from_header",le="0.001"}"#));
+                assert!(prom_metrics.contains(r#"http_request_duration_seconds_bucket{another_test="my_default_value",my_value="2",myname="label_value",renamed_value="my_value_set",status="200",x_custom="coming_from_header",le="0.005"}"#));
+                assert!(prom_metrics.contains(r#"http_request_duration_seconds_bucket{another_test="my_default_value",my_value="2",myname="label_value",renamed_value="my_value_set",status="200",x_custom="coming_from_header",le="0.015"}"#));
+                assert!(prom_metrics.contains(r#"http_request_duration_seconds_bucket{another_test="my_default_value",my_value="2",myname="label_value",renamed_value="my_value_set",status="200",x_custom="coming_from_header",le="0.05"}"#));
+                assert!(prom_metrics.contains(r#"http_request_duration_seconds_bucket{another_test="my_default_value",my_value="2",myname="label_value",renamed_value="my_value_set",status="200",x_custom="coming_from_header",le="0.3"}"#));
+                assert!(prom_metrics.contains(r#"http_request_duration_seconds_bucket{another_test="my_default_value",my_value="2",myname="label_value",renamed_value="my_value_set",status="200",x_custom="coming_from_header",le="0.4"}"#));
+                assert!(prom_metrics.contains(r#"http_request_duration_seconds_bucket{another_test="my_default_value",my_value="2",myname="label_value",renamed_value="my_value_set",status="200",x_custom="coming_from_header",le="0.5"}"#));
+                assert!(prom_metrics.contains(r#"http_request_duration_seconds_bucket{another_test="my_default_value",my_value="2",myname="label_value",renamed_value="my_value_set",status="200",x_custom="coming_from_header",le="1"}"#));
+                assert!(prom_metrics.contains(r#"http_request_duration_seconds_bucket{another_test="my_default_value",my_value="2",myname="label_value",renamed_value="my_value_set",status="200",x_custom="coming_from_header",le="5"}"#));
+                assert!(prom_metrics.contains(r#"http_request_duration_seconds_bucket{another_test="my_default_value",my_value="2",myname="label_value",renamed_value="my_value_set",status="200",x_custom="coming_from_header",le="10"}"#));
+                assert!(prom_metrics.contains(r#"http_request_duration_seconds_bucket{another_test="my_default_value",my_value="2",myname="label_value",renamed_value="my_value_set",status="200",x_custom="coming_from_header",le="+Inf"}"#));
                 assert!(prom_metrics.contains(r#"http_request_duration_seconds_count{another_test="my_default_value",my_value="2",myname="label_value",renamed_value="my_value_set",status="200",x_custom="coming_from_header"}"#));
                 assert!(prom_metrics.contains(r#"http_request_duration_seconds_sum{another_test="my_default_value",my_value="2",myname="label_value",renamed_value="my_value_set",status="200",x_custom="coming_from_header"}"#));
-                assert!(prom_metrics.contains(r#"http_request_duration_seconds_bucket{error="INTERNAL_SERVER_ERROR",my_key="my_custom_attribute_from_context",query_from_request="query { test }",status="200",subgraph="my_subgraph_name",unknown_data="default_value",le="1"} 1"#));
+                assert!(prom_metrics.contains(r#"http_request_duration_seconds_bucket{error="INTERNAL_SERVER_ERROR",my_key="my_custom_attribute_from_context",query_from_request="query { test }",status="200",subgraph="my_subgraph_name",unknown_data="default_value",le="1"}"#));
             }
             _ => panic!("body does not have the right format"),
         }
