# Changelog for the next release

All notable changes to Router will be documented in this file.

This project adheres to [Semantic Versioning](https://semver.org/spec/v2.0.0.html).

<!-- <THIS IS AN EXAMPLE, DO NOT REMOVE>

# [x.x.x] (unreleased) - 2022-mm-dd
> Important: X breaking changes below, indicated by **❗ BREAKING ❗**
## ❗ BREAKING ❗
## 🚀 Features
## 🐛 Fixes
## 🛠 Maintenance
## 📚 Documentation

## Example section entry format

### Headline ([Issue #ISSUE_NUMBER](https://github.com/apollographql/router/issues/ISSUE_NUMBER))

Description! And a link to a [reference](http://url)

By [@USERNAME](https://github.com/USERNAME) in https://github.com/apollographql/router/pull/PULL_NUMBER
-->

# [0.16] (unreleased) - 2022-mm-dd

## ❗ BREAKING ❗

### Put `query_plan_options` in private and wrap `QueryPlanContent` in an opaque type ([PR #1486](https://github.com/apollographql/router/pull/1486))

`QueryPlanOptions::query_plan_options` is no longer available in public.

By [@bnjjj](https://github.com/bnjjj) in https://github.com/apollographql/router/pull/1486

### Removed `delay_interval` in telemetry configuration. [PR #FIXME]

It was doing nothing.

```yaml title="router.yaml"
telemetry:
  metrics:
    common:
      # Removed, will now cause an error on Router startup:
      delay_interval:
        secs: 9
        nanos: 500000000
```

By [@SimonSapin](https://github.com/SimonSapin)

### Remove telemetry configuration hot reloading ([PR #1463](https://github.com/apollographql/router/pull/1463))

Configuration hot reloading is not very useful for telemetry, and is the
source of regular bugs that are hard to fix.

This removes the support for configuration reloading entirely. Now, the
router will reject a configuration reload with an error log if the
telemetry configuration changed.

It is now possible to create a subscriber and pass it explicitely to the telemetry plugin
when creating it. It will then be modified to integrate the telemetry plugin's layer.

By [@geal](https://github.com/geal) in https://github.com/apollographql/router/pull/1463

<<<<<<< HEAD
### Remove Buffer from Mock*Service ([PR #1440](https://github.com/apollographql/router/pull/1440)

This removes the usage of `tower_test::mock::Mock` in mocked services because it isolated the service in a task
so panics triggered by mockall were not transmitted up to the unit test that should catch it.
This rewrites the mocked services API to remove the `build()` method, and make them clonable if needed,
using an `expect_clone` call with mockall.

By [@Geal](https://github.com/Geal) in https://github.com/apollographql/router/pull/1440
=======

### Reorder query planner execution ([PR #1484](https://github.com/apollographql/router/pull/1484))

Query planning is deterministic, it only depends on the query, operation name and query planning
options. As such, we can cache the result of the entire process.

This changes the pipeline to apply query planner plugins between the cache and the bridge planner,
so those plugins will only be called once on the same query. If changes must be done per query,
they should happen in a supergraph service.

By [@Geal](https://github.com/Geal) in https://github.com/apollographql/router/pull/1464
>>>>>>> 584d096e

## 🚀 Features

### Expose query plan in extensions for GraphQL response (experimental) ([PR #1470](https://github.com/apollographql/router/pull/1470))

Expose query plan in extensions for GraphQL response. Only experimental for now, no documentation available.

By [@bnjjj](https://github.com/bnjjj) in https://github.com/apollographql/router/pull/1470

### Add support of global rate limit and timeout. [PR #1347](https://github.com/apollographql/router/pull/1347)

Additions to the traffic shaping plugin:
- **Global rate limit** - If you want to rate limit requests to subgraphs or to the router itself.
- **Timeout**: - Set a timeout to subgraphs and router requests.

```yaml
traffic_shaping:
  router: # Rules applied to requests from clients to the router
    global_rate_limit: # Accept a maximum of 10 requests per 5 secs. Excess requests must be rejected.
      capacity: 10
      interval: 5s # Must not be greater than 18_446_744_073_709_551_615 milliseconds and not less than 0 milliseconds
    timeout: 50s # If a request to the router takes more than 50secs then cancel the request (30 sec by default)
  subgraphs: # Rules applied to requests from the router to individual subgraphs
    products:
      global_rate_limit: # Accept a maximum of 10 requests per 5 secs from the router. Excess requests must be rejected.
        capacity: 10
        interval: 5s # Must not be greater than 18_446_744_073_709_551_615 milliseconds and not less than 0 milliseconds
      timeout: 50s # If a request to the subgraph 'products' takes more than 50secs then cancel the request (30 sec by default)
```

By [@bnjjj](https://github.com/bnjjj) in https://github.com/apollographql/router/pull/1347

## 🐛 Fixes

## 🛠 Maintenance

## 📚 Documentation<|MERGE_RESOLUTION|>--- conflicted
+++ resolved
@@ -63,17 +63,6 @@
 
 By [@geal](https://github.com/geal) in https://github.com/apollographql/router/pull/1463
 
-<<<<<<< HEAD
-### Remove Buffer from Mock*Service ([PR #1440](https://github.com/apollographql/router/pull/1440)
-
-This removes the usage of `tower_test::mock::Mock` in mocked services because it isolated the service in a task
-so panics triggered by mockall were not transmitted up to the unit test that should catch it.
-This rewrites the mocked services API to remove the `build()` method, and make them clonable if needed,
-using an `expect_clone` call with mockall.
-
-By [@Geal](https://github.com/Geal) in https://github.com/apollographql/router/pull/1440
-=======
-
 ### Reorder query planner execution ([PR #1484](https://github.com/apollographql/router/pull/1484))
 
 Query planning is deterministic, it only depends on the query, operation name and query planning
@@ -84,8 +73,15 @@
 they should happen in a supergraph service.
 
 By [@Geal](https://github.com/Geal) in https://github.com/apollographql/router/pull/1464
->>>>>>> 584d096e
 
+### Remove Buffer from Mock*Service ([PR #1440](https://github.com/apollographql/router/pull/1440)
+
+This removes the usage of `tower_test::mock::Mock` in mocked services because it isolated the service in a task
+so panics triggered by mockall were not transmitted up to the unit test that should catch it.
+This rewrites the mocked services API to remove the `build()` method, and make them clonable if needed,
+using an `expect_clone` call with mockall.
+
+By [@Geal](https://github.com/Geal) in https://github.com/apollographql/router/pull/1440
 ## 🚀 Features
 
 ### Expose query plan in extensions for GraphQL response (experimental) ([PR #1470](https://github.com/apollographql/router/pull/1470))
