--- conflicted
+++ resolved
@@ -45,13 +45,8 @@
 
 register_plugin!("apollo", "preview_entity_cache", EntityCache);
 
-<<<<<<< HEAD
-struct EntityCache {
+pub(crate) struct EntityCache {
     storage: Option<RedisCacheStorage>,
-=======
-pub(crate) struct EntityCache {
-    storage: RedisCacheStorage,
->>>>>>> 3de98bd0
     subgraphs: Arc<HashMap<String, Subgraph>>,
     enabled: Option<bool>,
     metrics: Metrics,
@@ -206,7 +201,7 @@
         Self: Sized,
     {
         Ok(Self {
-            storage,
+            storage: Some(storage),
             enabled: Some(true),
             subgraphs: Arc::new(subgraphs),
             metrics: Metrics::default(),
