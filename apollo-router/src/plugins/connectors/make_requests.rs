use std::sync::Arc;

use apollo_compiler::Name;
use apollo_compiler::collections::HashSet;
use apollo_compiler::collections::IndexMap;
use apollo_compiler::executable::FieldSet;
use apollo_compiler::executable::Selection;
use apollo_compiler::validation::Valid;
use apollo_federation::sources::connect::Connector;
use apollo_federation::sources::connect::CustomConfiguration;
use apollo_federation::sources::connect::EntityResolver;
use apollo_federation::sources::connect::JSONSelection;
use apollo_federation::sources::connect::Namespace;
use http::response::Parts;
use parking_lot::Mutex;
use serde_json_bytes::ByteString;
use serde_json_bytes::Map;
use serde_json_bytes::Value;
use serde_json_bytes::json;

use super::http_json_transport::HttpJsonTransportError;
use super::http_json_transport::make_request;
use crate::Context;
use crate::json_ext::Path;
use crate::json_ext::PathElement;
use crate::plugins::connectors::plugin::debug::ConnectorContext;
use crate::services::connect;
use crate::services::connector::request_service::Request;
use crate::services::external::externalize_header_map;

const REPRESENTATIONS_VAR: &str = "representations";
const ENTITIES: &str = "_entities";
const TYPENAME: &str = "__typename";

#[derive(Clone, Default)]
pub(crate) struct RequestInputs {
    args: Map<ByteString, Value>,
    this: Map<ByteString, Value>,
    pub(crate) batch: Vec<Map<ByteString, Value>>,
}

impl RequestInputs {
    /// Creates a map for use in JSONSelection::apply_with_vars. It only clones
    /// values into the map if the variable namespaces (`$args`, `$this`, etc.)
    /// are actually referenced in the expressions for URLs, headers, body, or selection.
    #[allow(clippy::too_many_arguments)]
    pub(crate) fn merge(
        &self,
        variables_used: &HashSet<Namespace>,
        headers_used: &HashSet<String>,
        config: Option<&CustomConfiguration>,
        context: &Context,
        status: Option<u16>,
        supergraph_request: Arc<http::Request<crate::graphql::Request>>,
        response_parts: Option<&Parts>,
    ) -> IndexMap<String, Value> {
        let mut map = IndexMap::with_capacity_and_hasher(variables_used.len(), Default::default());

        // Not all connectors reference $args
        if variables_used.contains(&Namespace::Args) {
            map.insert(
                Namespace::Args.as_str().into(),
                Value::Object(self.args.clone()),
            );
        }

        // $this only applies to fields on entity types (not Query or Mutation)
        if variables_used.contains(&Namespace::This) {
            map.insert(
                Namespace::This.as_str().into(),
                Value::Object(self.this.clone()),
            );
        }

        // $batch only applies to entity resolvers on types
        if variables_used.contains(&Namespace::Batch) {
            map.insert(
                Namespace::Batch.as_str().into(),
                Value::Array(self.batch.clone().into_iter().map(Value::Object).collect()),
            );
        }

        // $context could be a large object, so we only convert it to JSON
        // if it's used. It can also be mutated between requests, so we have
        // to convert it each time.
        if variables_used.contains(&Namespace::Context) {
            let context: Map<ByteString, Value> = context
                .iter()
                .map(|r| (r.key().as_str().into(), r.value().clone()))
                .collect();
            map.insert(Namespace::Context.as_str().into(), Value::Object(context));
        }

        // $config doesn't change unless the schema reloads, but we can avoid
        // the allocation if it's unused.
        if variables_used.contains(&Namespace::Config) {
            if let Some(config) = config {
                map.insert(Namespace::Config.as_str().into(), json!(config));
            }
        }

        // $status is available only for response mapping
        if variables_used.contains(&Namespace::Status) {
            if let Some(status) = status {
                map.insert(
                    Namespace::Status.as_str().into(),
                    Value::Number(status.into()),
                );
            }
        }

        // Add headers from the original router request.
        // Only include headers that are actually referenced to save on passing around unused headers in memory.
        if variables_used.contains(&Namespace::Request) {
            let new_headers = externalize_header_map(supergraph_request.headers())
                .unwrap_or_default()
                .iter()
                .filter_map(|(key, value)| {
                    headers_used.contains(key.as_str()).then_some((
                        key.as_str().into(),
                        value
                            .iter()
                            .map(|s| Value::String(s.as_str().into()))
                            .collect(),
                    ))
                })
                .collect();
            let request_object = json!({
                "headers": Value::Object(new_headers)
            });
            map.insert(Namespace::Request.as_str().into(), request_object);
        }

        // Add headers from the connectors response
        // Only include headers that are actually referenced to save on passing around unused headers in memory.
        if variables_used.contains(&Namespace::Response) {
            if let Some(response_parts) = response_parts {
                let new_headers: Map<ByteString, Value> =
                    externalize_header_map(&response_parts.headers)
                        .unwrap_or_default()
                        .iter()
                        .filter_map(|(key, value)| {
                            headers_used.contains(key.as_str()).then_some((
                                key.as_str().into(),
                                value
                                    .iter()
                                    .map(|s| Value::String(s.as_str().into()))
                                    .collect(),
                            ))
                        })
                        .collect();
                let response_object = json!({
                    "headers": Value::Object(new_headers)
                });
                map.insert(Namespace::Response.as_str().into(), response_object);
            }
        }

        map
    }
}

impl std::fmt::Debug for RequestInputs {
    fn fmt(&self, f: &mut std::fmt::Formatter<'_>) -> std::fmt::Result {
        write!(
            f,
            "RequestInputs {{\n    args: {},\n    this: {},\n    batch: {}\n}}",
            serde_json::to_string(&self.args).unwrap_or("<invalid JSON>".to_string()),
            serde_json::to_string(&self.this).unwrap_or("<invalid JSON>".to_string()),
            serde_json::to_string(&self.batch).unwrap_or("<invalid JSON>".to_string()),
        )
    }
}

#[derive(Clone)]
pub(crate) enum ResponseKey {
    RootField {
        name: String,
        selection: Arc<JSONSelection>,
        inputs: RequestInputs,
    },
    Entity {
        index: usize,
        selection: Arc<JSONSelection>,
        inputs: RequestInputs,
    },
    EntityField {
        index: usize,
        field_name: String,
        /// Is Some only if the output type is a concrete object type. If it's
        /// an interface, it's treated as an interface object and we can't emit
        /// a __typename in the response.
        typename: Option<Name>,
        selection: Arc<JSONSelection>,
        inputs: RequestInputs,
    },
    BatchEntity {
        selection: Arc<JSONSelection>,
        keys: Valid<FieldSet>,
        inputs: RequestInputs,
    },
}

impl ResponseKey {
    pub(crate) fn selection(&self) -> &JSONSelection {
        match self {
            ResponseKey::RootField { selection, .. } => selection,
            ResponseKey::Entity { selection, .. } => selection,
            ResponseKey::EntityField { selection, .. } => selection,
            ResponseKey::BatchEntity { selection, .. } => selection,
        }
    }

    pub(crate) fn inputs(&self) -> &RequestInputs {
        match self {
            ResponseKey::RootField { inputs, .. } => inputs,
            ResponseKey::Entity { inputs, .. } => inputs,
            ResponseKey::EntityField { inputs, .. } => inputs,
            ResponseKey::BatchEntity { inputs, .. } => inputs,
        }
    }
}

/// Convert a ResponseKey into a Path for use in GraphQL errors. This mimics
/// the behavior of a GraphQL subgraph, including the `_entities` field. When
/// the path gets to [`FetchNode::response_at_path`], it will be amended and
/// appended to a parent path to create the full path to the field. For ex:
///
/// - parent path: `["posts", @, "user"]
/// - path from key: `["_entities", 0, "user", "profile"]`
/// - result: `["posts", 1, "user", "profile"]`
impl From<&ResponseKey> for Path {
    fn from(key: &ResponseKey) -> Self {
        match key {
            ResponseKey::RootField { name, .. } => {
                Path::from_iter(vec![PathElement::Key(name.to_string(), None)])
            }
            ResponseKey::Entity { index, .. } => Path::from_iter(vec![
                PathElement::Key("_entities".to_string(), None),
                PathElement::Index(*index),
            ]),
            ResponseKey::EntityField {
                index, field_name, ..
            } => Path::from_iter(vec![
                PathElement::Key("_entities".to_string(), None),
                PathElement::Index(*index),
                PathElement::Key(field_name.clone(), None),
            ]),
            ResponseKey::BatchEntity { .. } => {
                Path::from_iter(vec![PathElement::Key("_entities".to_string(), None)])
            }
        }
    }
}

impl std::fmt::Debug for ResponseKey {
    fn fmt(&self, f: &mut std::fmt::Formatter<'_>) -> std::fmt::Result {
        match self {
            Self::RootField {
                name,
                selection,
                inputs,
            } => f
                .debug_struct("RootField")
                .field("name", name)
                .field("selection", &selection.to_string())
                .field("inputs", inputs)
                .finish(),
            Self::Entity {
                index,
                selection,
                inputs,
            } => f
                .debug_struct("Entity")
                .field("index", index)
                .field("selection", &selection.to_string())
                .field("inputs", inputs)
                .finish(),
            Self::EntityField {
                index,
                field_name,
                typename,
                selection,
                inputs,
            } => f
                .debug_struct("EntityField")
                .field("index", index)
                .field("field_name", field_name)
                .field("typename", typename)
                .field("selection", &selection.to_string())
                .field("inputs", inputs)
                .finish(),
            Self::BatchEntity {
                selection,
                keys,
                inputs,
            } => f
                .debug_struct("BatchEntity")
                .field("selection", &selection.to_string())
                .field("key_selection", &keys.serialize().no_indent().to_string())
                .field("inputs", inputs)
                .finish(),
        }
    }
}

pub(crate) fn make_requests(
    request: connect::Request,
    context: &Context,
    connector: Arc<Connector>,
    service_name: &str,
    debug: &Option<Arc<Mutex<ConnectorContext>>>,
) -> Result<Vec<Request>, MakeRequestError> {
    let request_params = match connector.entity_resolver {
        Some(EntityResolver::Explicit) | Some(EntityResolver::TypeSingle) => {
            entities_from_request(connector.clone(), &request)
        }
        Some(EntityResolver::Implicit) => {
            entities_with_fields_from_request(connector.clone(), &request)
        }
        Some(EntityResolver::TypeBatch) => batch_entities_from_request(connector.clone(), &request),
        None => root_fields(connector.clone(), &request),
    }?;

    request_params_to_requests(
        context,
        connector,
        service_name,
        request_params,
        request,
        debug,
    )
}

fn request_params_to_requests(
    context: &Context,
    connector: Arc<Connector>,
    service_name: &str,
    request_params: Vec<ResponseKey>,
    original_request: connect::Request,
    debug: &Option<Arc<Mutex<ConnectorContext>>>,
) -> Result<Vec<Request>, MakeRequestError> {
    let mut results = vec![];
    for response_key in request_params {
        let connector = connector.clone();
        let (transport_request, mapping_problems) = make_request(
            &connector.transport,
            response_key.inputs().merge(
                &connector.request_variables,
                &connector.request_headers,
                connector.config.as_ref(),
                &original_request.context,
                None,
                original_request.supergraph_request.clone(),
                None,
            ),
            &original_request,
            debug,
        )?;

        results.push(Request {
            context: context.clone(),
            connector,
            service_name: service_name.to_string(),
            transport_request,
            key: response_key,
            mapping_problems,
            supergraph_request: original_request.supergraph_request.clone(),
        });
    }

    Ok(results)
}

// --- ERRORS ------------------------------------------------------------------

#[derive(Debug, thiserror::Error, displaydoc::Display)]
pub(crate) enum MakeRequestError {
    /// Invalid request operation: {0}
    InvalidOperation(String),

    /// Unsupported request operation: {0}
    UnsupportedOperation(String),

    /// Invalid request arguments: {0}
    InvalidArguments(String),

    /// Invalid entity representation: {0}
    InvalidRepresentations(String),

    /// Cannot create HTTP request: {0}
    TransportError(#[from] HttpJsonTransportError),
}

// --- ROOT FIELDS -------------------------------------------------------------

/// Given a query, find the root fields and return a list of requests.
/// The connector subgraph must have only a single root field, but it could be
/// used multiple times with aliases.
///
/// Root fields exist in the supergraph schema so we can parse the operation
/// using the schema. (This isn't true for _entities operations.)
///
/// Example:
/// ```graphql
/// type Query {
///   foo(bar: String): Foo @connect(...)
/// }
/// ```
/// ```graphql
/// {
///   a: foo(bar: "a") # one request
///   b: foo(bar: "b") # another request
/// }
/// ```
fn root_fields(
    connector: Arc<Connector>,
    request: &connect::Request,
) -> Result<Vec<ResponseKey>, MakeRequestError> {
    use MakeRequestError::*;

    let op = request
        .operation
        .operations
        .get(None)
        .map_err(|_| InvalidOperation("no operation document".into()))?;

    op.selection_set
        .selections
        .iter()
        .map(|s| match s {
            Selection::Field(field) => {
                let response_name = field
                    .alias
                    .as_ref()
                    .unwrap_or_else(|| &field.name)
                    .to_string();

                let args = graphql_utils::field_arguments_map(field, &request.variables.variables)
                    .map_err(|_| {
                        InvalidArguments("cannot get inputs from field arguments".into())
                    })?;

                let request_inputs = RequestInputs {
                    args,
                    ..Default::default()
                };

                let response_key = ResponseKey::RootField {
                    name: response_name,
                    selection: Arc::new(connector.selection.apply_selection_set(
                        &request.operation,
                        &field.selection_set,
                        None,
                    )),
                    inputs: request_inputs,
                };

                Ok(response_key)
            }

            // The query planner removes fragments at the root so we don't have
            // to worry these branches
            Selection::FragmentSpread(_) | Selection::InlineFragment(_) => {
                Err(UnsupportedOperation(
                    "top-level fragments in query planner nodes should not happen".into(),
                ))
            }
        })
        .collect::<Result<Vec<_>, MakeRequestError>>()
}

// --- ENTITIES ----------------------------------------------------------------

/// Connectors marked with `entity: true` can be used as entity resolvers,
/// (resolving `_entities` queries) or regular root fields. For now we'll check
/// the existence of the `representations` variable to determine which use case
/// is relevant here.
///
/// If it's an entity resolver, we create separate requests for each item in the
/// representations array.
///
/// ```json
/// {
///   "variables": {
///      "representations": [{ "__typename": "User", "id": "1" }]
///   }
/// }
/// ```
///
/// Returns a list of request inputs and the response key (index in the array).
fn entities_from_request(
    connector: Arc<Connector>,
    request: &connect::Request,
) -> Result<Vec<ResponseKey>, MakeRequestError> {
    use MakeRequestError::*;

    let Some(representations) = request.variables.variables.get(REPRESENTATIONS_VAR) else {
        return root_fields(connector, request);
    };

    let op = request
        .operation
        .operations
        .get(None)
        .map_err(|_| InvalidOperation("no operation document".into()))?;

    let (entities_field, _) = graphql_utils::get_entity_fields(&request.operation, op)?;

    let selection = Arc::new(connector.selection.apply_selection_set(
        &request.operation,
        &entities_field.selection_set,
        None,
    ));

    representations
        .as_array()
        .ok_or_else(|| InvalidRepresentations("representations is not an array".into()))?
        .iter()
        .enumerate()
        .map(|(i, rep)| {
            let request_inputs = match connector.entity_resolver {
                Some(EntityResolver::Explicit) => RequestInputs {
                    args: rep
                        .as_object()
                        .ok_or_else(|| {
                            InvalidRepresentations("representation is not an object".into())
                        })?
                        .clone(),
                    ..Default::default()
                },
                Some(EntityResolver::TypeSingle) => RequestInputs {
                    this: rep
                        .as_object()
                        .ok_or_else(|| {
                            InvalidRepresentations("representation is not an object".into())
                        })?
                        .clone(),
                    ..Default::default()
                },
                _ => {
                    return Err(InvalidRepresentations(
                        "entity resolver not supported for this connector".into(),
                    ));
                }
            };

            Ok(ResponseKey::Entity {
                index: i,
                selection: selection.clone(),
                inputs: request_inputs,
            })
        })
        .collect::<Result<Vec<_>, _>>()
}

// --- ENTITY FIELDS -----------------------------------------------------------

/// This is effectively the combination of the other two functions:
///
/// * It makes a request for each item in the `representations` array.
/// * If the connector field is aliased, it makes a request for each alias.
///
/// So it can return N (representations) x M (aliases) requests.
///
/// ```json
/// {
///   "query": "{ _entities(representations: $representations) { ... on User { name } } }",
///   "variables": { "representations": [{ "__typename": "User", "id": "1" }] }
/// }
/// ```
///
/// Return a list of request inputs with the response key (index in list and
/// name/alias of field) for each.
fn entities_with_fields_from_request(
    connector: Arc<Connector>,
    request: &connect::Request,
) -> Result<Vec<ResponseKey>, MakeRequestError> {
    use MakeRequestError::*;

    let op = request
        .operation
        .operations
        .get(None)
        .map_err(|_| InvalidOperation("no operation document".into()))?;

    let (entities_field, typename_requested) =
        graphql_utils::get_entity_fields(&request.operation, op)?;

    let types_and_fields = entities_field
        .selection_set
        .selections
        .iter()
        .map(|selection| match selection {
            Selection::Field(_) => Ok::<_, MakeRequestError>(vec![]),

            Selection::FragmentSpread(f) => {
                let Some(frag) = f.fragment_def(&request.operation) else {
                    return Err(InvalidOperation(format!(
                        "invalid operation: fragment `{}` missing",
                        f.fragment_name
                    )));
                };
                let typename = frag.type_condition();
                Ok(frag
                    .selection_set
                    .selections
                    .iter()
                    .filter_map(|sel| {
                        let field = match sel {
                            Selection::Field(f) => {
                                if f.name == TYPENAME {
                                    None
                                } else {
                                    Some(f)
                                }
                            }
                            Selection::FragmentSpread(_) | Selection::InlineFragment(_) => {
                                return Some(Err(InvalidOperation(
                                    "handling fragments inside entity selections not implemented"
                                        .into(),
                                )));
                            }
                        };
                        field.map(|f| Ok((typename, f)))
                    })
                    .collect::<Result<Vec<_>, _>>()?)
            }

            Selection::InlineFragment(frag) => {
                let typename = frag
                    .type_condition
                    .as_ref()
                    .ok_or_else(|| InvalidOperation("missing type condition".into()))?;
                Ok(frag
                    .selection_set
                    .selections
                    .iter()
                    .filter_map(|sel| {
                        let field = match sel {
                            Selection::Field(f) => {
                                if f.name == TYPENAME {
                                    None
                                } else {
                                    Some(f)
                                }
                            }
                            Selection::FragmentSpread(_) | Selection::InlineFragment(_) => {
                                return Some(Err(InvalidOperation(
                                    "handling fragments inside entity selections not implemented"
                                        .into(),
                                )));
                            }
                        };
                        field.map(|f| Ok((typename, f)))
                    })
                    .collect::<Result<Vec<_>, _>>()?)
            }
        })
        .collect::<Result<Vec<_>, _>>()?;

    let representations = request
        .variables
        .variables
        .get(REPRESENTATIONS_VAR)
        .ok_or_else(|| InvalidRepresentations("missing representations variable".into()))?
        .as_array()
        .ok_or_else(|| InvalidRepresentations("representations is not an array".into()))?
        .iter()
        .enumerate()
        .collect::<Vec<_>>();

    // if we have multiple fields (because of aliases, we'll flatten that list)
    // and generate requests for each field/representation pair
    types_and_fields
        .into_iter()
        .flatten()
        .flat_map(|(typename, field)| {
            let selection = Arc::new(connector.selection.apply_selection_set(
                &request.operation,
                &field.selection_set,
                None,
            ));

            representations.iter().map(move |(i, representation)| {
                let args = graphql_utils::field_arguments_map(field, &request.variables.variables)
                    .map_err(|_| {
                        InvalidArguments("cannot build inputs from field arguments".into())
                    })?;

                let response_name = field
                    .alias
                    .as_ref()
                    .unwrap_or_else(|| &field.name)
                    .to_string();

                let request_inputs = RequestInputs {
                    args,
                    this: representation
                        .as_object()
                        .ok_or_else(|| {
                            InvalidRepresentations("representation is not an object".into())
                        })?
                        .clone(),
                    ..Default::default()
                };
                Ok::<_, MakeRequestError>(ResponseKey::EntityField {
                    index: *i,
                    field_name: response_name.to_string(),
                    // if the fetch node operation doesn't include __typename, then
                    // we're assuming this is for an interface object and we don't want
                    // to include a __typename in the response.
                    //
                    // TODO: is this fragile? should we just check the output
                    // type of the field and omit the typename if it's abstract?
                    typename: typename_requested.then_some(typename.clone()),
                    selection: selection.clone(),
                    inputs: request_inputs,
                })
            })
        })
        .collect::<Result<Vec<_>, _>>()
}

// --- BATCH ENTITIES ----------------------------------------------------------------

/// Connectors on types can make a single batch request for multiple entities
/// using the `$batch` variable.
///
/// The key (pun intended) to batching is that we have to return entities in an
/// order than matches the `representations` variable. We use the "key" fields
/// to construct a HashMap key for each representation and response object,
/// which allows us to match them up and return them in the correct order.
fn batch_entities_from_request(
    connector: Arc<Connector>,
    request: &connect::Request,
) -> Result<Vec<ResponseKey>, MakeRequestError> {
    use MakeRequestError::*;

    let Some(keys) = &request.keys else {
        return Err(InvalidOperation("TODO better error type".into()));
    };

    let Some(representations) = request.variables.variables.get(REPRESENTATIONS_VAR) else {
        return Err(InvalidRepresentations(
            "batch_entities_from_request called without representations".into(),
        ));
    };

    let op = request
        .operation
        .operations
        .get(None)
        .map_err(|_| InvalidOperation("no operation document".into()))?;

    let (entities_field, _) = graphql_utils::get_entity_fields(&request.operation, op)?;

    let selection = Arc::new(connector.selection.apply_selection_set(
        &request.operation,
        &entities_field.selection_set,
        Some(keys),
    ));

    // First, let's grab all the representations into a single batch
    let batch = representations
        .as_array()
        .ok_or_else(|| InvalidRepresentations("representations is not an array".into()))?
        .iter()
        .map(|rep| {
            let obj = rep
                .as_object()
                .ok_or_else(|| InvalidRepresentations("representation is not an object".into()))?
                .clone();
            Ok::<_, MakeRequestError>(obj)
        })
        .collect::<Result<Vec<_>, _>>()?;

    // If we've got a max_size set, chunk the batch into smaller batches. Otherwise, we'll default to just a single batch.
    let max_size = connector.batch_settings.as_ref().and_then(|bs| bs.max_size);
    let batches = if let Some(size) = max_size {
        batch.chunks(size).map(|chunk| chunk.to_vec()).collect()
    } else {
        vec![batch]
    };

    // Finally, map the batches to BatchEntity. Each one of these final BatchEntity's ends up being a outgoing request
    let batch_entities = batches
        .iter()
        .map(|batch| {
            let inputs = RequestInputs {
                batch: batch.to_vec(),
                ..Default::default()
            };

            ResponseKey::BatchEntity {
                selection: selection.clone(),
                inputs,
                keys: keys.clone(),
            }
        })
        .collect();

    Ok(batch_entities)
}

#[cfg(test)]
mod tests {
    use std::sync::Arc;

    use apollo_compiler::ExecutableDocument;
    use apollo_compiler::Schema;
    use apollo_compiler::executable::FieldSet;
    use apollo_compiler::name;
    use apollo_federation::sources::connect::ConnectId;
    use apollo_federation::sources::connect::ConnectSpec;
    use apollo_federation::sources::connect::Connector;
<<<<<<< HEAD
=======
    use apollo_federation::sources::connect::ConnectorBatchSettings;
    use apollo_federation::sources::connect::HTTPMethod;
>>>>>>> 8a5ab4d8
    use apollo_federation::sources::connect::HttpJsonTransport;
    use apollo_federation::sources::connect::JSONSelection;
    use insta::assert_debug_snapshot;
    use url::Url;

    use crate::Context;
    use crate::graphql;
    use crate::query_planner::fetch::Variables;
    use crate::services::connector::request_service::TransportRequest;

    #[test]
    fn test_root_fields_simple() {
        let schema = Arc::new(
            Schema::parse_and_validate("type Query { a: A } type A { f: String }", "./").unwrap(),
        );

        let req = crate::services::connect::Request::builder()
            .service_name("subgraph_Query_a_0".into())
            .context(Context::default())
            .operation(Arc::new(
                ExecutableDocument::parse_and_validate(
                    &schema,
                    "query { a { f } a2: a { f2: f } }".to_string(),
                    "./",
                )
                .unwrap(),
            ))
            .variables(Variables {
                variables: Default::default(),
                inverted_paths: Default::default(),
                contextual_arguments: Default::default(),
            })
            .supergraph_request(Arc::new(
                http::Request::builder()
                    .body(graphql::Request::builder().build())
                    .unwrap(),
            ))
            .build();

        let connector = Connector {
            spec: ConnectSpec::V0_1,
            id: ConnectId::new(
                "subgraph_name".into(),
                None,
                name!(Query),
                name!(a),
                0,
                "test label",
            ),
            transport: HttpJsonTransport {
                source_url: Some(Url::parse("http://localhost/api").unwrap()),
                connect_template: "/path".parse().unwrap(),
                ..Default::default()
            },
            selection: JSONSelection::parse("f").unwrap(),
            entity_resolver: None,
            config: Default::default(),
            max_requests: None,
            request_variables: Default::default(),
            response_variables: Default::default(),
            batch_settings: None,
            request_headers: Default::default(),
            response_headers: Default::default(),
        };

        assert_debug_snapshot!(super::root_fields(Arc::new(connector), &req), @r#"
        Ok(
            [
                RootField {
                    name: "a",
                    selection: "f",
                    inputs: RequestInputs {
                        args: {},
                        this: {},
                        batch: []
                    },
                },
                RootField {
                    name: "a2",
                    selection: "f2: f",
                    inputs: RequestInputs {
                        args: {},
                        this: {},
                        batch: []
                    },
                },
            ],
        )
        "#);
    }

    #[test]
    fn test_root_fields_inputs() {
        let schema = Arc::new(
            Schema::parse_and_validate("type Query {b(var: String): String}", "./").unwrap(),
        );

        let req = crate::services::connect::Request::builder()
            .service_name("subgraph_Query_b_0".into())
            .context(Context::default())
            .operation(Arc::new(
                ExecutableDocument::parse_and_validate(
                    &schema,
                    "query($var: String) { b(var: \"inline\") b2: b(var: $var) }".to_string(),
                    "./",
                )
                .unwrap(),
            ))
            .variables(Variables {
                variables: serde_json_bytes::json!({ "var": "variable" })
                    .as_object()
                    .unwrap()
                    .clone(),
                inverted_paths: Default::default(),
                contextual_arguments: Default::default(),
            })
            .supergraph_request(Arc::new(
                http::Request::builder()
                    .body(graphql::Request::builder().build())
                    .unwrap(),
            ))
            .build();

        let connector = Connector {
            spec: ConnectSpec::V0_1,
            id: ConnectId::new(
                "subgraph_name".into(),
                None,
                name!(Query),
                name!(b),
                0,
                "test label",
            ),
            transport: HttpJsonTransport {
                source_url: Some(Url::parse("http://localhost/api").unwrap()),
                connect_template: "/path".parse().unwrap(),
                ..Default::default()
            },
            selection: JSONSelection::parse("$").unwrap(),
            entity_resolver: None,
            config: Default::default(),
            max_requests: None,
            request_variables: Default::default(),
            response_variables: Default::default(),
            batch_settings: None,
            request_headers: Default::default(),
            response_headers: Default::default(),
        };

        assert_debug_snapshot!(super::root_fields(Arc::new(connector), &req), @r#"
        Ok(
            [
                RootField {
                    name: "b",
                    selection: "$",
                    inputs: RequestInputs {
                        args: {"var":"inline"},
                        this: {},
                        batch: []
                    },
                },
                RootField {
                    name: "b2",
                    selection: "$",
                    inputs: RequestInputs {
                        args: {"var":"variable"},
                        this: {},
                        batch: []
                    },
                },
            ],
        )
        "#);
    }

    #[test]
    fn test_root_fields_input_types() {
        let schema = Arc::new(Schema::parse_and_validate(
            r#"
            scalar JSON
            type Query {
              c(var1: Int, var2: Boolean, var3: Float, var4: ID, var5: JSON, var6: [String], var7: String): String
            }
          "#,
            "./",
        ).unwrap());

        let req = crate::services::connect::Request::builder()
        .service_name("subgraph_Query_c_0".into())
            .context(Context::default())
            .operation(Arc::new(
                ExecutableDocument::parse_and_validate(
                    &schema,
                r#"
                query(
                    $var1: Int, $var2: Boolean, $var3: Float, $var4: ID, $var5: JSON, $var6: [String], $var7: String
                ) {
                    c(var1: $var1, var2: $var2, var3: $var3, var4: $var4, var5: $var5, var6: $var6, var7: $var7)
                    c2: c(
                        var1: 1,
                        var2: true,
                        var3: 0.9,
                        var4: "123",
                        var5: { a: 42 },
                        var6: ["item"],
                        var7: null
                    )
                }
                "#.to_string(),
                    "./",
                )
                .unwrap(),
            )
            )
            .variables(Variables {
                variables: serde_json_bytes::json!({
                        "var1": 1, "var2": true, "var3": 0.9,
                        "var4": "123", "var5": { "a": 42 }, "var6": ["item"],
                        "var7": null
                    })
                    .as_object()
                    .unwrap()
                    .clone(),
                inverted_paths: Default::default(),
                contextual_arguments: Default::default(),
            })
            .supergraph_request(Arc::new(
                http::Request::builder()
                    .body(graphql::Request::builder().build())
                    .unwrap(),
            ))
            .build();

        let connector = Connector {
            spec: ConnectSpec::V0_1,
            id: ConnectId::new(
                "subgraph_name".into(),
                None,
                name!(Query),
                name!(c),
                0,
                "test label",
            ),
            transport: HttpJsonTransport {
                source_url: Some(Url::parse("http://localhost/api").unwrap()),
                connect_template: "/path".parse().unwrap(),
                ..Default::default()
            },
            selection: JSONSelection::parse("$.data").unwrap(),
            entity_resolver: None,
            config: Default::default(),
            max_requests: None,
            request_variables: Default::default(),
            response_variables: Default::default(),
            batch_settings: None,
            request_headers: Default::default(),
            response_headers: Default::default(),
        };

        assert_debug_snapshot!(super::root_fields(Arc::new(connector), &req), @r#"
        Ok(
            [
                RootField {
                    name: "c",
                    selection: "$.data",
                    inputs: RequestInputs {
                        args: {"var1":1,"var2":true,"var3":0.9,"var4":"123","var5":{"a":42},"var6":["item"],"var7":null},
                        this: {},
                        batch: []
                    },
                },
                RootField {
                    name: "c2",
                    selection: "$.data",
                    inputs: RequestInputs {
                        args: {"var1":1,"var2":true,"var3":0.9,"var4":"123","var5":{"a":42},"var6":["item"],"var7":null},
                        this: {},
                        batch: []
                    },
                },
            ],
        )
        "#);
    }

    #[test]
    fn entities_from_request_entity() {
        let partial_sdl = r#"
        type Query {
          entity(id: ID!): Entity
        }

        type Entity {
          field: String
        }
        "#;

        let subgraph_schema = Arc::new(
            Schema::parse_and_validate(
                format!(
                    r#"{partial_sdl}
        extend type Query {{
          _entities(representations: [_Any!]!): _Entity
        }}
        scalar _Any
        union _Entity = Entity
        "#
                ),
                "./",
            )
            .unwrap(),
        );

        let req = crate::services::connect::Request::builder()
            .service_name("subgraph_Query_entity_0".into())
            .context(Context::default())
            .operation(Arc::new(
                ExecutableDocument::parse_and_validate(
                    &subgraph_schema,
                    r#"
                query($representations: [_Any!]!) {
                    _entities(representations: $representations) {
                        __typename
                        ... on Entity {
                            field
                            alias: field
                        }
                    }
                }
                "#
                    .to_string(),
                    "./",
                )
                .unwrap(),
            ))
            .variables(Variables {
                variables: serde_json_bytes::json!({
                    "representations": [
                        { "__typename": "Entity", "id": "1" },
                        { "__typename": "Entity", "id": "2" },
                    ]
                })
                .as_object()
                .unwrap()
                .clone(),
                inverted_paths: Default::default(),
                contextual_arguments: Default::default(),
            })
            .supergraph_request(Arc::new(
                http::Request::builder()
                    .body(graphql::Request::builder().build())
                    .unwrap(),
            ))
            .build();

        let connector = Connector {
            spec: ConnectSpec::V0_1,
            id: ConnectId::new(
                "subgraph_name".into(),
                None,
                name!(Query),
                name!(entity),
                0,
                "test label",
            ),
            transport: HttpJsonTransport {
                source_url: Some(Url::parse("http://localhost/api").unwrap()),
                connect_template: "/path".parse().unwrap(),
                ..Default::default()
            },
            selection: JSONSelection::parse("field").unwrap(),
            entity_resolver: Some(super::EntityResolver::Explicit),
            config: Default::default(),
            max_requests: None,
            request_variables: Default::default(),
            response_variables: Default::default(),
            batch_settings: None,
            request_headers: Default::default(),
            response_headers: Default::default(),
        };

        assert_debug_snapshot!(super::entities_from_request(Arc::new(connector), &req).unwrap(), @r#"
        [
            Entity {
                index: 0,
                selection: "field\nalias: field",
                inputs: RequestInputs {
                    args: {"__typename":"Entity","id":"1"},
                    this: {},
                    batch: []
                },
            },
            Entity {
                index: 1,
                selection: "field\nalias: field",
                inputs: RequestInputs {
                    args: {"__typename":"Entity","id":"2"},
                    this: {},
                    batch: []
                },
            },
        ]
        "#);
    }

    #[test]
    fn entities_from_request_entity_with_fragment() {
        let partial_sdl = r#"
        type Query {
          entity(id: ID!): Entity
        }

        type Entity {
          field: String
        }
        "#;

        let subgraph_schema = Arc::new(
            Schema::parse_and_validate(
                format!(
                    r#"{partial_sdl}
        extend type Query {{
          _entities(representations: [_Any!]!): _Entity
        }}
        scalar _Any
        union _Entity = Entity
        "#
                ),
                "./",
            )
            .unwrap(),
        );

        let req = crate::services::connect::Request::builder()
            .service_name("subgraph_Query_entity_0".into())
            .context(Context::default())
            .operation(Arc::new(
                ExecutableDocument::parse_and_validate(
                    &subgraph_schema,
                    r#"
                query($representations: [_Any!]!) {
                    _entities(representations: $representations) {
                        ... _generated_Entity
                    }
                }
                fragment _generated_Entity on Entity {
                    __typename
                    field
                    alias: field
                }
                "#
                    .to_string(),
                    "./",
                )
                .unwrap(),
            ))
            .variables(Variables {
                variables: serde_json_bytes::json!({
                    "representations": [
                        { "__typename": "Entity", "id": "1" },
                        { "__typename": "Entity", "id": "2" },
                    ]
                })
                .as_object()
                .unwrap()
                .clone(),
                inverted_paths: Default::default(),
                contextual_arguments: Default::default(),
            })
            .supergraph_request(Arc::new(
                http::Request::builder()
                    .body(graphql::Request::builder().build())
                    .unwrap(),
            ))
            .build();

        let connector = Connector {
            spec: ConnectSpec::V0_1,
            id: ConnectId::new(
                "subgraph_name".into(),
                None,
                name!(Query),
                name!(entity),
                0,
                "test label",
            ),
            transport: HttpJsonTransport {
                source_url: Some(Url::parse("http://localhost/api").unwrap()),
                connect_template: "/path".parse().unwrap(),
                ..Default::default()
            },
            selection: JSONSelection::parse("field").unwrap(),
            entity_resolver: Some(super::EntityResolver::Explicit),
            config: Default::default(),
            max_requests: None,
            request_variables: Default::default(),
            response_variables: Default::default(),
            batch_settings: None,
            request_headers: Default::default(),
            response_headers: Default::default(),
        };

        assert_debug_snapshot!(super::entities_from_request(Arc::new(connector), &req).unwrap(), @r#"
        [
            Entity {
                index: 0,
                selection: "field\nalias: field",
                inputs: RequestInputs {
                    args: {"__typename":"Entity","id":"1"},
                    this: {},
                    batch: []
                },
            },
            Entity {
                index: 1,
                selection: "field\nalias: field",
                inputs: RequestInputs {
                    args: {"__typename":"Entity","id":"2"},
                    this: {},
                    batch: []
                },
            },
        ]
        "#);
    }

    #[test]
    fn entities_from_request_root_field() {
        let partial_sdl = r#"
        type Query {
          entity(id: ID!): Entity
        }

        type Entity {
          field: T
        }

        type T {
          field: String
        }
        "#;
        let schema = Arc::new(Schema::parse_and_validate(partial_sdl, "./").unwrap());

        let req = crate::services::connect::Request::builder()
            .service_name("subgraph_Query_entity_0".into())
            .context(Context::default())
            .operation(Arc::new(
                ExecutableDocument::parse_and_validate(
                    &schema,
                    r#"
                query($a: ID!, $b: ID!) {
                    a: entity(id: $a) { field { field } }
                    b: entity(id: $b) { field { alias: field } }
                }
            "#
                    .to_string(),
                    "./",
                )
                .unwrap(),
            ))
            .variables(Variables {
                variables: serde_json_bytes::json!({
                    "a": "1",
                    "b": "2"
                })
                .as_object()
                .unwrap()
                .clone(),
                inverted_paths: Default::default(),
                contextual_arguments: Default::default(),
            })
            .supergraph_request(Arc::new(
                http::Request::builder()
                    .body(graphql::Request::builder().build())
                    .unwrap(),
            ))
            .build();

        let connector = Connector {
            spec: ConnectSpec::V0_1,
            id: ConnectId::new(
                "subgraph_name".into(),
                None,
                name!(Query),
                name!(entity),
                0,
                "test label",
            ),
            transport: HttpJsonTransport {
                source_url: Some(Url::parse("http://localhost/api").unwrap()),
                connect_template: "/path".parse().unwrap(),
                ..Default::default()
            },
            selection: JSONSelection::parse("field { field }").unwrap(),
            entity_resolver: None,
            config: Default::default(),
            max_requests: None,
            request_variables: Default::default(),
            response_variables: Default::default(),
            batch_settings: None,
            request_headers: Default::default(),
            response_headers: Default::default(),
        };

        assert_debug_snapshot!(super::entities_from_request(Arc::new(connector), &req).unwrap(), @r#"
        [
            RootField {
                name: "a",
                selection: "field {\n  field\n}",
                inputs: RequestInputs {
                    args: {"id":"1"},
                    this: {},
                    batch: []
                },
            },
            RootField {
                name: "b",
                selection: "field {\n  alias: field\n}",
                inputs: RequestInputs {
                    args: {"id":"2"},
                    this: {},
                    batch: []
                },
            },
        ]
        "#);
    }

    #[test]
    fn entities_with_fields_from_request() {
        let partial_sdl = r#"
        type Query { _: String } # just to make it valid

        type Entity { # @key(fields: "id")
          id: ID!
          field(foo: String): T
        }

        type T {
          selected: String
        }
        "#;

        let subgraph_schema = Arc::new(
            Schema::parse_and_validate(
                format!(
                    r#"{partial_sdl}
        extend type Query {{
          _entities(representations: [_Any!]!): _Entity
        }}
        scalar _Any
        union _Entity = Entity
        "#
                ),
                "./",
            )
            .unwrap(),
        );

        let req = crate::services::connect::Request::builder()
            .service_name("subgraph_Entity_field_0".into())
            .context(Context::default())
            .operation(Arc::new(
                ExecutableDocument::parse_and_validate(
                    &subgraph_schema,
                    r#"
                query($representations: [_Any!]!, $bye: String) {
                    _entities(representations: $representations) {
                        __typename
                        ... on Entity {
                            field(foo: "hi") { selected }
                            alias: field(foo: $bye) { selected }
                        }
                    }
                }
            "#
                    .to_string(),
                    "./",
                )
                .unwrap(),
            ))
            .variables(Variables {
                variables: serde_json_bytes::json!({
                    "representations": [
                        { "__typename": "Entity", "id": "1" },
                        { "__typename": "Entity", "id": "2" },
                    ],
                    "bye": "bye"
                })
                .as_object()
                .unwrap()
                .clone(),
                inverted_paths: Default::default(),
                contextual_arguments: Default::default(),
            })
            .supergraph_request(Arc::new(
                http::Request::builder()
                    .body(graphql::Request::builder().build())
                    .unwrap(),
            ))
            .build();

        let connector = Connector {
            spec: ConnectSpec::V0_1,
            id: ConnectId::new(
                "subgraph_name".into(),
                None,
                name!(Entity),
                name!(field),
                0,
                "test label",
            ),
            transport: HttpJsonTransport {
                source_url: Some(Url::parse("http://localhost/api").unwrap()),
                connect_template: "/path".parse().unwrap(),
                ..Default::default()
            },
            selection: JSONSelection::parse("selected").unwrap(),
            entity_resolver: None,
            config: Default::default(),
            max_requests: None,
            request_variables: Default::default(),
            response_variables: Default::default(),
            batch_settings: None,
            request_headers: Default::default(),
            response_headers: Default::default(),
        };

        assert_debug_snapshot!(super::entities_with_fields_from_request(Arc::new(connector), &req).unwrap(), @r#"
        [
            EntityField {
                index: 0,
                field_name: "field",
                typename: Some(
                    "Entity",
                ),
                selection: "selected",
                inputs: RequestInputs {
                    args: {"foo":"hi"},
                    this: {"__typename":"Entity","id":"1"},
                    batch: []
                },
            },
            EntityField {
                index: 1,
                field_name: "field",
                typename: Some(
                    "Entity",
                ),
                selection: "selected",
                inputs: RequestInputs {
                    args: {"foo":"hi"},
                    this: {"__typename":"Entity","id":"2"},
                    batch: []
                },
            },
            EntityField {
                index: 0,
                field_name: "alias",
                typename: Some(
                    "Entity",
                ),
                selection: "selected",
                inputs: RequestInputs {
                    args: {"foo":"bye"},
                    this: {"__typename":"Entity","id":"1"},
                    batch: []
                },
            },
            EntityField {
                index: 1,
                field_name: "alias",
                typename: Some(
                    "Entity",
                ),
                selection: "selected",
                inputs: RequestInputs {
                    args: {"foo":"bye"},
                    this: {"__typename":"Entity","id":"2"},
                    batch: []
                },
            },
        ]
        "#);
    }

    #[test]
    fn entities_with_fields_from_request_with_fragment() {
        let partial_sdl = r#"
        type Query { _: String } # just to make it valid

        type Entity { # @key(fields: "id")
          id: ID!
          field(foo: String): T
        }

        type T {
          selected: String
        }
        "#;

        let subgraph_schema = Arc::new(
            Schema::parse_and_validate(
                format!(
                    r#"{partial_sdl}
        extend type Query {{
          _entities(representations: [_Any!]!): _Entity
        }}
        scalar _Any
        union _Entity = Entity
        "#
                ),
                "./",
            )
            .unwrap(),
        );

        let req = crate::services::connect::Request::builder()
            .service_name("subgraph_Entity_field_0".into())
            .context(Context::default())
            .operation(Arc::new(
                ExecutableDocument::parse_and_validate(
                    &subgraph_schema,
                    r#"
                query($representations: [_Any!]!, $bye: String) {
                    _entities(representations: $representations) {
                        ... _generated_Entity
                    }
                }
                fragment _generated_Entity on Entity {
                    __typename
                    field(foo: "hi") { selected }
                    alias: field(foo: $bye) { selected }
                }
            "#
                    .to_string(),
                    "./",
                )
                .unwrap(),
            ))
            .variables(Variables {
                variables: serde_json_bytes::json!({
                    "representations": [
                        { "__typename": "Entity", "id": "1" },
                        { "__typename": "Entity", "id": "2" },
                    ],
                    "bye": "bye"
                })
                .as_object()
                .unwrap()
                .clone(),
                inverted_paths: Default::default(),
                contextual_arguments: Default::default(),
            })
            .supergraph_request(Arc::new(
                http::Request::builder()
                    .body(graphql::Request::builder().build())
                    .unwrap(),
            ))
            .build();

        let connector = Connector {
            spec: ConnectSpec::V0_1,
            id: ConnectId::new(
                "subgraph_name".into(),
                None,
                name!(Entity),
                name!(field),
                0,
                "test label",
            ),
            transport: HttpJsonTransport {
                source_url: Some(Url::parse("http://localhost/api").unwrap()),
                connect_template: "/path".parse().unwrap(),
                ..Default::default()
            },
            selection: JSONSelection::parse("selected").unwrap(),
            entity_resolver: None,
            config: Default::default(),
            max_requests: None,
            request_variables: Default::default(),
            response_variables: Default::default(),
            batch_settings: None,
            request_headers: Default::default(),
            response_headers: Default::default(),
        };

        assert_debug_snapshot!(super::entities_with_fields_from_request(Arc::new(connector), &req).unwrap(), @r#"
        [
            EntityField {
                index: 0,
                field_name: "field",
                typename: Some(
                    "Entity",
                ),
                selection: "selected",
                inputs: RequestInputs {
                    args: {"foo":"hi"},
                    this: {"__typename":"Entity","id":"1"},
                    batch: []
                },
            },
            EntityField {
                index: 1,
                field_name: "field",
                typename: Some(
                    "Entity",
                ),
                selection: "selected",
                inputs: RequestInputs {
                    args: {"foo":"hi"},
                    this: {"__typename":"Entity","id":"2"},
                    batch: []
                },
            },
            EntityField {
                index: 0,
                field_name: "alias",
                typename: Some(
                    "Entity",
                ),
                selection: "selected",
                inputs: RequestInputs {
                    args: {"foo":"bye"},
                    this: {"__typename":"Entity","id":"1"},
                    batch: []
                },
            },
            EntityField {
                index: 1,
                field_name: "alias",
                typename: Some(
                    "Entity",
                ),
                selection: "selected",
                inputs: RequestInputs {
                    args: {"foo":"bye"},
                    this: {"__typename":"Entity","id":"2"},
                    batch: []
                },
            },
        ]
        "#);
    }

    #[test]
    fn entities_with_fields_from_request_interface_object() {
        let partial_sdl = r#"
        type Query { _: String } # just to make it valid

        type Entity { # @interfaceObject @key(fields: "id")
          id: ID!
          field(foo: String): T
        }

        type T {
          selected: String
        }
        "#;

        let subgraph_schema = Arc::new(
            Schema::parse_and_validate(
                format!(
                    r#"{partial_sdl}
        extend type Query {{
          _entities(representations: [_Any!]!): _Entity
        }}
        scalar _Any
        union _Entity = Entity
        "#
                ),
                "./",
            )
            .unwrap(),
        );

        let req = crate::services::connect::Request::builder()
            .service_name("subgraph_Entity_field_0".into())
            .context(Context::default())
            .operation(Arc::new(
                ExecutableDocument::parse_and_validate(
                    &subgraph_schema,
                    r#"
                query($representations: [_Any!]!, $foo: String) {
                    _entities(representations: $representations) {
                        ... on Entity {
                            field(foo: $foo) { selected }
                        }
                    }
                }
            "#
                    .to_string(),
                    "./",
                )
                .unwrap(),
            ))
            .variables(Variables {
                variables: serde_json_bytes::json!({
                  "representations": [
                      { "__typename": "Entity", "id": "1" },
                      { "__typename": "Entity", "id": "2" },
                  ],
                  "foo": "bar"
                })
                .as_object()
                .unwrap()
                .clone(),
                inverted_paths: Default::default(),
                contextual_arguments: Default::default(),
            })
            .supergraph_request(Arc::new(
                http::Request::builder()
                    .body(graphql::Request::builder().build())
                    .unwrap(),
            ))
            .build();

        let connector = Connector {
            spec: ConnectSpec::V0_1,
            id: ConnectId::new(
                "subgraph_name".into(),
                None,
                name!(Entity),
                name!(field),
                0,
                "test label",
            ),
            transport: HttpJsonTransport {
                source_url: Some(Url::parse("http://localhost/api").unwrap()),
                connect_template: "/path".parse().unwrap(),
                ..Default::default()
            },
            selection: JSONSelection::parse("selected").unwrap(),
            entity_resolver: None,
            config: Default::default(),
            max_requests: None,
            request_variables: Default::default(),
            response_variables: Default::default(),
            batch_settings: None,
            request_headers: Default::default(),
            response_headers: Default::default(),
        };

        assert_debug_snapshot!(super::entities_with_fields_from_request(Arc::new(connector), &req).unwrap(), @r#"
        [
            EntityField {
                index: 0,
                field_name: "field",
                typename: None,
                selection: "selected",
                inputs: RequestInputs {
                    args: {"foo":"bar"},
                    this: {"__typename":"Entity","id":"1"},
                    batch: []
                },
            },
            EntityField {
                index: 1,
                field_name: "field",
                typename: None,
                selection: "selected",
                inputs: RequestInputs {
                    args: {"foo":"bar"},
                    this: {"__typename":"Entity","id":"2"},
                    batch: []
                },
            },
        ]
        "#);
    }

    #[test]
    fn batch_entities_from_request() {
        let partial_sdl = r#"
        type Query {
          entity(id: ID!): Entity
        }

        type Entity {
          id: ID!
          field: String
        }
        "#;

        let subgraph_schema = Arc::new(
            Schema::parse_and_validate(
                format!(
                    r#"{partial_sdl}
        extend type Query {{
          _entities(representations: [_Any!]!): _Entity
        }}
        scalar _Any
        union _Entity = Entity
        "#
                ),
                "./",
            )
            .unwrap(),
        );

        let keys = FieldSet::parse_and_validate(&subgraph_schema, name!(Entity), "id", "").unwrap();

        let req = crate::services::connect::Request::builder()
            .service_name("subgraph_Entity_0".into())
            .context(Context::default())
            .operation(Arc::new(
                ExecutableDocument::parse_and_validate(
                    &subgraph_schema,
                    r#"
                query($representations: [_Any!]!) {
                    _entities(representations: $representations) {
                        __typename
                        ... on Entity {
                            field
                            alias: field
                        }
                    }
                }
                "#
                    .to_string(),
                    "./",
                )
                .unwrap(),
            ))
            .variables(Variables {
                variables: serde_json_bytes::json!({
                    "representations": [
                        { "__typename": "Entity", "id": "1" },
                        { "__typename": "Entity", "id": "2" },
                    ]
                })
                .as_object()
                .unwrap()
                .clone(),
                inverted_paths: Default::default(),
                contextual_arguments: Default::default(),
            })
            .supergraph_request(Arc::new(
                http::Request::builder()
                    .body(graphql::Request::builder().build())
                    .unwrap(),
            ))
            .and_keys(Some(keys))
            .build();

        let connector = Connector {
            spec: ConnectSpec::V0_1,
            id: ConnectId::new_on_object(
                "subgraph_name".into(),
                None,
                name!(Entity),
                0,
                "test label",
            ),
            transport: HttpJsonTransport {
                source_url: Some(Url::parse("http://localhost/api").unwrap()),
                connect_template: "/path".parse().unwrap(),
                ..Default::default()
            },
            selection: JSONSelection::parse("id field").unwrap(),
            entity_resolver: Some(super::EntityResolver::TypeBatch),
            config: Default::default(),
            max_requests: None,
            request_variables: Default::default(),
            response_variables: Default::default(),
            batch_settings: None,
            request_headers: Default::default(),
            response_headers: Default::default(),
        };

        assert_debug_snapshot!(super::batch_entities_from_request(Arc::new(connector), &req).unwrap(), @r#"
        [
            BatchEntity {
                selection: "id\nfield\nalias: field",
                key_selection: "id",
                inputs: RequestInputs {
                    args: {},
                    this: {},
                    batch: [{"__typename":"Entity","id":"1"},{"__typename":"Entity","id":"2"}]
                },
            },
        ]
        "#);
    }

    #[test]
    fn batch_entities_from_request_within_max_size() {
        let partial_sdl = r#"
        type Query {
          entity(id: ID!): Entity
        }

        type Entity {
          id: ID!
          field: String
        }
        "#;

        let subgraph_schema = Arc::new(
            Schema::parse_and_validate(
                format!(
                    r#"{partial_sdl}
        extend type Query {{
          _entities(representations: [_Any!]!): _Entity
        }}
        scalar _Any
        union _Entity = Entity
        "#
                ),
                "./",
            )
            .unwrap(),
        );

        let keys = FieldSet::parse_and_validate(&subgraph_schema, name!(Entity), "id", "").unwrap();

        let req = crate::services::connect::Request::builder()
            .service_name("subgraph_Entity_0".into())
            .context(Context::default())
            .operation(Arc::new(
                ExecutableDocument::parse_and_validate(
                    &subgraph_schema,
                    r#"
                query($representations: [_Any!]!) {
                    _entities(representations: $representations) {
                        __typename
                        ... on Entity {
                            field
                            alias: field
                        }
                    }
                }
                "#
                    .to_string(),
                    "./",
                )
                .unwrap(),
            ))
            .variables(Variables {
                variables: serde_json_bytes::json!({
                    "representations": [
                        { "__typename": "Entity", "id": "1" },
                        { "__typename": "Entity", "id": "2" },
                    ]
                })
                .as_object()
                .unwrap()
                .clone(),
                inverted_paths: Default::default(),
                contextual_arguments: Default::default(),
            })
            .supergraph_request(Arc::new(
                http::Request::builder()
                    .body(graphql::Request::builder().build())
                    .unwrap(),
            ))
            .and_keys(Some(keys))
            .build();

        let connector = Connector {
            spec: ConnectSpec::V0_1,
            id: ConnectId::new_on_object(
                "subgraph_name".into(),
                None,
                name!(Entity),
                0,
                "test label",
            ),
            transport: HttpJsonTransport {
                source_url: Some(Url::parse("http://localhost/api").unwrap()),
                connect_template: "/path".parse().unwrap(),
                method: HTTPMethod::Get,
                headers: Default::default(),
                body: Default::default(),
            },
            selection: JSONSelection::parse("id field").unwrap(),
            entity_resolver: Some(super::EntityResolver::TypeBatch),
            config: Default::default(),
            max_requests: None,
            request_variables: Default::default(),
            response_variables: Default::default(),
            batch_settings: Some(ConnectorBatchSettings { max_size: Some(10) }),
            request_headers: Default::default(),
            response_headers: Default::default(),
        };

        assert_debug_snapshot!(super::batch_entities_from_request(Arc::new(connector), &req).unwrap(), @r#"
        [
            BatchEntity {
                selection: "id\nfield\nalias: field",
                key_selection: "id",
                inputs: RequestInputs {
                    args: {},
                    this: {},
                    batch: [{"__typename":"Entity","id":"1"},{"__typename":"Entity","id":"2"}]
                },
            },
        ]
        "#);
    }

    #[test]
    fn batch_entities_from_request_above_max_size() {
        let partial_sdl = r#"
        type Query {
          entity(id: ID!): Entity
        }

        type Entity {
          id: ID!
          field: String
        }
        "#;

        let subgraph_schema = Arc::new(
            Schema::parse_and_validate(
                format!(
                    r#"{partial_sdl}
        extend type Query {{
          _entities(representations: [_Any!]!): _Entity
        }}
        scalar _Any
        union _Entity = Entity
        "#
                ),
                "./",
            )
            .unwrap(),
        );

        let keys = FieldSet::parse_and_validate(&subgraph_schema, name!(Entity), "id", "").unwrap();

        let req = crate::services::connect::Request::builder()
            .service_name("subgraph_Entity_0".into())
            .context(Context::default())
            .operation(Arc::new(
                ExecutableDocument::parse_and_validate(
                    &subgraph_schema,
                    r#"
                query($representations: [_Any!]!) {
                    _entities(representations: $representations) {
                        __typename
                        ... on Entity {
                            field
                            alias: field
                        }
                    }
                }
                "#
                    .to_string(),
                    "./",
                )
                .unwrap(),
            ))
            .variables(Variables {
                variables: serde_json_bytes::json!({
                    "representations": [
                        { "__typename": "Entity", "id": "1" },
                        { "__typename": "Entity", "id": "2" },
                        { "__typename": "Entity", "id": "3" },
                        { "__typename": "Entity", "id": "4" },
                        { "__typename": "Entity", "id": "5" },
                        { "__typename": "Entity", "id": "6" },
                        { "__typename": "Entity", "id": "7" },
                    ]
                })
                .as_object()
                .unwrap()
                .clone(),
                inverted_paths: Default::default(),
                contextual_arguments: Default::default(),
            })
            .supergraph_request(Arc::new(
                http::Request::builder()
                    .body(graphql::Request::builder().build())
                    .unwrap(),
            ))
            .and_keys(Some(keys))
            .build();

        let connector = Connector {
            spec: ConnectSpec::V0_1,
            id: ConnectId::new_on_object(
                "subgraph_name".into(),
                None,
                name!(Entity),
                0,
                "test label",
            ),
            transport: HttpJsonTransport {
                source_url: Some(Url::parse("http://localhost/api").unwrap()),
                connect_template: "/path".parse().unwrap(),
                method: HTTPMethod::Get,
                headers: Default::default(),
                body: Default::default(),
            },
            selection: JSONSelection::parse("id field").unwrap(),
            entity_resolver: Some(super::EntityResolver::TypeBatch),
            config: Default::default(),
            max_requests: None,
            request_variables: Default::default(),
            response_variables: Default::default(),
            batch_settings: Some(ConnectorBatchSettings { max_size: Some(5) }),
            request_headers: Default::default(),
            response_headers: Default::default(),
        };

        assert_debug_snapshot!(super::batch_entities_from_request(Arc::new(connector), &req).unwrap(), @r#"
        [
            BatchEntity {
                selection: "id\nfield\nalias: field",
                key_selection: "id",
                inputs: RequestInputs {
                    args: {},
                    this: {},
                    batch: [{"__typename":"Entity","id":"1"},{"__typename":"Entity","id":"2"},{"__typename":"Entity","id":"3"},{"__typename":"Entity","id":"4"},{"__typename":"Entity","id":"5"}]
                },
            },
            BatchEntity {
                selection: "id\nfield\nalias: field",
                key_selection: "id",
                inputs: RequestInputs {
                    args: {},
                    this: {},
                    batch: [{"__typename":"Entity","id":"6"},{"__typename":"Entity","id":"7"}]
                },
            },
        ]
        "#);
    }

    #[test]
    fn entities_from_request_on_type() {
        let partial_sdl = r#"
        type Query {
          entity(id: ID!): Entity
        }

        type Entity {
          id: ID!
          field: String
        }
        "#;

        let subgraph_schema = Arc::new(
            Schema::parse_and_validate(
                format!(
                    r#"{partial_sdl}
        extend type Query {{
          _entities(representations: [_Any!]!): _Entity
        }}
        scalar _Any
        union _Entity = Entity
        "#
                ),
                "./",
            )
            .unwrap(),
        );

        let keys = FieldSet::parse_and_validate(&subgraph_schema, name!(Entity), "id", "").unwrap();

        let req = crate::services::connect::Request::builder()
            .service_name("subgraph_Entity_0".into())
            .context(Context::default())
            .operation(Arc::new(
                ExecutableDocument::parse_and_validate(
                    &subgraph_schema,
                    r#"
                query($representations: [_Any!]!) {
                    _entities(representations: $representations) {
                        __typename
                        ... on Entity {
                            field
                            alias: field
                        }
                    }
                }
                "#
                    .to_string(),
                    "./",
                )
                .unwrap(),
            ))
            .variables(Variables {
                variables: serde_json_bytes::json!({
                    "representations": [
                        { "__typename": "Entity", "id": "1" },
                        { "__typename": "Entity", "id": "2" },
                    ]
                })
                .as_object()
                .unwrap()
                .clone(),
                inverted_paths: Default::default(),
                contextual_arguments: Default::default(),
            })
            .supergraph_request(Arc::new(
                http::Request::builder()
                    .body(graphql::Request::builder().build())
                    .unwrap(),
            ))
            .and_keys(Some(keys))
            .build();

        let connector = Connector {
            spec: ConnectSpec::V0_1,
            id: ConnectId::new_on_object(
                "subgraph_name".into(),
                None,
                name!(Entity),
                0,
                "test label",
            ),
            transport: HttpJsonTransport {
                source_url: Some(Url::parse("http://localhost/api").unwrap()),
                connect_template: "/path?id={$this.id}".parse().unwrap(),
                ..Default::default()
            },
            selection: JSONSelection::parse("id field").unwrap(),
            entity_resolver: Some(super::EntityResolver::TypeSingle),
            config: Default::default(),
            max_requests: None,
            request_variables: Default::default(),
            response_variables: Default::default(),
            batch_settings: None,
            request_headers: Default::default(),
            response_headers: Default::default(),
        };

        assert_debug_snapshot!(super::entities_from_request(Arc::new(connector), &req).unwrap(), @r#"
        [
            Entity {
                index: 0,
                selection: "field\nalias: field",
                inputs: RequestInputs {
                    args: {},
                    this: {"__typename":"Entity","id":"1"},
                    batch: []
                },
            },
            Entity {
                index: 1,
                selection: "field\nalias: field",
                inputs: RequestInputs {
                    args: {},
                    this: {"__typename":"Entity","id":"2"},
                    batch: []
                },
            },
        ]
        "#);
    }

    #[test]
    fn make_requests() {
        let schema = Schema::parse_and_validate("type Query { hello: String }", "./").unwrap();
        let service_name = String::from("subgraph_Query_a_0");
        let req = crate::services::connect::Request::builder()
            .service_name(service_name.clone().into())
            .context(Context::default())
            .operation(Arc::new(
                ExecutableDocument::parse_and_validate(
                    &schema,
                    "query { a: hello }".to_string(),
                    "./",
                )
                .unwrap(),
            ))
            .variables(Variables {
                variables: Default::default(),
                inverted_paths: Default::default(),
                contextual_arguments: Default::default(),
            })
            .supergraph_request(Arc::new(
                http::Request::builder()
                    .body(graphql::Request::builder().build())
                    .unwrap(),
            ))
            .build();

        let connector = Connector {
            spec: ConnectSpec::V0_1,
            id: ConnectId::new(
                "subgraph_name".into(),
                None,
                name!(Query),
                name!(users),
                0,
                "test label",
            ),
            transport: HttpJsonTransport {
                source_url: Some(Url::parse("http://localhost/api").unwrap()),
                connect_template: "/path".parse().unwrap(),
                ..Default::default()
            },
            selection: JSONSelection::parse("$.data").unwrap(),
            entity_resolver: None,
            config: Default::default(),
            max_requests: None,
            request_variables: Default::default(),
            response_variables: Default::default(),
            batch_settings: None,
            request_headers: Default::default(),
            response_headers: Default::default(),
        };

        let requests: Vec<_> = super::make_requests(
            req,
            &Context::default(),
            Arc::new(connector),
            &service_name,
            &None,
        )
        .unwrap()
        .into_iter()
        .map(|req| {
            let TransportRequest::Http(http_request) = req.transport_request;
            let (parts, _body) = http_request.inner.into_parts();
            let new_req =
                http::Request::from_parts(parts, http_body_util::Empty::<bytes::Bytes>::new());
            (new_req, req.key, http_request.debug)
        })
        .collect();

        assert_debug_snapshot!(requests, @r#"
        [
            (
                Request {
                    method: GET,
                    uri: http://localhost/api/path,
                    version: HTTP/1.1,
                    headers: {},
                    body: Empty,
                },
                RootField {
                    name: "a",
                    selection: "$.data",
                    inputs: RequestInputs {
                        args: {},
                        this: {},
                        batch: []
                    },
                },
                None,
            ),
        ]
        "#);
    }
}

mod graphql_utils;<|MERGE_RESOLUTION|>--- conflicted
+++ resolved
@@ -814,11 +814,8 @@
     use apollo_federation::sources::connect::ConnectId;
     use apollo_federation::sources::connect::ConnectSpec;
     use apollo_federation::sources::connect::Connector;
-<<<<<<< HEAD
-=======
     use apollo_federation::sources::connect::ConnectorBatchSettings;
     use apollo_federation::sources::connect::HTTPMethod;
->>>>>>> 8a5ab4d8
     use apollo_federation::sources::connect::HttpJsonTransport;
     use apollo_federation::sources::connect::JSONSelection;
     use insta::assert_debug_snapshot;
