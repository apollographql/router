--- conflicted
+++ resolved
@@ -27,7 +27,6 @@
 
 ## ❗ BREAKING ❗
 
-<<<<<<< HEAD
 ### Different default value for `sandbox` and `introspection` configuration ([PR #1748](https://github.com/apollographql/router/pull/1748))
 
 By default, `sandbox` and `introspection` configuration are disabled. You have to force it in your configuration file with:
@@ -42,7 +41,7 @@
 ```
 
 By [@bnjjj](https://github.com/bnjjj) in https://github.com/apollographql/router/pull/1748
-=======
+
 ### Configuration: Update metrics and healthcheck web endpoints, and make them configurable ([#1500](https://github.com/apollographql/router/issues/1500))
 
 The web endpoints exposed by the router listen to 120.0.0.1 by default, and the ports and paths for health check and prometheus have changed.
@@ -107,7 +106,6 @@
 Therefore, they can not longer be used separately.
 
 By [@SimonSapin](https://github.com/SimonSapin) in https://github.com/apollographql/router/pull/1751
->>>>>>> 59b64285
 
 ### Remove over-exposed functions from the public API ([PR #1746](https://github.com/apollographql/router/pull/1746))
 
