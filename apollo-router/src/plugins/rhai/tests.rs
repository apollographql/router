//! Rhai module tests.

use std::str::FromStr;
use std::sync::Arc;
use std::sync::Mutex;
use std::time::SystemTime;

use http::HeaderMap;
use http::HeaderValue;
use http::Method;
use http::StatusCode;
use rhai::Engine;
use rhai::EvalAltResult;
use serde_json::Value;
use sha2::Digest;
use tower::util::BoxService;
use tower::BoxError;
use tower::Service;
use tower::ServiceExt;
use uuid::Uuid;

use super::process_error;
use super::subgraph;
use super::PathBuf;
use super::Rhai;
use crate::graphql;
use crate::graphql::Error;
use crate::graphql::Request;
use crate::http_ext;
use crate::plugin::test::MockExecutionService;
use crate::plugin::test::MockSupergraphService;
use crate::plugin::DynPlugin;
use crate::plugins::rhai::engine::RhaiExecutionDeferredResponse;
use crate::plugins::rhai::engine::RhaiExecutionResponse;
use crate::plugins::rhai::engine::RhaiRouterChunkedResponse;
use crate::plugins::rhai::engine::RhaiRouterFirstRequest;
use crate::plugins::rhai::engine::RhaiRouterResponse;
use crate::plugins::rhai::engine::RhaiSupergraphDeferredResponse;
use crate::plugins::rhai::engine::RhaiSupergraphResponse;
use crate::services::ExecutionRequest;
use crate::services::SubgraphRequest;
use crate::services::SupergraphRequest;
use crate::services::SupergraphResponse;
use crate::Context;

// There is a lot of repetition in these tests, so I've tried to reduce that with these two
// functions. The repetition could probably be reduced further, but ...
async fn call_rhai_function(fn_name: &str) -> Result<(), Box<rhai::EvalAltResult>> {
    let dyn_plugin: Box<dyn DynPlugin> = crate::plugin::plugins()
        .find(|factory| factory.name == "apollo.rhai")
        .expect("Plugin not found")
        .create_instance_without_schema(
            &Value::from_str(
                r#"{"scripts":"tests/fixtures", "main":"request_response_test.rhai"}"#,
            )
            .unwrap(),
        )
        .await
        .unwrap();

    // Downcast our generic plugin. We know it must be Rhai
    let it: &dyn std::any::Any = dyn_plugin.as_any();
    let rhai_instance: &Rhai = it.downcast_ref::<Rhai>().expect("downcast");

    let block = rhai_instance.block.load();

    // Get a scope to use for our test
    let scope = block.scope.clone();

    let mut guard = scope.lock().unwrap();

    // We must wrap our canned response in Arc<Mutex<Option<>>> to keep the rhai runtime
    // happy
    let response = Arc::new(Mutex::new(Some(subgraph::Response::fake_builder().build())));

    // Call our rhai test function. If it doesn't return an error, the test failed.
    block
        .engine
        .call_fn(&mut guard, &block.ast, fn_name, (response,))
}

async fn call_rhai_function_with_arg<T: Sync + Send + 'static>(
    fn_name: &str,
    arg: T,
) -> Result<(), Box<rhai::EvalAltResult>> {
    let dyn_plugin: Box<dyn DynPlugin> = crate::plugin::plugins()
        .find(|factory| factory.name == "apollo.rhai")
        .expect("Plugin not found")
        .create_instance_without_schema(
            &Value::from_str(
                r#"{"scripts":"tests/fixtures", "main":"request_response_test.rhai"}"#,
            )
            .unwrap(),
        )
        .await
        .unwrap();

    // Downcast our generic plugin. We know it must be Rhai
    let it: &dyn std::any::Any = dyn_plugin.as_any();
    let rhai_instance: &Rhai = it.downcast_ref::<Rhai>().expect("downcast");

    let block = rhai_instance.block.load();

    // Get a scope to use for our test
    let scope = block.scope.clone();

    let mut guard = scope.lock().unwrap();

    // We must wrap our canned request in Arc<Mutex<Option<>>> to keep the rhai runtime
    // happy
    let wrapped_arg = Arc::new(Mutex::new(Some(arg)));

    block
        .engine
        .call_fn(&mut guard, &block.ast, fn_name, (wrapped_arg,))
}

#[tokio::test]
async fn rhai_plugin_supergraph_service() -> Result<(), BoxError> {
    let mut mock_service = MockSupergraphService::new();
    mock_service
        .expect_call()
        .times(1)
        .returning(move |req: SupergraphRequest| {
            Ok(SupergraphResponse::fake_builder()
                .header("x-custom-header", "CUSTOM_VALUE")
                .context(req.context)
                .build()
                .unwrap())
        });

    let dyn_plugin: Box<dyn DynPlugin> = crate::plugin::plugins()
        .find(|factory| factory.name == "apollo.rhai")
        .expect("Plugin not found")
        .create_instance_without_schema(
            &Value::from_str(r#"{"scripts":"tests/fixtures", "main":"test.rhai"}"#).unwrap(),
        )
        .await
        .unwrap();
    let mut router_service = dyn_plugin.supergraph_service(BoxService::new(mock_service));
    let context = Context::new();
    context.insert("test", 5i64).unwrap();
    let supergraph_req = SupergraphRequest::fake_builder().context(context).build()?;

    let mut supergraph_resp = router_service.ready().await?.call(supergraph_req).await?;
    assert_eq!(supergraph_resp.response.status(), 200);
    let headers = supergraph_resp.response.headers().clone();
    let context = supergraph_resp.context.clone();
    // Check if it fails
    let resp = supergraph_resp.next_response().await.unwrap();
    if !resp.errors.is_empty() {
        panic!(
            "Contains errors : {}",
            resp.errors
                .into_iter()
                .map(|err| err.to_string())
                .collect::<Vec<String>>()
                .join("\n")
        );
    }

    assert_eq!(headers.get("coucou").unwrap(), &"hello");
    assert_eq!(headers.get("coming_from_entries").unwrap(), &"value_15");
    assert_eq!(context.get::<_, i64>("test").unwrap().unwrap(), 42i64);
    assert_eq!(
        context.get::<_, String>("addition").unwrap().unwrap(),
        "Here is a new element in the context".to_string()
    );
    Ok(())
}

#[tokio::test]
async fn rhai_plugin_execution_service_error() -> Result<(), BoxError> {
    let mut mock_service = MockExecutionService::new();
    mock_service.expect_clone().return_once(move || {
        let mut mock_service = MockExecutionService::new();
        // The execution_service in test.rhai throws an exception, so we never
        // get a call into the mock service...
        mock_service.expect_call().never();
        mock_service
    });

    let dyn_plugin: Box<dyn DynPlugin> = crate::plugin::plugins()
        .find(|factory| factory.name == "apollo.rhai")
        .expect("Plugin not found")
        .create_instance_without_schema(
            &Value::from_str(r#"{"scripts":"tests/fixtures", "main":"test.rhai"}"#).unwrap(),
        )
        .await
        .unwrap();
    let mut router_service = dyn_plugin.execution_service(BoxService::new(mock_service));
    let fake_req = http_ext::Request::fake_builder()
        .header("x-custom-header", "CUSTOM_VALUE")
        .body(Request::builder().query(String::new()).build())
        .build()?;
    let context = Context::new();
    context.insert("test", 5i64).unwrap();
    let exec_req = ExecutionRequest::fake_builder()
        .context(context)
        .supergraph_request(fake_req)
        .build();

    let mut exec_resp = router_service
        .ready()
        .await
        .unwrap()
        .call(exec_req)
        .await
        .unwrap();
    assert_eq!(
        exec_resp.response.status(),
        http::StatusCode::INTERNAL_SERVER_ERROR
    );
    // Check if it fails
    let body = exec_resp.next_response().await.unwrap();
    if body.errors.is_empty() {
        panic!(
            "Must contain errors : {}",
            body.errors
                .into_iter()
                .map(|err| err.to_string())
                .collect::<Vec<String>>()
                .join("\n")
        );
    }

    assert_eq!(
        body.errors.first().unwrap().message.as_str(),
        "rhai execution error: 'Runtime error: An error occured (line 30, position 5)'"
    );
    Ok(())
}

// A Rhai engine suitable for minimal testing. There are no scripts and the SDL is an empty
// string.
fn new_rhai_test_engine() -> Engine {
    Rhai::new_rhai_engine(None, "".to_string(), PathBuf::new())
}

// Some of these tests rely extensively on internal implementation details of the tracing_test crate.
// These are unstable, so these test may break if the tracing_test crate is updated.
//
// This is done to avoid using the public interface of tracing_test which installs a global
// subscriber which breaks other tests in our stack which also insert a global subscriber.
// (there can be only one...) which means we cannot test it with #[tokio::test(flavor = "multi_thread")]
#[test]
fn it_logs_messages() {
    let env_filter = "apollo_router=trace";
    let mock_writer = tracing_test::internal::MockWriter::new(tracing_test::internal::global_buf());
    let subscriber = tracing_test::internal::get_subscriber(mock_writer, env_filter);

    let _guard = tracing::dispatcher::set_default(&subscriber);
    let engine = new_rhai_test_engine();
    let input_logs = vec![
        r#"log_trace("trace log")"#,
        r#"log_debug("debug log")"#,
        r#"log_info("info log")"#,
        r#"log_warn("warn log")"#,
        r#"log_error("error log")"#,
    ];
    for log in input_logs {
        engine.eval::<()>(log).expect("it logged a message");
    }
    assert!(tracing_test::internal::logs_with_scope_contain(
        "apollo_router",
        "trace log"
    ));
    assert!(tracing_test::internal::logs_with_scope_contain(
        "apollo_router",
        "debug log"
    ));
    assert!(tracing_test::internal::logs_with_scope_contain(
        "apollo_router",
        "info log"
    ));
    assert!(tracing_test::internal::logs_with_scope_contain(
        "apollo_router",
        "warn log"
    ));
    assert!(tracing_test::internal::logs_with_scope_contain(
        "apollo_router",
        "error log"
    ));
}

#[test]
fn it_prints_messages_to_log() {
    let env_filter = "apollo_router=trace";
    let mock_writer = tracing_test::internal::MockWriter::new(tracing_test::internal::global_buf());
    let subscriber = tracing_test::internal::get_subscriber(mock_writer, env_filter);

    let _guard = tracing::dispatcher::set_default(&subscriber);
    let engine = new_rhai_test_engine();
    engine
        .eval::<()>(r#"print("info log")"#)
        .expect("it logged a message");
    assert!(tracing_test::internal::logs_with_scope_contain(
        "apollo_router",
        "info log"
    ));
}

#[tokio::test]
async fn it_can_access_sdl_constant() {
    let dyn_plugin: Box<dyn DynPlugin> = crate::plugin::plugins()
        .find(|factory| factory.name == "apollo.rhai")
        .expect("Plugin not found")
        .create_instance_without_schema(
            &Value::from_str(r#"{"scripts":"tests/fixtures", "main":"test.rhai"}"#).unwrap(),
        )
        .await
        .unwrap();

    // Downcast our generic plugin. We know it must be Rhai
    let it: &dyn std::any::Any = dyn_plugin.as_any();
    let rhai_instance: &Rhai = it.downcast_ref::<Rhai>().expect("downcast");

    let block = rhai_instance.block.load();

    // Get a scope to use for our test
    let scope = block.scope.clone();

    let mut guard = scope.lock().unwrap();

    // Call our function to make sure we can access the sdl
    let sdl: String = block
        .engine
        .call_fn(&mut guard, &block.ast, "get_sdl", ())
        .expect("can get sdl");
    assert_eq!(sdl.as_str(), "");
}

#[test]
fn it_provides_helpful_headermap_errors() {
    let mut engine = new_rhai_test_engine();
    engine.register_fn("new_hm", HeaderMap::new);

    let result = engine.eval::<HeaderMap>(
        r#"
let map = new_hm();
map["ümlaut"] = "will fail";
map
"#,
    );
    assert!(result.is_err());
    assert!(matches!(
        *result.unwrap_err(),
        EvalAltResult::ErrorRuntime(..)
    ));
}

#[tokio::test]
async fn it_can_process_router_request() {
    let mut request = RhaiRouterFirstRequest::default();
    request.request.headers_mut().insert(
        "content-type",
        HeaderValue::from_str("application/json").unwrap(),
    );
    *request.request.method_mut() = http::Method::GET;

    call_rhai_function_with_arg("process_router_request", request)
        .await
        .expect("test failed");
}

#[tokio::test]
async fn it_can_process_supergraph_request() {
    let request = SupergraphRequest::canned_builder()
        .operation_name("canned")
        .build()
        .expect("build canned supergraph request");

    call_rhai_function_with_arg("process_supergraph_request", request)
        .await
        .expect("test failed");
}

#[tokio::test]
async fn it_can_process_execution_request() {
    let request = ExecutionRequest::fake_builder().build();
    call_rhai_function_with_arg("process_execution_request", request)
        .await
        .expect("test failed");
}

#[tokio::test]
async fn it_can_process_subgraph_request() {
    let request = SubgraphRequest::fake_builder().build();
    call_rhai_function_with_arg("process_subgraph_request", request)
        .await
        .expect("test failed");
}

#[tokio::test]
async fn it_can_process_router_response() {
    let response = RhaiRouterResponse::default();
    call_rhai_function_with_arg("process_router_response", response)
        .await
        .expect("test failed");
}

#[tokio::test]
async fn it_can_process_router_chunked_response() {
    let response = RhaiRouterChunkedResponse::default();
    call_rhai_function_with_arg("process_router_chunked_response", response)
        .await
        .expect("test failed");
}

#[tokio::test]
async fn it_can_process_supergraph_response() {
    let response = RhaiSupergraphResponse::default();
    call_rhai_function_with_arg("process_supergraph_response", response)
        .await
        .expect("test failed");
}

#[tokio::test]
async fn it_can_process_supergraph_deferred_response() {
    let response = RhaiSupergraphDeferredResponse::default();
    call_rhai_function_with_arg("process_supergraph_deferred_response", response)
        .await
        .expect("test failed");
}

#[tokio::test]
async fn it_can_process_execution_response() {
    let response = RhaiExecutionResponse::default();
    call_rhai_function_with_arg("process_execution_response", response)
        .await
        .expect("test failed");
}

#[tokio::test]
async fn it_can_process_execution_deferred_response() {
    let response = RhaiExecutionDeferredResponse::default();
    call_rhai_function_with_arg("process_execution_deferred_response", response)
        .await
        .expect("test failed");
}

#[tokio::test]
async fn it_can_process_subgraph_response() {
    let response = subgraph::Response::fake_builder()
        .status_code(StatusCode::OK)
        .build();
    call_rhai_function_with_arg("process_subgraph_response", response)
        .await
        .expect("test failed");
}

#[test]
fn it_can_urlencode_string() {
    let engine = new_rhai_test_engine();
    let encoded: String = engine
        .eval(r#"urlencode("This has an ümlaut in it.")"#)
        .expect("can encode string");
    assert_eq!(encoded, "This%20has%20an%20%C3%BCmlaut%20in%20it.");
}

#[test]
fn it_can_urldecode_string() {
    let engine = new_rhai_test_engine();
    let decoded: String = engine
        .eval(r#"urldecode("This%20has%20an%20%C3%BCmlaut%20in%20it.")"#)
        .expect("can decode string");
    assert_eq!(decoded, "This has an ümlaut in it.");
}

#[test]
fn it_can_base64encode_string() {
    let engine = new_rhai_test_engine();
    let encoded: String = engine
        .eval(r#"base64::encode("This has an ümlaut in it.")"#)
        .expect("can encode string");
    assert_eq!(encoded, "VGhpcyBoYXMgYW4gw7xtbGF1dCBpbiBpdC4=");
}

#[test]
fn it_can_base64decode_string() {
    let engine = new_rhai_test_engine();
    let decoded: String = engine
        .eval(r#"base64::decode("VGhpcyBoYXMgYW4gw7xtbGF1dCBpbiBpdC4=")"#)
        .expect("can decode string");
    assert_eq!(decoded, "This has an ümlaut in it.");
}

#[test]
fn it_can_base64encode_string_with_alphabet() {
    let engine = new_rhai_test_engine();
    let encoded: String = engine
        .eval(r#"base64::encode("<<???>>", base64::STANDARD)"#)
        .expect("can encode string");
    assert_eq!(encoded, "PDw/Pz8+Pg==");
    let encoded: String = engine
        .eval(r#"base64::encode("<<???>>", base64::URL_SAFE)"#)
        .expect("can encode string");
    assert_eq!(encoded, "PDw_Pz8-Pg==");
}

#[test]
fn it_can_base64decode_string_with_alphabet() {
    let engine = new_rhai_test_engine();
    let decoded: String = engine
        .eval(r#"base64::decode("PDw/Pz8+Pg==", base64::STANDARD)"#)
        .expect("can decode string");
    assert_eq!(decoded, "<<???>>");
    let decoded: String = engine
        .eval(r#"base64::decode("PDw_Pz8-Pg==", base64::URL_SAFE)"#)
        .expect("can decode string");
    assert_eq!(decoded, "<<???>>");
}

#[test]
fn it_can_create_unix_now() {
    let engine = new_rhai_test_engine();
    let st = SystemTime::now()
        .duration_since(SystemTime::UNIX_EPOCH)
        .expect("can get system time")
        .as_secs() as i64;
    let unix_now: i64 = engine
        .eval(r#"unix_now()"#)
        .expect("can get unix_now() timestamp");
    // Always difficult to do timing tests. unix_now() should execute within a second of st,
    // so...
    assert!(st <= unix_now && unix_now <= st + 1);
}

#[test]
fn it_can_create_unix_ms_now() {
    let engine = new_rhai_test_engine();
    let st = SystemTime::now()
        .duration_since(SystemTime::UNIX_EPOCH)
        .expect("can get system time")
        .as_millis() as i64;
    let unix_ms_now: i64 = engine
        .eval(r#"unix_ms_now()"#)
        .expect("can get unix_ms_now() timestamp");
    // Always difficult to do timing tests. unix_ms_now() should execute within a second of st,
    // so...
    assert!(st <= unix_ms_now && unix_ms_now <= st + 1000);
}

#[test]
fn it_can_generate_uuid() {
    let engine = new_rhai_test_engine();
    let uuid_v4_rhai: String = engine.eval(r#"uuid_v4()"#).expect("can get uuid");
    // attempt to parse back to UUID..
    let uuid_parsed = Uuid::parse_str(uuid_v4_rhai.as_str()).expect("can parse uuid from string");
    // finally validate that parsed string equals the returned value
    assert_eq!(uuid_v4_rhai, uuid_parsed.to_string());
}

#[test]
fn it_can_sha256_string() {
    let engine = new_rhai_test_engine();
    let hash = sha2::Sha256::digest("hello world".as_bytes());
    let hash_rhai: String = engine
        .eval(r#"sha256::digest("hello world")"#)
        .expect("can decode string");
    assert_eq!(hash_rhai, hex::encode(hash));
}

async fn base_globals_function(fn_name: &str) -> Result<bool, Box<rhai::EvalAltResult>> {
    let dyn_plugin: Box<dyn DynPlugin> = crate::plugin::plugins()
        .find(|factory| factory.name == "apollo.rhai")
        .expect("Plugin not found")
        .create_instance_without_schema(
            &Value::from_str(
                r#"{"scripts":"tests/fixtures", "main":"global_variables_test.rhai"}"#,
            )
            .unwrap(),
        )
        .await
        .unwrap();

    // Downcast our generic plugin. We know it must be Rhai
    let it: &dyn std::any::Any = dyn_plugin.as_any();
    let rhai_instance: &Rhai = it.downcast_ref::<Rhai>().expect("downcast");

    let block = rhai_instance.block.load();

    // Get a scope to use for our test
    let scope = block.scope.clone();

    let mut guard = scope.lock().unwrap();

    // Call our rhai test function. If it doesn't return an error, the test failed.
    block.engine.call_fn(&mut guard, &block.ast, fn_name, ())
}

#[tokio::test]
async fn it_can_find_router_global_variables() {
    if let Err(error) = base_globals_function("process_router_global_variables").await {
        panic!("test failed: {error:?}");
    }
}

#[tokio::test]
async fn it_can_process_om_subgraph_forbidden() {
    if let Err(error) = call_rhai_function("process_subgraph_response_om_forbidden").await {
        let processed_error = process_error(error);
        assert_eq!(processed_error.status, StatusCode::FORBIDDEN);
        assert_eq!(
            processed_error.message,
            Some("I have raised a 403".to_string())
        );
    } else {
        // Test failed
        panic!("error processed incorrectly");
    }
}

#[tokio::test]
async fn it_can_process_om_subgraph_forbidden_with_graphql_payload() {
    let error = call_rhai_function("process_subgraph_response_om_forbidden_graphql")
        .await
        .unwrap_err();

    let processed_error = process_error(error);
    assert_eq!(processed_error.status, StatusCode::FORBIDDEN);
    assert_eq!(
        processed_error.body,
        Some(
            graphql::Response::builder()
                .errors(vec![{
                    Error::builder()
                        .message("I have raised a 403")
                        .extension_code("ACCESS_DENIED")
                        .build()
                }])
                .build()
        )
    );
}

#[tokio::test]
async fn it_can_process_om_subgraph_200_with_graphql_data() {
    let error = call_rhai_function("process_subgraph_response_om_200_graphql")
        .await
        .unwrap_err();

    let processed_error = process_error(error);
    assert_eq!(processed_error.status, StatusCode::OK);
    assert_eq!(
        processed_error.body,
        Some(
            graphql::Response::builder()
                .data(serde_json::json!({ "name": "Ada Lovelace"}))
                .build()
        )
    );
}

#[tokio::test]
async fn it_can_process_string_subgraph_forbidden() {
    if let Err(error) = call_rhai_function("process_subgraph_response_string").await {
        let processed_error = process_error(error);
        assert_eq!(processed_error.status, StatusCode::INTERNAL_SERVER_ERROR);
<<<<<<< HEAD
        assert_eq!(processed_error.message, Some("rhai execution error: 'Runtime error: I have raised an error (line 226, position 5)'".to_string()));
=======
        assert_eq!(processed_error.message, Some("rhai execution error: 'Runtime error: I have raised an error (line 229, position 5)'".to_string()));
>>>>>>> 09bd110f
    } else {
        // Test failed
        panic!("error processed incorrectly");
    }
}

#[tokio::test]
async fn it_can_process_ok_subgraph_forbidden() {
    let error = call_rhai_function("process_subgraph_response_om_ok")
        .await
        .unwrap_err();
    let processed_error = process_error(error);
    assert_eq!(processed_error.status, StatusCode::OK);
    assert_eq!(
        processed_error.message,
        Some("I have raised a 200".to_string())
    );
}

#[tokio::test]
async fn it_cannot_process_om_subgraph_missing_message_and_body() {
    if let Err(error) = call_rhai_function("process_subgraph_response_om_missing_message").await {
        let processed_error = process_error(error);
        assert_eq!(processed_error.status, StatusCode::BAD_REQUEST);
        assert_eq!(
            processed_error.message,
            Some(
<<<<<<< HEAD
                "rhai execution error: 'Runtime error: #{\"status\": 400} (line 237, position 5)'"
=======
                "rhai execution error: 'Runtime error: #{\"status\": 400} (line 240, position 5)'"
>>>>>>> 09bd110f
                    .to_string()
            )
        );
    } else {
        // Test failed
        panic!("error processed incorrectly");
    }
}

#[tokio::test]
async fn it_mentions_source_when_syntax_error_occurs() {
    let err: Box<dyn std::error::Error> = crate::plugin::plugins()
        .find(|factory| factory.name == "apollo.rhai")
        .expect("Plugin not found")
        .create_instance_without_schema(
            &Value::from_str(r#"{"scripts":"tests/fixtures", "main":"syntax_errors.rhai"}"#)
                .unwrap(),
        )
        .await
        .err()
        .unwrap();

    assert!(err.to_string().contains("syntax_errors.rhai"));
}

#[test]
#[should_panic(
    expected = "can use env: ErrorRuntime(\"could not expand variable: THIS_SHOULD_NOT_EXIST, environment variable not found\", none)"
)]
fn it_cannot_expand_missing_environment_variable() {
    assert!(std::env::var("THIS_SHOULD_NOT_EXIST").is_err());
    let engine = new_rhai_test_engine();
    let _: String = engine
        .eval(
            r#"
        env::get("THIS_SHOULD_NOT_EXIST")"#,
        )
        .expect("can use env");
}

// POSIX specifies HOME is always set
#[test]
fn it_can_expand_environment_variable() {
    let home = std::env::var("HOME").expect("can always read HOME");
    let engine = new_rhai_test_engine();
    let env_variable: String = engine
        .eval(
            r#"
        env::get("HOME")"#,
        )
        .expect("can use env");
    assert_eq!(home, env_variable);
}

#[test]
fn it_can_compare_method_strings() {
    let mut engine = new_rhai_test_engine();
    engine.register_fn(
        "new_method",
        |method: &str| -> Result<Method, Box<EvalAltResult>> {
            Method::from_str(&method.to_uppercase()).map_err(|e| e.to_string().into())
        },
    );

    let method: bool = engine
        .eval(
            r#"
        let get = new_method("GEt").to_string();
        get == "GET"
        "#,
        )
        .expect("can compare properly");
    assert!(method);
}

#[tokio::test]
async fn test_router_service_adds_timestamp_header() -> Result<(), BoxError> {
    let mut mock_service = MockSupergraphService::new();
    mock_service
        .expect_call()
        .times(1)
        .returning(move |req: SupergraphRequest| {
            Ok(SupergraphResponse::fake_builder()
                .header("x-custom-header", "CUSTOM_VALUE")
                .context(req.context)
                .build()
                .unwrap())
        });

    let dyn_plugin: Box<dyn DynPlugin> = crate::plugin::plugins()
        .find(|factory| factory.name == "apollo.rhai")
        .expect("Plugin not found")
        .create_instance_without_schema(
            &Value::from_str(r#"{"scripts":"tests/fixtures", "main":"remove_header.rhai"}"#)
                .unwrap(),
        )
        .await
        .unwrap();

    let mut router_service = dyn_plugin.supergraph_service(BoxService::new(mock_service));
    let context = Context::new();
    context.insert("test", 5i64).unwrap();
    let supergraph_req = SupergraphRequest::fake_builder()
        .header("x-custom-header", "CUSTOM_VALUE")
        .context(context)
        .build()?;

    let service_response = router_service.ready().await?.call(supergraph_req).await?;
    assert_eq!(StatusCode::OK, service_response.response.status());

    let headers = service_response.response.headers().clone();
    assert!(headers.get("x-custom-header").is_none());

    Ok(())
}

#[tokio::test]
async fn it_can_access_demand_control_context() -> Result<(), BoxError> {
    let mut mock_service = MockSupergraphService::new();
    mock_service
        .expect_call()
        .times(1)
        .returning(move |req: SupergraphRequest| {
            Ok(SupergraphResponse::fake_builder()
                .context(req.context)
                .build()
                .unwrap())
        });

    let dyn_plugin: Box<dyn DynPlugin> = crate::plugin::plugins()
        .find(|factory| factory.name == "apollo.rhai")
        .expect("Plugin not found")
        .create_instance_without_schema(
            &Value::from_str(r#"{"scripts":"tests/fixtures", "main":"demand_control.rhai"}"#)
                .unwrap(),
        )
        .await
        .unwrap();

    let mut router_service = dyn_plugin.supergraph_service(BoxService::new(mock_service));
    let context = Context::new();
    context.insert_estimated_cost(50.0).unwrap();
    context.insert_actual_cost(35.0).unwrap();
    context
        .insert_cost_strategy("test_strategy".to_string())
        .unwrap();
    context.insert_cost_result("COST_OK".to_string()).unwrap();
    let supergraph_req = SupergraphRequest::fake_builder().context(context).build()?;

    let service_response = router_service.ready().await?.call(supergraph_req).await?;
    assert_eq!(StatusCode::OK, service_response.response.status());

    let headers = service_response.response.headers().clone();
    let demand_control_header = headers
        .get("demand-control-estimate")
        .map(|h| h.to_str().unwrap());
    assert_eq!(demand_control_header, Some("50.0"));

    let demand_control_header = headers
        .get("demand-control-actual")
        .map(|h| h.to_str().unwrap());
    assert_eq!(demand_control_header, Some("35.0"));

    let demand_control_header = headers
        .get("demand-control-strategy")
        .map(|h| h.to_str().unwrap());
    assert_eq!(demand_control_header, Some("test_strategy"));

    let demand_control_header = headers
        .get("demand-control-result")
        .map(|h| h.to_str().unwrap());
    assert_eq!(demand_control_header, Some("COST_OK"));

    Ok(())
}<|MERGE_RESOLUTION|>--- conflicted
+++ resolved
@@ -657,11 +657,7 @@
     if let Err(error) = call_rhai_function("process_subgraph_response_string").await {
         let processed_error = process_error(error);
         assert_eq!(processed_error.status, StatusCode::INTERNAL_SERVER_ERROR);
-<<<<<<< HEAD
-        assert_eq!(processed_error.message, Some("rhai execution error: 'Runtime error: I have raised an error (line 226, position 5)'".to_string()));
-=======
-        assert_eq!(processed_error.message, Some("rhai execution error: 'Runtime error: I have raised an error (line 229, position 5)'".to_string()));
->>>>>>> 09bd110f
+        assert_eq!(processed_error.message, Some("rhai execution error: 'Runtime error: I have raised an error (line 232, position 5)'".to_string()));
     } else {
         // Test failed
         panic!("error processed incorrectly");
@@ -689,11 +685,7 @@
         assert_eq!(
             processed_error.message,
             Some(
-<<<<<<< HEAD
-                "rhai execution error: 'Runtime error: #{\"status\": 400} (line 237, position 5)'"
-=======
-                "rhai execution error: 'Runtime error: #{\"status\": 400} (line 240, position 5)'"
->>>>>>> 09bd110f
+                "rhai execution error: 'Runtime error: #{\"status\": 400} (line 243, position 5)'"
                     .to_string()
             )
         );
