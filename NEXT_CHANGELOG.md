--- conflicted
+++ resolved
@@ -41,15 +41,6 @@
 
 By [@Geal](https://github.com/Geal) in https://github.com/apollographql/router/pull/1910
 
-<<<<<<< HEAD
-## 🛠 Maintenance
-
-### Adding `image.source` label to docker image
-
-Adding docker source label, published images will be linked to github repo's packages section
-
-By [@ndthanhdev](https://github.com/ndthanhdev) in https://github.com/apollographql/router/pull/1958
-=======
 ### Fix logic around Accept headers and multipart ([PR #1923](https://github.com/apollographql/router/pull/1923))
 
 If the Accept header contained `multipart/mixed`, even with other alternatives like `application/json`,
@@ -65,5 +56,11 @@
 By [@Geal](https://github.com/Geal) in https://github.com/apollographql/router/pull/1923
 
 ## 🛠 Maintenance
-## 📚 Documentation
->>>>>>> 28cd7174
+
+### Adding `image.source` label to docker image
+
+Adding docker source label, published images will be linked to github repo's packages section
+
+By [@ndthanhdev](https://github.com/ndthanhdev) in https://github.com/apollographql/router/pull/1958
+
+## 📚 Documentation