--- conflicted
+++ resolved
@@ -887,10 +887,6 @@
     add_optional_apollo_plugin!("authorization");
     add_optional_apollo_plugin!("authentication");
     add_oss_apollo_plugin!("preview_file_uploads");
-<<<<<<< HEAD
-    add_optional_apollo_plugin!("response_cache");
-=======
->>>>>>> da2245d6
     add_optional_apollo_plugin!("preview_entity_cache");
     add_mandatory_apollo_plugin!("progressive_override");
     add_optional_apollo_plugin!("demand_control");
@@ -899,7 +895,7 @@
     add_oss_apollo_plugin!("connectors");
     add_oss_apollo_plugin!("rhai");
     add_optional_apollo_plugin!("coprocessor");
-    add_optional_apollo_plugin!("preview_response_cache");
+    add_optional_apollo_plugin!("response_cache");
     add_user_plugins!();
 
     // Because this plugin intercepts subgraph requests
