// The redis cache keys in this file have to change whenever the following change:
// * the supergraph schema
// * experimental_query_planner_mode
// * federation version
//
// How to get the new cache key:
// If you have redis running locally, you can skip step 1 and proceed with steps 2-3.
// 1. run `docker-compose up -d` and connect to the redis container by running `docker-compose exec redis /bin/bash`.
// 2. Run the `redis-cli` command from the shell and start the redis `monitor` command.
// 3. Run the failing test and yank the updated cache key from the redis logs. It will be the key following `SET`, for example:
// ```bash
// 1724831727.472732 [0 127.0.0.1:56720] "SET"
// "plan:0:v2.8.5:70f115ebba5991355c17f4f56ba25bb093c519c4db49a30f3b10de279a4e3fa4:3973e022e93220f9212c18d0d0c543ae7c309e46640da93a4a0314de999f5112:4f9f0183101b2f249a364b98adadfda6e5e2001d1f2465c988428cf1ac0b545f"
// "{\"Ok\":{\"Plan\":{\"plan\":{\"usage_reporting\":{\"statsReportKey\":\"#
// -\\n{topProducts{name
// name}}\",\"referencedFieldsByType\":{\"Product\":{\"fieldNames\":[\"name\"],\"isInterface\":false},\"Query\":{\"fieldNames\":[\"topProducts\"],\"isInterface\":false}}},\"root\":{\"kind\":\"Fetch\",\"serviceName\":\"products\",\"variableUsages\":[],\"operation\":\"{topProducts{name
// name2:name}}\",\"operationName\":null,\"operationKind\":\"query\",\"id\":null,\"inputRewrites\":null,\"outputRewrites\":null,\"contextRewrites\":null,\"schemaAwareHash\":\"121b9859eba2d8fa6dde0a54b6e3781274cf69f7ffb0af912e92c01c6bfff6ca\",\"authorization\":{\"is_authenticated\":false,\"scopes\":[],\"policies\":[]}},\"formatted_query_plan\":\"QueryPlan
// {\\n  Fetch(service: \\\"products\\\") {\\n    {\\n      topProducts {\\n
// name\\n        name2: name\\n      }\\n    }\\n
// n  },\\n}\",\"query\":{\"string\":\"{\\n  topProducts {\\n    name\\n
// name2: name\\n
// }\\n}\\n\",\"fragments\":{\"map\":{}},\"operations\":[{\"name\":null,\"kind\":\"query\",\"type_name\":\"Query\",\"selection_set\":[{\"Field\":{\"name\":\"topProducts\",\"alias\":null,\"selection_set\":[{\"Field\":{\"name\":\"name\",\"alias\":null,\"selection_set\":null,\"field_type\":{\"Named\":\"String\"},\"include_skip\":{\"include\":\"Yes\",\"skip\":\"No\"}}},{\"Field\":{\"name\":\"name\",\"alias\":\"name2\",\"selection_set\":null,\"field_type\":{\"Named\":\"String\"},\"include_skip\":{\"include\":\"Yes\",\"skip\":\"No\"}}}],\"field_type\":{\"List\":{\"Named\":\"Product\"}},\"include_skip\":{\"include\":\"Yes\",\"skip\":\"No\"}}}],\"variables\":{}}],\"subselections\":{},\"unauthorized\":{\"paths\":[],\"errors\":{\"log\":true,\"response\":\"errors\"}},\"filtered_query\":null,\"defer_stats\":{\"has_defer\":false,\"has_unconditional_defer\":false,\"conditional_defer_variable_names\":[]},\"is_original\":true,\"schema_aware_hash\":[20,152,93,92,189,0,240,140,9,65,84,255,4,76,202,231,69,183,58,121,37,240,0,109,198,125,1,82,12,42,179,189]},\"query_metrics\":{\"depth\":2,\"height\":3,\"root_fields\":1,\"aliases\":1},\"estimated_size\":0}}}}"
// "EX" "10"
// ```

use apollo_router::plugin::test::MockSubgraph;
use apollo_router::services::router;
use apollo_router::services::supergraph;
use apollo_router::Context;
use apollo_router::MockedSubgraphs;
use fred::cmd;
use fred::prelude::*;
use fred::types::ScanType;
use fred::types::Scanner;
use futures::StreamExt;
use http::header::CACHE_CONTROL;
use http::HeaderValue;
use http::Method;
use serde_json::json;
use serde_json::Value;
use tower::BoxError;
use tower::ServiceExt;

use crate::integration::common::graph_os_enabled;
use crate::integration::IntegrationTest;

#[tokio::test(flavor = "multi_thread")]
async fn query_planner_cache() -> Result<(), BoxError> {
    if !graph_os_enabled() {
        return Ok(());
    }
    // If this test fails and the cache key format changed you'll need to update the key here.
    // Look at the top of the file for instructions on getting the new cache key.
<<<<<<< HEAD
    let known_cache_key = "plan:0:v2.9.0:70f115ebba5991355c17f4f56ba25bb093c519c4db49a30f3b10de279a4e3fa4:3973e022e93220f9212c18d0d0c543ae7c309e46640da93a4a0314de999f5112:be7f53ce812bb225ccd97beb7b3051a1d6ab17aa23e1002822f4ca45a6339af1";
=======
    let known_cache_key = "plan:0:v2.9.2:70f115ebba5991355c17f4f56ba25bb093c519c4db49a30f3b10de279a4e3fa4:3973e022e93220f9212c18d0d0c543ae7c309e46640da93a4a0314de999f5112:68e167191994b73c1892549ef57d0ec4cd76d518fad4dac5350846fe9af0b3f1";
>>>>>>> c4fd6188

    let config = RedisConfig::from_url("redis://127.0.0.1:6379").unwrap();
    let client = RedisClient::new(config, None, None, None);
    let connection_task = client.connect();
    client.wait_for_connect().await.unwrap();

    client.del::<String, _>(known_cache_key).await.unwrap();

    let supergraph = apollo_router::TestHarness::builder()
        .with_subgraph_network_requests()
        .configuration_json(json!({
            "supergraph": {
                "query_planning": {
                    "cache": {
                        "in_memory": {
                            "limit": 2
                        },
                        "redis": {
                            "urls": ["redis://127.0.0.1:6379"],
                            "ttl": "10s"
                        }
                    }
                }
            }
        }))
        .unwrap()
        .schema(include_str!("../fixtures/supergraph.graphql"))
        .build_supergraph()
        .await
        .unwrap();

    let request = supergraph::Request::fake_builder()
        .query(r#"{ topProducts { name name2:name } }"#)
        .method(Method::POST)
        .build()
        .unwrap();

    let _ = supergraph
        .oneshot(request)
        .await
        .unwrap()
        .next_response()
        .await;

    let s: String = match client.get(known_cache_key).await {
        Ok(s) => s,
        Err(e) => {
            println!("keys in Redis server:");
            let mut scan = client.scan("plan:*", Some(u32::MAX), Some(ScanType::String));
            while let Some(key) = scan.next().await {
                let key = key.as_ref().unwrap().results();
                println!("\t{key:?}");
            }
            panic!("key {known_cache_key} not found: {e}\nIf you see this error, make sure the federation version you use matches the redis key.");
        }
    };
    let exp: i64 = client
        .custom_raw(cmd!("EXPIRETIME"), vec![known_cache_key.to_string()])
        .await
        .and_then(|frame| frame.try_into())
        .and_then(|value: RedisValue| value.convert())
        .unwrap();
    let query_plan_res: serde_json::Value = serde_json::from_str(&s).unwrap();
    // ignore the usage reporting field for which the order of elements in `referenced_fields_by_type` can change
    let query_plan = query_plan_res
        .as_object()
        .unwrap()
        .get("Ok")
        .unwrap()
        .get("Plan")
        .unwrap()
        .get("plan")
        .unwrap()
        .get("root");

    insta::assert_json_snapshot!(query_plan);

    // test expiration refresh
    tokio::time::sleep(std::time::Duration::from_secs(1)).await;
    let supergraph = apollo_router::TestHarness::builder()
        .with_subgraph_network_requests()
        .configuration_json(json!({
            "supergraph": {
                "query_planning": {
                    "cache": {
                        "in_memory": {
                            "limit": 2
                        },
                        "redis": {
                            "urls": ["redis://127.0.0.1:6379"],
                            "ttl": "10s"
                        }
                    }
                }
            }
        }))
        .unwrap()
        .schema(include_str!("../fixtures/supergraph.graphql"))
        .build_supergraph()
        .await
        .unwrap();

    let request = supergraph::Request::fake_builder()
        .query(r#"{ topProducts { name name2:name } }"#)
        .method(Method::POST)
        .build()
        .unwrap();
    let _ = supergraph
        .oneshot(request)
        .await
        .unwrap()
        .next_response()
        .await;
    let new_exp: i64 = client
        .custom_raw(cmd!("EXPIRETIME"), vec![known_cache_key.to_string()])
        .await
        .and_then(|frame| frame.try_into())
        .and_then(|value: RedisValue| value.convert())
        .unwrap();

    assert!(exp < new_exp);

    client.quit().await.unwrap();
    // calling quit ends the connection and event listener tasks
    let _ = connection_task.await;
    Ok(())
}

#[tokio::test(flavor = "multi_thread")]
async fn apq() -> Result<(), BoxError> {
    if !graph_os_enabled() {
        return Ok(());
    }

    let config = RedisConfig::from_url("redis://127.0.0.1:6379").unwrap();
    let client = RedisClient::new(config, None, None, None);
    let connection_task = client.connect();
    client.wait_for_connect().await.unwrap();

    let config = json!({
        "apq": {
            "router": {
                "cache": {
                    "in_memory": {
                        "limit": 2
                    },
                    "redis": {
                        "urls": ["redis://127.0.0.1:6379"],
                        "ttl": "10s"
                    }
                }
            }
        }
    });

    let router = apollo_router::TestHarness::builder()
        .with_subgraph_network_requests()
        .configuration_json(config.clone())
        .unwrap()
        .schema(include_str!("../fixtures/supergraph.graphql"))
        .build_router()
        .await
        .unwrap();

    let query_hash = "4c45433039407593557f8a982dafd316a66ec03f0e1ed5fa1b7ef8060d76e8ec";

    client
        .del::<String, _>(&format!("apq:{query_hash}"))
        .await
        .unwrap();

    let persisted = json!({
        "version" : 1,
        "sha256Hash" : query_hash
    });

    // an APQ should fail if we do not know about the hash
    // it should not set a value in Redis
    let request: router::Request = supergraph::Request::fake_builder()
        .extension("persistedQuery", persisted.clone())
        .method(Method::POST)
        .build()
        .unwrap()
        .try_into()
        .unwrap();

    let res = router
        .clone()
        .oneshot(request)
        .await
        .unwrap()
        .into_graphql_response_stream()
        .await
        .next()
        .await
        .unwrap()
        .unwrap();
    assert_eq!(
        res.errors.first().unwrap().message,
        "PersistedQueryNotFound"
    );
    let r: Option<String> = client.get(format!("apq:{query_hash}")).await.unwrap();
    assert!(r.is_none());

    // Now we register the query
    // it should set a value in Redis
    let request: router::Request = supergraph::Request::fake_builder()
        .query(r#"{ topProducts { name name2:name } }"#)
        .extension("persistedQuery", persisted.clone())
        .method(Method::POST)
        .build()
        .unwrap()
        .try_into()
        .unwrap();

    let res = router
        .clone()
        .oneshot(request)
        .await
        .unwrap()
        .into_graphql_response_stream()
        .await
        .next()
        .await
        .unwrap()
        .unwrap();
    assert!(res.data.is_some());
    assert!(res.errors.is_empty());

    let s: Option<String> = client.get(format!("apq:{query_hash}")).await.unwrap();
    insta::assert_snapshot!(s.unwrap());

    // we start a new router with the same config
    // it should have the same connection to Redis, but the in memory cache has been reset
    let router = apollo_router::TestHarness::builder()
        .with_subgraph_network_requests()
        .configuration_json(config.clone())
        .unwrap()
        .schema(include_str!("../fixtures/supergraph.graphql"))
        .build_router()
        .await
        .unwrap();

    // a request with only the hash should succeed because it is stored in Redis
    let request: router::Request = supergraph::Request::fake_builder()
        .extension("persistedQuery", persisted.clone())
        .method(Method::POST)
        .build()
        .unwrap()
        .try_into()
        .unwrap();

    let res = router
        .clone()
        .oneshot(request)
        .await
        .unwrap()
        .into_graphql_response_stream()
        .await
        .next()
        .await
        .unwrap()
        .unwrap();
    assert!(res.data.is_some());
    assert!(res.errors.is_empty());

    client.quit().await.unwrap();
    // calling quit ends the connection and event listener tasks
    let _ = connection_task.await;
    Ok(())
}

#[tokio::test(flavor = "multi_thread")]
async fn entity_cache() -> Result<(), BoxError> {
    if !graph_os_enabled() {
        return Ok(());
    }

    let config = RedisConfig::from_url("redis://127.0.0.1:6379").unwrap();
    let client = RedisClient::new(config, None, None, None);
    let connection_task = client.connect();
    client.wait_for_connect().await.unwrap();

    let mut subgraphs = MockedSubgraphs::default();
    subgraphs.insert(
        "products",
        MockSubgraph::builder()
            .with_json(
                serde_json::json! {{"query":"{topProducts{__typename upc name}}"}},
                serde_json::json! {{"data": {
                        "topProducts": [{
                            "__typename": "Product",
                            "upc": "1",
                            "name": "chair"
                        },
                        {
                            "__typename": "Product",
                            "upc": "2",
                            "name": "table"
                        }]
                }}},
            )
            .with_header(CACHE_CONTROL, HeaderValue::from_static("public"))
            .build(),
    );
    subgraphs.insert("reviews", MockSubgraph::builder().with_json(
            serde_json::json!{{
                "query": "query($representations:[_Any!]!){_entities(representations:$representations){...on Product{reviews{body}}}}",
                "variables": {
                    "representations": [
                        { "upc": "1", "__typename": "Product" },
                        { "upc": "2", "__typename": "Product" }
                    ],
                }
            }},
            serde_json::json! {{
                "data": {
                    "_entities":[
                        {
                            "reviews": [{
                                "body": "I can sit on it"
                            }]
                        },
                        {
                            "reviews": [{
                                "body": "I can sit on it"
                            },
                            {
                                "body": "I can eat on it"
                            }]
                        }
                    ]
                }
            }},
        ).with_header(CACHE_CONTROL, HeaderValue::from_static("public")).build());

    let supergraph = apollo_router::TestHarness::builder()
        .with_subgraph_network_requests()
        .configuration_json(json!({
            "preview_entity_cache": {
                "enabled": true,
                "invalidation": {
                    "listen": "127.0.0.1:4000",
                    "path": "/invalidation"
                },
                "subgraph": {
                    "all": {
                        "enabled": false,
                        "redis": {
                            "urls": ["redis://127.0.0.1:6379"],
                            "ttl": "2s",
                            "pool_size": 3
                        },
                    },
                    "subgraphs": {
                        "products": {
                            "enabled": true,
                            "ttl": "60s"
                        },
                        "reviews": {
                            "enabled": true,
                            "ttl": "10s"
                        }
                    }
                }
            },
            "include_subgraph_errors": {
                "all": true
            }
        }))
        .unwrap()
        .extra_plugin(subgraphs)
        .schema(include_str!("../fixtures/supergraph-auth.graphql"))
        .build_supergraph()
        .await
        .unwrap();

    let request = supergraph::Request::fake_builder()
        .query(r#"{ topProducts { name reviews { body } } }"#)
        .method(Method::POST)
        .build()
        .unwrap();

    let response = supergraph
        .oneshot(request)
        .await
        .unwrap()
        .next_response()
        .await
        .unwrap();
    insta::assert_json_snapshot!(response);

    let s:String = client
          .get("version:1.0:subgraph:products:type:Query:hash:0b4d791a3403d76643db0a9e4a8d304b1cd1f8c4ab68cb58ab7ccdc116a1da1c:data:d9d84a3c7ffc27b0190a671212f3740e5b8478e84e23825830e97822e25cf05c")
          .await
          .unwrap();
    let v: Value = serde_json::from_str(&s).unwrap();
    insta::assert_json_snapshot!(v.as_object().unwrap().get("data").unwrap());

    let s: String = client.get("version:1.0:subgraph:reviews:type:Product:entity:4911f7a9dbad8a47b8900d65547503a2f3c0359f65c0bc5652ad9b9843281f66:hash:04c47a3b857394fb0feef5b999adc073b8ab7416e3bc871f54c0b885daae8359:data:d9d84a3c7ffc27b0190a671212f3740e5b8478e84e23825830e97822e25cf05c").await.unwrap();
    let v: Value = serde_json::from_str(&s).unwrap();
    insta::assert_json_snapshot!(v.as_object().unwrap().get("data").unwrap());

    // we abuse the query shape to return a response with a different but overlapping set of entities
    let mut subgraphs = MockedSubgraphs::default();
    subgraphs.insert(
        "products",
        MockSubgraph::builder()
            .with_json(
                serde_json::json! {{"query":"{topProducts(first:2){__typename upc name}}"}},
                serde_json::json! {{"data": {
                        "topProducts": [{
                            "__typename": "Product",
                            "upc": "1",
                            "name": "chair"
                        },
                        {
                            "__typename": "Product",
                            "upc": "3",
                            "name": "plate"
                        }]
                }}},
            )
            .with_header(CACHE_CONTROL, HeaderValue::from_static("public"))
            .build(),
    );

    // even though the root operation returned 2 entities, we only need to get one entity from the subgraph here because
    // we already have it in cache
    subgraphs.insert("reviews", MockSubgraph::builder().with_json(
            serde_json::json!{{
                "query": "query($representations:[_Any!]!){_entities(representations:$representations){...on Product{reviews{body}}}}",
                "variables": {
                    "representations": [
                        { "upc": "3", "__typename": "Product" }
                    ],
                }
            }},
            serde_json::json! {{
                "data": {
                    "_entities":[
                        {
                            "reviews": [{
                                "body": "I can eat in it"
                            }]
                        }
                    ]
                }
            }},
        ).with_header(CACHE_CONTROL, HeaderValue::from_static("public")).build());

    let supergraph = apollo_router::TestHarness::builder()
        .with_subgraph_network_requests()
        .configuration_json(json!({
            "preview_entity_cache": {
                "enabled": true,
                "invalidation": {
                    "listen": "127.0.0.1:4000",
                    "path": "/invalidation"
                },
                "subgraph": {
                    "all": {
                        "enabled": false,
                        "redis": {
                            "urls": ["redis://127.0.0.1:6379"],
                            "ttl": "2s"
                        },
                    },
                    "subgraphs": {
                        "products": {
                            "enabled": true,
                            "ttl": "60s"
                        },
                        "reviews": {
                            "enabled": true,
                            "ttl": "10s"
                        }
                    }
                }
            },
            "include_subgraph_errors": {
                "all": true
            }
        }))
        .unwrap()
        .extra_plugin(subgraphs)
        .schema(include_str!("../fixtures/supergraph-auth.graphql"))
        .build_supergraph()
        .await
        .unwrap();

    let request = supergraph::Request::fake_builder()
        .query(r#"{ topProducts(first: 2) { name reviews { body } } }"#)
        .method(Method::POST)
        .build()
        .unwrap();

    let response = supergraph
        .oneshot(request)
        .await
        .unwrap()
        .next_response()
        .await
        .unwrap();
    insta::assert_json_snapshot!(response);

    let s:String = client
        .get("version:1.0:subgraph:reviews:type:Product:entity:d9a4cd73308dd13ca136390c10340823f94c335b9da198d2339c886c738abf0d:hash:04c47a3b857394fb0feef5b999adc073b8ab7416e3bc871f54c0b885daae8359:data:d9d84a3c7ffc27b0190a671212f3740e5b8478e84e23825830e97822e25cf05c")
        .await
        .unwrap();
    let v: Value = serde_json::from_str(&s).unwrap();
    insta::assert_json_snapshot!(v.as_object().unwrap().get("data").unwrap());

    client.quit().await.unwrap();
    // calling quit ends the connection and event listener tasks
    let _ = connection_task.await;
    Ok(())
}

#[tokio::test(flavor = "multi_thread")]
async fn entity_cache_authorization() -> Result<(), BoxError> {
    if !graph_os_enabled() {
        return Ok(());
    }

    let config = RedisConfig::from_url("redis://127.0.0.1:6379").unwrap();
    let client = RedisClient::new(config, None, None, None);
    let connection_task = client.connect();
    client.wait_for_connect().await.unwrap();

    let mut subgraphs = MockedSubgraphs::default();
    subgraphs.insert(
            "accounts",
            MockSubgraph::builder().with_json(
                serde_json::json!{{
                    "query": "query($representations:[_Any!]!){_entities(representations:$representations){...on User{username}}}",
                    "variables": {
                        "representations": [
                            { "__typename": "User", "id": "1" },
                            { "__typename": "User", "id": "2" }
                        ],
                    }
                }},
                serde_json::json! {{
                    "data": {
                        "_entities":[
                            {
                                "username": "ada"
                            },
                            {
                                "username": "charles"
                            }
                        ]
                    }
                }},
            ).with_json(
                serde_json::json! {{"query":"{me{id}}"}},
                serde_json::json! {{"data": {
                    "me": {
                        "id": "1"
                    }
                }}},
            ).with_header(CACHE_CONTROL, HeaderValue::from_static("public"))
            .build(),
        );
    subgraphs.insert(
        "products",
        MockSubgraph::builder()
            .with_json(
                serde_json::json! {{"query":"{topProducts{__typename upc name}}"}},
                serde_json::json! {{"data": {
                        "topProducts": [{
                            "__typename": "Product",
                            "upc": "1",
                            "name": "chair"
                        },
                        {
                            "__typename": "Product",
                            "upc": "2",
                            "name": "table"
                        }]
                }}},
            )
            .with_header(CACHE_CONTROL, HeaderValue::from_static("public"))
            .build(),
    );
    subgraphs.insert(
            "reviews",
            MockSubgraph::builder().with_json(
                    serde_json::json!{{
                        "query": "query($representations:[_Any!]!){_entities(representations:$representations){...on Product{reviews{body}}}}",
                        "variables": {
                            "representations": [
                                { "upc": "1", "__typename": "Product" },
                                { "upc": "2", "__typename": "Product" }
                            ],
                        }
                    }},
                    serde_json::json! {{
                        "data": {
                            "_entities":[
                                {
                                    "reviews": [{
                                        "body": "I can sit on it"
                                    }]
                                },
                                {
                                    "reviews": [{
                                        "body": "I can sit on it"
                                    },
                                    {
                                        "body": "I can eat on it"
                                    }]
                                }
                            ]
                        }
                    }},
                ).with_json(
                    serde_json::json!{{
                        "query": "query($representations:[_Any!]!){_entities(representations:$representations){...on Product{reviews{body author{__typename id}}}}}",
                        "variables": {
                            "representations": [
                                { "upc": "1", "__typename": "Product" },
                                { "upc": "2", "__typename": "Product" }
                            ],
                        }
                    }},
                    serde_json::json! {{
                        "data": {
                            "_entities":[
                                {
                                    "reviews": [{
                                        "body": "I can sit on it",
                                        "author": {
                                            "__typename": "User",
                                            "id": "1"
                                        }
                                    }]
                                },
                                {
                                    "reviews": [{
                                        "body": "I can sit on it",
                                        "author": {
                                            "__typename": "User",
                                            "id": "1"
                                        }
                                    },
                                    {
                                        "body": "I can eat on it",
                                        "author": {
                                            "__typename": "User",
                                            "id": "2"
                                        }
                                    }]
                                }
                            ]
                        }
                    }},
                ).with_header(CACHE_CONTROL, HeaderValue::from_static("public"))
                .build(),
        );

    let supergraph = apollo_router::TestHarness::builder()
        .with_subgraph_network_requests()
        .configuration_json(json!({
            "preview_entity_cache": {
                "enabled": true,
                "invalidation": {
                    "listen": "127.0.0.1:4000",
                    "path": "/invalidation"
                },
                "subgraph": {
                    "all": {
                        "enabled": false,
                        "redis": {
                            "urls": ["redis://127.0.0.1:6379"],
                            "ttl": "2s"
                        },
                    },
                    "subgraphs": {
                        "products": {
                            "enabled": true,
                            "ttl": "60s"
                        },
                        "reviews": {
                            "enabled": true,
                            "ttl": "10s"
                        }
                    }
                }
            },
            "authorization": {
                "preview_directives": {
                    "enabled": true
                }
            },
            "include_subgraph_errors": {
                "all": true
            }
        }))
        .unwrap()
        .extra_plugin(subgraphs)
        .schema(include_str!("../fixtures/supergraph-auth.graphql"))
        .build_supergraph()
        .await
        .unwrap();

    let context = Context::new();
    context
        .insert(
            "apollo_authorization::scopes::required",
            json! {["profile", "read:user", "read:name"]},
        )
        .unwrap();
    let request = supergraph::Request::fake_builder()
        .query(r#"{ me { id name } topProducts { name reviews { body author { username } } } }"#)
        .context(context)
        .method(Method::POST)
        .build()
        .unwrap();

    let response = supergraph
        .clone()
        .oneshot(request)
        .await
        .unwrap()
        .next_response()
        .await
        .unwrap();
    insta::assert_json_snapshot!(response);

    let s:String = client
          .get("version:1.0:subgraph:products:type:Query:hash:0b4d791a3403d76643db0a9e4a8d304b1cd1f8c4ab68cb58ab7ccdc116a1da1c:data:d9d84a3c7ffc27b0190a671212f3740e5b8478e84e23825830e97822e25cf05c")
          .await
          .unwrap();
    let v: Value = serde_json::from_str(&s).unwrap();
    assert_eq!(
        v.as_object().unwrap().get("data").unwrap(),
        &json! {{
            "topProducts": [{
                "__typename": "Product",
                "upc": "1",
                "name": "chair"
            },
            {
                "__typename": "Product",
                "upc": "2",
                "name": "table"
            }]
        }}
    );

    let s: String = client
        .get("version:1.0:subgraph:reviews:type:Product:entity:4911f7a9dbad8a47b8900d65547503a2f3c0359f65c0bc5652ad9b9843281f66:hash:04c47a3b857394fb0feef5b999adc073b8ab7416e3bc871f54c0b885daae8359:data:d9d84a3c7ffc27b0190a671212f3740e5b8478e84e23825830e97822e25cf05c")
        .await
        .unwrap();
    let v: Value = serde_json::from_str(&s).unwrap();
    assert_eq!(
        v.as_object().unwrap().get("data").unwrap(),
        &json! {{
            "reviews": [
                {"body": "I can sit on it"}
            ]
        }}
    );

    let context = Context::new();
    context
        .insert(
            "apollo_authorization::scopes::required",
            json! {["profile", "read:user", "read:name"]},
        )
        .unwrap();
    context
        .insert(
            "apollo_authentication::JWT::claims",
            json! {{ "scope": "read:user read:name" }},
        )
        .unwrap();
    let request = supergraph::Request::fake_builder()
        .query(r#"{ me { id name } topProducts { name reviews { body author { username } } } }"#)
        .context(context)
        .method(Method::POST)
        .build()
        .unwrap();

    let response = supergraph
        .clone()
        .oneshot(request)
        .await
        .unwrap()
        .next_response()
        .await
        .unwrap();
    insta::assert_json_snapshot!(response);

    let s:String = client
          .get("version:1.0:subgraph:reviews:type:Product:entity:4911f7a9dbad8a47b8900d65547503a2f3c0359f65c0bc5652ad9b9843281f66:hash:f7d6d3af2706afe346e3d5fd353e61bd186d2fc64cb7b3c13a62162189519b5f:data:d9d84a3c7ffc27b0190a671212f3740e5b8478e84e23825830e97822e25cf05c")
          .await
          .unwrap();
    let v: Value = serde_json::from_str(&s).unwrap();
    assert_eq!(
        v.as_object().unwrap().get("data").unwrap(),
        &json! {{
            "reviews": [{
                "body": "I can sit on it",
                "author": {"__typename": "User", "id": "1"}
            }]
        }}
    );

    let context = Context::new();
    context
        .insert(
            "apollo_authorization::scopes::required",
            json! {["profile", "read:user", "read:name"]},
        )
        .unwrap();
    context
        .insert(
            "apollo_authentication::JWT::claims",
            json! {{ "scope": "read:user profile" }},
        )
        .unwrap();
    let request = supergraph::Request::fake_builder()
        .query(r#"{ me { id name } topProducts { name reviews { body author { username } } } }"#)
        .context(context)
        .method(Method::POST)
        .build()
        .unwrap();

    let response = supergraph
        .clone()
        .oneshot(request)
        .await
        .unwrap()
        .next_response()
        .await
        .unwrap();
    insta::assert_json_snapshot!(response);

    client.quit().await.unwrap();
    // calling quit ends the connection and event listener tasks
    let _ = connection_task.await;
    Ok(())
}

#[tokio::test(flavor = "multi_thread")]
async fn connection_failure_blocks_startup() {
    if !graph_os_enabled() {
        return;
    }

    let _ = apollo_router::TestHarness::builder()
        .with_subgraph_network_requests()
        .configuration_json(json!({
            "supergraph": {
                "query_planning": {
                    "cache": {
                        "in_memory": {
                            "limit": 2
                        },
                        "redis": {
                            // invalid port
                            "urls": ["redis://127.0.0.1:6378"]
                        }
                    }
                }
            }
        }))
        .unwrap()
        .schema(include_str!("../fixtures/supergraph.graphql"))
        .build_supergraph()
        .await
        .unwrap();

    let e = apollo_router::TestHarness::builder()
        .with_subgraph_network_requests()
        .configuration_json(json!({
            "supergraph": {
                "query_planning": {
                    "cache": {
                        "in_memory": {
                            "limit": 2
                        },
                        "redis": {
                            // invalid port
                            "urls": ["redis://127.0.0.1:6378"],
                            "required_to_start": true
                        }
                    }
                }
            }
        }))
        .unwrap()
        .schema(include_str!("../fixtures/supergraph.graphql"))
        .build_supergraph()
        .await
        .unwrap_err();
    //OSX has a different error code for connection refused
    let e = e.to_string().replace("61", "111"); //
    assert_eq!(
            e,
            "couldn't build Router service: IO Error: Os { code: 111, kind: ConnectionRefused, message: \"Connection refused\" }"
        );
}

#[tokio::test(flavor = "multi_thread")]
async fn query_planner_redis_update_query_fragments() {
    test_redis_query_plan_config_update(
        include_str!("fixtures/query_planner_redis_config_update_query_fragments.router.yaml"),
<<<<<<< HEAD
        "plan:0:v2.9.0:e15b4f5cd51b8cc728e3f5171611073455601e81196cd3cbafc5610d9769a370:3973e022e93220f9212c18d0d0c543ae7c309e46640da93a4a0314de999f5112:78f3ccab3def369f4b809a0f8c8f6e90545eb08cd1efeb188ffc663b902c1f2d",
=======
        "plan:0:v2.9.2:e15b4f5cd51b8cc728e3f5171611073455601e81196cd3cbafc5610d9769a370:3973e022e93220f9212c18d0d0c543ae7c309e46640da93a4a0314de999f5112:d239cf1d493e71f4bcb05e727c38e4cf55b32eb806791fa415bb6f6c8e5352e5",
>>>>>>> c4fd6188
    )
    .await;
}

#[tokio::test(flavor = "multi_thread")]
#[ignore = "the cache key for different query planner modes is currently different"]
async fn query_planner_redis_update_planner_mode() {
    test_redis_query_plan_config_update(
        include_str!("fixtures/query_planner_redis_config_update_query_planner_mode.router.yaml"),
        "",
    )
    .await;
}

#[tokio::test(flavor = "multi_thread")]
<<<<<<< HEAD
async fn query_planner_redis_update_introspection() {
    // If this test fails and the cache key format changed you'll need to update
    // the key here.  Look at the top of the file for instructions on getting
    // the new cache key.
    //
    // You first need to follow the process and update the key in
    // `test_redis_query_plan_config_update`, and then update the key in this
    // test.
    //
    // This test requires graphos license, so make sure you have
    // "TEST_APOLLO_KEY" and "TEST_APOLLO_GRAPH_REF" env vars set, otherwise the
    // test just passes locally.
    test_redis_query_plan_config_update(
        include_str!("fixtures/query_planner_redis_config_update_introspection.router.yaml"),
        "plan:0:v2.9.0:e15b4f5cd51b8cc728e3f5171611073455601e81196cd3cbafc5610d9769a370:3973e022e93220f9212c18d0d0c543ae7c309e46640da93a4a0314de999f5112:f8b4b94ab7062c081938df2c3a50ee6cc2932caad1215f0f263a4e10cfc7bc8f",
    )
    .await;
}

#[tokio::test(flavor = "multi_thread")]
=======
>>>>>>> c4fd6188
async fn query_planner_redis_update_defer() {
    // If this test fails and the cache key format changed you'll need to update
    // the key here.  Look at the top of the file for instructions on getting
    // the new cache key.
    //
    // You first need to follow the process and update the key in
    // `test_redis_query_plan_config_update`, and then update the key in this
    // test.
    //
    // This test requires graphos license, so make sure you have
    // "TEST_APOLLO_KEY" and "TEST_APOLLO_GRAPH_REF" env vars set, otherwise the
    // test just passes locally.
    test_redis_query_plan_config_update(
        include_str!("fixtures/query_planner_redis_config_update_defer.router.yaml"),
<<<<<<< HEAD
        "plan:0:v2.9.0:e15b4f5cd51b8cc728e3f5171611073455601e81196cd3cbafc5610d9769a370:3973e022e93220f9212c18d0d0c543ae7c309e46640da93a4a0314de999f5112:dcc4f44b705f64966497b6f4282a10f7de44f6db5583f7ac0e8ae8a9ee6b293e",
=======
        "plan:0:v2.9.2:e15b4f5cd51b8cc728e3f5171611073455601e81196cd3cbafc5610d9769a370:3973e022e93220f9212c18d0d0c543ae7c309e46640da93a4a0314de999f5112:752b870a0241594f54b7b593f16ab6cf6529eb5c9fe3d24e6bc4a618c24a5b81",
>>>>>>> c4fd6188
    )
    .await;
}

#[tokio::test(flavor = "multi_thread")]
async fn query_planner_redis_update_type_conditional_fetching() {
    // If this test fails and the cache key format changed you'll need to update
    // the key here.  Look at the top of the file for instructions on getting
    // the new cache key.
    //
    // You first need to follow the process and update the key in
    // `test_redis_query_plan_config_update`, and then update the key in this
    // test.
    //
    // This test requires graphos license, so make sure you have
    // "TEST_APOLLO_KEY" and "TEST_APOLLO_GRAPH_REF" env vars set, otherwise the
    // test just passes locally.
    test_redis_query_plan_config_update(
        include_str!(
            "fixtures/query_planner_redis_config_update_type_conditional_fetching.router.yaml"
        ),
<<<<<<< HEAD
        "plan:0:v2.9.0:e15b4f5cd51b8cc728e3f5171611073455601e81196cd3cbafc5610d9769a370:3973e022e93220f9212c18d0d0c543ae7c309e46640da93a4a0314de999f5112:aac842a633d24567b38f80cec3ac38e9439b266d3d3b02826d13393e6f35e642",
=======
        "plan:0:v2.9.2:e15b4f5cd51b8cc728e3f5171611073455601e81196cd3cbafc5610d9769a370:3973e022e93220f9212c18d0d0c543ae7c309e46640da93a4a0314de999f5112:e2145b320a44bebbd687c714dcfd046c032e56fe394aedcf50d9ab539f4354ea",
>>>>>>> c4fd6188
    )
    .await;
}

#[tokio::test(flavor = "multi_thread")]
async fn query_planner_redis_update_reuse_query_fragments() {
    // If this test fails and the cache key format changed you'll need to update
    // the key here.  Look at the top of the file for instructions on getting
    // the new cache key.
    //
    // You first need to follow the process and update the key in
    // `test_redis_query_plan_config_update`, and then update the key in this
    // test.
    //
    // This test requires graphos license, so make sure you have
    // "TEST_APOLLO_KEY" and "TEST_APOLLO_GRAPH_REF" env vars set, otherwise the
    // test just passes locally.
    test_redis_query_plan_config_update(
        include_str!(
            "fixtures/query_planner_redis_config_update_reuse_query_fragments.router.yaml"
        ),
<<<<<<< HEAD
        "plan:0:v2.9.0:e15b4f5cd51b8cc728e3f5171611073455601e81196cd3cbafc5610d9769a370:3973e022e93220f9212c18d0d0c543ae7c309e46640da93a4a0314de999f5112:d6f5140cee74ad5b447e19fa982dbdce5d0ddca1556a0120351b6a84910bddac",
=======
        "plan:0:v2.9.2:e15b4f5cd51b8cc728e3f5171611073455601e81196cd3cbafc5610d9769a370:3973e022e93220f9212c18d0d0c543ae7c309e46640da93a4a0314de999f5112:8b6c1838a55cbc6327adb5507f103eed1d5b1071e9acb9c67e098c5b9ea2887e",
>>>>>>> c4fd6188
    )
    .await;
}

async fn test_redis_query_plan_config_update(updated_config: &str, new_cache_key: &str) {
    if !graph_os_enabled() {
        return;
    }
    // This test shows that the redis key changes when the query planner config
    // changes.  The test starts a router with a specific config, executes a
    // query, and checks the redis cache key.  Then it updates the config,
    // executes the query again, and checks the redis cache key.
    let mut router = IntegrationTest::builder()
        .config(include_str!(
            "fixtures/query_planner_redis_config_update.router.yaml"
        ))
        .build()
        .await;

    router.start().await;
    router.assert_started().await;
    router.clear_redis_cache().await;

    // If the tests above are failing, this is the key that needs to be changed first.
<<<<<<< HEAD
    let starting_key = "plan:0:v2.9.0:e15b4f5cd51b8cc728e3f5171611073455601e81196cd3cbafc5610d9769a370:3973e022e93220f9212c18d0d0c543ae7c309e46640da93a4a0314de999f5112:78f3ccab3def369f4b809a0f8c8f6e90545eb08cd1efeb188ffc663b902c1f2d";
=======
    let starting_key = "plan:0:v2.9.2:e15b4f5cd51b8cc728e3f5171611073455601e81196cd3cbafc5610d9769a370:3973e022e93220f9212c18d0d0c543ae7c309e46640da93a4a0314de999f5112:41ae54204ebb1911412cf23e8f1d458cb08d6fabce16f255f7a497fd2b6fe213";
    assert_ne!(starting_key, new_cache_key, "starting_key (cache key for the initial config) and new_cache_key (cache key with the updated config) should not be equal. This either means that the cache key is not being generated correctly, or that the test is not actually checking the updated key.");
>>>>>>> c4fd6188

    router.execute_default_query().await;
    router.assert_redis_cache_contains(starting_key, None).await;
    router.update_config(updated_config).await;
    router.assert_reloaded().await;
    router.execute_default_query().await;
    router
        .assert_redis_cache_contains(new_cache_key, Some(starting_key))
        .await;
}<|MERGE_RESOLUTION|>--- conflicted
+++ resolved
@@ -51,11 +51,7 @@
     }
     // If this test fails and the cache key format changed you'll need to update the key here.
     // Look at the top of the file for instructions on getting the new cache key.
-<<<<<<< HEAD
-    let known_cache_key = "plan:0:v2.9.0:70f115ebba5991355c17f4f56ba25bb093c519c4db49a30f3b10de279a4e3fa4:3973e022e93220f9212c18d0d0c543ae7c309e46640da93a4a0314de999f5112:be7f53ce812bb225ccd97beb7b3051a1d6ab17aa23e1002822f4ca45a6339af1";
-=======
     let known_cache_key = "plan:0:v2.9.2:70f115ebba5991355c17f4f56ba25bb093c519c4db49a30f3b10de279a4e3fa4:3973e022e93220f9212c18d0d0c543ae7c309e46640da93a4a0314de999f5112:68e167191994b73c1892549ef57d0ec4cd76d518fad4dac5350846fe9af0b3f1";
->>>>>>> c4fd6188
 
     let config = RedisConfig::from_url("redis://127.0.0.1:6379").unwrap();
     let client = RedisClient::new(config, None, None, None);
@@ -967,11 +963,7 @@
 async fn query_planner_redis_update_query_fragments() {
     test_redis_query_plan_config_update(
         include_str!("fixtures/query_planner_redis_config_update_query_fragments.router.yaml"),
-<<<<<<< HEAD
-        "plan:0:v2.9.0:e15b4f5cd51b8cc728e3f5171611073455601e81196cd3cbafc5610d9769a370:3973e022e93220f9212c18d0d0c543ae7c309e46640da93a4a0314de999f5112:78f3ccab3def369f4b809a0f8c8f6e90545eb08cd1efeb188ffc663b902c1f2d",
-=======
         "plan:0:v2.9.2:e15b4f5cd51b8cc728e3f5171611073455601e81196cd3cbafc5610d9769a370:3973e022e93220f9212c18d0d0c543ae7c309e46640da93a4a0314de999f5112:d239cf1d493e71f4bcb05e727c38e4cf55b32eb806791fa415bb6f6c8e5352e5",
->>>>>>> c4fd6188
     )
     .await;
 }
@@ -987,29 +979,6 @@
 }
 
 #[tokio::test(flavor = "multi_thread")]
-<<<<<<< HEAD
-async fn query_planner_redis_update_introspection() {
-    // If this test fails and the cache key format changed you'll need to update
-    // the key here.  Look at the top of the file for instructions on getting
-    // the new cache key.
-    //
-    // You first need to follow the process and update the key in
-    // `test_redis_query_plan_config_update`, and then update the key in this
-    // test.
-    //
-    // This test requires graphos license, so make sure you have
-    // "TEST_APOLLO_KEY" and "TEST_APOLLO_GRAPH_REF" env vars set, otherwise the
-    // test just passes locally.
-    test_redis_query_plan_config_update(
-        include_str!("fixtures/query_planner_redis_config_update_introspection.router.yaml"),
-        "plan:0:v2.9.0:e15b4f5cd51b8cc728e3f5171611073455601e81196cd3cbafc5610d9769a370:3973e022e93220f9212c18d0d0c543ae7c309e46640da93a4a0314de999f5112:f8b4b94ab7062c081938df2c3a50ee6cc2932caad1215f0f263a4e10cfc7bc8f",
-    )
-    .await;
-}
-
-#[tokio::test(flavor = "multi_thread")]
-=======
->>>>>>> c4fd6188
 async fn query_planner_redis_update_defer() {
     // If this test fails and the cache key format changed you'll need to update
     // the key here.  Look at the top of the file for instructions on getting
@@ -1024,11 +993,7 @@
     // test just passes locally.
     test_redis_query_plan_config_update(
         include_str!("fixtures/query_planner_redis_config_update_defer.router.yaml"),
-<<<<<<< HEAD
-        "plan:0:v2.9.0:e15b4f5cd51b8cc728e3f5171611073455601e81196cd3cbafc5610d9769a370:3973e022e93220f9212c18d0d0c543ae7c309e46640da93a4a0314de999f5112:dcc4f44b705f64966497b6f4282a10f7de44f6db5583f7ac0e8ae8a9ee6b293e",
-=======
         "plan:0:v2.9.2:e15b4f5cd51b8cc728e3f5171611073455601e81196cd3cbafc5610d9769a370:3973e022e93220f9212c18d0d0c543ae7c309e46640da93a4a0314de999f5112:752b870a0241594f54b7b593f16ab6cf6529eb5c9fe3d24e6bc4a618c24a5b81",
->>>>>>> c4fd6188
     )
     .await;
 }
@@ -1050,11 +1015,7 @@
         include_str!(
             "fixtures/query_planner_redis_config_update_type_conditional_fetching.router.yaml"
         ),
-<<<<<<< HEAD
-        "plan:0:v2.9.0:e15b4f5cd51b8cc728e3f5171611073455601e81196cd3cbafc5610d9769a370:3973e022e93220f9212c18d0d0c543ae7c309e46640da93a4a0314de999f5112:aac842a633d24567b38f80cec3ac38e9439b266d3d3b02826d13393e6f35e642",
-=======
         "plan:0:v2.9.2:e15b4f5cd51b8cc728e3f5171611073455601e81196cd3cbafc5610d9769a370:3973e022e93220f9212c18d0d0c543ae7c309e46640da93a4a0314de999f5112:e2145b320a44bebbd687c714dcfd046c032e56fe394aedcf50d9ab539f4354ea",
->>>>>>> c4fd6188
     )
     .await;
 }
@@ -1076,11 +1037,7 @@
         include_str!(
             "fixtures/query_planner_redis_config_update_reuse_query_fragments.router.yaml"
         ),
-<<<<<<< HEAD
-        "plan:0:v2.9.0:e15b4f5cd51b8cc728e3f5171611073455601e81196cd3cbafc5610d9769a370:3973e022e93220f9212c18d0d0c543ae7c309e46640da93a4a0314de999f5112:d6f5140cee74ad5b447e19fa982dbdce5d0ddca1556a0120351b6a84910bddac",
-=======
         "plan:0:v2.9.2:e15b4f5cd51b8cc728e3f5171611073455601e81196cd3cbafc5610d9769a370:3973e022e93220f9212c18d0d0c543ae7c309e46640da93a4a0314de999f5112:8b6c1838a55cbc6327adb5507f103eed1d5b1071e9acb9c67e098c5b9ea2887e",
->>>>>>> c4fd6188
     )
     .await;
 }
@@ -1105,12 +1062,8 @@
     router.clear_redis_cache().await;
 
     // If the tests above are failing, this is the key that needs to be changed first.
-<<<<<<< HEAD
-    let starting_key = "plan:0:v2.9.0:e15b4f5cd51b8cc728e3f5171611073455601e81196cd3cbafc5610d9769a370:3973e022e93220f9212c18d0d0c543ae7c309e46640da93a4a0314de999f5112:78f3ccab3def369f4b809a0f8c8f6e90545eb08cd1efeb188ffc663b902c1f2d";
-=======
     let starting_key = "plan:0:v2.9.2:e15b4f5cd51b8cc728e3f5171611073455601e81196cd3cbafc5610d9769a370:3973e022e93220f9212c18d0d0c543ae7c309e46640da93a4a0314de999f5112:41ae54204ebb1911412cf23e8f1d458cb08d6fabce16f255f7a497fd2b6fe213";
     assert_ne!(starting_key, new_cache_key, "starting_key (cache key for the initial config) and new_cache_key (cache key with the updated config) should not be equal. This either means that the cache key is not being generated correctly, or that the test is not actually checking the updated key.");
->>>>>>> c4fd6188
 
     router.execute_default_query().await;
     router.assert_redis_cache_contains(starting_key, None).await;
