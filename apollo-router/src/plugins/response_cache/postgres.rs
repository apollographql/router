--- conflicted
+++ resolved
@@ -452,11 +452,7 @@
         &self,
         invalidation_keys: Vec<String>,
         subgraph_names: Vec<String>,
-<<<<<<< HEAD
-    ) -> sqlx::Result<u64> {
-=======
-    ) -> anyhow::Result<HashMap<String, u64>> {
->>>>>>> 5ab4c73b
+    ) -> sqlx::Result<HashMap<String, u64>> {
         let invalidation_keys: Vec<String> = invalidation_keys
             .iter()
             .map(|ck| self.namespaced(ck))
