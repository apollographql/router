--- conflicted
+++ resolved
@@ -9,11 +9,8 @@
     "examples/compose-your-graphql-router",
     "examples/context-data",
     "examples/forbid-anonymous-operations",
-<<<<<<< HEAD
+    "examples/hello-world",
     "examples/jwt-auth",
-=======
-    "examples/hello-world",
->>>>>>> ac55ed6d
     "fuzz",
     "uplink",
     "xtask",
