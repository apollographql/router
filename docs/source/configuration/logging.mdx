---
title: Router Logging
subtitle: Configure logging in the Apollo Router, including log level and output format.
description: Configure logging in the Apollo Router. Set the log level and output format.
---

import { Link } from "gatsby";

The Apollo Router provides built-in support for logging with support for:

* [Configurable log level](#log-level)
* [stdout output](#logging-to-stdout) with [configurable output formats](#logging-output-format)

## Log level

The Apollo Router accepts a command-line argument to set its log level:

<table class="field-table api-ref">
  <thead>
    <tr>
      <th>Name</th>
      <th>Description</th>
    </tr>
  </thead>

<tbody>

<tr>
<td style="min-width: 150px;">

##### `--log`

</td>
<td>

The log level, indicating the _most_ severe log message type to include. In ascending order of verbosity, can be one of: `off`, `error`, `warn`, `info`, `debug`, or `trace`.

The default value is `info`.

</td>
</tr>

</tbody>
</table>

The router also accepts both `RUST_LOG` and `APOLLO_ROUTER_LOG` environment variables with the same possible values as the command-line argument. The precedence is as follows (top to bottom):
 - RUST_LOG
 - command-line argument
 - APOLLO_ROUTER_LOG

`RUST_LOG` is supported for advanced users with specific filtering requirements who may wish to see log messages from crates consumed by the router. Most users should use the command-line argument or APOLLO_ROUTER_LOG. Both of these options constrain log output to the router.

To be clear:

```
RUST_LOG=apollo_router::debug
APOLLO_ROUTER_LOG=debug
--log=debug
```

are equivalent, as are:

```
RUST_LOG=hyper=debug,apollo_router::info,h2=trace
APOLLO_ROUTER_LOG=hyper=debug,info,h2=trace
--log=hyper=debug,info,h2=trace
```

In both examples, the actual filter used by the router is as defined in the RUST_LOG entry.

For more information about specifying filters for more granular control over Apollo Router logging, see the [Env Logger documentation](https://docs.rs/env_logger/latest/env_logger/).


## Common logging settings

Common settings for router logging:

* [Service name](#service-name)
* [Resource attributes](#resource)

### Service name

Set a service name for your router logging so they can be easily searched and found in your metrics dashboards. 

The service name can be set by an environment variable or in `router.yaml`, with the following order of precedence (first to last):

1. `OTEL_SERVICE_NAME` environment variable
2. `OTEL_RESOURCE_ATTRIBUTES` environment variable
3. `telemetry.logging.common.service_name` in `router.yaml`

      <ExpansionPanel title="Example service_name">

      Example setting service name in `telemetry.logging.common.service_name`:

      ```yaml title="router.yaml"
      telemetry:
        logging:
          common:
            # (Optional) Set the service name to easily find logs related to the apollo-router in your metrics dashboards
            service_name: "router" #highlight-line
      ```

      </ExpansionPanel>


4. `telemetry.logging.common.resource` in `router.yaml`

      <ExpansionPanel title="Example resource">

      Example setting service name in `telemetry.logging.common.resource`:

      ```yaml title="router.yaml"
      telemetry:
        logging:
          common:
            resource:
              # (Optional) Set the service name to easily find logs related to the apollo-router in your metrics dashboards
              "service.name": "router" #highlight-line
      ```

      </ExpansionPanel>

If the service name isn't explicitly set, then by default the service name will be set to `unknown_service:apollo_router` (or `unknown_service` if the executable name cannot be determined).

### Resource attribute

A resource attribute is a set of key-value pairs that provide additional information to an exporter. Application performance monitors (APM) may interpret and display resource information. 

In `router.yaml`, resource attributes are set in `telemetry.logging.common.resource`. For example:

```yaml title="router.yaml"
telemetry:
  logging:
    common:
      resource:
        "environment.name": "production"
        "environment.namespace": "{env.MY_K8_NAMESPACE_ENV_VARIABLE}"
```

For OpenTelemetry conventions for resources, see [Resource Semantic Conventions](https://github.com/open-telemetry/semantic-conventions/blob/main/docs/resource/README.md).

## Logging to stdout

Logging in the Apollo Router can be directed to stdout.

### Configure stdout

#### `enabled`

To enable stdout logging, set the `enabled` option to `true`:

```yaml title="router.yaml"
telemetry:
  logging:
    stdout:
      enabled: true #highlight-line
```

#### `format`

You can configure the logging output format. The default format depends on how the router is run:

* In an interactive shell, [`text`](#text) is the default.
* In a non-interactive shell, [`json`](#json) is the default.

You can explicitly set the format in [`router.yaml`](./configuration/overview#yaml-config-file) with `telemetry.logging.stdout.format`:

```yaml title="router.yaml"
telemetry:
  logging:
    stdout:
      enabled: true
      format: text #highlight-line
```

For configuration options specific to each output format, see the [`text`](#text) and [`json`](#json) format references.

### `stdout` configuration reference

| Option                | Values                     | Default         | Description                                          |
|-----------------------|----------------------------|-----------------|------------------------------------------------------|
| `enabled`             | `true`\|`false`            | `false`         | Enable or disable stdout logging.                    |
| `format`              |                            | `text`\|`json`  | See the [format documentation](#format) for details. |


## Logging output format

You can configure logging to be output in different formats:

* [`text`](#text)
* [`json`](#json)

Each format has its own specific settings.

### `text`

The `text` format is human-readable and ideal for development and debugging. It is the default logging output format.

To use the `text` format, in `router.yaml` enable `telemetry.logging.stdout` and set the format as `text`:

```yaml title="router.yaml"
telemetry:
  logging:
    stdout:
      enabled: true
      format: text # The default text format will be used
```

The `text` format can also be used as a key in YAML, `telemetry.logging.stdout.format.text`, to specify advanced configuration options:

```yaml title="router.yaml"
telemetry:
  logging:
    stdout:
      enabled: true
      format:
        text: #highlight-line
          flavor: compact
          ansi: false
          display_filename: true
          display_level: true
          display_line_number: true
          display_target: true
          display_thread_id: true
          display_thread_name: true
          display_timestamp: true
```

Example `text` output:

```json
2023-10-30T15:49:34.174435Z  INFO main ThreadId(01) span_name{span_attr_1="span_attr_1" span_attr_2="span_attr_2"}: event_target: event_file.rs:32: event_attr_1="event_attr_1" event_attr_2="event_attr_2"
```

#### `flavor`

To use different "flavors" of text formatting, in `router.yaml` you can set `telemetry.logging.stdout.format.text.flavor` and choose between `default`, `pretty` or `compact` formatting.

##### `default`

```yaml title="router.yaml"
telemetry:
  logging:
    stdout:
      enabled: true
      format:
        text:
          flavor: default
```

Example `default` flavor output:

```
2023-10-30T15:54:48.563180Z  INFO span_name{span_attr_1="span_attr_1" span_attr_2="span_attr_2"}: event_target: event_attr_1="event_attr_1" event_attr_2="event_attr_2"
```

##### `pretty`

```yaml title="router.yaml"
telemetry:
  logging:
    stdout:
      enabled: true
      format:
        text:
          flavor: pretty
```

Example `pretty` flavor output:

```
  2023-10-30T15:56:26.478213Z  INFO event_target: event_attr_1: "event_attr_1", event_attr_2: "event_attr_2"
    at event_file.rs:32
    in span_target::span_name with span_attr_1: "span_attr_1", span_attr_2: "span_attr_2"

```

##### `compact`

```yaml title="router.yaml"
telemetry:
  logging:
    stdout:
      enabled: true
      format:
        text:
          flavor: compact
```

Example `compact` flavor output:

```
2023-10-30T15:56:57.717627Z  INFO span_name: event_target: event_attr_1="event_attr_1" event_attr_2="event_attr_2" span_attr_1="span_attr_1" span_attr_2="span_attr_2"
```


#### `text` configuration reference

| Option                | Values                         | Default   | Description                                                |
|-----------------------|--------------------------------|-----------|------------------------------------------------------------|
| `flavor`              | `default`\|`compact`\|`pretty` | `default` | The overall output formatting.                             |
| `ansi`                | `true`\|`false`                | `false`   | Use ansi terminal escape codes.                            |
| `display_filename`    | `true`\|`false`                | `false`   | The filename where the log event was raised.               |
| `display_level`       | `true`\|`false`                | `true`    | The level of the log event, e.g. INFO, WARN, ERROR, TRACE. |
| `display_line_number` | `true`\|`false`                | `false`   | The line number where the event was raised.                |
| `display_target`      | `true`\|`false`                | `false`   | The module name where the event was raised.                |
| `display_thread_id`   | `true`\|`false`                | `false`   | The id of the thread where the event was raised.           |
| `display_thread_name` | `true`\|`false`                | `false`   | The name of the thread where the event was raised.         |
| `display_timestamp`   | `true`\|`false`                | `true`    | The timestamp of when the event was raised.                |


### `json`

The `json` format is a machine-readable format ideal for consumption by application performance monitors (APMs).

The router supports structured JSON output provided by [tracing-subscriber](https://docs.rs/tracing-subscriber/latest/tracing_subscriber/fmt/format/struct.Json.html).

To use the `json` format, in `router.yaml` enable `telemetry.logging.stdout` and set the format as `json`:

```yaml title="router.yaml"
telemetry:
  logging:
    stdout:
      enabled: true
      format: json
```

Each log entry will be a single well-formed JSON document that is ideal for processing in your APM tool of choice.

Example default `json` output:

```json title="stdout"
{
  "timestamp": "2023-10-30T14:09:34.771388Z",
  "level": "INFO",
  "fields": {
    "event_attr_1": "event_attr_1",
    "event_attr_2": "event_attr_2"
  },
  "target": "event_target"
}
```

You can configure which attributes are included in the JSON output by specifying `telemetry.logging.stdout.format.json` as a key in `router.yaml`:

```yaml title="router.yaml"
telemetry:
  logging:
    stdout:
      enabled: true
      format: 
        json:
          display_filename: false
          display_level: true
          display_line_number: false
          display_target: false
          display_thread_id: false
          display_thread_name: false
          display_timestamp: true
          flatten_event: false
          display_current_span: true
          display_span_list: true
```

Example `json` output:

```json
{
  "timestamp": "2023-10-30T15:47:52.570482Z",
  "level": "INFO",
  "fields": {
    "event_attr_1": "event_attr_1",
    "event_attr_2": "event_attr_2"
  },
  "target": "event_target",
  "filename": "event_file.rs",
  "line_number": 32,
  "span": {
    "span_attr_1": "span_attr_1",
    "span_attr_2": "span_attr_2",
    "name": "span_name"
  },
  "spans": [
    {
      "span_attr_1": "span_attr_1",
      "span_attr_2": "span_attr_2",
      "name": "span_name"
    }
  ],
  "threadName": "main",
  "threadId": "ThreadId(1)"
}
```

#### `flatten_event`

The `telemetry.logging.stdout.format.json.flatten_event` flag can be used to eliminate the `fields` attribute and output event fields directly on the root JSON object. This is useful if you want to ingest the logs into a tool that doesn't support nested JSON objects.

```yaml title="router.yaml"
telemetry:
  logging:
    stdout:
      enabled: true
      format: 
        json:
          flatten_event: true
```

Example flattened output:

```yaml
{
  "timestamp": "2023-10-30T14:09:34.771388Z",
  "level": "INFO",
  "event_attr_1": "event_attr_1",
  "event_attr_2": "event_attr_2",
  "target": "event_target"
}
```

#### `display_current_span`

Events may also output information about the span that they are raised in, which is useful to log attributes attached to the span for a particular request.

To log span information, set the `telemetry.logging.stdout.format.json.display_current_span` option to `true`:

```yaml title="router.yaml"
telemetry:
  logging:
    stdout:
      enabled: true
      format: 
        json:
          display_current_span: true
```

Example output with span information:

```yaml
{
  "timestamp": "2023-10-30T14:09:34.771388Z",
  "level": "INFO",
  "fields": {
    "event_attr_1": "event_attr_1",
    "event_attr_2": "event_attr_2"
  },
  "target": "event_target",
  "span": {
    "span_attr_1": "span_attr_1",
    "span_attr_2": "span_attr_2",
    "name": "span_name"
  }
}
```

#### `display_span_list`

The `telemetry.logging.stdout.format.json.display_span_list` option is like [`display_current_span`](#displaycurrentspan) but instead of outputting information for the current span, `display_span_list`  outputs information for all spans that an event was raised in. 

For instance, if you have a custom `trace_id` from a request header, as long as the attribute is configured on the `router` span it will appear on all log events associated with the request.

```yaml title="router.yaml"
telemetry:
<<<<<<< HEAD
  logging:
    stdout:
      enabled: true
      format: 
        json:
          display_span_list: true
```

Example output with a list of spans:

```yaml
{
  "timestamp": "2023-10-30T14:09:34.771388Z",
  "level": "INFO",
  "fields": {
    "event_attr_1": "event_attr_1",
    "event_attr_2": "event_attr_2"
  },
  "target": "event_target",
  "spans": [
    {
      "span_attr_1": "span_attr_1",
      "span_attr_2": "span_attr_2",
      "name": "span_name"
    }
  ]
}
```

#### `json` configuration reference

| Option                 | Values            | Default | Event Field   | Description                                                                            |
|------------------------|-------------------|---------|:--------------|----------------------------------------------------------------------------------------|
| `current_span`         | `true`\|`false`   | `false` | `span`        | The span in which the event was raised and all of its' attributes.                     |
| `display_filename`     | `true`\|`false`   | `false` | `filename`    | The filename where the log event was raised.                                           |
| `display_level`        | `true`\|`false`   | `true`  | `level`       | The level of the log event, e.g. INFO, WARN, ERROR, TRACE.                             |
| `display_line_number`  | `true`\|`false`   | `false` | `line_number` | The line number where the event was raised.                                            |
| `display_target`       | `true`\|`false`   | `false` | `target`      | The module name where the event was raised.                                            |
| `display_thread_id`    | `true`\|`false`   | `false` | `thread_id`   | The id of the thread where the event was raised.                                       |
| `display_thread_name`  | `true`\|`false`   | `false` | `thread_name` | The name of the thread where the event was raised.                                     |
| `display_timestamp`    | `true`\|`false`   | `true`  | `timestamp`   | The timestamp of when the event was raised.                                            |
| `flatten_event`        | `true`\|`false`   | `false` |               | Instead output event fields directly on the root json object, see documentation above. |
| `span_list`            | `true`\|`false`   | `false` | `spans`       | A list of all spans to root in which the event was raised and all of their attributes. |
=======
  exporters:
    logging:
      # If one of these headers matches we will log supergraph and subgraphs requests/responses
      experimental_when_header:
        - name: apollo-router-log-request
          value: my_client
          headers: true # default: false
          body: true # default: false
        # log request for all requests coming from Iphones
        - name: user-agent
          match: ^Mozilla/5.0 (iPhone*
          headers: true
```
>>>>>>> a9745770
<|MERGE_RESOLUTION|>--- conflicted
+++ resolved
@@ -90,14 +90,15 @@
 
       <ExpansionPanel title="Example service_name">
 
-      Example setting service name in `telemetry.logging.common.service_name`:
+      Example setting service name in `telemetry.exporters.logging.common.service_name`:
 
       ```yaml title="router.yaml"
       telemetry:
-        logging:
-          common:
-            # (Optional) Set the service name to easily find logs related to the apollo-router in your metrics dashboards
-            service_name: "router" #highlight-line
+        exporters:
+          logging:
+            common:
+              # (Optional) Set the service name to easily find logs related to the apollo-router in your metrics dashboards
+              service_name: "router" #highlight-line
       ```
 
       </ExpansionPanel>
@@ -111,11 +112,12 @@
 
       ```yaml title="router.yaml"
       telemetry:
-        logging:
-          common:
-            resource:
-              # (Optional) Set the service name to easily find logs related to the apollo-router in your metrics dashboards
-              "service.name": "router" #highlight-line
+        exporters:
+          logging:
+            common:
+              resource:
+                # (Optional) Set the service name to easily find logs related to the apollo-router in your metrics dashboards
+                "service.name": "router" #highlight-line
       ```
 
       </ExpansionPanel>
@@ -126,15 +128,16 @@
 
 A resource attribute is a set of key-value pairs that provide additional information to an exporter. Application performance monitors (APM) may interpret and display resource information. 
 
-In `router.yaml`, resource attributes are set in `telemetry.logging.common.resource`. For example:
-
-```yaml title="router.yaml"
-telemetry:
-  logging:
-    common:
-      resource:
-        "environment.name": "production"
-        "environment.namespace": "{env.MY_K8_NAMESPACE_ENV_VARIABLE}"
+In `router.yaml`, resource attributes are set in `telemetry.exporters.logging.common.resource`. For example:
+
+```yaml title="router.yaml"
+telemetry:
+  exporters:
+     logging:
+       common:
+         resource:
+           "environment.name": "production"
+           "environment.namespace": "{env.MY_K8_NAMESPACE_ENV_VARIABLE}"
 ```
 
 For OpenTelemetry conventions for resources, see [Resource Semantic Conventions](https://github.com/open-telemetry/semantic-conventions/blob/main/docs/resource/README.md).
@@ -151,9 +154,10 @@
 
 ```yaml title="router.yaml"
 telemetry:
-  logging:
-    stdout:
-      enabled: true #highlight-line
+  exporters:
+     logging:
+       stdout:
+         enabled: true #highlight-line
 ```
 
 #### `format`
@@ -163,14 +167,15 @@
 * In an interactive shell, [`text`](#text) is the default.
 * In a non-interactive shell, [`json`](#json) is the default.
 
-You can explicitly set the format in [`router.yaml`](./configuration/overview#yaml-config-file) with `telemetry.logging.stdout.format`:
-
-```yaml title="router.yaml"
-telemetry:
-  logging:
-    stdout:
-      enabled: true
-      format: text #highlight-line
+You can explicitly set the format in [`router.yaml`](./configuration/overview#yaml-config-file) with `telemetry.exporters.logging.stdout.format`:
+
+```yaml title="router.yaml"
+telemetry:
+  exporters:
+     logging:
+       stdout:
+         enabled: true
+         format: text #highlight-line
 ```
 
 For configuration options specific to each output format, see the [`text`](#text) and [`json`](#json) format references.
@@ -196,34 +201,40 @@
 
 The `text` format is human-readable and ideal for development and debugging. It is the default logging output format.
 
-To use the `text` format, in `router.yaml` enable `telemetry.logging.stdout` and set the format as `text`:
-
-```yaml title="router.yaml"
-telemetry:
-  logging:
-    stdout:
-      enabled: true
-      format: text # The default text format will be used
-```
-
-The `text` format can also be used as a key in YAML, `telemetry.logging.stdout.format.text`, to specify advanced configuration options:
-
-```yaml title="router.yaml"
-telemetry:
-  logging:
-    stdout:
-      enabled: true
-      format:
-        text: #highlight-line
-          flavor: compact
-          ansi: false
-          display_filename: true
-          display_level: true
-          display_line_number: true
-          display_target: true
-          display_thread_id: true
-          display_thread_name: true
-          display_timestamp: true
+To use the `text` format, in `router.yaml` enable `telemetry.exporters.logging.stdout` and set the format as `text`:
+
+```yaml title="router.yaml"
+telemetry:
+  exporters:
+     logging:
+       stdout:
+         enabled: true
+         format: text # The default text format will be used
+```
+
+The `text` format can also be used as a key in YAML, `telemetry.exporters.logging.stdout.format.text`, to specify advanced configuration options:
+
+```yaml title="router.yaml"
+telemetry:
+  exporters:
+     logging:
+       stdout:
+         enabled: true
+         format:
+           text: #highlight-line
+              ansi_escape_codes: true
+              display_filename: true
+              display_level: true
+              display_line_number: true
+              display_target: true
+              display_thread_id: true
+              display_thread_name: true
+              display_timestamp: true
+              display_resource: false
+              display_span_list: true
+              display_current_span: true
+              display_service_name: true
+              display_service_namespace: true
 ```
 
 Example `text` output:
@@ -232,81 +243,21 @@
 2023-10-30T15:49:34.174435Z  INFO main ThreadId(01) span_name{span_attr_1="span_attr_1" span_attr_2="span_attr_2"}: event_target: event_file.rs:32: event_attr_1="event_attr_1" event_attr_2="event_attr_2"
 ```
 
-#### `flavor`
-
-To use different "flavors" of text formatting, in `router.yaml` you can set `telemetry.logging.stdout.format.text.flavor` and choose between `default`, `pretty` or `compact` formatting.
-
-##### `default`
-
-```yaml title="router.yaml"
-telemetry:
-  logging:
-    stdout:
-      enabled: true
-      format:
-        text:
-          flavor: default
-```
-
-Example `default` flavor output:
-
-```
-2023-10-30T15:54:48.563180Z  INFO span_name{span_attr_1="span_attr_1" span_attr_2="span_attr_2"}: event_target: event_attr_1="event_attr_1" event_attr_2="event_attr_2"
-```
-
-##### `pretty`
-
-```yaml title="router.yaml"
-telemetry:
-  logging:
-    stdout:
-      enabled: true
-      format:
-        text:
-          flavor: pretty
-```
-
-Example `pretty` flavor output:
-
-```
-  2023-10-30T15:56:26.478213Z  INFO event_target: event_attr_1: "event_attr_1", event_attr_2: "event_attr_2"
-    at event_file.rs:32
-    in span_target::span_name with span_attr_1: "span_attr_1", span_attr_2: "span_attr_2"
-
-```
-
-##### `compact`
-
-```yaml title="router.yaml"
-telemetry:
-  logging:
-    stdout:
-      enabled: true
-      format:
-        text:
-          flavor: compact
-```
-
-Example `compact` flavor output:
-
-```
-2023-10-30T15:56:57.717627Z  INFO span_name: event_target: event_attr_1="event_attr_1" event_attr_2="event_attr_2" span_attr_1="span_attr_1" span_attr_2="span_attr_2"
-```
-
-
 #### `text` configuration reference
 
-| Option                | Values                         | Default   | Description                                                |
-|-----------------------|--------------------------------|-----------|------------------------------------------------------------|
-| `flavor`              | `default`\|`compact`\|`pretty` | `default` | The overall output formatting.                             |
-| `ansi`                | `true`\|`false`                | `false`   | Use ansi terminal escape codes.                            |
-| `display_filename`    | `true`\|`false`                | `false`   | The filename where the log event was raised.               |
-| `display_level`       | `true`\|`false`                | `true`    | The level of the log event, e.g. INFO, WARN, ERROR, TRACE. |
-| `display_line_number` | `true`\|`false`                | `false`   | The line number where the event was raised.                |
-| `display_target`      | `true`\|`false`                | `false`   | The module name where the event was raised.                |
-| `display_thread_id`   | `true`\|`false`                | `false`   | The id of the thread where the event was raised.           |
-| `display_thread_name` | `true`\|`false`                | `false`   | The name of the thread where the event was raised.         |
-| `display_timestamp`   | `true`\|`false`                | `true`    | The timestamp of when the event was raised.                |
+| Option                        | Values                         | Default    | Description                                                |
+|-------------------------------|--------------------------------|------------|------------------------------------------------------------|
+| `flavor`                      | `default`\|`compact`\|`pretty` | `default`  | The overall output formatting.                             |
+| `ansi_escape_codes`           | `true`\|`false`                | `false`    | Use ansi terminal escape codes.                            |
+| `display_filename`            | `true`\|`false`                | `false`    | The filename where the log event was raised.               |
+| `display_level`               | `true`\|`false`                | `true`     | The level of the log event, e.g. INFO, WARN, ERROR, TRACE. |
+| `display_line_number`         | `true`\|`false`                | `false`    | The line number where the event was raised.                |
+| `display_target`              | `true`\|`false`                | `false`    | The module name where the event was raised.                |
+| `display_thread_id`           | `true`\|`false`                | `false`    | The id of the thread where the event was raised.           |
+| `display_thread_name`         | `true`\|`false`                | `false`    | The name of the thread where the event was raised.         |
+| `display_timestamp`           | `true`\|`false`                | `true`     | The timestamp of when the event was raised.                |
+| `display_service_name`        | `true`\|`false`                | `false`    | The service name as configured in metrics common.          |
+| `display_service_namespace`   | `true`\|`false`                | `false`    | The service namespace as configured in metrics common.     |
 
 
 ### `json`
@@ -315,14 +266,15 @@
 
 The router supports structured JSON output provided by [tracing-subscriber](https://docs.rs/tracing-subscriber/latest/tracing_subscriber/fmt/format/struct.Json.html).
 
-To use the `json` format, in `router.yaml` enable `telemetry.logging.stdout` and set the format as `json`:
-
-```yaml title="router.yaml"
-telemetry:
-  logging:
-    stdout:
-      enabled: true
-      format: json
+To use the `json` format, in `router.yaml` enable `telemetry.exporters.logging.stdout` and set the format as `json`:
+
+```yaml title="router.yaml"
+telemetry:
+  exporters:
+     logging:
+       stdout:
+         enabled: true
+         format: json
 ```
 
 Each log entry will be a single well-formed JSON document that is ideal for processing in your APM tool of choice.
@@ -341,25 +293,26 @@
 }
 ```
 
-You can configure which attributes are included in the JSON output by specifying `telemetry.logging.stdout.format.json` as a key in `router.yaml`:
-
-```yaml title="router.yaml"
-telemetry:
-  logging:
-    stdout:
-      enabled: true
-      format: 
-        json:
-          display_filename: false
-          display_level: true
-          display_line_number: false
-          display_target: false
-          display_thread_id: false
-          display_thread_name: false
-          display_timestamp: true
-          flatten_event: false
-          display_current_span: true
-          display_span_list: true
+You can configure which attributes are included in the JSON output by specifying `telemetry.exporters.logging.stdout.format.json` as a key in `router.yaml`:
+
+```yaml title="router.yaml"
+telemetry:
+  exporters:
+     logging:
+       stdout:
+         enabled: true
+         format: 
+           json:
+             display_filename: false
+             display_level: true
+             display_line_number: false
+             display_target: false
+             display_thread_id: false
+             display_thread_name: false
+             display_timestamp: true
+             display_current_span: true
+             display_span_list: true
+             display_resource: true
 ```
 
 Example `json` output:
@@ -392,46 +345,21 @@
 }
 ```
 
-#### `flatten_event`
-
-The `telemetry.logging.stdout.format.json.flatten_event` flag can be used to eliminate the `fields` attribute and output event fields directly on the root JSON object. This is useful if you want to ingest the logs into a tool that doesn't support nested JSON objects.
-
-```yaml title="router.yaml"
-telemetry:
-  logging:
-    stdout:
-      enabled: true
-      format: 
-        json:
-          flatten_event: true
-```
-
-Example flattened output:
-
-```yaml
-{
-  "timestamp": "2023-10-30T14:09:34.771388Z",
-  "level": "INFO",
-  "event_attr_1": "event_attr_1",
-  "event_attr_2": "event_attr_2",
-  "target": "event_target"
-}
-```
-
 #### `display_current_span`
 
 Events may also output information about the span that they are raised in, which is useful to log attributes attached to the span for a particular request.
 
-To log span information, set the `telemetry.logging.stdout.format.json.display_current_span` option to `true`:
-
-```yaml title="router.yaml"
-telemetry:
-  logging:
-    stdout:
-      enabled: true
-      format: 
-        json:
-          display_current_span: true
+To log span information, set the `telemetry.exporters.logging.stdout.format.json.display_current_span` option to `true`:
+
+```yaml title="router.yaml"
+telemetry:
+  exporters:
+     logging:
+       stdout:
+         enabled: true
+         format: 
+           json:
+             display_current_span: true
 ```
 
 Example output with span information:
@@ -455,19 +383,19 @@
 
 #### `display_span_list`
 
-The `telemetry.logging.stdout.format.json.display_span_list` option is like [`display_current_span`](#displaycurrentspan) but instead of outputting information for the current span, `display_span_list`  outputs information for all spans that an event was raised in. 
+The `telemetry.exporters.logging.stdout.format.json.display_span_list` option is like [`display_current_span`](#displaycurrentspan) but instead of outputting information for the current span, `display_span_list`  outputs information for all spans that an event was raised in. 
 
 For instance, if you have a custom `trace_id` from a request header, as long as the attribute is configured on the `router` span it will appear on all log events associated with the request.
 
 ```yaml title="router.yaml"
 telemetry:
-<<<<<<< HEAD
-  logging:
-    stdout:
-      enabled: true
-      format: 
-        json:
-          display_span_list: true
+  exporters:
+     logging:
+       stdout:
+         enabled: true
+         format: 
+           json:
+             display_span_list: true
 ```
 
 Example output with a list of spans:
@@ -491,32 +419,55 @@
 }
 ```
 
+#### `display_resource`
+
+The `telemetry.logging.stdout.format.json.display_span_list` option is like [`display_current_span`](#displaycurrentspan) but instead of outputting information for the current span, `display_span_list`  outputs information for all spans that an event was raised in.
+
+For instance, if you have a custom `trace_id` from a request header, as long as the attribute is configured on the `router` span it will appear on all log events associated with the request.
+
+```yaml title="router.yaml"
+telemetry:
+  exporters:
+     logging:
+       stdout:
+         enabled: true
+         format: 
+           json:
+             display_span_list: true
+```
+
+Example output with a list of spans:
+
+```yaml
+{
+  "timestamp": "2023-10-30T14:09:34.771388Z",
+  "level": "INFO",
+  "fields": {
+    "event_attr_1": "event_attr_1",
+    "event_attr_2": "event_attr_2"
+  },
+  "target": "event_target",
+  "spans": [
+    {
+      "span_attr_1": "span_attr_1",
+      "span_attr_2": "span_attr_2",
+      "name": "span_name"
+    }
+  ]
+}
+```
+
 #### `json` configuration reference
 
-| Option                 | Values            | Default | Event Field   | Description                                                                            |
-|------------------------|-------------------|---------|:--------------|----------------------------------------------------------------------------------------|
-| `current_span`         | `true`\|`false`   | `false` | `span`        | The span in which the event was raised and all of its' attributes.                     |
-| `display_filename`     | `true`\|`false`   | `false` | `filename`    | The filename where the log event was raised.                                           |
-| `display_level`        | `true`\|`false`   | `true`  | `level`       | The level of the log event, e.g. INFO, WARN, ERROR, TRACE.                             |
-| `display_line_number`  | `true`\|`false`   | `false` | `line_number` | The line number where the event was raised.                                            |
-| `display_target`       | `true`\|`false`   | `false` | `target`      | The module name where the event was raised.                                            |
-| `display_thread_id`    | `true`\|`false`   | `false` | `thread_id`   | The id of the thread where the event was raised.                                       |
-| `display_thread_name`  | `true`\|`false`   | `false` | `thread_name` | The name of the thread where the event was raised.                                     |
-| `display_timestamp`    | `true`\|`false`   | `true`  | `timestamp`   | The timestamp of when the event was raised.                                            |
-| `flatten_event`        | `true`\|`false`   | `false` |               | Instead output event fields directly on the root json object, see documentation above. |
-| `span_list`            | `true`\|`false`   | `false` | `spans`       | A list of all spans to root in which the event was raised and all of their attributes. |
-=======
-  exporters:
-    logging:
-      # If one of these headers matches we will log supergraph and subgraphs requests/responses
-      experimental_when_header:
-        - name: apollo-router-log-request
-          value: my_client
-          headers: true # default: false
-          body: true # default: false
-        # log request for all requests coming from Iphones
-        - name: user-agent
-          match: ^Mozilla/5.0 (iPhone*
-          headers: true
-```
->>>>>>> a9745770
+| Option                | Values            | Default | Event Field   | Description                                                                            |
+|-----------------------|-------------------|---------|:--------------|----------------------------------------------------------------------------------------|
+| `current_span`        | `true`\|`false`   | `false` | `span`        | The span in which the event was raised and all of its' attributes.                     |
+| `display_filename`    | `true`\|`false`   | `false` | `filename`    | The filename where the log event was raised.                                           |
+| `display_level`       | `true`\|`false`   | `true`  | `level`       | The level of the log event, e.g. INFO, WARN, ERROR, TRACE.                             |
+| `display_line_number` | `true`\|`false`   | `false` | `line_number` | The line number where the event was raised.                                            |
+| `display_target`      | `true`\|`false`   | `false` | `target`      | The module name where the event was raised.                                            |
+| `display_thread_id`   | `true`\|`false`   | `false` | `thread_id`   | The id of the thread where the event was raised.                                       |
+| `display_thread_name` | `true`\|`false`   | `false` | `thread_name` | The name of the thread where the event was raised.                                     |
+| `display_timestamp`   | `true`\|`false`   | `true`  | `timestamp`   | The timestamp of when the event was raised.                                            |
+| `display_span_list`   | `true`\|`false`   | `false` | `spans`       | A list of all spans to root in which the event was raised and all of their attributes. |
+| `display_resource`    | `true`\|`false`   | `false` | `resource`    | The resource as configured in tracing common.                                          |
