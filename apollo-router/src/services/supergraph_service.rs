//! Implements the router phase of the request lifecycle.

use std::sync::Arc;
use std::task::Poll;

use futures::future::BoxFuture;
use futures::stream::StreamExt;
use futures::TryFutureExt;
use http::header::ACCEPT;
use http::HeaderMap;
use http::StatusCode;
use indexmap::IndexMap;
use mediatype::names::MIXED;
use mediatype::names::MULTIPART;
use mediatype::MediaTypeList;
use mediatype::ReadParams;
use multimap::MultiMap;
use opentelemetry::trace::SpanKind;
use serde_json_bytes::ByteString;
use serde_json_bytes::Map;
use serde_json_bytes::Value;
use tower::util::BoxService;
use tower::BoxError;
use tower::ServiceBuilder;
use tower::ServiceExt;
use tower_service::Service;
use tracing_futures::Instrument;

use super::new_service::NewService;
use super::subgraph_service::MakeSubgraphService;
use super::subgraph_service::SubgraphCreator;
use super::ExecutionCreator;
use super::ExecutionServiceFactory;
use super::QueryPlannerContent;
use super::MULTIPART_DEFER_SPEC_PARAMETER;
use super::MULTIPART_DEFER_SPEC_VALUE;
use crate::cache::DeduplicatingCache;
use crate::error::CacheResolverError;
use crate::error::ServiceBuildError;
use crate::graphql;
use crate::graphql::IntoGraphQLErrors;
use crate::graphql::Response;
use crate::introspection::Introspection;
use crate::json_ext::ValueExt;
use crate::plugin::DynPlugin;
use crate::query_planner::BridgeQueryPlanner;
use crate::query_planner::CachingQueryPlanner;
use crate::response::IncrementalResponse;
use crate::router_factory::Endpoint;
use crate::router_factory::SupergraphServiceFactory;
use crate::services::layers::apq::APQLayer;
use crate::services::layers::ensure_query_presence::EnsureQueryPresence;
use crate::spec::Query;
use crate::Configuration;
use crate::Context;
use crate::ExecutionRequest;
use crate::ExecutionResponse;
use crate::ListenAddr;
use crate::QueryPlannerRequest;
use crate::QueryPlannerResponse;
use crate::Schema;
use crate::SupergraphRequest;
use crate::SupergraphResponse;

/// An [`IndexMap`] of available plugins.
pub(crate) type Plugins = IndexMap<String, Box<dyn DynPlugin>>;

/// Containing [`Service`] in the request lifecyle.
#[derive(Clone)]
pub(crate) struct SupergraphService<ExecutionFactory> {
    execution_service_factory: ExecutionFactory,
    query_planner_service: CachingQueryPlanner<BridgeQueryPlanner>,
    ready_query_planner_service: Option<CachingQueryPlanner<BridgeQueryPlanner>>,
    schema: Arc<Schema>,
}

#[buildstructor::buildstructor]
impl<ExecutionFactory> SupergraphService<ExecutionFactory> {
    #[builder]
    pub(crate) fn new(
        query_planner_service: CachingQueryPlanner<BridgeQueryPlanner>,
        execution_service_factory: ExecutionFactory,
        schema: Arc<Schema>,
    ) -> Self {
        SupergraphService {
            query_planner_service,
            execution_service_factory,
            ready_query_planner_service: None,
            schema,
        }
    }
}

impl<ExecutionFactory> Service<SupergraphRequest> for SupergraphService<ExecutionFactory>
where
    ExecutionFactory: ExecutionServiceFactory,
{
    type Response = SupergraphResponse;
    type Error = BoxError;
    type Future = BoxFuture<'static, Result<Self::Response, Self::Error>>;

    fn poll_ready(&mut self, cx: &mut std::task::Context<'_>) -> Poll<Result<(), Self::Error>> {
        // We need to obtain references to two hot services for use in call.
        // The reason for us to clone here is that the async block needs to own the hot services,
        // and cloning will produce a cold service. Therefore cloning in `SupergraphService#call` is not
        // a valid course of action.
        self.ready_query_planner_service
            .get_or_insert_with(|| self.query_planner_service.clone())
            .poll_ready(cx)
            .map_err(|err| err.into())
    }

    fn call(&mut self, req: SupergraphRequest) -> Self::Future {
        // Consume our cloned services and allow ownership to be transferred to the async block.
        let planning = self.ready_query_planner_service.take().unwrap();
        let execution = self.execution_service_factory.new_service();

        let schema = self.schema.clone();

        let context_cloned = req.context.clone();
        let fut =
            service_call(planning, execution, schema, req).or_else(|error: BoxError| async move {
                let errors = vec![crate::error::Error {
                    message: error.to_string(),
                    extensions: serde_json_bytes::json!({
                        "code": "INTERNAL_SERVER_ERROR",
                    })
                    .as_object()
                    .unwrap()
                    .to_owned(),
                    ..Default::default()
                }];

                Ok(SupergraphResponse::builder()
                    .errors(errors)
                    .status_code(StatusCode::INTERNAL_SERVER_ERROR)
                    .context(context_cloned)
                    .build()
                    .expect("building a response like this should not fail"))
            });

        Box::pin(fut)
    }
}

async fn service_call<ExecutionService>(
    planning: CachingQueryPlanner<BridgeQueryPlanner>,
    execution: ExecutionService,
    schema: Arc<Schema>,
    req: SupergraphRequest,
) -> Result<SupergraphResponse, BoxError>
where
    ExecutionService:
        Service<ExecutionRequest, Response = ExecutionResponse, Error = BoxError> + Send,
{
    let context = req.context;
    let body = req.supergraph_request.body();
    let variables = body.variables.clone();
    let QueryPlannerResponse {
        content,
        context,
        errors,
    } = match plan_query(planning, body, context.clone()).await {
        Ok(resp) => resp,
        Err(err) => match err.into_graphql_errors() {
            Ok(gql_errors) => {
                return Ok(SupergraphResponse::builder()
                    .context(context)
                    .errors(gql_errors)
                    .status_code(StatusCode::BAD_REQUEST) // If it's a graphql error we return a status code 400
                    .build()
                    .expect("this response build must not fail"));
            }
            Err(err) => return Err(err.into()),
        },
    };

    if !errors.is_empty() {
        return Ok(SupergraphResponse::builder()
            .context(context)
            .errors(errors)
            .status_code(StatusCode::BAD_REQUEST) // If it's a graphql error we return a status code 400
            .build()
            .expect("this response build must not fail"));
    }

    match content {
        Some(QueryPlannerContent::Introspection { response }) => Ok(
            SupergraphResponse::new_from_graphql_response(*response, context),
        ),
        Some(QueryPlannerContent::IntrospectionDisabled) => {
            let mut response = SupergraphResponse::new_from_graphql_response(
                graphql::Response::builder()
                    .errors(vec![crate::error::Error::builder()
                        .message(String::from("introspection has been disabled"))
                        .build()])
                    .build(),
                context,
            );
            *response.response.status_mut() = StatusCode::BAD_REQUEST;
            Ok(response)
        }
        Some(QueryPlannerContent::Plan { query, plan }) => {
            let can_be_deferred = plan.root.contains_defer();

            if can_be_deferred && !accepts_multipart(req.supergraph_request.headers()) {
                let mut response = SupergraphResponse::new_from_graphql_response(graphql::Response::builder()
                    .errors(vec![crate::error::Error::builder()
                        .message(String::from("the router received a query with the @defer directive but the client does not accept multipart/mixed HTTP responses. To enable @defer support, add the HTTP header 'Accept: multipart/mixed; deferSpec=20220824'"))
                        .build()])
                    .build(), context);
                *response.response.status_mut() = StatusCode::NOT_ACCEPTABLE;
                Ok(response)
            } else if let Some(err) = query.validate_variables(body, &schema).err() {
                let mut res = SupergraphResponse::new_from_graphql_response(err, context);
                *res.response.status_mut() = StatusCode::BAD_REQUEST;
                Ok(res)
            } else {
                let operation_name = body.operation_name.clone();

                let execution_response = execution
                    .oneshot(
                        ExecutionRequest::builder()
                            .supergraph_request(req.supergraph_request)
                            .query_plan(plan)
                            .context(context)
                            .build(),
                    )
                    .await?;

                process_execution_response(
                    execution_response,
                    query,
                    operation_name,
                    variables,
                    schema,
                    can_be_deferred,
                )
            }
        }
        // This should never happen because if we have an empty query plan we should have error in errors vec
        None => Err(BoxError::from("cannot compute a query plan")),
    }
}

async fn plan_query(
    mut planning: CachingQueryPlanner<BridgeQueryPlanner>,
    body: &graphql::Request,
    context: Context,
) -> Result<QueryPlannerResponse, CacheResolverError> {
    planning
        .call(
            QueryPlannerRequest::builder()
                .query(
                    body.query
                        .clone()
                        .expect("the query presence was already checked by a plugin"),
                )
                .and_operation_name(body.operation_name.clone())
                .context(context)
                .build(),
        )
        .instrument(tracing::info_span!("query_planning",
            graphql.document = body.query.clone().expect("the query presence was already checked by a plugin").as_str(),
            graphql.operation.name = body.operation_name.clone().unwrap_or_default().as_str(),
            "otel.kind" = %SpanKind::Internal
        ))
        .await
}

fn accepts_multipart(headers: &HeaderMap) -> bool {
    headers.get_all(ACCEPT).iter().any(|value| {
        value
            .to_str()
            .map(|accept_str| {
                let mut list = MediaTypeList::new(accept_str);

                list.any(|mime| {
                    mime.as_ref()
                        .map(|mime| {
                            mime.ty == MULTIPART
                                && mime.subty == MIXED
                                && mime.get_param(
                                    mediatype::Name::new(MULTIPART_DEFER_SPEC_PARAMETER)
                                        .expect("valid name"),
                                ) == Some(
                                    mediatype::Value::new(MULTIPART_DEFER_SPEC_VALUE)
                                        .expect("valid value"),
                                )
                        })
                        .unwrap_or(false)
                })
            })
            .unwrap_or(false)
    })
}

fn process_execution_response(
    execution_response: ExecutionResponse,
    query: Arc<Query>,
    operation_name: Option<String>,
    variables: Map<ByteString, Value>,
    schema: Arc<Schema>,
    can_be_deferred: bool,
) -> Result<SupergraphResponse, BoxError> {
    let ExecutionResponse { response, context } = execution_response;

    let (parts, response_stream) = response.into_parts();
    let stream = response_stream.map(move |mut response: Response| {
        let has_next = response.has_next.unwrap_or(true);
        tracing::debug_span!("format_response").in_scope(|| {
            query.format_response(
                &mut response,
                operation_name.as_deref(),
                variables.clone(),
                schema.api_schema(),
            )
        });

        match (response.path.as_ref(), response.data.as_ref()) {
            (None, _) | (_, None) => {
                if can_be_deferred {
                    response.has_next = Some(has_next);
                }

                response
            }
            // if the deferred response specified a path, we must extract the
            //values matched by that path and create a separate response for
            //each of them.
            // While { "data": { "a": { "b": 1 } } } and { "data": { "b": 1 }, "path: ["a"] }
            // would merge in the same ways, some clients will generate code
            // that checks the specific type of the deferred response at that
            // path, instead of starting from the root object, so to support
            // this, we extract the value at that path.
            // In particular, that means that a deferred fragment in an object
            // under an array would generate one response par array element
            (Some(response_path), Some(response_data)) => {
                let mut sub_responses = Vec::new();
                response_data.select_values_and_paths(response_path, |path, value| {
                    sub_responses.push((path.clone(), value.clone()));
                });

                Response::builder()
                    .has_next(has_next)
                    .incremental(
                        sub_responses
                            .into_iter()
                            .map(move |(path, data)| {
                                IncrementalResponse::builder()
                                    .and_label(response.label.clone())
                                    .data(data)
                                    .path(path)
                                    .errors(response.errors.clone())
                                    .extensions(response.extensions.clone())
                                    .build()
                            })
                            .collect(),
                    )
                    .build()
            }
        }
    });

    Ok(SupergraphResponse {
        context,
        response: http::Response::from_parts(
            parts,
            if can_be_deferred {
                stream.left_stream()
            } else {
                stream.right_stream()
            }
            .in_current_span()
            .boxed(),
        ),
    })
}

/// Builder which generates a plugin pipeline.
///
/// This is at the heart of the delegation of responsibility model for the router. A schema,
/// collection of plugins, collection of subgraph services are assembled to generate a
/// [`tower::util::BoxCloneService`] capable of processing a router request
/// through the entire stack to return a response.
pub(crate) struct PluggableSupergraphServiceBuilder {
    schema: Arc<Schema>,
    plugins: Plugins,
    subgraph_services: Vec<(String, Arc<dyn MakeSubgraphService>)>,
    configuration: Option<Arc<Configuration>>,
}

impl PluggableSupergraphServiceBuilder {
    pub(crate) fn new(schema: Arc<Schema>) -> Self {
        Self {
            schema,
            plugins: Default::default(),
            subgraph_services: Default::default(),
            configuration: None,
        }
    }

    pub(crate) fn with_dyn_plugin(
        mut self,
        plugin_name: String,
        plugin: Box<dyn DynPlugin>,
    ) -> PluggableSupergraphServiceBuilder {
        self.plugins.insert(plugin_name, plugin);
        self
    }

    pub(crate) fn with_subgraph_service<S>(
        mut self,
        name: &str,
        service_maker: S,
    ) -> PluggableSupergraphServiceBuilder
    where
        S: MakeSubgraphService,
    {
        self.subgraph_services
            .push((name.to_string(), Arc::new(service_maker)));
        self
    }

    pub(crate) fn with_configuration(
        mut self,
        configuration: Arc<Configuration>,
    ) -> PluggableSupergraphServiceBuilder {
        self.configuration = Some(configuration);
        self
    }

    pub(crate) async fn build(self) -> Result<RouterCreator, crate::error::ServiceBuildError> {
        // Note: The plugins are always applied in reverse, so that the
        // fold is applied in the correct sequence. We could reverse
        // the list of plugins, but we want them back in the original
        // order at the end of this function. Instead, we reverse the
        // various iterators that we create for folding and leave
        // the plugins in their original order.

        let configuration = self.configuration.unwrap_or_default();

        let plan_cache_limit = std::env::var("ROUTER_PLAN_CACHE_LIMIT")
            .ok()
            .and_then(|x| x.parse().ok())
            .unwrap_or(100);

<<<<<<< HEAD
        let introspection = if configuration.graphql.introspection.unwrap_or_default() {
=======
        let introspection = if configuration.supergraph.introspection {
>>>>>>> 806c5aa5
            Some(Arc::new(Introspection::new(&configuration).await))
        } else {
            None
        };

        // QueryPlannerService takes an UnplannedRequest and outputs PlannedRequest
        let bridge_query_planner =
            BridgeQueryPlanner::new(self.schema.clone(), introspection, configuration)
                .await
                .map_err(ServiceBuildError::QueryPlannerError)?;
        let query_planner_service =
            CachingQueryPlanner::new(bridge_query_planner, plan_cache_limit).await;

        let plugins = Arc::new(self.plugins);

        let subgraph_creator = Arc::new(SubgraphCreator::new(
            self.subgraph_services,
            plugins.clone(),
        ));

        let apq = APQLayer::with_cache(DeduplicatingCache::new().await);

        Ok(RouterCreator {
            query_planner_service,
            subgraph_creator,
            schema: self.schema,
            plugins,
            apq,
        })
    }
}

/// A collection of services and data which may be used to create a "router".
#[derive(Clone)]
pub(crate) struct RouterCreator {
    query_planner_service: CachingQueryPlanner<BridgeQueryPlanner>,
    subgraph_creator: Arc<SubgraphCreator>,
    schema: Arc<Schema>,
    plugins: Arc<Plugins>,
    apq: APQLayer,
}

impl NewService<http::Request<graphql::Request>> for RouterCreator {
    type Service = BoxService<
        http::Request<graphql::Request>,
        http::Response<graphql::ResponseStream>,
        BoxError,
    >;
    fn new_service(&self) -> Self::Service {
        self.make()
            .map_request(|http_request: http::Request<graphql::Request>| http_request.into())
            .map_response(|response| response.response)
            .boxed()
    }
}

impl SupergraphServiceFactory for RouterCreator {
    type SupergraphService = BoxService<
        http::Request<graphql::Request>,
        http::Response<graphql::ResponseStream>,
        BoxError,
    >;

    type Future =
        <<RouterCreator as NewService<http::Request<graphql::Request>>>::Service as Service<
            http::Request<graphql::Request>,
        >>::Future;

    fn web_endpoints(&self) -> MultiMap<ListenAddr, Endpoint> {
        let mut mm = MultiMap::new();
        self.plugins
            .values()
            .for_each(|p| mm.extend(p.web_endpoints()));
        mm
    }
}

impl RouterCreator {
    pub(crate) fn make(
        &self,
    ) -> impl Service<
        SupergraphRequest,
        Response = SupergraphResponse,
        Error = BoxError,
        Future = BoxFuture<'static, Result<SupergraphResponse, BoxError>>,
    > + Send {
        ServiceBuilder::new()
            .layer(self.apq.clone())
            .layer(EnsureQueryPresence::default())
            .service(
                self.plugins.iter().rev().fold(
                    BoxService::new(
                        SupergraphService::builder()
                            .query_planner_service(self.query_planner_service.clone())
                            .execution_service_factory(ExecutionCreator {
                                schema: self.schema.clone(),
                                plugins: self.plugins.clone(),
                                subgraph_creator: self.subgraph_creator.clone(),
                            })
                            .schema(self.schema.clone())
                            .build(),
                    ),
                    |acc, (_, e)| e.supergraph_service(acc),
                ),
            )
    }

    /// Create a test service.
    #[cfg(test)]
    pub(crate) fn test_service(
        &self,
    ) -> tower::util::BoxCloneService<SupergraphRequest, SupergraphResponse, BoxError> {
        use tower::buffer::Buffer;

        Buffer::new(self.make(), 512).boxed_clone()
    }
}<|MERGE_RESOLUTION|>--- conflicted
+++ resolved
@@ -445,11 +445,7 @@
             .and_then(|x| x.parse().ok())
             .unwrap_or(100);
 
-<<<<<<< HEAD
-        let introspection = if configuration.graphql.introspection.unwrap_or_default() {
-=======
-        let introspection = if configuration.supergraph.introspection {
->>>>>>> 806c5aa5
+        let introspection = if configuration.supergraph.introspection.unwrap_or_default() {
             Some(Arc::new(Introspection::new(&configuration).await))
         } else {
             None
