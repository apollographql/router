# Changelog for the next release

All notable changes to Router will be documented in this file.

This project adheres to [Semantic Versioning](https://semver.org/spec/v2.0.0.html).

<!-- <THIS IS AN EXAMPLE, DO NOT REMOVE>

# [x.x.x] (unreleased) - 2022-mm-dd
> Important: X breaking changes below, indicated by **❗ BREAKING ❗**
## ❗ BREAKING ❗
## 🚀 Features
## 🐛 Fixes
## 🛠 Maintenance
## 📚 Documentation

## Example section entry format

### Headline ([Issue #ISSUE_NUMBER](https://github.com/apollographql/router/issues/ISSUE_NUMBER))

Description! And a link to a [reference](http://url)

By [@USERNAME](https://github.com/USERNAME) in https://github.com/apollographql/router/pull/PULL_NUMBER
-->

# [x.x.x] (unreleased) - 2022-mm-dd

## ❗ BREAKING ❗
## 🚀 Features
## 🐛 Fixes
## 🛠 Maintenance
<<<<<<< HEAD

### Update to Federation v2.1.4 ([PR #1994](https://github.com/apollographql/router/pull/1994))

In addition to general Federation bug-fixes, this update should resolve a case ([seen in Issue #1962](https://github.com/apollographql/router/issues/1962)) where a `@defer` directives which had been previously present in a Supergraph were causing a startup failure in the Router when we were trying to generate an API schema in the Router with `@defer`.

By [@abernix](https://github.com/abernix) in https://github.com/apollographql/router/pull/1994

### Improve the stability of some flaky tests ([PR #1972](https://github.com/apollographql/router/pull/1972))

The trace and rate limiting tests have been failing in our ci environment. The root cause is racyness in the tests, so the tests have been made more resilient to reduce the number of failures.

Two PRs are represented by this single changelog.

By [@garypen](https://github.com/garypen) in https://github.com/apollographql/router/pull/1972
By [@garypen](https://github.com/garypen) in https://github.com/apollographql/router/pull/1974

### Update docker-compose and Dockerfiles now that the submodules have been removed ([PR #1950](https://github.com/apollographql/router/pull/1950))

We recently removed git submodules dependency, but we didn't update the global and the fuzzer `docker-compose.yml`.

This PR adds new Dockerfiles and updates `docker-compose.yml` so we can run integration tests and the fuzzer without needing to clone and set up the federation and fed2-demo repositories.

By [@o0Ignition0o](https://github.com/o0Ignition0o) in https://github.com/apollographql/router/pull/1950

### Fix logic around Accept headers and multipart ([PR #1923](https://github.com/apollographql/router/pull/1923))

If the Accept header contained `multipart/mixed`, even with other alternatives like `application/json`,
a query with a single response was still sent as multipart, which made Explorer fail on the initial
introspection query.

This changes the logic so that:

* if we accept application/json or wildcard and there's a single response, it comes as json
* if there are multiple responses or we only accept multipart, send a multipart responses
* otherwise return a HTTP 406 Not Acceptable

By [@Geal](https://github.com/Geal) in https://github.com/apollographql/router/pull/1923

### `@defer`: duplicated errors across incremental items ([Issue #1834](https://github.com/apollographql/router/issues/1834), [Issue #1818](https://github.com/apollographql/router/issues/1818))

If a deferred response contains incremental responses, the errors should be dispatched in each increment according to the
error's path.

By [@Geal](https://github.com/Geal) in https://github.com/apollographql/router/pull/1892

### Adding `image.source` label to docker image

Adding docker source label, published images will be linked to github repo's packages section

By [@ndthanhdev](https://github.com/ndthanhdev) in https://github.com/apollographql/router/pull/1958

### Split the configuration file management in multiple modules [Issue #1790](https://github.com/apollographql/router/issues/1790))

The file is becoming large and hard to modify.

By [@Geal](https://github.com/Geal) in https://github.com/apollographql/router/pull/1996
=======
>>>>>>> f12e7c54
## 📚 Documentation<|MERGE_RESOLUTION|>--- conflicted
+++ resolved
@@ -29,63 +29,11 @@
 ## 🚀 Features
 ## 🐛 Fixes
 ## 🛠 Maintenance
-<<<<<<< HEAD
-
-### Update to Federation v2.1.4 ([PR #1994](https://github.com/apollographql/router/pull/1994))
-
-In addition to general Federation bug-fixes, this update should resolve a case ([seen in Issue #1962](https://github.com/apollographql/router/issues/1962)) where a `@defer` directives which had been previously present in a Supergraph were causing a startup failure in the Router when we were trying to generate an API schema in the Router with `@defer`.
-
-By [@abernix](https://github.com/abernix) in https://github.com/apollographql/router/pull/1994
-
-### Improve the stability of some flaky tests ([PR #1972](https://github.com/apollographql/router/pull/1972))
-
-The trace and rate limiting tests have been failing in our ci environment. The root cause is racyness in the tests, so the tests have been made more resilient to reduce the number of failures.
-
-Two PRs are represented by this single changelog.
-
-By [@garypen](https://github.com/garypen) in https://github.com/apollographql/router/pull/1972
-By [@garypen](https://github.com/garypen) in https://github.com/apollographql/router/pull/1974
-
-### Update docker-compose and Dockerfiles now that the submodules have been removed ([PR #1950](https://github.com/apollographql/router/pull/1950))
-
-We recently removed git submodules dependency, but we didn't update the global and the fuzzer `docker-compose.yml`.
-
-This PR adds new Dockerfiles and updates `docker-compose.yml` so we can run integration tests and the fuzzer without needing to clone and set up the federation and fed2-demo repositories.
-
-By [@o0Ignition0o](https://github.com/o0Ignition0o) in https://github.com/apollographql/router/pull/1950
-
-### Fix logic around Accept headers and multipart ([PR #1923](https://github.com/apollographql/router/pull/1923))
-
-If the Accept header contained `multipart/mixed`, even with other alternatives like `application/json`,
-a query with a single response was still sent as multipart, which made Explorer fail on the initial
-introspection query.
-
-This changes the logic so that:
-
-* if we accept application/json or wildcard and there's a single response, it comes as json
-* if there are multiple responses or we only accept multipart, send a multipart responses
-* otherwise return a HTTP 406 Not Acceptable
-
-By [@Geal](https://github.com/Geal) in https://github.com/apollographql/router/pull/1923
-
-### `@defer`: duplicated errors across incremental items ([Issue #1834](https://github.com/apollographql/router/issues/1834), [Issue #1818](https://github.com/apollographql/router/issues/1818))
-
-If a deferred response contains incremental responses, the errors should be dispatched in each increment according to the
-error's path.
-
-By [@Geal](https://github.com/Geal) in https://github.com/apollographql/router/pull/1892
-
-### Adding `image.source` label to docker image
-
-Adding docker source label, published images will be linked to github repo's packages section
-
-By [@ndthanhdev](https://github.com/ndthanhdev) in https://github.com/apollographql/router/pull/1958
 
 ### Split the configuration file management in multiple modules [Issue #1790](https://github.com/apollographql/router/issues/1790))
 
 The file is becoming large and hard to modify.
 
 By [@Geal](https://github.com/Geal) in https://github.com/apollographql/router/pull/1996
-=======
->>>>>>> f12e7c54
+
 ## 📚 Documentation