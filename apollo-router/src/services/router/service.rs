--- conflicted
+++ resolved
@@ -315,7 +315,6 @@
                     parts
                         .headers
                         .insert(CONTENT_TYPE, APPLICATION_JSON_HEADER_VALUE.clone());
-<<<<<<< HEAD
                     let body: Result<String, BoxError> = tracing::trace_span!("serialize_response")
                         .in_scope(|| {
                             let body = serde_json::to_string(&response)?;
@@ -330,19 +329,8 @@
                     }
 
                     Ok(router::Response {
-                        response: http::Response::from_parts(parts, router::body::full(body)),
+                        response: http::Response::from_parts(parts, router::body::from_bytes(body)),
                         context,
-=======
-                    tracing::trace_span!("serialize_response").in_scope(|| {
-                        let body = serde_json::to_string(&response)?;
-                        Ok(router::Response {
-                            response: http::Response::from_parts(
-                                parts,
-                                router::body::from_bytes(body),
-                            ),
-                            context,
-                        })
->>>>>>> b7a4d7e2
                     })
                 } else if accepts_multipart_defer || accepts_multipart_subscription {
                     if accepts_multipart_defer {
