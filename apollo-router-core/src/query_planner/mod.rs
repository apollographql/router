--- conflicted
+++ resolved
@@ -286,7 +286,6 @@
         /// The name of the service or subgraph that the fetch is querying.
         service_name: String,
 
-<<<<<<< HEAD
         /// The data that is required for the subgraph fetch.
         #[serde(skip_serializing_if = "Vec::is_empty")]
         #[serde(default)]
@@ -316,11 +315,8 @@
             if !requires.is_empty() {
                 let mut variables = Object::with_capacity(1 + variable_usages.len());
                 variables.extend(variable_usages.iter().filter_map(|key| {
-                    request.variables.as_ref().map(|v| {
-                        v.get(key)
+                    request.variables.get(key)
                             .map(|value| (key.clone(), value.clone()))
-                            .unwrap_or_default()
-                    })
                 }));
 
                 let mut paths = Vec::new();
@@ -342,45 +338,6 @@
                             })),
                         })
                         .collect::<Result<Vec<_>, _>>()?,
-=======
-impl FetchNode {
-    async fn fetch_node<'a>(
-        &'a self,
-        response: Arc<Mutex<Response>>,
-        current_dir: &'a Path,
-        request: Arc<Request>,
-        service_registry: Arc<dyn ServiceRegistry>,
-        schema: Arc<Schema>,
-    ) -> Result<(), FetchError> {
-        let FetchNode {
-            variable_usages,
-            requires,
-            operation,
-            service_name,
-        } = self;
-
-        let query_span = tracing::info_span!("subfetch", service = service_name.as_str());
-
-        if let Some(requires) = requires {
-            // We already checked that the service exists during planning
-            let fetcher = service_registry.get(service_name).unwrap();
-
-            let mut variables = Object::with_capacity(1 + variable_usages.len());
-            variables.extend(variable_usages.iter().filter_map(|key| {
-                request
-                    .variables
-                    .get(key)
-                    .map(|value| (key.clone(), value.clone()))
-            }));
-
-            {
-                let response = response.lock().await;
-                tracing::trace!(
-                    "Creating representations at path '{}' for selections={:?} using data={}",
-                    current_dir,
-                    requires,
-                    serde_json::to_string(&response.data).unwrap(),
->>>>>>> 13045c51
                 );
                 variables.insert("representations".into(), representations);
 
@@ -492,25 +449,6 @@
                         }
                     }
                 }
-<<<<<<< HEAD
-=======
-                None => Err(FetchError::SubrequestNoResponse {
-                    service: service_name.to_string(),
-                }),
-            }
-        } else {
-            let variables = Arc::new(
-                variable_usages
-                    .iter()
-                    .filter_map(|key| {
-                        request
-                            .variables
-                            .get(key)
-                            .map(|value| (key.clone(), value.clone()))
-                    })
-                    .collect::<Object>(),
-            );
->>>>>>> 13045c51
 
                 Err(FetchError::ExecutionInvalidContent {
                     reason: "Missing key `_entities`!".to_string(),
