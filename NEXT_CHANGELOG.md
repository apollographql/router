--- conflicted
+++ resolved
@@ -30,7 +30,6 @@
 ### Scaffold custom binary support ([PR #1104](https://github.com/apollographql/router/pull/1104))
 Added CLI support for scaffolding a new Router binary project. This provides a starting point for people who want to use the Router as a library and create their own plugins
 
-<<<<<<< HEAD
 ### Add an experimental optimization to deduplicate variables in query planner [PR #872](https://github.com/apollographql/router/pull/872)
 Get rid of duplicated variables in requests and responses of the query planner. This optimization is disabled by default, if you want to enable it you just need override your configuration:
 
@@ -39,16 +38,14 @@
   experimental.traffic_shaping:
     variables_deduplication: true # Enable the variables deduplication optimization
 ```
-- **Measure APQ cache hits and registers** ([PR #1117](https://github.com/apollographql/router/pull/1117))
-=======
+
 ### Measure APQ cache hits and registers ([PR #1117](https://github.com/apollographql/router/pull/1117))
->>>>>>> 2ad74207
 
   The APQ layer will now report cache hits and misses to Apollo Studio if telemetry is configured
 
 ## 🐛 Fixes
 
-- **Prevent memory leaks when tasks are cancelled** [PR #767](https://github.com/apollographql/router/pull/767)
+### Prevent memory leaks when tasks are cancelled [PR #767](https://github.com/apollographql/router/pull/767)
 
   Cancelling a request could put the router in an unresponsive state where the deduplication layer or cache would make subgraph requests hang.
 
