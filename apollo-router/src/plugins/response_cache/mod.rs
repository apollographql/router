--- conflicted
+++ resolved
@@ -1,9 +1,6 @@
 pub(crate) mod cache_control;
-<<<<<<< HEAD
 pub(crate) mod connectors;
-=======
 pub(crate) mod cache_key;
->>>>>>> fe5c366e
 pub(crate) mod invalidation;
 pub(crate) mod invalidation_endpoint;
 pub(crate) mod metrics;
