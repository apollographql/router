--- conflicted
+++ resolved
@@ -65,11 +65,7 @@
             .init_exporter()?;
 
         Ok(builder.with_span_processor(
-<<<<<<< HEAD
-            BatchSpanProcessor::builder(exporter, opentelemetry_sdk::runtime::Tokio)
-=======
             BatchSpanProcessor::builder(exporter, NamedTokioRuntime::new("zipkin-tracing"))
->>>>>>> 26d7743c
                 .with_batch_config(self.batch_processor.clone().into())
                 .build()
                 .filtered(),
