--- conflicted
+++ resolved
@@ -168,11 +168,7 @@
             if let Some(source_name) = connector.id.source_name.as_ref() {
                 span.record("apollo.connector.source.name", source_name);
                 if let Ok(detail) = serde_json::to_string(
-<<<<<<< HEAD
-                    &serde_json::json!({ "baseURL": transport.source_uri.as_ref().map(|uri| uri.to_string()) }),
-=======
                     &serde_json::json!({ "baseURL": transport.source_url.as_ref().map(|uri| uri.to_string()) }),
->>>>>>> 346d01d2
                 ) {
                     span.record("apollo.connector.source.detail", detail);
                 }
