--- conflicted
+++ resolved
@@ -1048,20 +1048,7 @@
           matrix:
             parameters:
               platform: [ amd_linux_build ]
-<<<<<<< HEAD
-
-      - test_updated:
-          requires:
-            - lint
-            - check_helm
-            - check_compliance
-          matrix:
-            parameters:
-              platform:
-                [ amd_linux_test ]
-
-=======
->>>>>>> 3ad59ca1
+
       - test:
           # this should be changed back to true on dev after release
           fuzz: false
